--- conflicted
+++ resolved
@@ -130,10 +130,7 @@
      set(CMAKE_Fortran_FLAGS_DEBUG "${CMAKE_Fortran_FLAGS_DEBUG} -fopenmp" )
   endif()
 
-<<<<<<< HEAD
-=======
   check_f2008_features()
->>>>>>> ff33ca1c
 endmacro(set_fast_gfortran)
 
 #
@@ -169,11 +166,8 @@
      set(CMAKE_Fortran_FLAGS "${CMAKE_Fortran_FLAGS} -qopenmp")
      set(CMAKE_Fortran_FLAGS_DEBUG "${CMAKE_Fortran_FLAGS_DEBUG} -qopenmp" )
   endif()
-<<<<<<< HEAD
-=======
 
   check_f2008_features()
->>>>>>> ff33ca1c
 endmacro(set_fast_intel_fortran_posix)
 
 #
@@ -207,8 +201,5 @@
      set(CMAKE_Fortran_FLAGS_DEBUG "${CMAKE_Fortran_FLAGS_DEBUG} /qopenmp" )
   endif()
 
-<<<<<<< HEAD
-=======
   check_f2008_features()
->>>>>>> ff33ca1c
 endmacro(set_fast_intel_fortran_windows)
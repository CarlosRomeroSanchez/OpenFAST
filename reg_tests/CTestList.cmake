#
# Copyright 2017 National Renewable Energy Laboratory
#
# Licensed under the Apache License, Version 2.0 (the "License");
# you may not use this file except in compliance with the License.
# You may obtain a copy of the License at
#
#     http://www.apache.org/licenses/LICENSE-2.0
#
# Unless required by applicable law or agreed to in writing, software
# distributed under the License is distributed on an "AS IS" BASIS,
# WITHOUT WARRANTIES OR CONDITIONS OF ANY KIND, either express or implied.
# See the License for the specific language governing permissions and
# limitations under the License.
#

#===============================================================================
# Generic test functions
#===============================================================================

function(regression TEST_SCRIPT EXECUTABLE SOURCE_DIRECTORY BUILD_DIRECTORY TESTNAME LABEL)
  file(TO_NATIVE_PATH "${PYTHON_EXECUTABLE}" PYTHON_EXECUTABLE)

  file(TO_NATIVE_PATH "${EXECUTABLE}" EXECUTABLE)
  file(TO_NATIVE_PATH "${TEST_SCRIPT}" TEST_SCRIPT)
  file(TO_NATIVE_PATH "${SOURCE_DIRECTORY}" SOURCE_DIRECTORY)
  file(TO_NATIVE_PATH "${BUILD_DIRECTORY}" BUILD_DIRECTORY)

  string(REPLACE "\\" "\\\\" EXECUTABLE ${EXECUTABLE})
  string(REPLACE "\\" "\\\\" TEST_SCRIPT ${TEST_SCRIPT})
  string(REPLACE "\\" "\\\\" SOURCE_DIRECTORY ${SOURCE_DIRECTORY})
  string(REPLACE "\\" "\\\\" BUILD_DIRECTORY ${BUILD_DIRECTORY})

  set(PLOT_FLAG "")
  if(CTEST_PLOT_ERRORS)
    set(PLOT_FLAG "-p")
  endif()

  set(RUN_VERBOSE_FLAG "")
  if(CTEST_RUN_VERBOSE_FLAG)
     set(RUN_VERBOSE_FLAG "-v")
  endif()


  add_test(
    ${TESTNAME} ${PYTHON_EXECUTABLE}
       ${TEST_SCRIPT}
       ${TESTNAME}
       ${EXECUTABLE}
       ${SOURCE_DIRECTORY}              # openfast source directory
       ${BUILD_DIRECTORY}               # build directory for test
       ${TOLERANCE}
       ${CMAKE_SYSTEM_NAME}             # [Darwin,Linux,Windows]
       ${CMAKE_Fortran_COMPILER_ID}     # [Intel,GNU]
       ${PLOT_FLAG}                     # empty or "-p"
       ${RUN_VERBOSE_FLAG}              # empty or "-v"
  )
  # limit each test to 90 minutes: 5400s
  set_tests_properties(${TESTNAME} PROPERTIES TIMEOUT 5400 WORKING_DIRECTORY "${CMAKE_CURRENT_BINARY_DIR}" LABELS "${LABEL}")
endfunction(regression)

#===============================================================================
# Module specific regression test calls
#===============================================================================

# openfast
function(of_regression TESTNAME LABEL)
  set(TEST_SCRIPT "${CMAKE_CURRENT_LIST_DIR}/executeOpenfastRegressionCase.py")
  set(OPENFAST_EXECUTABLE "${CTEST_OPENFAST_EXECUTABLE}")
  set(SOURCE_DIRECTORY "${CMAKE_CURRENT_LIST_DIR}/..")
  set(BUILD_DIRECTORY "${CTEST_BINARY_DIR}/glue-codes/openfast")
  regression(${TEST_SCRIPT} ${OPENFAST_EXECUTABLE} ${SOURCE_DIRECTORY} ${BUILD_DIRECTORY} ${TESTNAME} "${LABEL}")
endfunction(of_regression)

# openfast aeroacoustic 
function(of_regression_aeroacoustic TESTNAME LABEL)
  set(TEST_SCRIPT "${CMAKE_CURRENT_LIST_DIR}/executeOpenfastAeroAcousticRegressionCase.py")
  set(OPENFAST_EXECUTABLE "${CTEST_OPENFAST_EXECUTABLE}")
  set(SOURCE_DIRECTORY "${CMAKE_CURRENT_LIST_DIR}/..")
  set(BUILD_DIRECTORY "${CTEST_BINARY_DIR}/glue-codes/openfast")
  regression(${TEST_SCRIPT} ${OPENFAST_EXECUTABLE} ${SOURCE_DIRECTORY} ${BUILD_DIRECTORY} ${TESTNAME} "${LABEL}")
endfunction(of_regression_aeroacoustic)

# FAST Farm
function(ff_regression TESTNAME LABEL)
  set(TEST_SCRIPT "${CMAKE_CURRENT_LIST_DIR}/executeFASTFarmRegressionCase.py")
  set(FASTFARM_EXECUTABLE "${CTEST_FASTFARM_EXECUTABLE}")
  set(SOURCE_DIRECTORY "${CMAKE_CURRENT_LIST_DIR}/..")
  set(BUILD_DIRECTORY "${CTEST_BINARY_DIR}/glue-codes/fast-farm")
  regression(${TEST_SCRIPT} ${FASTFARM_EXECUTABLE} ${SOURCE_DIRECTORY} ${BUILD_DIRECTORY} ${TESTNAME} "${LABEL}")
endfunction(ff_regression)

# openfast linearized
function(of_regression_linear TESTNAME LABEL)
  set(TEST_SCRIPT "${CMAKE_CURRENT_LIST_DIR}/executeOpenfastLinearRegressionCase.py")
  set(OPENFAST_EXECUTABLE "${CTEST_OPENFAST_EXECUTABLE}")
  set(SOURCE_DIRECTORY "${CMAKE_CURRENT_LIST_DIR}/..")
  set(BUILD_DIRECTORY "${CTEST_BINARY_DIR}/glue-codes/openfast")
  regression(${TEST_SCRIPT} ${OPENFAST_EXECUTABLE} ${SOURCE_DIRECTORY} ${BUILD_DIRECTORY} ${TESTNAME} "${LABEL}")
endfunction(of_regression_linear)

# openfast c-interface
function(of_regression_cpp TESTNAME LABEL)
  set(TEST_SCRIPT "${CMAKE_CURRENT_LIST_DIR}/executeOpenfastCppRegressionCase.py")
  set(OPENFAST_CPP_EXECUTABLE "${CTEST_OPENFASTCPP_EXECUTABLE}")
  set(SOURCE_DIRECTORY "${CMAKE_CURRENT_LIST_DIR}/..")
  set(BUILD_DIRECTORY "${CTEST_BINARY_DIR}/glue-codes/openfast-cpp")
  regression(${TEST_SCRIPT} ${OPENFAST_CPP_EXECUTABLE} ${SOURCE_DIRECTORY} ${BUILD_DIRECTORY} ${TESTNAME} "${LABEL}")
endfunction(of_regression_cpp)

# aerodyn
function(ad_regression TESTNAME LABEL)
  set(TEST_SCRIPT "${CMAKE_CURRENT_LIST_DIR}/executeAerodynRegressionCase.py")
  set(AERODYN_EXECUTABLE "${CTEST_AERODYN_EXECUTABLE}")
  set(SOURCE_DIRECTORY "${CMAKE_CURRENT_LIST_DIR}/..")
  set(BUILD_DIRECTORY "${CTEST_BINARY_DIR}/modules/aerodyn")
  regression(${TEST_SCRIPT} ${AERODYN_EXECUTABLE} ${SOURCE_DIRECTORY} ${BUILD_DIRECTORY} ${TESTNAME} "${LABEL}")
endfunction(ad_regression)

# beamdyn
function(bd_regression TESTNAME LABEL)
  set(TEST_SCRIPT "${CMAKE_CURRENT_LIST_DIR}/executeBeamdynRegressionCase.py")
  set(BEAMDYN_EXECUTABLE "${CTEST_BEAMDYN_EXECUTABLE}")
  set(SOURCE_DIRECTORY "${CMAKE_CURRENT_LIST_DIR}/..")
  set(BUILD_DIRECTORY "${CTEST_BINARY_DIR}/modules/beamdyn")
  regression(${TEST_SCRIPT} ${BEAMDYN_EXECUTABLE} ${SOURCE_DIRECTORY} ${BUILD_DIRECTORY} ${TESTNAME} "${LABEL}")
endfunction(bd_regression)

# hydrodyn
function(hd_regression TESTNAME LABEL)
  set(TEST_SCRIPT "${CMAKE_CURRENT_LIST_DIR}/executeHydrodynRegressionCase.py")
  set(HYDRODYN_EXECUTABLE "${CTEST_HYDRODYN_EXECUTABLE}")
  set(SOURCE_DIRECTORY "${CMAKE_CURRENT_LIST_DIR}/..")
  set(BUILD_DIRECTORY "${CTEST_BINARY_DIR}/modules/hydrodyn")
  regression(${TEST_SCRIPT} ${HYDRODYN_EXECUTABLE} ${SOURCE_DIRECTORY} ${BUILD_DIRECTORY} ${TESTNAME} "${LABEL}")
endfunction(hd_regression)

# subdyn
function(sd_regression TESTNAME LABEL)
  set(TEST_SCRIPT "${CMAKE_CURRENT_LIST_DIR}/executeSubdynRegressionCase.py")
  set(SUBDYN_EXECUTABLE "${CTEST_SUBDYN_EXECUTABLE}")
  set(SOURCE_DIRECTORY "${CMAKE_CURRENT_LIST_DIR}/..")
  set(BUILD_DIRECTORY "${CTEST_BINARY_DIR}/modules/subdyn")
  regression(${TEST_SCRIPT} ${SUBDYN_EXECUTABLE} ${SOURCE_DIRECTORY} ${BUILD_DIRECTORY} ${TESTNAME} "${LABEL}")
endfunction(sd_regression)

# inflowwind
function(ifw_regression TESTNAME LABEL)
  set(TEST_SCRIPT "${CMAKE_CURRENT_LIST_DIR}/executeInflowwindRegressionCase.py")
  set(INFLOWWIND_EXECUTABLE "${CTEST_INFLOWWIND_EXECUTABLE}")
  set(SOURCE_DIRECTORY "${CMAKE_CURRENT_LIST_DIR}/..")
  set(BUILD_DIRECTORY "${CTEST_BINARY_DIR}/modules/inflowwind")
  regression(${TEST_SCRIPT} ${INFLOWWIND_EXECUTABLE} ${SOURCE_DIRECTORY} ${BUILD_DIRECTORY} ${TESTNAME} "${LABEL}")
endfunction(ifw_regression)

# inflowwind-Py
function(ifw_py_regression TESTNAME LABEL)
  set(TEST_SCRIPT "${CMAKE_CURRENT_LIST_DIR}/executeInflowwindPyRegressionCase.py")
  set(INFLOWWIND_EXECUTABLE "${PYTHON_EXECUTABLE}")
  set(SOURCE_DIRECTORY "${CMAKE_CURRENT_LIST_DIR}/..")
  set(BUILD_DIRECTORY "${CTEST_BINARY_DIR}/modules/inflowwind")
  regression(${TEST_SCRIPT} ${INFLOWWIND_EXECUTABLE} ${SOURCE_DIRECTORY} ${BUILD_DIRECTORY} ${TESTNAME} "${LABEL}")
endfunction(ifw_py_regression)

#===============================================================================
# Regression tests
#===============================================================================

# OpenFAST regression tests
of_regression("AWT_YFix_WSt"                    "openfast;elastodyn;aerodyn14;servodyn")
of_regression("AWT_WSt_StartUp_HighSpShutDown"  "openfast;elastodyn;aerodyn15;servodyn")
of_regression("AWT_YFree_WSt"                   "openfast;elastodyn;aerodyn15;servodyn")
of_regression("AWT_YFree_WTurb"                 "openfast;elastodyn;aerodyn14;servodyn")
of_regression("AWT_WSt_StartUpShutDown"         "openfast;elastodyn;aerodyn15;servodyn")
of_regression("AOC_WSt"                         "openfast;elastodyn;aerodyn14;servodyn")
of_regression("AOC_YFree_WTurb"                 "openfast;elastodyn;aerodyn15;servodyn")
of_regression("AOC_YFix_WSt"                    "openfast;elastodyn;aerodyn15;servodyn")
of_regression("UAE_Dnwind_YRamp_WSt"            "openfast;elastodyn;aerodyn14;servodyn")
of_regression("UAE_Upwind_Rigid_WRamp_PwrCurve" "openfast;elastodyn;aerodyn15;servodyn")
of_regression("WP_VSP_WTurb_PitchFail"          "openfast;elastodyn;aerodyn14;servodyn")
of_regression("WP_VSP_ECD"                      "openfast;elastodyn;aerodyn15;servodyn")
of_regression("WP_VSP_WTurb"                    "openfast;elastodyn;aerodyn15;servodyn")
of_regression("SWRT_YFree_VS_EDG01"             "openfast;elastodyn;aerodyn15;servodyn")
of_regression("SWRT_YFree_VS_EDC01"             "openfast;elastodyn;aerodyn14;servodyn")
of_regression("SWRT_YFree_VS_WTurb"             "openfast;elastodyn;aerodyn14;servodyn")
of_regression("5MW_Land_DLL_WTurb"              "openfast;elastodyn;aerodyn15;servodyn")
of_regression("5MW_OC3Mnpl_DLL_WTurb_WavesIrr"  "openfast;elastodyn;aerodyn15;servodyn;hydrodyn;subdyn;offshore")
of_regression("5MW_OC3Trpd_DLL_WSt_WavesReg"    "openfast;elastodyn;aerodyn15;servodyn;hydrodyn;subdyn;offshore")
of_regression("5MW_OC4Jckt_DLL_WTurb_WavesIrr_MGrowth" "openfast;elastodyn;aerodyn15;servodyn;hydrodyn;subdyn;offshore")
of_regression("5MW_ITIBarge_DLL_WTurb_WavesIrr"        "openfast;elastodyn;aerodyn14;servodyn;hydrodyn;map;offshore")
of_regression("5MW_TLP_DLL_WTurb_WavesIrr_WavesMulti"  "openfast;elastodyn;aerodyn15;servodyn;hydrodyn;map;offshore")
of_regression("5MW_OC3Spar_DLL_WTurb_WavesIrr"         "openfast;elastodyn;aerodyn15;servodyn;hydrodyn;map;offshore")
of_regression("5MW_OC4Semi_WSt_WavesWN"                "openfast;elastodyn;aerodyn15;servodyn;hydrodyn;moordyn;offshore")
of_regression("5MW_Land_BD_DLL_WTurb"                  "openfast;beamdyn;aerodyn15;servodyn")
of_regression("5MW_OC4Jckt_ExtPtfm"                    "openfast;elastodyn;extptfm")
of_regression("HelicalWake_OLAF"                       "openfast;aerodyn15;olaf")
of_regression("EllipticalWing_OLAF"                    "openfast;aerodyn15;olaf")
<<<<<<< HEAD
of_regression("StC_test_OC4Semi"                       "openfast;servodyn;hydrodyn;moordyn;offshore")
of_regression("MHK_RM1_Fixed"                          "openfast;elastodyn;aerodyn15")
=======
of_regression("StC_test_OC4Semi"                       "openfast;servodyn;hydrodyn;moordyn;offshore;stc")
>>>>>>> 636674da

# OpenFAST C++ API test
if(BUILD_OPENFAST_CPP_API)
  of_regression_cpp("5MW_Land_DLL_WTurb_cpp" "openfast;cpp")
endif()

# AeroAcoustic regression test
of_regression_aeroacoustic("IEA_LB_RWT-AeroAcoustics"  "openfast;aerodyn15;aeroacoustics")

# Linearized OpenFAST regression tests
of_regression_linear("WP_Stationary_Linear"         "openfast;linear;elastodyn")
of_regression_linear("Ideal_Beam_Fixed_Free_Linear" "openfast;linear;beamdyn")
of_regression_linear("Ideal_Beam_Free_Free_Linear"  "openfast;linear;beamdyn")
of_regression_linear("5MW_Land_BD_Linear"           "openfast;linear;beamdyn;servodyn")
of_regression_linear("5MW_OC4Semi_Linear"           "openfast;linear;hydrodyn;servodyn")
of_regression_linear("StC_test_OC4Semi_Linear_Nac"  "openfast;linear;servodyn;stc")
of_regression_linear("StC_test_OC4Semi_Linear_Tow"  "openfast;linear;servodyn;stc")

# FAST Farm regression tests
if(BUILD_FASTFARM)
  ff_regression("TSinflow"  "fastfarm")
  ff_regression("LESinflow"  "fastfarm")
endif()

# AeroDyn regression tests
ad_regression("ad_timeseries_shutdown"      "aerodyn;bem")
ad_regression("ad_EllipticalWingInf_OLAF"   "aerodyn;bem")
ad_regression("ad_HelicalWakeInf_OLAF"      "aerodyn;bem")
ad_regression("ad_Kite_OLAF"                "aerodyn;bem")
ad_regression("ad_MultipleHAWT"             "aerodyn;bem")
ad_regression("ad_QuadRotor_OLAF"           "aerodyn;bem")
ad_regression("ad_VerticalAxis_OLAF"        "aerodyn;bem")
ad_regression("ad_BAR_CombinedCases"        "aerodyn;bem") # NOTE: doing BAR at the end to avoid copy errors
ad_regression("ad_BAR_OLAF"                 "aerodyn;bem")
ad_regression("ad_BAR_SineMotion"           "aerodyn;bem")
ad_regression("ad_BAR_RNAMotion"            "aerodyn;bem")

# BeamDyn regression tests
bd_regression("bd_5MW_dynamic"              "beamdyn;dynamic")
bd_regression("bd_5MW_dynamic_gravity_Az00" "beamdyn;dynamic")
bd_regression("bd_5MW_dynamic_gravity_Az90" "beamdyn;dynamic")
bd_regression("bd_curved_beam"              "beamdyn;static")
bd_regression("bd_isotropic_rollup"         "beamdyn;static")
bd_regression("bd_static_cantilever_beam"   "beamdyn;static")
bd_regression("bd_static_twisted_with_k1"   "beamdyn;static")

# HydroDyn regression tests
hd_regression("hd_OC3tripod_offshore_fixedbottom_wavesirr"  "hydrodyn;offshore")
hd_regression("hd_5MW_ITIBarge_DLL_WTurb_WavesIrr"          "hydrodyn;offshore")
hd_regression("hd_5MW_OC3Spar_DLL_WTurb_WavesIrr"           "hydrodyn;offshore")
hd_regression("hd_5MW_OC4Semi_WSt_WavesWN"                  "hydrodyn;offshore")
hd_regression("hd_5MW_TLP_DLL_WTurb_WavesIrr_WavesMulti"    "hydrodyn;offshore")
hd_regression("hd_TaperCylinderPitchMoment"                 "hydrodyn;offshore")

# SubDyn regression tests
sd_regression("SD_Cable_5Joints"                              "subdyn;offshore")
sd_regression("SD_PendulumDamp"                               "subdyn;offshore")
sd_regression("SD_Rigid"                                      "subdyn;offshore")
sd_regression("SD_SparHanging"                                "subdyn;offshore")
sd_regression("SD_AnsysComp1_PinBeam"                         "subdyn;offshore") # TODO Issue #855
sd_regression("SD_AnsysComp2_Cable"                           "subdyn;offshore") 
sd_regression("SD_AnsysComp3_PinBeamCable"                    "subdyn;offshore") # TODO Issue #855
# TODO test below are bugs, should be added when fixed
# sd_regression("SD_Force"                                      "subdyn;offshore")
# sd_regression("SD_AnsysComp4_UniversalCableRigid"             "subdyn;offshore")
# sd_regression("SD_Rigid2Interf_Cables"                        "subdyn;offshore")

# InflowWind regression tests
ifw_regression("ifw_turbsimff"                                "inflowwind")
ifw_py_regression("ifw_py_turbsimff"                          "inflowwind;python")<|MERGE_RESOLUTION|>--- conflicted
+++ resolved
@@ -195,12 +195,8 @@
 of_regression("5MW_OC4Jckt_ExtPtfm"                    "openfast;elastodyn;extptfm")
 of_regression("HelicalWake_OLAF"                       "openfast;aerodyn15;olaf")
 of_regression("EllipticalWing_OLAF"                    "openfast;aerodyn15;olaf")
-<<<<<<< HEAD
-of_regression("StC_test_OC4Semi"                       "openfast;servodyn;hydrodyn;moordyn;offshore")
+of_regression("StC_test_OC4Semi"                       "openfast;servodyn;hydrodyn;moordyn;offshore;stc")
 of_regression("MHK_RM1_Fixed"                          "openfast;elastodyn;aerodyn15")
-=======
-of_regression("StC_test_OC4Semi"                       "openfast;servodyn;hydrodyn;moordyn;offshore;stc")
->>>>>>> 636674da
 
 # OpenFAST C++ API test
 if(BUILD_OPENFAST_CPP_API)

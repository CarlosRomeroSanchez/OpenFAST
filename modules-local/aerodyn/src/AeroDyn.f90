!**********************************************************************************************************************************
! LICENSING
! Copyright (C) 2015-2016  National Renewable Energy Laboratory
! Copyright (C) 2016-2018  Envision Energy USA, LTD
!
!    This file is part of AeroDyn.
!
! Licensed under the Apache License, Version 2.0 (the "License");
! you may not use this file except in compliance with the License.
! You may obtain a copy of the License at
!
!     http://www.apache.org/licenses/LICENSE-2.0
!
! Unless required by applicable law or agreed to in writing, software
! distributed under the License is distributed on an "AS IS" BASIS,
! WITHOUT WARRANTIES OR CONDITIONS OF ANY KIND, either express or implied.
! See the License for the specific language governing permissions and
! limitations under the License.
!
!**********************************************************************************************************************************
!> AeroDyn is a time-domain aerodynamics module for horizontal-axis wind turbines.
module AeroDyn
    
   use NWTC_Library
   use AeroDyn_Types
   use AeroDyn_IO
   use BEMT
   use AirfoilInfo
   use NWTC_LAPACK
   use UnsteadyAero
   
   
   implicit none

   private
         

   ! ..... Public Subroutines ...................................................................................................

   public :: AD_Init                           ! Initialization routine
   public :: AD_ReInit                         ! Routine to reinitialize driver (re-initializes the states)
   public :: AD_End                            ! Ending routine (includes clean up)
   public :: AD_UpdateStates                   ! Loose coupling routine for solving for constraint states, integrating
                                               !   continuous states, and updating discrete states
   public :: AD_CalcOutput                     ! Routine for computing outputs
   public :: AD_CalcConstrStateResidual        ! Tight coupling routine for returning the constraint state residual
   
   
   PUBLIC :: AD_JacobianPInput                 ! Routine to compute the Jacobians of the output(Y), continuous - (X), discrete -
                                               !   (Xd), and constraint - state(Z) functions all with respect to the inputs(u)
   PUBLIC :: AD_JacobianPContState             ! Routine to compute the Jacobians of the output(Y), continuous - (X), discrete -
                                               !   (Xd), and constraint - state(Z) functions all with respect to the continuous
                                               !   states(x)
   PUBLIC :: AD_JacobianPDiscState             ! Routine to compute the Jacobians of the output(Y), continuous - (X), discrete -
                                               !   (Xd), and constraint - state(Z) functions all with respect to the discrete
                                               !   states(xd)
   PUBLIC :: AD_JacobianPConstrState           ! Routine to compute the Jacobians of the output(Y), continuous - (X), discrete -
                                               !   (Xd), and constraint - state(Z) functions all with respect to the constraint
                                               !   states(z)
   PUBLIC :: AD_GetOP                          !< Routine to pack the operating point values (for linearization) into arrays
   
  
contains    
!----------------------------------------------------------------------------------------------------------------------------------   
!> This subroutine sets the initialization output data structure, which contains data to be returned to the calling program (e.g.,
!! FAST or AeroDyn_Driver)   
subroutine AD_SetInitOut(p, InputFileData, InitOut, errStat, errMsg)

   type(AD_InitOutputType),       intent(  out)  :: InitOut          ! output data
   type(AD_InputFile),            intent(in   )  :: InputFileData    ! input file data (for setting airfoil shape outputs)
   type(AD_ParameterType),        intent(in   )  :: p                ! Parameters
   integer(IntKi),                intent(  out)  :: errStat          ! Error status of the operation
   character(*),                  intent(  out)  :: errMsg           ! Error message if ErrStat /= ErrID_None


      ! Local variables
   integer(intKi)                               :: ErrStat2          ! temporary Error status
   character(ErrMsgLen)                         :: ErrMsg2           ! temporary Error message
   character(*), parameter                      :: RoutineName = 'AD_SetInitOut'
   
   
   
   integer(IntKi)                               :: i, j, k, f
   integer(IntKi)                               :: NumCoords
#ifdef DBG_OUTS
   integer(IntKi)                               :: m
   character(5)                                 ::chanPrefix
#endif   
      ! Initialize variables for this routine

   errStat = ErrID_None
   errMsg  = ""
   
   InitOut%AirDens = p%AirDens
   
   call AllocAry( InitOut%WriteOutputHdr, p%numOuts, 'WriteOutputHdr', errStat2, errMsg2 )
      call SetErrStat( errStat2, errMsg2, errStat, errMsg, RoutineName )
   
   call AllocAry( InitOut%WriteOutputUnt, p%numOuts, 'WriteOutputUnt', errStat2, errMsg2 )
      call SetErrStat( errStat2, errMsg2, errStat, errMsg, RoutineName )

   if (ErrStat >= AbortErrLev) return
      
   
#ifdef DBG_OUTS
   ! Loop over blades and nodes to populate the output channel names and units
   
   do k=1,p%numBlades
      do j=1, p%NumBlNds
         
         m = (k-1)*p%NumBlNds*23 + (j-1)*23 
         
         chanPrefix = "B"//trim(num2lstr(k))//"N"//trim(num2lstr(j))
         InitOut%WriteOutputHdr( m + 1 ) = trim(chanPrefix)//"Twst"
         InitOut%WriteOutputUnt( m + 1 ) = '  (deg)  '
         InitOut%WriteOutputHdr( m + 2 ) = trim(chanPrefix)//"Psi"
         InitOut%WriteOutputUnt( m + 2 ) = '  (deg)  '
         InitOut%WriteOutputHdr( m + 3 ) = trim(chanPrefix)//"Vx"
         InitOut%WriteOutputUnt( m + 3 ) = '  (m/s)  '
         InitOut%WriteOutputHdr( m + 4 ) = trim(chanPrefix)//"Vy"
         InitOut%WriteOutputUnt( m + 4 ) = '  (m/s)  '
         InitOut%WriteOutputHdr( m + 5 ) = ' '//trim(chanPrefix)//"AIn"
         InitOut%WriteOutputUnt( m + 5 ) = '  (deg)  '
         InitOut%WriteOutputHdr( m + 6 ) = ' '//trim(chanPrefix)//"ApIn"
         InitOut%WriteOutputUnt( m + 6 ) = '  (deg)  '
         InitOut%WriteOutputHdr( m + 7 ) = trim(chanPrefix)//"Vrel"
         InitOut%WriteOutputUnt( m + 7 ) = '  (m/s)  '
         InitOut%WriteOutputHdr( m + 8 ) = ' '//trim(chanPrefix)//"Phi"
         InitOut%WriteOutputUnt( m + 8 ) = '  (deg)  '
         InitOut%WriteOutputHdr( m + 9 ) = ' '//trim(chanPrefix)//"AOA"
         InitOut%WriteOutputUnt( m + 9 ) = '  (deg)  '
         InitOut%WriteOutputHdr( m + 10 ) = ' '//trim(chanPrefix)//"Cl"
         InitOut%WriteOutputUnt( m + 10 ) = '   (-)   '
         InitOut%WriteOutputHdr( m + 11 ) = ' '//trim(chanPrefix)//"Cd"
         InitOut%WriteOutputUnt( m + 11 ) = '   (-)   '
         InitOut%WriteOutputHdr( m + 12 ) = ' '//trim(chanPrefix)//"Cm"
         InitOut%WriteOutputUnt( m + 12 ) = '   (-)   '
         InitOut%WriteOutputHdr( m + 13 ) = ' '//trim(chanPrefix)//"Cx"
         InitOut%WriteOutputUnt( m + 13 ) = '   (-)   '
         InitOut%WriteOutputHdr( m + 14 ) = ' '//trim(chanPrefix)//"Cy"
         InitOut%WriteOutputUnt( m + 14 ) = '   (-)   '
         InitOut%WriteOutputHdr( m + 15 ) = ' '//trim(chanPrefix)//"Cn"
         InitOut%WriteOutputUnt( m + 15 ) = '   (-)   '
         InitOut%WriteOutputHdr( m + 16 ) = ' '//trim(chanPrefix)//"Ct"
         InitOut%WriteOutputUnt( m + 16 ) = '   (-)   '
         InitOut%WriteOutputHdr( m + 17 ) = ' '//trim(chanPrefix)//"Fl"
         InitOut%WriteOutputUnt( m + 17 ) = '  (N/m)  '
         InitOut%WriteOutputHdr( m + 18 ) = ' '//trim(chanPrefix)//"Fd"
         InitOut%WriteOutputUnt( m + 18 ) = '  (N/m)  '
         InitOut%WriteOutputHdr( m + 19 ) = ' '//trim(chanPrefix)//"M"
         InitOut%WriteOutputUnt( m + 19 ) = ' (N/m^2) '
         InitOut%WriteOutputHdr( m + 20 ) = ' '//trim(chanPrefix)//"Fx"
         InitOut%WriteOutputUnt( m + 20 ) = '  (N/m)  '
         InitOut%WriteOutputHdr( m + 21 ) = ' '//trim(chanPrefix)//"Fy"
         InitOut%WriteOutputUnt( m + 21 ) = '  (N/m)  '
         InitOut%WriteOutputHdr( m + 22 ) = ' '//trim(chanPrefix)//"Fn"
         InitOut%WriteOutputUnt( m + 22 ) = '  (N/m)  '
         InitOut%WriteOutputHdr( m + 23 ) = ' '//trim(chanPrefix)//"Ft"
         InitOut%WriteOutputUnt( m + 23 ) = '  (N/m)  '
         
      end do
   end do
#else
   do i=1,p%NumOuts
      InitOut%WriteOutputHdr(i) = p%OutParam(i)%Name
      InitOut%WriteOutputUnt(i) = p%OutParam(i)%Units
   end do
#endif
                      
   
   InitOut%Ver = AD_Ver
   
! set visualization data:
      ! this check is overly restrictive, but it would be a lot of work to ensure that only the *used* airfoil 
      ! tables have the same number of coordinates.
   if ( allocated(p%AFI) ) then  
      
<<<<<<< HEAD
      if ( p%AFI(1)%NumCoords > 0 ) then
         NumCoords = p%AFI(1)%NumCoords
         do i=2,size(p%AFI)
            if (p%AFI(i)%NumCoords /= NumCoords) then
=======
      if ( p%AFI%AFInfo(1)%NumCoords > 0 ) then
         NumCoords = p%AFI%AFInfo(1)%NumCoords
         do i=2,size(p%AFI%AFInfo)
            if (p%AFI%AFInfo(i)%NumCoords /= NumCoords) then
>>>>>>> d417d7a2
               call SetErrStat( ErrID_Info, 'Airfoil files do not contain the same number of x-y coordinates.', ErrStat, ErrMsg, RoutineName )
               NumCoords = -1
               exit
            end if            
         end do
            
         if (NumCoords > 0) then
            if (NumCoords < 3) then
               call SetErrStat( ErrID_Info, 'Airfoil files with NumCoords > 0 must contain at least 2 coordinates.', ErrStat, ErrMsg, RoutineName )
               return
            end if     
               
            allocate( InitOut%BladeShape( p%numBlades ), STAT=ErrStat2 )
            if (ErrStat2 /= 0) then
               call SetErrStat( ErrID_Info, 'Error allocationg InitOut%AD_BladeShape', ErrStat, ErrMsg, RoutineName )
               return
            end if     
            
            do k=1,p%numBlades
               call allocAry(  InitOut%BladeShape(k)%AirfoilCoords, 2, NumCoords-1, InputFileData%BladeProps(k)%NumBlNds, 'AirfoilCoords', ErrStat2, ErrMsg2)
                  call SetErrStat( ErrStat2, ErrMsg2, ErrStat, ErrMsg, RoutineName )
                  if (ErrStat >= AbortErrLev) return
                  
               do j=1,InputFileData%BladeProps(k)%NumBlNds
                  f = InputFileData%BladeProps(k)%BlAFID(j)
                  
                  do i=1,NumCoords-1                                                     
                     InitOut%BladeShape(k)%AirfoilCoords(1,i,j) = InputFileData%BladeProps(k)%BlChord(j)*( p%AFI(f)%Y_Coord(i+1) - p%AFI(f)%Y_Coord(1) )
                     InitOut%BladeShape(k)%AirfoilCoords(2,i,j) = InputFileData%BladeProps(k)%BlChord(j)*( p%AFI(f)%X_Coord(i+1) - p%AFI(f)%X_Coord(1) )
                  end do                  
               end do
                                 
            end do
            
         end if                  
      end if
      
   end if
   
   
   ! set blade properties data  ! bjj: I would probably do a move_alloc() at the end of the init routine rather than make a copy like this.... 
   ALLOCATE(InitOut%BladeProps(p%numBlades), STAT = ErrStat2)
   IF (ErrStat2 /= 0) THEN
      CALL SetErrStat(ErrID_Fatal,"Error allocating memory for BladeProps.", ErrStat, ErrMsg, RoutineName)
      RETURN
   END IF
   do k=1,p%numBlades
      ! allocate space and copy blade data:
      CALL AD_CopyBladePropsType(InputFileData%BladeProps(k), InitOut%BladeProps(k), MESH_NEWCOPY, ErrStat2, ErrMsg2)
      CALL SetErrStat( ErrStat2, ErrMsg2, ErrStat, ErrMsg, RoutineName )
   end do

   !Tower data
   IF ( p%NumTwrNds > 0 ) THEN
      ALLOCATE(InitOut%TwrElev(p%NumTwrNds), STAT = ErrStat2)
      IF (ErrStat2 /= 0) THEN
         CALL SetErrStat(ErrID_Fatal,"Error allocating memory for TwrElev.", ErrStat, ErrMsg, RoutineName)
         RETURN
      END IF
      InitOut%TwrElev(:) = InputFileData%TwrElev(:)

      ALLOCATE(InitOut%TwrDiam(p%NumTwrNds), STAT = ErrStat2)
      IF (ErrStat2 /= 0) THEN
         CALL SetErrStat(ErrID_Fatal,"Error allocating memory for TwrDiam.", ErrStat, ErrMsg, RoutineName)
         RETURN
      END IF   
      InitOut%TwrDiam(:) = p%TwrDiam(:)
   END IF  
   
end subroutine AD_SetInitOut

!----------------------------------------------------------------------------------------------------------------------------------   
!> This routine is called at the start of the simulation to perform initialization steps.
!! The parameters are set here and not changed during the simulation.
!! The initial states and initial guess for the input are defined.
subroutine AD_Init( InitInp, u, p, x, xd, z, OtherState, y, m, Interval, InitOut, ErrStat, ErrMsg )
!..................................................................................................................................

   type(AD_InitInputType),       intent(in   ) :: InitInp       !< Input data for initialization routine
   type(AD_InputType),           intent(  out) :: u             !< An initial guess for the input; input mesh must be defined
   type(AD_ParameterType),       intent(  out) :: p             !< Parameters
   type(AD_ContinuousStateType), intent(  out) :: x             !< Initial continuous states
   type(AD_DiscreteStateType),   intent(  out) :: xd            !< Initial discrete states
   type(AD_ConstraintStateType), intent(  out) :: z             !< Initial guess of the constraint states
   type(AD_OtherStateType),      intent(  out) :: OtherState    !< Initial other states
   type(AD_OutputType),          intent(  out) :: y             !< Initial system outputs (outputs are not calculated;
                                                                !!   only the output mesh is initialized)
   type(AD_MiscVarType),         intent(  out) :: m             !< Initial misc/optimization variables
   real(DbKi),                   intent(inout) :: interval      !< Coupling interval in seconds: the rate that
                                                                !!   (1) AD_UpdateStates() is called in loose coupling &
                                                                !!   (2) AD_UpdateDiscState() is called in tight coupling.
                                                                !!   Input is the suggested time from the glue code;
                                                                !!   Output is the actual coupling interval that will be used
                                                                !!   by the glue code.
   type(AD_InitOutputType),      intent(  out) :: InitOut       !< Output for initialization routine
   integer(IntKi),               intent(  out) :: errStat       !< Error status of the operation
   character(*),                 intent(  out) :: errMsg        !< Error message if ErrStat /= ErrID_None
   

      ! Local variables
   integer(IntKi)                              :: i             ! loop counter
   
   integer(IntKi)                              :: errStat2      ! temporary error status of the operation
   character(ErrMsgLen)                        :: errMsg2       ! temporary error message 
      
   type(AD_InputFile)                          :: InputFileData ! Data stored in the module's input file
   integer(IntKi)                              :: UnEcho        ! Unit number for the echo file
   
   character(*), parameter                     :: RoutineName = 'AD_Init'
   
   
      ! Initialize variables for this routine

   errStat = ErrID_None
   errMsg  = ""
   UnEcho  = -1

      ! Initialize the NWTC Subroutine Library

   call NWTC_Init( EchoLibVer=.FALSE. )

      ! Display the module information

   call DispNVD( AD_Ver )
   
   
   p%NumBlades = InitInp%NumBlades ! need this before reading the AD input file so that we know how many blade files to read
   !bjj: note that we haven't validated p%NumBlades before using it below!
   p%RootName  = TRIM(InitInp%RootName)//'.AD'
   
      ! Read the primary AeroDyn input file
   call ReadInputFiles( InitInp%InputFile, InputFileData, interval, p%RootName, p%NumBlades, UnEcho, ErrStat2, ErrMsg2 )   
      call SetErrStat( ErrStat2, ErrMsg2, ErrStat, ErrMsg, RoutineName ) 
      if (ErrStat >= AbortErrLev) then
         call Cleanup()
         return
      end if
         
      
      ! Validate the inputs
   call ValidateInputData( InitInp, InputFileData, p%NumBlades, ErrStat2, ErrMsg2 )
      call SetErrStat( ErrStat2, ErrMsg2, ErrStat, ErrMsg, RoutineName ) 
      if (ErrStat >= AbortErrLev) then
         call Cleanup()
         return
      end if
      
      !............................................................................................
      ! Define parameters
      !............................................................................................
      
      ! Initialize AFI module (read Airfoil tables)
   call Init_AFIparams( InputFileData, p%AFI, UnEcho, p%NumBlades, ErrStat2, ErrMsg2 )
      call SetErrStat( ErrStat2, ErrMsg2, ErrStat, ErrMsg, RoutineName ) 
      if (ErrStat >= AbortErrLev) then
         call Cleanup()
         return
      end if
         
      
      ! set the rest of the parameters
   call SetParameters( InitInp, InputFileData, p, ErrStat2, ErrMsg2 )
      call SetErrStat( ErrStat2, ErrMsg2, ErrStat, ErrMsg, RoutineName ) 
      if (ErrStat >= AbortErrLev) then
         call Cleanup()
         return
      end if
   
      !............................................................................................
      ! Define and initialize inputs here 
      !............................................................................................
   
   call Init_u( u, p, InputFileData, InitInp, errStat2, errMsg2 ) 
      call SetErrStat( ErrStat2, ErrMsg2, ErrStat, ErrMsg, RoutineName ) 
      if (ErrStat >= AbortErrLev) then
         call Cleanup()
         return
      end if

      ! 

      !............................................................................................
      ! Initialize the BEMT module (also sets other variables for sub module)
      !............................................................................................
      
      ! initialize BEMT after setting parameters and inputs because we are going to use the already-
      ! calculated node positions from the input meshes
      
   call Init_BEMTmodule( InputFileData, u, m%BEMT_u(1), p, x%BEMT, xd%BEMT, z%BEMT, &
                           OtherState%BEMT, m%BEMT_y, m%BEMT, ErrStat2, ErrMsg2 )
      call SetErrStat( ErrStat2, ErrMsg2, ErrStat, ErrMsg, RoutineName ) 
      if (ErrStat >= AbortErrLev) then
         call Cleanup()
         return
      end if
         
   call BEMT_CopyInput( m%BEMT_u(1), m%BEMT_u(2), MESH_NEWCOPY, ErrStat2, ErrMsg2 )
      call SetErrStat( ErrStat2, ErrMsg2, ErrStat, ErrMsg, RoutineName ) 
         
      
      !............................................................................................
      ! Define outputs here
      !............................................................................................
   call Init_y(y, u, p, errStat2, errMsg2) ! do this after input meshes have been initialized
      call SetErrStat( ErrStat2, ErrMsg2, ErrStat, ErrMsg, RoutineName ) 
      if (ErrStat >= AbortErrLev) then
         call Cleanup()
         return
      end if
   
   
      !............................................................................................
      ! Initialize states and misc vars
      !............................................................................................
      
      ! many states are in the BEMT module, which were initialized in BEMT_Init()
      
   call Init_MiscVars(m, p, u, y, errStat2, errMsg2)
      call SetErrStat( ErrStat2, ErrMsg2, ErrStat, ErrMsg, RoutineName ) 
      
      !............................................................................................
      ! Define initialization output here
      !............................................................................................
   call AD_SetInitOut(p, InputFileData, InitOut, errStat2, errMsg2)
      call SetErrStat( ErrStat2, ErrMsg2, ErrStat, ErrMsg, RoutineName ) 
   
      ! after setting InitOut variables, we really don't need the airfoil coordinates taking up
      ! space in AeroDyn
   if ( allocated(p%AFI) ) then  
      do i=1,size(p%AFI)
         if (allocated(p%AFI(i)%X_Coord)) deallocate( p%AFI(i)%X_Coord) 
         if (allocated(p%AFI(i)%Y_Coord)) deallocate( p%AFI(i)%Y_Coord) 
      end do
   end if
   
      !............................................................................................
      ! Initialize Jacobian:
      !............................................................................................
   if (InitInp%Linearize) then      
      call Init_Jacobian(InputFileData, p, u, y, m, InitOut, ErrStat2, ErrMsg2)
      call SetErrStat( ErrStat2, ErrMsg2, ErrStat, ErrMsg, RoutineName )
   end if
   
      !............................................................................................
      ! Print the summary file if requested:
      !............................................................................................
   if (InputFileData%SumPrint) then
      call AD_PrintSum( InputFileData, p, u, y, ErrStat2, ErrMsg2 )
         call SetErrStat( ErrStat2, ErrMsg2, ErrStat, ErrMsg, RoutineName )
   end if
      
            
   call Cleanup() 
      
contains
   subroutine Cleanup()

      CALL AD_DestroyInputFile( InputFileData, ErrStat2, ErrMsg2 )
      IF ( UnEcho > 0 ) CLOSE( UnEcho )
      
   end subroutine Cleanup

end subroutine AD_Init
!----------------------------------------------------------------------------------------------------------------------------------   
!> This subroutine reinitializes BEMT and UA, assuming that we will start the simulation over again, with only the inputs being different.
!! This allows us to bypass reading input files and allocating arrays because p is already set.
subroutine AD_ReInit(p, x, xd, z, OtherState, m, Interval, ErrStat, ErrMsg )   

   type(AD_ParameterType),       intent(in   ) :: p             !< Parameters
   type(AD_ContinuousStateType), intent(inout) :: x             !< Initial continuous states
   type(AD_DiscreteStateType),   intent(inout) :: xd            !< Initial discrete states
   type(AD_ConstraintStateType), intent(inout) :: z             !< Initial guess of the constraint states
   type(AD_OtherStateType),      intent(inout) :: OtherState    !< Initial other states
   type(AD_MiscVarType),         intent(inout) :: m             !< Initial misc/optimization variables
   real(DbKi),                   intent(in   ) :: interval      !< Coupling interval in seconds: the rate that
                                                                !!   (1) AD_UpdateStates() is called in loose coupling &
                                                                !!   (2) AD_UpdateDiscState() is called in tight coupling.
                                                                !!   Input is the suggested time from the glue code;
                                                                !!   Output is the actual coupling interval that will be used
                                                                !!   by the glue code.
   integer(IntKi),               intent(  out) :: errStat       !< Error status of the operation
   character(*),                 intent(  out) :: errMsg        !< Error message if ErrStat /= ErrID_None

   character(*), parameter                     :: RoutineName = 'AD_ReInit'

   
   ErrStat = ErrID_None
   ErrMsg = ''
   
   if ( .not. EqualRealNos(p%DT, interval) ) then
      call SetErrStat( ErrID_Fatal, 'When AD is reinitialized, DT must not change.', ErrStat, ErrMsg, RoutineName )
      ! we could get around this by figuring out what needs to change when we modify the dt parameter... probably just some unused-parameters
      ! and the UA filter
   end if
      
   call BEMT_ReInit(p%BEMT,x%BEMT,xd%BEMT,z%BEMT,OtherState%BEMT,m%BEMT,p%AFI)
      
end subroutine AD_ReInit
!----------------------------------------------------------------------------------------------------------------------------------   
!> This routine initializes (allocates) the misc variables for use during the simulation.
subroutine Init_MiscVars(m, p, u, y, errStat, errMsg)
   type(AD_MiscVarType),          intent(inout)  :: m                !< misc/optimization data (not defined in submodules)
   type(AD_ParameterType),        intent(in   )  :: p                !< Parameters
   type(AD_InputType),            intent(inout)  :: u                !< input for HubMotion mesh (create sibling mesh here)
   type(AD_OutputType),           intent(in   )  :: y                !< output (create mapping between output and otherstate mesh here)
   integer(IntKi),                intent(  out)  :: errStat          !< Error status of the operation
   character(*),                  intent(  out)  :: errMsg           !< Error message if ErrStat /= ErrID_None


      ! Local variables
   integer(intKi)                               :: k
   integer(intKi)                               :: ErrStat2          ! temporary Error status
   character(ErrMsgLen)                         :: ErrMsg2           ! temporary Error message
   character(*), parameter                      :: RoutineName = 'Init_OtherStates'

      ! Initialize variables for this routine

   errStat = ErrID_None
   errMsg  = ""
   
   call AllocAry( m%DisturbedInflow, 3_IntKi, p%NumBlNds, p%numBlades, 'OtherState%DisturbedInflow', ErrStat2, ErrMsg2 ) ! must be same size as u%InflowOnBlade
      call SetErrStat( errStat2, errMsg2, errStat, errMsg, RoutineName )
   call AllocAry( m%WithoutSweepPitchTwist, 3_IntKi, 3_IntKi, p%NumBlNds, p%numBlades, 'OtherState%WithoutSweepPitchTwist', ErrStat2, ErrMsg2 )
      call SetErrStat( errStat2, errMsg2, errStat, errMsg, RoutineName )
   
   call allocAry( m%SigmaCavit, p%NumBlNds, p%numBlades, 'm%SigmaCavit', errStat2, errMsg2); call setErrStat(errStat2,ErrMsg2,ErrStat,ErrMsg,RoutineName)
   call allocAry( m%SigmaCavitCrit, p%NumBlNds, p%numBlades, 'm%SigmaCavitCrit', errStat2, errMsg2); call setErrStat(errStat2,ErrMsg2,ErrStat,ErrMsg,RoutineName)
   call allocAry( m%CavitWarnSet, p%NumBlNds, p%numBlades, 'm%CavitWarnSet', errStat2, errMsg2); call setErrStat(errStat2,ErrMsg2,ErrStat,ErrMsg,RoutineName)
   m%SigmaCavit     = 0.0_ReKi      !Init to zero for output files in case a cavit check isnt done but output is requested 
   m%SigmaCavitCrit = 0.0_ReKi
   m%CavitWarnSet   = .false.
         ! arrays for output
#ifdef DBG_OUTS
   allocate( m%AllOuts(0:p%NumOuts), STAT=ErrStat2 ) ! allocate starting at zero to account for invalid output channels
#else
   allocate( m%AllOuts(0:MaxOutPts), STAT=ErrStat2 ) ! allocate starting at zero to account for invalid output channels
#endif
      if (ErrStat2 /= 0) then
         call SetErrStat( ErrID_Fatal, "Error allocating AllOuts.", errStat, errMsg, RoutineName )
         return
      end if
   m%AllOuts = 0.0_ReKi
   
      ! save these tower calculations for output:
   call AllocAry( m%W_Twr, p%NumTwrNds, 'm%W_Twr', ErrStat2, ErrMsg2 )
      call SetErrStat( errStat2, errMsg2, errStat, errMsg, RoutineName )
   call AllocAry( m%X_Twr, p%NumTwrNds, 'm%X_Twr', ErrStat2, ErrMsg2 )
      call SetErrStat( errStat2, errMsg2, errStat, errMsg, RoutineName )
   call AllocAry( m%Y_Twr, p%NumTwrNds, 'm%Y_Twr', ErrStat2, ErrMsg2 )
      call SetErrStat( errStat2, errMsg2, errStat, errMsg, RoutineName )
      ! save blade calculations for output:
if (p%TwrPotent /= TwrPotent_none .or. p%TwrShadow) then
   call AllocAry( m%TwrClrnc, p%NumBlNds, p%NumBlades, 'm%TwrClrnc', ErrStat2, ErrMsg2 )
      call SetErrStat( errStat2, errMsg2, errStat, errMsg, RoutineName )
end if            
   call AllocAry( m%Curve, p%NumBlNds, p%NumBlades, 'm%Curve', ErrStat2, ErrMsg2 )
      call SetErrStat( errStat2, errMsg2, errStat, errMsg, RoutineName )            
   call AllocAry( m%X, p%NumBlNds, p%NumBlades, 'm%X', ErrStat2, ErrMsg2 )
      call SetErrStat( errStat2, errMsg2, errStat, errMsg, RoutineName )
   call AllocAry( m%Y, p%NumBlNds, p%NumBlades, 'm%Y', ErrStat2, ErrMsg2 )
      call SetErrStat( errStat2, errMsg2, errStat, errMsg, RoutineName )
   call AllocAry( m%M, p%NumBlNds, p%NumBlades, 'm%M', ErrStat2, ErrMsg2 )
      call SetErrStat( errStat2, errMsg2, errStat, errMsg, RoutineName )
      ! mesh mapping data for integrating load over entire rotor:
   allocate( m%B_L_2_H_P(p%NumBlades), Stat = ErrStat2)
      if (ErrStat2 /= 0) then
         call SetErrStat( ErrID_Fatal, "Error allocating B_L_2_H_P mapping structure.", errStat, errMsg, RoutineName )
         return
      end if

   call MeshCopy (  SrcMesh  = u%HubMotion        &
                  , DestMesh = m%HubLoad          &
                  , CtrlCode = MESH_SIBLING       &
                  , IOS      = COMPONENT_OUTPUT   &
                  , force    = .TRUE.             &
                  , moment   = .TRUE.             &
                  , ErrStat  = ErrStat2           &
                  , ErrMess  = ErrMsg2            )
   
      call SetErrStat( ErrStat2, ErrMsg2, ErrStat, ErrMsg, RoutineName ) 
      if (ErrStat >= AbortErrLev) RETURN         
   
   do k=1,p%NumBlades
      CALL MeshMapCreate( y%BladeLoad(k), m%HubLoad, m%B_L_2_H_P(k), ErrStat2, ErrMsg2 )
         CALL SetErrStat( ErrStat2, ErrMsg2, ErrStat, ErrMsg, RoutineName//':B_L_2_H_P('//TRIM(Num2LStr(K))//')' )
   end do
   
   if (ErrStat >= AbortErrLev) RETURN

   ! 
   if (p%NumTwrNds > 0) then
      m%W_Twr = 0.0_ReKi
      m%X_Twr = 0.0_ReKi
      m%Y_Twr = 0.0_ReKi
   end if
   
   
   
end subroutine Init_MiscVars
!----------------------------------------------------------------------------------------------------------------------------------   
!> This routine initializes AeroDyn meshes and output array variables for use during the simulation.
subroutine Init_y(y, u, p, errStat, errMsg)
   type(AD_OutputType),           intent(  out)  :: y               !< Module outputs
   type(AD_InputType),            intent(inout)  :: u               !< Module inputs -- intent(out) because of mesh sibling copy
   type(AD_ParameterType),        intent(in   )  :: p               !< Parameters
   integer(IntKi),                intent(  out)  :: errStat         !< Error status of the operation
   character(*),                  intent(  out)  :: errMsg          !< Error message if ErrStat /= ErrID_None


      ! Local variables
   integer(intKi)                               :: k                 ! loop counter for blades
   integer(intKi)                               :: ErrStat2          ! temporary Error status
   character(ErrMsgLen)                         :: ErrMsg2           ! temporary Error message
   character(*), parameter                      :: RoutineName = 'Init_y'

      ! Initialize variables for this routine

   errStat = ErrID_None
   errMsg  = ""
   
         
   if (p%TwrAero) then
            
      call MeshCopy ( SrcMesh  = u%TowerMotion    &
                    , DestMesh = y%TowerLoad      &
                    , CtrlCode = MESH_SIBLING     &
                    , IOS      = COMPONENT_OUTPUT &
                    , force    = .TRUE.           &
                    , moment   = .TRUE.           &
                    , ErrStat  = ErrStat2         &
                    , ErrMess  = ErrMsg2          )
   
         call SetErrStat( ErrStat2, ErrMsg2, ErrStat, ErrMsg, RoutineName ) 
         if (ErrStat >= AbortErrLev) RETURN         
         
         !y%TowerLoad%force = 0.0_ReKi  ! shouldn't have to initialize this
         !y%TowerLoad%moment= 0.0_ReKi  ! shouldn't have to initialize this
   else
      y%TowerLoad%nnodes = 0
   end if

   
   allocate( y%BladeLoad(p%numBlades), stat=ErrStat2 )
   if (errStat2 /= 0) then
      call SetErrStat( ErrID_Fatal, 'Error allocating y%BladeLoad.', ErrStat, ErrMsg, RoutineName )      
      return
   end if
   

   do k = 1, p%numBlades
   
      call MeshCopy ( SrcMesh  = u%BladeMotion(k) &
                    , DestMesh = y%BladeLoad(k)   &
                    , CtrlCode = MESH_SIBLING     &
                    , IOS      = COMPONENT_OUTPUT &
                    , force    = .TRUE.           &
                    , moment   = .TRUE.           &
                    , ErrStat  = ErrStat2         &
                    , ErrMess  = ErrMsg2          )
   
         call SetErrStat( ErrStat2, ErrMsg2, ErrStat, ErrMsg, RoutineName ) 
                           
   end do
   
   call AllocAry( y%WriteOutput, p%numOuts, 'WriteOutput', errStat2, errMsg2 )
      call SetErrStat( ErrStat2, ErrMsg2, ErrStat, ErrMsg, RoutineName )
   if (ErrStat >= AbortErrLev) RETURN      
   
   
   
end subroutine Init_y
!----------------------------------------------------------------------------------------------------------------------------------
!> This routine initializes AeroDyn meshes and input array variables for use during the simulation.
subroutine Init_u( u, p, InputFileData, InitInp, errStat, errMsg )
!..................................................................................................................................

   type(AD_InputType),           intent(  out)  :: u                 !< Input data
   type(AD_ParameterType),       intent(in   )  :: p                 !< Parameters
   type(AD_InputFile),           intent(in   )  :: InputFileData     !< Data stored in the module's input file
   type(AD_InitInputType),       intent(in   )  :: InitInp           !< Input data for AD initialization routine
   integer(IntKi),               intent(  out)  :: errStat           !< Error status of the operation
   character(*),                 intent(  out)  :: errMsg            !< Error message if ErrStat /= ErrID_None


      ! Local variables
   real(reKi)                                   :: position(3)       ! node reference position
   real(reKi)                                   :: positionL(3)      ! node local position
   real(R8Ki)                                   :: theta(3)          ! Euler angles
   real(R8Ki)                                   :: orientation(3,3)  ! node reference orientation
   real(R8Ki)                                   :: orientationL(3,3) ! node local orientation
   
   integer(intKi)                               :: j                 ! counter for nodes
   integer(intKi)                               :: k                 ! counter for blades
   
   integer(intKi)                               :: ErrStat2          ! temporary Error status
   character(ErrMsgLen)                         :: ErrMsg2           ! temporary Error message
   character(*), parameter                      :: RoutineName = 'Init_u'

      ! Initialize variables for this routine

   ErrStat = ErrID_None
   ErrMsg  = ""


      ! Arrays for InflowWind inputs:
   
   call AllocAry( u%InflowOnBlade, 3_IntKi, p%NumBlNds, p%numBlades, 'u%InflowOnBlade', ErrStat2, ErrMsg2 )
      call SetErrStat( errStat2, errMsg2, errStat, errMsg, RoutineName )
   call AllocAry( u%InflowOnTower, 3_IntKi, p%NumTwrNds, 'u%InflowOnTower', ErrStat2, ErrMsg2 ) ! could be size zero
      call SetErrStat( errStat2, errMsg2, errStat, errMsg, RoutineName )

   call AllocAry( u%UserProp, p%NumBlNds, p%numBlades, 'u%UserProp', ErrStat2, ErrMsg2 )
      call SetErrStat( errStat2, errMsg2, errStat, errMsg, RoutineName )
      
   if (errStat >= AbortErrLev) return      
      
   u%InflowOnBlade = 0.0_ReKi
   u%UserProp      = 0.0_ReKi
   
      ! Meshes for motion inputs (ElastoDyn and/or BeamDyn)
         !................
         ! tower
         !................
   if (p%NumTwrNds > 0) then
      
      u%InflowOnTower = 0.0_ReKi 
      
      call MeshCreate ( BlankMesh = u%TowerMotion   &
                       ,IOS       = COMPONENT_INPUT &
                       ,Nnodes    = p%NumTwrNds     &
                       ,ErrStat   = ErrStat2        &
                       ,ErrMess   = ErrMsg2         &
                       ,Orientation     = .true.    &
                       ,TranslationDisp = .true.    &
                       ,TranslationVel  = .true.    &
                      )
            call SetErrStat( errStat2, errMsg2, errStat, errMsg, RoutineName )

      if (errStat >= AbortErrLev) return
            
         ! set node initial position/orientation
      position = 0.0_ReKi
      do j=1,p%NumTwrNds         
         position(3) = InputFileData%TwrElev(j)
         
         call MeshPositionNode(u%TowerMotion, j, position, errStat2, errMsg2)  ! orientation is identity by default
            call SetErrStat( errStat2, errMsg2, errStat, errMsg, RoutineName )
      end do !j
         
         ! create line2 elements
      do j=1,p%NumTwrNds-1
         call MeshConstructElement( u%TowerMotion, ELEMENT_LINE2, errStat2, errMsg2, p1=j, p2=j+1 )
            call SetErrStat( errStat2, errMsg2, errStat, errMsg, RoutineName )
      end do !j
            
      call MeshCommit(u%TowerMotion, errStat2, errMsg2 )
         call SetErrStat( errStat2, errMsg2, errStat, errMsg, RoutineName )
            
      if (errStat >= AbortErrLev) return

      
      u%TowerMotion%Orientation     = u%TowerMotion%RefOrientation
      u%TowerMotion%TranslationDisp = 0.0_R8Ki
      u%TowerMotion%TranslationVel  = 0.0_ReKi
      
   end if ! we compute tower loads
   
         !................
         ! hub
         !................
   
      call MeshCreate ( BlankMesh = u%HubMotion     &
                       ,IOS       = COMPONENT_INPUT &
                       ,Nnodes    = 1               &
                       ,ErrStat   = ErrStat2        &
                       ,ErrMess   = ErrMsg2         &
                       ,Orientation     = .true.    &
                       ,TranslationDisp = .true.    &
                       ,RotationVel     = .true.    &
                      )
            call SetErrStat( errStat2, errMsg2, errStat, errMsg, RoutineName )

      if (errStat >= AbortErrLev) return
                     
      call MeshPositionNode(u%HubMotion, 1, InitInp%HubPosition, errStat2, errMsg2, InitInp%HubOrientation)
         call SetErrStat( errStat2, errMsg2, errStat, errMsg, RoutineName )
         
      call MeshConstructElement( u%HubMotion, ELEMENT_POINT, errStat2, errMsg2, p1=1 )
         call SetErrStat( errStat2, errMsg2, errStat, errMsg, RoutineName )
            
      call MeshCommit(u%HubMotion, errStat2, errMsg2 )
         call SetErrStat( errStat2, errMsg2, errStat, errMsg, RoutineName )
            
      if (errStat >= AbortErrLev) return

         
      u%HubMotion%Orientation     = u%HubMotion%RefOrientation
      u%HubMotion%TranslationDisp = 0.0_R8Ki
      u%HubMotion%RotationVel     = 0.0_ReKi   
      
   
         !................
         ! blade roots
         !................
         
      allocate( u%BladeRootMotion(p%NumBlades), STAT = ErrStat2 )
      if (ErrStat2 /= 0) then
         call SetErrStat( ErrID_Fatal, 'Error allocating u%BladeRootMotion array.', ErrStat, ErrMsg, RoutineName )
         return
      end if      
      
      do k=1,p%NumBlades
         call MeshCreate ( BlankMesh = u%BladeRootMotion(k)                  &
                          ,IOS       = COMPONENT_INPUT                       &
                          ,Nnodes    = 1                                     &
                          ,ErrStat   = ErrStat2                              &
                          ,ErrMess   = ErrMsg2                               &
                          ,Orientation     = .true.                          &
                         )
               call SetErrStat( errStat2, errMsg2, errStat, errMsg, RoutineName )

         if (errStat >= AbortErrLev) return
            
         call MeshPositionNode(u%BladeRootMotion(k), 1, InitInp%BladeRootPosition(:,k), errStat2, errMsg2, InitInp%BladeRootOrientation(:,:,k))
            call SetErrStat( errStat2, errMsg2, errStat, errMsg, RoutineName )
                     
         call MeshConstructElement( u%BladeRootMotion(k), ELEMENT_POINT, errStat2, errMsg2, p1=1 )
            call SetErrStat( errStat2, errMsg2, errStat, errMsg, RoutineName )
            
         call MeshCommit(u%BladeRootMotion(k), errStat2, errMsg2 )
            call SetErrStat( errStat2, errMsg2, errStat, errMsg, RoutineName )
            
         if (errStat >= AbortErrLev) return

      
         u%BladeRootMotion(k)%Orientation     = u%BladeRootMotion(k)%RefOrientation
   
   end do !k=numBlades      
      
      
         !................
         ! blades
         !................
   
      allocate( u%BladeMotion(p%NumBlades), STAT = ErrStat2 )
      if (ErrStat2 /= 0) then
         call SetErrStat( ErrID_Fatal, 'Error allocating u%BladeMotion array.', ErrStat, ErrMsg, RoutineName )
         return
      end if
      
      do k=1,p%NumBlades
         call MeshCreate ( BlankMesh = u%BladeMotion(k)                     &
                          ,IOS       = COMPONENT_INPUT                      &
                          ,Nnodes    = InputFileData%BladeProps(k)%NumBlNds &
                          ,ErrStat   = ErrStat2                             &
                          ,ErrMess   = ErrMsg2                              &
                          ,Orientation     = .true.                         &
                          ,TranslationDisp = .true.                         &
                          ,TranslationVel  = .true.                         &
                         )
               call SetErrStat( errStat2, errMsg2, errStat, errMsg, RoutineName )

         if (errStat >= AbortErrLev) return
            
                        
         do j=1,InputFileData%BladeProps(k)%NumBlNds

               ! reference position of the jth node in the kth blade, relative to the root in the local blade coordinate system:
            positionL(1) = InputFileData%BladeProps(k)%BlCrvAC(j)
            positionL(2) = InputFileData%BladeProps(k)%BlSwpAC(j)
            positionL(3) = InputFileData%BladeProps(k)%BlSpn(  j)
            
               ! reference position of the jth node in the kth blade:
            position = u%BladeRootMotion(k)%Position(:,1) + matmul(positionL,u%BladeRootMotion(k)%RefOrientation(:,:,1))  ! note that because positionL is a 1-D array, we're doing the transpose of matmul(transpose(u%BladeRootMotion(k)%RefOrientation),positionL)

            
               ! reference orientation of the jth node in the kth blade, relative to the root in the local blade coordinate system:
            theta(1)     =  0.0_R8Ki
            theta(2)     =  InputFileData%BladeProps(k)%BlCrvAng(j)
            theta(3)     = -InputFileData%BladeProps(k)%BlTwist( j)            
            orientationL = EulerConstruct( theta )
                                 
               ! reference orientation of the jth node in the kth blade
            orientation = matmul( orientationL, u%BladeRootMotion(k)%RefOrientation(:,:,1) )

            
            call MeshPositionNode(u%BladeMotion(k), j, position, errStat2, errMsg2, orientation)
               call SetErrStat( errStat2, errMsg2, errStat, errMsg, RoutineName )
               
         end do ! j=blade nodes
         
            ! create line2 elements
         do j=1,InputFileData%BladeProps(k)%NumBlNds-1
            call MeshConstructElement( u%BladeMotion(k), ELEMENT_LINE2, errStat2, errMsg2, p1=j, p2=j+1 )
               call SetErrStat( errStat2, errMsg2, errStat, errMsg, RoutineName )
         end do !j
            
         call MeshCommit(u%BladeMotion(k), errStat2, errMsg2 )
            call SetErrStat( errStat2, errMsg2, errStat, errMsg, RoutineName )
            
         if (errStat >= AbortErrLev) return

      
         u%BladeMotion(k)%Orientation     = u%BladeMotion(k)%RefOrientation
         u%BladeMotion(k)%TranslationDisp = 0.0_R8Ki
         u%BladeMotion(k)%TranslationVel  = 0.0_ReKi
   
   end do !k=numBlades
   
   
end subroutine Init_u
!----------------------------------------------------------------------------------------------------------------------------------
!> This routine sets AeroDyn parameters for use during the simulation; these variables are not changed after AD_Init.
subroutine SetParameters( InitInp, InputFileData, p, ErrStat, ErrMsg )
   TYPE(AD_InitInputType),       intent(in   )  :: InitInp          !< Input data for initialization routine, out is needed because of copy below
   TYPE(AD_InputFile),           INTENT(INout)  :: InputFileData    !< Data stored in the module's input file -- intent(out) only for move_alloc statements
   TYPE(AD_ParameterType),       INTENT(INOUT)  :: p                !< Parameters
   INTEGER(IntKi),               INTENT(  OUT)  :: ErrStat          !< Error status of the operation
   CHARACTER(*),                 INTENT(  OUT)  :: ErrMsg           !< Error message if ErrStat /= ErrID_None


      ! Local variables
   CHARACTER(ErrMsgLen)                          :: ErrMsg2         ! temporary Error message if ErrStat /= ErrID_None
   INTEGER(IntKi)                                :: ErrStat2        ! temporary Error status of the operation
   !INTEGER(IntKi)                                :: i, j
   character(*), parameter                       :: RoutineName = 'SetParameters'
   
      ! Initialize variables for this routine

   ErrStat  = ErrID_None
   ErrMsg   = ""

   p%DT               = InputFileData%DTAero      
   p%WakeMod          = InputFileData%WakeMod
   p%TwrPotent        = InputFileData%TwrPotent
   p%TwrShadow        = InputFileData%TwrShadow
   p%TwrAero          = InputFileData%TwrAero
   p%CavitCheck       = InputFileData%CavitCheck
   p%Gravity          = InitInp%Gravity
  

   
   if (InitInp%Linearize) then
      p%FrozenWake = InputFileData%FrozenWake 
   else
      p%FrozenWake = .FALSE.
   end if
   
   
 ! p%numBlades        = InitInp%numBlades    ! this was set earlier because it was necessary
   p%NumBlNds         = InputFileData%BladeProps(1)%NumBlNds
   if (p%TwrPotent == TwrPotent_none .and. .not. p%TwrShadow .and. .not. p%TwrAero) then
      p%NumTwrNds     = 0
   else
      p%NumTwrNds     = InputFileData%NumTwrNds
      
      call move_alloc( InputFileData%TwrDiam, p%TwrDiam )
      call move_alloc( InputFileData%TwrCd,   p%TwrCd )      
   end if
   
   p%AirDens          = InputFileData%AirDens          
   p%KinVisc          = InputFileData%KinVisc
   p%Patm             = InputFileData%Patm
   p%Pvap             = InputFileData%Pvap
   p%FluidDepth       = InputFileData%FluidDepth
   p%SpdSound         = InputFileData%SpdSound
   
  !p%AFI     ! set in call to AFI_Init() [called early because it wants to use the same echo file as AD]
  !p%BEMT    ! set in call to BEMT_Init()
      
  !p%RootName       = TRIM(InitInp%RootName)//'.AD'   ! set earlier to it could be used   
   
#ifdef DBG_OUTS
   p%NBlOuts          = 23  
   p%numOuts          = p%NumBlNds*p%NumBlades*p%NBlOuts
   p%NTwOuts          = 0
      
#else
   p%numOuts          = InputFileData%NumOuts  
   p%NBlOuts          = InputFileData%NBlOuts      
   p%BlOutNd          = InputFileData%BlOutNd
   
   if (p%NumTwrNds > 0) then
      p%NTwOuts = InputFileData%NTwOuts
      p%TwOutNd = InputFileData%TwOutNd
   else
      p%NTwOuts = 0
   end if
   
   call SetOutParam(InputFileData%OutList, p, ErrStat2, ErrMsg2 ) ! requires: p%NumOuts, p%numBlades, p%NumBlNds, p%NumTwrNds; sets: p%OutParam.
      call setErrStat(ErrStat2,ErrMsg2,ErrStat,ErrMsg,RoutineName)
      if (ErrStat >= AbortErrLev) return  
   
#endif  
   
end subroutine SetParameters
!----------------------------------------------------------------------------------------------------------------------------------
!> This routine is called at the end of the simulation.
subroutine AD_End( u, p, x, xd, z, OtherState, y, m, ErrStat, ErrMsg )
!..................................................................................................................................

      TYPE(AD_InputType),           INTENT(INOUT)  :: u           !< System inputs
      TYPE(AD_ParameterType),       INTENT(INOUT)  :: p           !< Parameters
      TYPE(AD_ContinuousStateType), INTENT(INOUT)  :: x           !< Continuous states
      TYPE(AD_DiscreteStateType),   INTENT(INOUT)  :: xd          !< Discrete states
      TYPE(AD_ConstraintStateType), INTENT(INOUT)  :: z           !< Constraint states
      TYPE(AD_OtherStateType),      INTENT(INOUT)  :: OtherState  !< Other states
      TYPE(AD_OutputType),          INTENT(INOUT)  :: y           !< System outputs
      TYPE(AD_MiscVarType),         INTENT(INOUT)  :: m           !< Misc/optimization variables
      INTEGER(IntKi),               INTENT(  OUT)  :: ErrStat     !< Error status of the operation
      CHARACTER(*),                 INTENT(  OUT)  :: ErrMsg      !< Error message if ErrStat /= ErrID_None



         ! Initialize ErrStat

      ErrStat = ErrID_None
      ErrMsg  = ""


         ! Place any last minute operations or calculations here:


         ! Close files here:



         ! Destroy the input data:

      CALL AD_DestroyInput( u, ErrStat, ErrMsg )


         ! Destroy the parameter data:

      CALL AD_DestroyParam( p, ErrStat, ErrMsg )


         ! Destroy the state data:

      CALL AD_DestroyContState(   x,           ErrStat, ErrMsg )
      CALL AD_DestroyDiscState(   xd,          ErrStat, ErrMsg )
      CALL AD_DestroyConstrState( z,           ErrStat, ErrMsg )
      CALL AD_DestroyOtherState(  OtherState,  ErrStat, ErrMsg )
      CALL AD_DestroyMisc(        m,           ErrStat, ErrMsg ) 

         ! Destroy the output data:

      CALL AD_DestroyOutput( y, ErrStat, ErrMsg )




END SUBROUTINE AD_End
!----------------------------------------------------------------------------------------------------------------------------------
!> Loose coupling routine for solving for constraint states, integrating continuous states, and updating discrete and other states.
!! Continuous, constraint, discrete, and other states are updated for t + Interval
subroutine AD_UpdateStates( t, n, u, utimes, p, x, xd, z, OtherState, m, errStat, errMsg )
!..................................................................................................................................

   real(DbKi),                     intent(in   ) :: t          !< Current simulation time in seconds
   integer(IntKi),                 intent(in   ) :: n          !< Current simulation time step n = 0,1,...
   type(AD_InputType),             intent(inout) :: u(:)       !< Inputs at utimes (out only for mesh record-keeping in ExtrapInterp routine)
   real(DbKi),                     intent(in   ) :: utimes(:)  !< Times associated with u(:), in seconds
   type(AD_ParameterType),         intent(in   ) :: p          !< Parameters
   type(AD_ContinuousStateType),   intent(inout) :: x          !< Input: Continuous states at t;
                                                               !!   Output: Continuous states at t + Interval
   type(AD_DiscreteStateType),     intent(inout) :: xd         !< Input: Discrete states at t;
                                                               !!   Output: Discrete states at t  + Interval
   type(AD_ConstraintStateType),   intent(inout) :: z          !< Input: Constraint states at t;
                                                               !!   Output: Constraint states at t+dt
   type(AD_OtherStateType),        intent(inout) :: OtherState !< Input: Other states at t;
                                                               !!   Output: Other states at t+dt
   type(AD_MiscVarType),           intent(inout) :: m          !< Misc/optimization variables
   integer(IntKi),                 intent(  out) :: errStat    !< Error status of the operation
   character(*),                   intent(  out) :: errMsg     !< Error message if ErrStat /= ErrID_None

   ! local variables
   type(AD_InputType)                           :: uInterp     ! Interpolated/Extrapolated input
   integer(intKi)                               :: ErrStat2          ! temporary Error status
   character(ErrMsgLen)                         :: ErrMsg2           ! temporary Error message
   character(*), parameter                      :: RoutineName = 'AD_UpdateStates'
      
   ErrStat = ErrID_None
   ErrMsg  = ""
     

   call AD_CopyInput( u(1), uInterp, MESH_NEWCOPY, errStat2, errMsg2)
      call SetErrStat(ErrStat2, ErrMsg2, ErrStat, ErrMsg, RoutineName)
      if (ErrStat >= AbortErrLev) then
         call Cleanup()
         return
      end if

      ! set values of m%BEMT_u(2) from inputs interpolated at t+dt:
   call AD_Input_ExtrapInterp(u,utimes,uInterp,t+p%DT, errStat2, errMsg2)
      call SetErrStat(ErrStat2, ErrMsg2, ErrStat, ErrMsg, RoutineName)

   call SetInputs(p, uInterp, m, 2, errStat2, errMsg2)      
      call SetErrStat(ErrStat2, ErrMsg2, ErrStat, ErrMsg, RoutineName)
      
      ! set values of m%BEMT_u(1) from inputs (uInterp) interpolated at t:
      ! I'm doing this second in case we want the other misc vars at t as before, but I don't think it matters      
   call AD_Input_ExtrapInterp(u,utimes,uInterp, t, errStat2, errMsg2)
      call SetErrStat(ErrStat2, ErrMsg2, ErrStat, ErrMsg, RoutineName)

   call SetInputs(p, uInterp, m, 1, errStat2, errMsg2)      
      call SetErrStat(ErrStat2, ErrMsg2, ErrStat, ErrMsg, RoutineName)
         
                        
      ! Call into the BEMT update states    NOTE:  This is a non-standard framework interface!!!!!  GJH
   call BEMT_UpdateStates(t, n, m%BEMT_u(1), m%BEMT_u(2),  p%BEMT, x%BEMT, xd%BEMT, z%BEMT, OtherState%BEMT, p%AFI, m%BEMT, errStat2, errMsg2)
      call SetErrStat(ErrStat2, ErrMsg2, ErrStat, ErrMsg, RoutineName)
         
           
   call Cleanup()
   
contains
   subroutine Cleanup()
      call AD_DestroyInput( uInterp, errStat2, errMsg2)
   end subroutine Cleanup
end subroutine AD_UpdateStates
!----------------------------------------------------------------------------------------------------------------------------------
!> Routine for computing outputs, used in both loose and tight coupling.
!! This subroutine is used to compute the output channels (motions and loads) and place them in the WriteOutput() array.
!! The descriptions of the output channels are not given here. Please see the included OutListParameters.xlsx sheet for
!! for a complete description of each output parameter.
subroutine AD_CalcOutput( t, u, p, x, xd, z, OtherState, y, m, ErrStat, ErrMsg )
! NOTE: no matter how many channels are selected for output, all of the outputs are calculated
! All of the calculated output channels are placed into the m%AllOuts(:), while the channels selected for outputs are
! placed in the y%WriteOutput(:) array.
!..................................................................................................................................

   REAL(DbKi),                   INTENT(IN   )  :: t           !< Current simulation time in seconds
   TYPE(AD_InputType),           INTENT(IN   )  :: u           !< Inputs at Time t
   TYPE(AD_ParameterType),       INTENT(IN   )  :: p           !< Parameters
   TYPE(AD_ContinuousStateType), INTENT(IN   )  :: x           !< Continuous states at t
   TYPE(AD_DiscreteStateType),   INTENT(IN   )  :: xd          !< Discrete states at t
   TYPE(AD_ConstraintStateType), INTENT(IN   )  :: z           !< Constraint states at t
   TYPE(AD_OtherStateType),      INTENT(IN   )  :: OtherState  !< Other states at t
   TYPE(AD_OutputType),          INTENT(INOUT)  :: y           !< Outputs computed at t (Input only so that mesh con-
                                                               !!   nectivity information does not have to be recalculated)
   type(AD_MiscVarType),         intent(inout)  :: m           !< Misc/optimization variables
   INTEGER(IntKi),               INTENT(  OUT)  :: ErrStat     !< Error status of the operation
   CHARACTER(*),                 INTENT(  OUT)  :: ErrMsg      !< Error message if ErrStat /= ErrID_None


   integer, parameter                           :: indx = 1  ! m%BEMT_u(1) is at t; m%BEMT_u(2) is t+dt
   integer(intKi)                               :: i
   integer(intKi)                               :: j

   integer(intKi)                               :: ErrStat2
   character(ErrMsgLen)                         :: ErrMsg2
   character(*), parameter                      :: RoutineName = 'AD_CalcOutput'
   real(ReKi)                                   :: SigmaCavitCrit, SigmaCavit

   ErrStat = ErrID_None
   ErrMsg  = ""

   
   call SetInputs(p, u, m, indx, errStat2, errMsg2)      
      call SetErrStat(ErrStat2, ErrMsg2, ErrStat, ErrMsg, RoutineName)
            
   ! Call the BEMT module CalcOutput.  Notice that the BEMT outputs are purposely attached to AeroDyn's MiscVar structure to
   ! avoid issues with the coupling code
   
   call BEMT_CalcOutput(t, m%BEMT_u(indx), p%BEMT, x%BEMT, xd%BEMT, z%BEMT, OtherState%BEMT, p%AFI, m%BEMT_y, m%BEMT, ErrStat2, ErrMsg2 )
      call SetErrStat(ErrStat2, ErrMsg2, ErrStat, ErrMsg, RoutineName)
                  
   call SetOutputsFromBEMT(p, m, y )
                          
   if ( p%TwrAero ) then
      call ADTwr_CalcOutput(p, u, m, y, ErrStat2, ErrMsg2 )
         call SetErrStat(ErrStat2, ErrMsg2, ErrStat, ErrMsg, RoutineName)      
   end if
   
   if ( p%CavitCheck ) then      ! Calculate the cavitation number for the airfoil at the node in quesiton, and compare to the critical cavitation number based on the vapour pressure and submerged depth       
      do j = 1,p%numBlades ! Loop through all blades
         do i = 1,p%NumBlNds  ! Loop through all nodes
                     
      if ( EqualRealNos( m%BEMT_y%Vrel(i,j), 0.0_ReKi ) ) call SetErrStat( ErrID_Fatal, 'Vrel cannot be zero to do a cavitation check', ErrStat, ErrMsg, RoutineName) 
         if (ErrStat >= AbortErrLev) return
      
      SigmaCavit= -1* m%BEMT_y%Cpmin(i,j) ! Local cavitation number on node j                                               
      SigmaCavitCrit= ( ( p%Patm + ( p%Gravity * (p%FluidDepth - (  u%BladeMotion(j)%Position(3,i) + u%BladeMotion(j)%TranslationDisp(3,i) - u%HubMotion%Position(3,1))) * p%airDens)  - p%Pvap ) / ( 0.5_ReKi * p%airDens * m%BEMT_y%Vrel(i,j)**2)) ! Critical value of Sigma, cavitation occurs if local cavitation number is greater than this
                                                                  
         if ( (SigmaCavitCrit < SigmaCavit) .and. (.not. (m%CavitWarnSet(i,j)) ) ) then     
              call WrScr( NewLine//'Cavitation occurred at blade '//trim(num2lstr(j))//' and node '//trim(num2lstr(i))//'.' )
              m%CavitWarnSet(i,j) = .true.
         end if 
                     
      m%SigmaCavit(i,j)= SigmaCavit                 
      m%SigmaCavitCrit(i,j)=SigmaCavitCrit  
                           
         end do   ! p%NumBlNds
      end do  ! p%numBlades
   end if   ! Cavitation check
      

   !-------------------------------------------------------   
   !     get values to output to file:  
   !-------------------------------------------------------   
   if (p%NumOuts > 0) then
#ifdef DBG_OUTS
      call Calc_WriteDbgOutput( p, u, m, y, ErrStat2, ErrMsg2 ) 
#else
      call Calc_WriteOutput( p, u, m, y, OtherState, indx, ErrStat2, ErrMsg2 )   
#endif   
      call SetErrStat(ErrStat2, ErrMsg2, ErrStat, ErrMsg, RoutineName)      
   
      !...............................................................................................................................   
      ! Place the selected output channels into the WriteOutput(:) array with the proper sign:
      !...............................................................................................................................   

      do i = 1,p%NumOuts  ! Loop through all selected output channels
#ifdef DBG_OUTS
         y%WriteOutput(i) = m%AllOuts( i )
#else
         y%WriteOutput(i) = p%OutParam(i)%SignM * m%AllOuts( p%OutParam(i)%Indx )
#endif

      end do             ! i - All selected output channels
      
   end if
   
   
   
end subroutine AD_CalcOutput
!----------------------------------------------------------------------------------------------------------------------------------
!> Tight coupling routine for solving for the residual of the constraint state equations
subroutine AD_CalcConstrStateResidual( Time, u, p, x, xd, z, OtherState, m, z_residual, ErrStat, ErrMsg )
!..................................................................................................................................

   REAL(DbKi),                   INTENT(IN   )   :: Time        !< Current simulation time in seconds
   TYPE(AD_InputType),           INTENT(IN   )   :: u           !< Inputs at Time
   TYPE(AD_ParameterType),       INTENT(IN   )   :: p           !< Parameters
   TYPE(AD_ContinuousStateType), INTENT(IN   )   :: x           !< Continuous states at Time
   TYPE(AD_DiscreteStateType),   INTENT(IN   )   :: xd          !< Discrete states at Time
   TYPE(AD_ConstraintStateType), INTENT(IN   )   :: z           !< Constraint states at Time (possibly a guess)
   TYPE(AD_OtherStateType),      INTENT(IN   )   :: OtherState  !< Other states at Time
   TYPE(AD_MiscVarType),         INTENT(INOUT)   :: m           !< Misc/optimization variables
   TYPE(AD_ConstraintStateType), INTENT(INOUT)   :: Z_residual  !< Residual of the constraint state equations using
                                                                !!     the input values described above
   INTEGER(IntKi),               INTENT(  OUT)   :: ErrStat     !< Error status of the operation
   CHARACTER(*),                 INTENT(  OUT)   :: ErrMsg      !< Error message if ErrStat /= ErrID_None


   
      ! Local variables   
   integer, parameter                            :: indx = 1  ! m%BEMT_u(1) is at t; m%BEMT_u(2) is t+dt
   integer(intKi)                                :: ErrStat2
   character(ErrMsgLen)                          :: ErrMsg2
   character(*), parameter                       :: RoutineName = 'AD_CalcConstrStateResidual'
   
   
   
   ErrStat = ErrID_None
   ErrMsg  = ""
   
   if (.not. allocated(Z_residual%BEMT%phi)) then ! BEMT_CalcConstrStateResidual expects memory to be allocated, so let's make sure it is
      call AD_CopyConstrState( z, Z_residual, MESH_NEWCOPY, ErrStat2, ErrMsg2)
      call SetErrStat(ErrStat2, ErrMsg2, ErrStat, ErrMsg, RoutineName)
   end if
   
   
   call SetInputs(p, u, m, indx, errStat2, errMsg2)      
      call SetErrStat(ErrStat2, ErrMsg2, ErrStat, ErrMsg, RoutineName)
                                
      
   call BEMT_CalcConstrStateResidual( Time, m%BEMT_u(indx), p%BEMT, x%BEMT, xd%BEMT, z%BEMT, OtherState%BEMT, m%BEMT, &
                                       Z_residual%BEMT, p%AFI, ErrStat2, ErrMsg2 )
      call SetErrStat(ErrStat2, ErrMsg2, ErrStat, ErrMsg, RoutineName)
         
   
   
end subroutine AD_CalcConstrStateResidual
!----------------------------------------------------------------------------------------------------------------------------------
!> This subroutine converts the AeroDyn inputs into values that can be used for its submodules. It calculates the disturbed inflow
!! on the blade if tower shadow or tower influence are enabled, then uses these values to set m%BEMT_u(indx).
subroutine SetInputs(p, u, m, indx, errStat, errMsg)
   type(AD_ParameterType),       intent(in   )  :: p                      !< AD parameters
   type(AD_InputType),           intent(in   )  :: u                      !< AD Inputs at Time
   type(AD_MiscVarType),         intent(inout)  :: m                      !< Misc/optimization variables
   integer,                      intent(in   )  :: indx                   !< index into m%BEMT_u(indx) array; 1=t and 2=t+dt (but not checked here)
   integer(IntKi),               intent(  out)  :: ErrStat                !< Error status of the operation
   character(*),                 intent(  out)  :: ErrMsg                 !< Error message if ErrStat /= ErrID_None
                                 
   ! local variables             
   integer(intKi)                               :: ErrStat2
   character(ErrMsgLen)                         :: ErrMsg2
   character(*), parameter                      :: RoutineName = 'SetInputs'
   
   
   ErrStat = ErrID_None
   ErrMsg  = ""
   
   if (p%TwrPotent /= TwrPotent_none .or. p%TwrShadow) then
      call TwrInfl( p, u, m, ErrStat2, ErrMsg2 )
         call SetErrStat(ErrStat2, ErrMsg2, ErrStat, ErrMsg, RoutineName)
   else
      m%DisturbedInflow = u%InflowOnBlade
   end if
               
      ! This needs to extract the inputs from the AD data types (mesh) and massage them for the BEMT module
   call SetInputsForBEMT(p, u, m, indx, errStat2, errMsg2)  
      call SetErrStat(ErrStat2, ErrMsg2, ErrStat, ErrMsg, RoutineName)
      
   
end subroutine SetInputs
!----------------------------------------------------------------------------------------------------------------------------------
!> This subroutine sets m%BEMT_u(indx).
subroutine SetInputsForBEMT(p, u, m, indx, errStat, errMsg)

   type(AD_ParameterType),  intent(in   )  :: p                               !< AD parameters
   type(AD_InputType),      intent(in   )  :: u                               !< AD Inputs at Time
   type(AD_MiscVarType),    intent(inout)  :: m                               !< Misc/optimization variables
   integer,                 intent(in   )  :: indx                            !< index into m%BEMT_u array; must be 1 or 2 (but not checked here)
   integer(IntKi),          intent(  out)  :: ErrStat                         !< Error status of the operation
   character(*),            intent(  out)  :: ErrMsg                          !< Error message if ErrStat /= ErrID_None
      
   ! local variables
   real(ReKi)                              :: x_hat(3)
   real(ReKi)                              :: y_hat(3)
   real(ReKi)                              :: z_hat(3)
   real(ReKi)                              :: x_hat_disk(3)
   real(ReKi)                              :: y_hat_disk(3)
   real(ReKi)                              :: z_hat_disk(3)
   real(ReKi)                              :: tmp(3)
   real(R8Ki)                              :: theta(3)
   real(R8Ki)                              :: orientation(3,3)
   real(R8Ki)                              :: orientation_nopitch(3,3)
   real(ReKi)                              :: tmp_sz, tmp_sz_y
   
   integer(intKi)                          :: j                      ! loop counter for nodes
   integer(intKi)                          :: k                      ! loop counter for blades
   integer(intKi)                          :: ErrStat2
   character(ErrMsgLen)                    :: ErrMsg2
   character(*), parameter                 :: RoutineName = 'SetInputsForBEMT'
   
   
   ErrStat = ErrID_None
   ErrMsg  = ""
   
   
      ! calculate disk-averaged relative wind speed, V_DiskAvg
   m%V_diskAvg = 0.0_ReKi
   do k=1,p%NumBlades
      do j=1,p%NumBlNds
         tmp = m%DisturbedInflow(:,j,k) - u%BladeMotion(k)%TranslationVel(:,j)
         m%V_diskAvg = m%V_diskAvg + tmp         
      end do
   end do
   m%V_diskAvg = m%V_diskAvg / real( p%NumBlades * p%NumBlNds, ReKi ) 
   
      ! orientation vectors:
   x_hat_disk = u%HubMotion%Orientation(1,:,1) !actually also x_hat_hub      
   
   m%V_dot_x  = dot_product( m%V_diskAvg, x_hat_disk )
   m%BEMT_u(indx)%Un_disk  = m%V_dot_x
   tmp    = m%V_dot_x * x_hat_disk - m%V_diskAvg
   tmp_sz = TwoNorm(tmp)
   if ( EqualRealNos( tmp_sz, 0.0_ReKi ) ) then
      y_hat_disk = u%HubMotion%Orientation(2,:,1)
      z_hat_disk = u%HubMotion%Orientation(3,:,1)
   else
     y_hat_disk = tmp / tmp_sz
     z_hat_disk = cross_product( m%V_diskAvg, x_hat_disk ) / tmp_sz
  end if
     
      ! "Angular velocity of rotor" rad/s
   m%BEMT_u(indx)%omega   = dot_product( u%HubMotion%RotationVel(:,1), x_hat_disk )    
   
      ! "Angle between the vector normal to the rotor plane and the wind vector (e.g., the yaw angle in the case of no tilt)" rad 
   tmp_sz = TwoNorm( m%V_diskAvg )
   if ( EqualRealNos( tmp_sz, 0.0_ReKi ) ) then
      m%BEMT_u(indx)%chi0 = 0.0_ReKi
   else
         ! make sure we don't have numerical issues that make the ratio outside +/-1
      tmp_sz_y = min(  1.0_ReKi, m%V_dot_x / tmp_sz )
      tmp_sz_y = max( -1.0_ReKi, tmp_sz_y )
      
      m%BEMT_u(indx)%chi0 = acos( tmp_sz_y )
      
   end if
   
      ! "Azimuth angle" rad
   do k=1,p%NumBlades
      z_hat = u%BladeRootMotion(k)%Orientation(3,:,1)      
      tmp_sz_y = -1.0*dot_product(z_hat,y_hat_disk)
      tmp_sz   =      dot_product(z_hat,z_hat_disk)
      if ( EqualRealNos(tmp_sz_y,0.0_ReKi) .and. EqualRealNos(tmp_sz,0.0_ReKi) ) then
         m%BEMT_u(indx)%psi(k) = 0.0_ReKi
      else
         m%BEMT_u(indx)%psi(k) = atan2( tmp_sz_y, tmp_sz )
      end if      
   end do
   
      ! theta, "Twist angle (includes all sources of twist)" rad
      ! Vx, "Local axial velocity at node" m/s
      ! Vy, "Local tangential velocity at node" m/s
   do k=1,p%NumBlades
      
         ! construct system equivalent to u%BladeRootMotion(k)%Orientation, but without the blade-pitch angle:
      
      !orientation = matmul( u%BladeRootMotion(k)%Orientation(:,:,1), transpose(u%HubMotion%Orientation(:,:,1)) )
      call LAPACK_gemm( 'n', 't', 1.0_R8Ki, u%BladeRootMotion(k)%Orientation(:,:,1), u%HubMotion%Orientation(:,:,1), 0.0_R8Ki, orientation, errStat2, errMsg2)
         call SetErrStat( ErrStat2, ErrMsg2, ErrStat, ErrMsg, RoutineName)
      theta = EulerExtract( orientation ) !hub_theta_root(k)
#ifndef DBG_OUTS
      m%AllOuts( BPitch(  k) ) = -theta(3)*R2D ! save this value of pitch for potential output
#endif
      theta(3) = 0.0_ReKi  
      m%hub_theta_x_root(k) = theta(1)   ! save this value for FAST.Farm
      
      orientation = EulerConstruct( theta )
      orientation_nopitch = matmul( orientation, u%HubMotion%Orientation(:,:,1) ) ! withoutPitch_theta_Root(k)
            
      do j=1,p%NumBlNds         
         
            ! form coordinate system equivalent to u%BladeMotion(k)%Orientation(:,:,j) but without live sweep (due to in-plane
            ! deflection), blade-pitch and twist (aerodynamic + elastic) angles:
         
         ! orientation = matmul( u%BladeMotion(k)%Orientation(:,:,j), transpose(orientation_nopitch) )
         call LAPACK_gemm( 'n', 't', 1.0_R8Ki, u%BladeMotion(k)%Orientation(:,:,j), orientation_nopitch, 0.0_R8Ki, orientation, errStat2, errMsg2)
            call SetErrStat( ErrStat2, ErrMsg2, ErrStat, ErrMsg, RoutineName)
         theta = EulerExtract( orientation ) !root(k)WithoutPitch_theta(j)_blade(k)
         
         m%BEMT_u(indx)%theta(j,k) = -theta(3) ! local pitch + twist (aerodyanmic + elastic) angle of the jth node in the kth blade
         
         
         theta(1) = 0.0_ReKi
         theta(3) = 0.0_ReKi
         m%Curve(j,k) = theta(2)  ! save value for possible output later
         m%WithoutSweepPitchTwist(:,:,j,k) = matmul( EulerConstruct( theta ), orientation_nopitch ) ! WithoutSweepPitch+Twist_theta(j)_Blade(k)
                           
         x_hat = m%WithoutSweepPitchTwist(1,:,j,k)
         y_hat = m%WithoutSweepPitchTwist(2,:,j,k)
         tmp   = m%DisturbedInflow(:,j,k) - u%BladeMotion(k)%TranslationVel(:,j) ! rel_V(j)_Blade(k)
         
         m%BEMT_u(indx)%Vx(j,k) = dot_product( tmp, x_hat ) ! normal component (normal to the plane, not chord) of the inflow velocity of the jth node in the kth blade
         m%BEMT_u(indx)%Vy(j,k) = dot_product( tmp, y_hat ) ! tangential component (tangential to the plane, not chord) of the inflow velocity of the jth node in the kth blade
         
      end do !j=nodes
   end do !k=blades
   
   
      ! "Radial distance from center-of-rotation to node" m
   
   do k=1,p%NumBlades
      do j=1,p%NumBlNds
         
            ! displaced position of the jth node in the kth blade relative to the hub:
         tmp =  u%BladeMotion(k)%Position(:,j) + u%BladeMotion(k)%TranslationDisp(:,j) &
              - u%HubMotion%Position(:,1)      - u%HubMotion%TranslationDisp(:,1)
         
            ! local radius (normalized distance from rotor centerline)
         tmp_sz_y = dot_product( tmp, y_hat_disk )**2
         tmp_sz   = dot_product( tmp, z_hat_disk )**2
         m%BEMT_u(indx)%rLocal(j,k) = sqrt( tmp_sz + tmp_sz_y )
         
      end do !j=nodes      
   end do !k=blades  
  
   m%BEMT_u(indx)%UserProp = u%UserProp
   
end subroutine SetInputsForBEMT
!----------------------------------------------------------------------------------------------------------------------------------
!> This subroutine converts outputs from BEMT (stored in m%BEMT_y) into values on the AeroDyn BladeLoad output mesh.
subroutine SetOutputsFromBEMT(p, m, y )

   type(AD_ParameterType),  intent(in   )  :: p                               !< AD parameters
   type(AD_OutputType),     intent(inout)  :: y                               !< AD outputs 
   type(AD_MiscVarType),    intent(inout)  :: m                               !< Misc/optimization variables
   !type(BEMT_OutputType),   intent(in   )  :: BEMT_y                          ! BEMT outputs
   !real(ReKi),              intent(in   )  :: WithoutSweepPitchTwist(:,:,:,:) ! modified orientation matrix

   integer(intKi)                          :: j                      ! loop counter for nodes
   integer(intKi)                          :: k                      ! loop counter for blades
   real(reki)                              :: force(3)
   real(reki)                              :: moment(3)
   real(reki)                              :: q
   
  
   
   force(3)    =  0.0_ReKi          
   moment(1:2) =  0.0_ReKi          
   do k=1,p%NumBlades
      do j=1,p%NumBlNds
                      
         q = 0.5 * p%airDens * m%BEMT_y%Vrel(j,k)**2              ! dynamic pressure of the jth node in the kth blade
         force(1) =  m%BEMT_y%cx(j,k) * q * p%BEMT%chord(j,k)     ! X = normal force per unit length (normal to the plane, not chord) of the jth node in the kth blade
         force(2) = -m%BEMT_y%cy(j,k) * q * p%BEMT%chord(j,k)     ! Y = tangential force per unit length (tangential to the plane, not chord) of the jth node in the kth blade
         moment(3)=  m%BEMT_y%cm(j,k) * q * p%BEMT%chord(j,k)**2  ! M = pitching moment per unit length of the jth node in the kth blade
         
            ! save these values for possible output later:
         m%X(j,k) = force(1)
         m%Y(j,k) = force(2)
         m%M(j,k) = moment(3)
         
            ! note: because force and moment are 1-d arrays, I'm calculating the transpose of the force and moment outputs
            !       so that I don't have to take the transpose of WithoutSweepPitchTwist(:,:,j,k)
         y%BladeLoad(k)%Force(:,j)  = matmul( force,  m%WithoutSweepPitchTwist(:,:,j,k) )  ! force per unit length of the jth node in the kth blade
         y%BladeLoad(k)%Moment(:,j) = matmul( moment, m%WithoutSweepPitchTwist(:,:,j,k) )  ! moment per unit length of the jth node in the kth blade
         
      end do !j=nodes
   end do !k=blades
   
   
end subroutine SetOutputsFromBEMT
!----------------------------------------------------------------------------------------------------------------------------------
!> This routine validates the inputs from the AeroDyn input files.
SUBROUTINE ValidateInputData( InitInp, InputFileData, NumBl, ErrStat, ErrMsg )
!..................................................................................................................................
      
      ! Passed variables:

   type(AD_InitInputType),   intent(in   )  :: InitInp                           !< Input data for initialization routine
   type(AD_InputFile),       intent(in)     :: InputFileData                     !< All the data in the AeroDyn input file
   integer(IntKi),           intent(in)     :: NumBl                             !< Number of blades
   integer(IntKi),           intent(out)    :: ErrStat                           !< Error status
   character(*),             intent(out)    :: ErrMsg                            !< Error message

   
      ! local variables
   integer(IntKi)                           :: k                                 ! Blade number
   integer(IntKi)                           :: j                                 ! node number
   character(*), parameter                  :: RoutineName = 'ValidateInputData'
   
   ErrStat = ErrID_None
   ErrMsg  = ""
   
   
   if (NumBl > MaxBl .or. NumBl < 1) call SetErrStat( ErrID_Fatal, 'Number of blades must be between 1 and '//trim(num2lstr(MaxBl))//'.', ErrSTat, ErrMsg, RoutineName )
   if (InputFileData%DTAero <= 0.0)  call SetErrStat ( ErrID_Fatal, 'DTAero must be greater than zero.', ErrStat, ErrMsg, RoutineName )
   if (InputFileData%WakeMod /= WakeMod_None .and. InputFileData%WakeMod /= WakeMod_BEMT .and. InputFileData%WakeMod /= WakeMod_DBEMT) then
      call SetErrStat ( ErrID_Fatal, 'WakeMod must '//trim(num2lstr(WakeMod_None))//' (none), '//trim(num2lstr(WakeMod_BEMT))//' (BEMT),'// &
         'or '//trim(num2lstr(WakeMod_DBEMT))//' (DBEMT).', ErrStat, ErrMsg, RoutineName ) 
   end if
   
   if (InputFileData%AFAeroMod /= AFAeroMod_Steady .and. InputFileData%AFAeroMod /= AFAeroMod_BL_unsteady) then
      call SetErrStat ( ErrID_Fatal, 'AFAeroMod must be '//trim(num2lstr(AFAeroMod_Steady))//' (steady) or '//&
                        trim(num2lstr(AFAeroMod_BL_unsteady))//' (Beddoes-Leishman unsteady).', ErrStat, ErrMsg, RoutineName ) 
   end if
   if (InputFileData%TwrPotent /= TwrPotent_none .and. InputFileData%TwrPotent /= TwrPotent_baseline .and. InputFileData%TwrPotent /= TwrPotent_Bak) then
      call SetErrStat ( ErrID_Fatal, 'TwrPotent must be 0 (none), 1 (baseline potential flow), or 2 (potential flow with Bak correction).', ErrStat, ErrMsg, RoutineName ) 
   end if   
   
   if (InputFileData%AirDens <= 0.0) call SetErrStat ( ErrID_Fatal, 'The air density (AirDens) must be greater than zero.', ErrStat, ErrMsg, RoutineName )
   if (InputFileData%KinVisc <= 0.0) call SetErrStat ( ErrID_Fatal, 'The kinesmatic viscosity (KinVisc) must be greater than zero.', ErrStat, ErrMsg, RoutineName )
   if (InputFileData%SpdSound <= 0.0) call SetErrStat ( ErrID_Fatal, 'The speed of sound (SpdSound) must be greater than zero.', ErrStat, ErrMsg, RoutineName )
   if (InputFileData%Pvap <= 0.0) call SetErrStat ( ErrID_Fatal, 'The vapour pressure (Pvap) must be greater than zero.', ErrStat, ErrMsg, RoutineName )
   if (InputFileData%Patm <= 0.0) call SetErrStat ( ErrID_Fatal, 'The atmospheric pressure (Patm)  must be greater than zero.', ErrStat, ErrMsg, RoutineName )
   if (InputFileData%FluidDepth <= 0.0) call SetErrStat ( ErrID_Fatal, 'Fluid depth (FluidDepth) must be greater than zero', ErrStat, ErrMsg, RoutineName )

                       
   
      ! BEMT/DBEMT inputs
      ! bjj: these checks should probably go into BEMT where they are used...
   if (InputFileData%WakeMod /= WakeMod_none) then
      if ( InputFileData%MaxIter < 1 ) call SetErrStat( ErrID_Fatal, 'MaxIter must be greater than 0.', ErrStat, ErrMsg, RoutineName )
      
      if ( InputFileData%IndToler < 0.0 .or. EqualRealNos(InputFileData%IndToler, 0.0_ReKi) ) &
         call SetErrStat( ErrID_Fatal, 'IndToler must be greater than 0.', ErrStat, ErrMsg, RoutineName )
   
      if ( InputFileData%SkewMod /= SkewMod_Uncoupled .and. InputFileData%SkewMod /= SkewMod_PittPeters) &  !  .and. InputFileData%SkewMod /= SkewMod_Coupled )
           call SetErrStat( ErrID_Fatal, 'SkewMod must be 1, or 2.  Option 3 will be implemented in a future version.', ErrStat, ErrMsg, RoutineName )      
      
   end if !BEMT/DBEMT checks
   
   
   if ( InputFileData%CavitCheck .and. InputFileData%AFAeroMod == AFAeroMod_BL_unsteady) then
      call SetErrStat( ErrID_Fatal, 'Cannot use unsteady aerodynamics module with a cavitation check', ErrStat, ErrMsg, RoutineName )
   end if
        
   if (InputFileData%InCol_Cpmin == 0 .and. InputFileData%CavitCheck) call SetErrStat( ErrID_Fatal, 'InCol_Cpmin must not be 0 to do a cavitation check.', ErrStat, ErrMsg, RoutineName )

         ! validate the number of airfoils
   if (InputFileData%NumAFfiles  < 1) call SetErrStat( ErrID_Fatal, 'The number of unique airfoil tables (NumAFfiles) must be greater than zero.', ErrStat, ErrMsg, RoutineName )   
   
      ! .............................
      ! check blade mesh data:
      ! .............................
   if ( InputFileData%BladeProps(1)%NumBlNds < 2 ) call SetErrStat( ErrID_Fatal, 'There must be at least two nodes per blade.',ErrStat, ErrMsg, RoutineName )
   do k=2,NumBl
      if ( InputFileData%BladeProps(k)%NumBlNds /= InputFileData%BladeProps(k-1)%NumBlNds ) then
         call SetErrStat( ErrID_Fatal, 'All blade property files must have the same number of blade nodes.', ErrStat, ErrMsg, RoutineName )
         exit  ! exit do loop
      end if
   end do
   
      ! Check the list of airfoil tables for blades to make sure they are all within limits.
   do k=1,NumBl
      do j=1,InputFileData%BladeProps(k)%NumBlNds
         if ( ( InputFileData%BladeProps(k)%BlAFID(j) < 1 ) .OR. ( InputFileData%BladeProps(k)%BlAFID(j) > InputFileData%NumAFfiles ) )  then
            call SetErrStat( ErrID_Fatal, 'Blade '//trim(Num2LStr(k))//' node '//trim(Num2LStr(j))//' must be a number between 1 and NumAFfiles (' &
               //TRIM(Num2LStr(InputFileData%NumAFfiles))//').', ErrStat, ErrMsg, RoutineName )
         end if
      end do ! j=nodes
   end do ! k=blades
            
      ! Check that the blade chord is > 0.
   do k=1,NumBl
      do j=1,InputFileData%BladeProps(k)%NumBlNds
         if ( InputFileData%BladeProps(k)%BlChord(j) <= 0.0_ReKi )  then
            call SetErrStat( ErrID_Fatal, 'The chord for blade '//trim(Num2LStr(k))//' node '//trim(Num2LStr(j)) &
                             //' must be greater than 0.', ErrStat, ErrMsg, RoutineName )
         endif
      end do ! j=nodes
   end do ! k=blades
   
   do k=1,NumBl
      if ( .not. EqualRealNos(InputFileData%BladeProps(k)%BlSpn(1), 0.0_ReKi) ) call SetErrStat( ErrID_Fatal, 'Blade '//trim(Num2LStr(k))//' span location must start at 0.0 m', ErrStat, ErrMsg, RoutineName)       
      do j=2,InputFileData%BladeProps(k)%NumBlNds
         if ( InputFileData%BladeProps(k)%BlSpn(j) <= InputFileData%BladeProps(k)%BlSpn(j-1) )  then
            call SetErrStat( ErrID_Fatal, 'Blade '//trim(Num2LStr(k))//' nodes must be entered in increasing elevation.', ErrStat, ErrMsg, RoutineName )
            exit
         end if
      end do ! j=nodes
   end do ! k=blades
   
      ! .............................
      ! check tower mesh data:
      ! .............................
   if (InputFileData%TwrPotent /= TwrPotent_none .or. InputFileData%TwrShadow .or. InputFileData%TwrAero ) then
      
      if (InputFileData%NumTwrNds < 2) call SetErrStat( ErrID_Fatal, 'There must be at least two nodes on the tower.',ErrStat, ErrMsg, RoutineName )
         
         ! Check that the tower diameter is > 0.
      do j=1,InputFileData%NumTwrNds
         if ( InputFileData%TwrDiam(j) <= 0.0_ReKi )  then
            call SetErrStat( ErrID_Fatal, 'The diameter for tower node '//trim(Num2LStr(j))//' must be greater than 0.' &
                            , ErrStat, ErrMsg, RoutineName )
         end if
      end do ! j=nodes
      
         ! check that the elevation is increasing:
      do j=2,InputFileData%NumTwrNds
         if ( InputFileData%TwrElev(j) <= InputFileData%TwrElev(j-1) )  then
            call SetErrStat( ErrID_Fatal, 'The tower nodes must be entered in increasing elevation.', ErrStat, ErrMsg, RoutineName )
            exit
         end if
      end do ! j=nodes
            
   end if
   
      ! .............................
      ! check outputs:
      ! .............................
   
   if ( ( InputFileData%NTwOuts < 0_IntKi ) .OR. ( InputFileData%NTwOuts > 9_IntKi ) )  then
      call SetErrStat( ErrID_Fatal, 'NTwOuts must be between 0 and 9 (inclusive).', ErrStat, ErrMsg, RoutineName )
   else
         ! Check to see if all TwOutNd(:) analysis points are existing analysis points:

      do j=1,InputFileData%NTwOuts
         if ( InputFileData%TwOutNd(j) < 1_IntKi .OR. InputFileData%TwOutNd(j) > InputFileData%NumTwrNds ) then
            call SetErrStat( ErrID_Fatal, ' All TwOutNd values must be between 1 and '//&
                           trim( Num2LStr( InputFileData%NumTwrNds ) )//' (inclusive).', ErrStat, ErrMsg, RoutineName )
            exit ! stop checking this loop
         end if
      end do         
   
   end if
         
         
   if ( ( InputFileData%NBlOuts < 0_IntKi ) .OR. ( InputFileData%NBlOuts > 9_IntKi ) )  then
      call SetErrStat( ErrID_Fatal, 'NBlOuts must be between 0 and 9 (inclusive).', ErrStat, ErrMsg, RoutineName )
   else 

   ! Check to see if all BlOutNd(:) analysis points are existing analysis points:

      do j=1,InputFileData%NBlOuts
         if ( InputFileData%BlOutNd(j) < 1_IntKi .OR. InputFileData%BlOutNd(j) > InputFileData%BladeProps(1)%NumBlNds ) then
            call SetErrStat( ErrID_Fatal, ' All BlOutNd values must be between 1 and '//&
                    trim( Num2LStr( InputFileData%BladeProps(1)%NumBlNds ) )//' (inclusive).', ErrStat, ErrMsg, RoutineName )
            exit ! stop checking this loop
         end if
      end do
      
   end if   
   
   !..................
   ! check for linearization
   !..................
   if (InitInp%Linearize) then
      if (InputFileData%AFAeroMod /= AFAeroMod_Steady) then
         call SetErrStat( ErrID_Fatal, 'Steady blade airfoil aerodynamics must be used for linearization. Set AFAeroMod=1.', ErrStat, ErrMsg, RoutineName )
      end if
      
      if (InputFileData%WakeMod == WakeMod_DBEMT) then
         call SetErrStat( ErrID_Fatal, 'DBEMT cannot currently be used for linearization. Set WakeMod=0 or WakeMod=1.', ErrStat, ErrMsg, RoutineName )
      end if
   end if
   
   
END SUBROUTINE ValidateInputData
!----------------------------------------------------------------------------------------------------------------------------------
!> This subroutine sets up the data structures and initializes AirfoilInfo to get the necessary AFI parameters. It then verifies 
!! that the UA parameters are included in the AFI tables if UA is being used.
SUBROUTINE Init_AFIparams( InputFileData, p_AFI, UnEc, NumBl, ErrStat, ErrMsg )


      ! Passed variables
   type(AD_InputFile),                   intent(inout) :: InputFileData      !< All the data in the AeroDyn input file (intent(out) only because of the call to MOVE_ALLOC)
   type(AFI_ParameterType), allocatable, intent(  out) :: p_AFI(:)           !< parameters returned from the AFI (airfoil info) module
   integer(IntKi),                       intent(in   ) :: UnEc               !< I/O unit for echo file. If > 0, file is open for writing.
   integer(IntKi),                       intent(in   ) :: NumBl              !< number of blades (for performing check on valid airfoil data read in)
   integer(IntKi),                       intent(  out) :: ErrStat            !< Error status
   character(*),                         intent(  out) :: ErrMsg             !< Error message

      ! local variables
   type(AFI_InitInputType)                             :: AFI_InitInputs     ! initialization data for the AFI routines
   
   integer(IntKi)                                      :: j                  ! loop counter for nodes
   integer(IntKi)                                      :: k                  ! loop counter for blades
   integer(IntKi)                                      :: File               ! loop counter for airfoil files
   logical, allocatable                                :: fileUsed(:)
   
   integer(IntKi)                                      :: ErrStat2
   character(ErrMsgLen)                                :: ErrMsg2
   character(*), parameter                             :: RoutineName = 'Init_AFIparams'

   
   ErrStat = ErrID_None
   ErrMsg  = ""
   
   allocate(p_AFI( InputFileData%NumAFfiles), STAT = ErrStat2)
      if ( ErrStat2 /= 0 ) then
         call SetErrStat(ErrID_Fatal,'Error allocating p_AFI.',ErrStat,ErrMsg,RoutineName)
         return
      end if
   
   
      ! Setup Airfoil InitInput data structure:
   AFI_InitInputs%InCol_Alfa  = InputFileData%InCol_Alfa
   AFI_InitInputs%InCol_Cl    = InputFileData%InCol_Cl
   AFI_InitInputs%InCol_Cd    = InputFileData%InCol_Cd
   AFI_InitInputs%InCol_Cm    = InputFileData%InCol_Cm
   AFI_InitInputs%InCol_Cpmin = InputFileData%InCol_Cpmin
   AFI_InitInputs%AFTabMod    = InputFileData%AFTabMod !AFITable_1
   
      ! Call AFI_Init to read in and process the airfoil files.
      ! This includes creating the spline coefficients to be used for interpolation.
   
   do File = 1, InputFileData%NumAFfiles

      AFI_InitInputs%FileName = InputFileData%AFNames(File)

      call AFI_Init ( AFI_InitInputs, p_AFI(File), ErrStat2, ErrMsg2, UnEc )
         call SetErrStat(ErrStat2,ErrMsg2, ErrStat, ErrMsg, RoutineName)
         if (ErrStat >= AbortErrLev) exit
   end do
         
      
   call AFI_DestroyInitInput( AFI_InitInputs, ErrStat2, ErrMsg2 )
   if (ErrStat >= AbortErrLev) return
   
   
      ! check that we read the correct airfoil parameters for UA:      
   if ( InputFileData%AFAeroMod == AFAeroMod_BL_unsteady ) then
      
         ! determine which airfoil files will be used
      call AllocAry( fileUsed, InputFileData%NumAFfiles, 'fileUsed', errStat2, errMsg2 )
         call SetErrStat(ErrStat2,ErrMsg2, ErrStat, ErrMsg, RoutineName)   
         if (errStat >= AbortErrLev) return
      fileUsed = .false.
            
      do k=1,NumBl
         do j=1,InputFileData%BladeProps(k)%NumBlNds
            fileUsed ( InputFileData%BladeProps(k)%BlAFID(j) ) = .true.
         end do ! j=nodes
      end do ! k=blades
      
         ! make sure all files in use have proper UA input parameters:
      do File = 1,InputFileData%NumAFfiles
         
         if (fileUsed(File)) then
            call UA_ValidateAFI(p_AFI(File), InputFileData%AFNames(File), ErrStat2, ErrMsg2)
               call SetErrStat(ErrStat2,ErrMsg2, ErrStat, ErrMsg, RoutineName)
               if (errStat >= AbortErrLev) return
         end if
         
      end do
      
      if ( allocated(fileUsed) ) deallocate(fileUsed)
      
   end if
   
   
END SUBROUTINE Init_AFIparams
!----------------------------------------------------------------------------------------------------------------------------------
!> This routine initializes the BEMT module from within AeroDyn.
SUBROUTINE Init_BEMTmodule( InputFileData, u_AD, u, p, x, xd, z, OtherState, y, m, ErrStat, ErrMsg )
!..................................................................................................................................

   type(AD_InputFile),             intent(in   ) :: InputFileData  !< All the data in the AeroDyn input file
   type(AD_InputType),             intent(in   ) :: u_AD           !< AD inputs - used for input mesh node positions
   type(BEMT_InputType),           intent(  out) :: u              !< An initial guess for the input; input mesh must be defined
   type(AD_ParameterType),         intent(inout) :: p              !< Parameters ! intent out b/c we set the BEMT parameters here
   type(BEMT_ContinuousStateType), intent(  out) :: x              !< Initial continuous states
   type(BEMT_DiscreteStateType),   intent(  out) :: xd             !< Initial discrete states
   type(BEMT_ConstraintStateType), intent(  out) :: z              !< Initial guess of the constraint states
   type(BEMT_OtherStateType),      intent(  out) :: OtherState     !< Initial other states
   type(BEMT_OutputType),          intent(  out) :: y              !< Initial system outputs (outputs are not calculated;
                                                                   !!   only the output mesh is initialized)
   type(BEMT_MiscVarType),         intent(  out) :: m              !< Initial misc/optimization variables
   integer(IntKi),                 intent(  out) :: errStat        !< Error status of the operation
   character(*),                   intent(  out) :: errMsg         !< Error message if ErrStat /= ErrID_None


      ! Local variables
   real(DbKi)                                    :: Interval       ! Coupling interval in seconds: the rate that
                                                                   !   (1) BEMT_UpdateStates() is called in loose coupling &
                                                                   !   (2) BEMT_UpdateDiscState() is called in tight coupling.
                                                                   !   Input is the suggested time from the glue code;
                                                                   !   Output is the actual coupling interval that will be used
                                                                   !   by the glue code.
   type(BEMT_InitInputType)                      :: InitInp        ! Input data for initialization routine
   type(BEMT_InitOutputType)                     :: InitOut        ! Output for initialization routine
                                                 
   integer(intKi)                                :: j              ! node index
   integer(intKi)                                :: k              ! blade index
   real(ReKi)                                    :: tmp(3), tmp_sz_y, tmp_sz
   real(ReKi)                                    :: y_hat_disk(3)
   real(ReKi)                                    :: z_hat_disk(3)
   integer(IntKi)                                :: ErrStat2
   character(ErrMsgLen)                          :: ErrMsg2
   character(*), parameter                       :: RoutineName = 'Init_BEMTmodule'

   ! note here that each blade is required to have the same number of nodes
   
   ErrStat = ErrID_None
   ErrMsg  = ""
   
   
      ! set initialization data here:   
   Interval                 = p%DT   
   InitInp%numBlades        = p%NumBlades
   
   InitInp%airDens          = InputFileData%AirDens 
   InitInp%kinVisc          = InputFileData%KinVisc                  
   InitInp%skewWakeMod      = InputFileData%SkewMod
   InitInp%yawCorrFactor    = InputFileData%SkewModFactor
   InitInp%aTol             = InputFileData%IndToler
   InitInp%useTipLoss       = InputFileData%TipLoss
   InitInp%useHubLoss       = InputFileData%HubLoss
   InitInp%useInduction     = InputFileData%WakeMod /= WakeMod_none
   InitInp%useTanInd        = InputFileData%TanInd
   InitInp%useAIDrag        = InputFileData%AIDrag        
   InitInp%useTIDrag        = InputFileData%TIDrag  
   InitInp%numBladeNodes    = p%NumBlNds
   InitInp%numReIterations  = 1                              ! This is currently not available in the input file and is only for testing  
   InitInp%maxIndIterations = InputFileData%MaxIter 
   
   call AllocAry(InitInp%chord, InitInp%numBladeNodes,InitInp%numBlades,'chord', ErrStat2,ErrMsg2); call SetErrStat(ErrStat2,ErrMsg2,ErrStat,ErrMsg,RoutineName)   
   call AllocAry(InitInp%AFindx,InitInp%numBladeNodes,InitInp%numBlades,'AFindx',ErrStat2,ErrMsg2); call SetErrStat(ErrStat2,ErrMsg2,ErrStat,ErrMsg,RoutineName)   
   call AllocAry(InitInp%zHub,                        InitInp%numBlades,'zHub',  ErrStat2,ErrMsg2); call SetErrStat(ErrStat2,ErrMsg2,ErrStat,ErrMsg,RoutineName)
   call AllocAry(InitInp%zLocal,InitInp%numBladeNodes,InitInp%numBlades,'zLocal',ErrStat2,ErrMsg2); call SetErrStat(ErrStat2,ErrMsg2,ErrStat,ErrMsg,RoutineName)   
   call AllocAry(InitInp%rLocal,InitInp%numBladeNodes,InitInp%numBlades,'rLocal',ErrStat2,ErrMsg2); call SetErrStat(ErrStat2,ErrMsg2,ErrStat,ErrMsg,RoutineName)   
   call AllocAry(InitInp%zTip,                        InitInp%numBlades,'zTip',  ErrStat2,ErrMsg2); call SetErrStat(ErrStat2,ErrMsg2,ErrStat,ErrMsg,RoutineName)
      
   
   if ( ErrStat >= AbortErrLev ) then
      call Cleanup()
      return
   end if  

   
   do k=1,p%numBlades
      
      InitInp%zHub(k) = TwoNorm( u_AD%BladeRootMotion(k)%Position(:,1) - u_AD%HubMotion%Position(:,1) )  
      if (EqualRealNos(InitInp%zHub(k),0.0_ReKi) ) &
         call SetErrStat( ErrID_Fatal, "zHub for blade "//trim(num2lstr(k))//" is zero.", ErrStat, ErrMsg, RoutineName)
      
      InitInp%zLocal(1,k) = InitInp%zHub(k) + TwoNorm( u_AD%BladeMotion(k)%Position(:,1) - u_AD%BladeRootMotion(k)%Position(:,1) )
      do j=2,p%NumBlNds
         InitInp%zLocal(j,k) = InitInp%zLocal(j-1,k) + TwoNorm( u_AD%BladeMotion(k)%Position(:,j) - u_AD%BladeMotion(k)%Position(:,j-1) ) 
      end do !j=nodes
      
      InitInp%zTip(k) = InitInp%zLocal(p%NumBlNds,k)
      
      y_hat_disk = u_AD%HubMotion%Orientation(2,:,1)
      z_hat_disk = u_AD%HubMotion%Orientation(3,:,1)
      
      do j=1,p%NumBlNds
               ! displaced position of the jth node in the kth blade relative to the hub:
         tmp =  u_AD%BladeMotion(k)%Position(:,j)  - u_AD%HubMotion%Position(:,1) 
            ! local radius (normalized distance from rotor centerline)
         tmp_sz_y = dot_product( tmp, y_hat_disk )**2
         tmp_sz   = dot_product( tmp, z_hat_disk )**2
         InitInp%rLocal(j,k) = sqrt( tmp_sz + tmp_sz_y )
      end do !j=nodes   
   end do !k=blades
   
               
  do k=1,p%numBlades
     do j=1,p%NumBlNds
        InitInp%chord (j,k)  = InputFileData%BladeProps(k)%BlChord(j)
        InitInp%AFindx(j,k)  = InputFileData%BladeProps(k)%BlAFID(j)
     end do
  end do
   
   InitInp%UA_Flag    = InputFileData%AFAeroMod == AFAeroMod_BL_unsteady
   InitInp%UAMod      = InputFileData%UAMod
   InitInp%Flookup    = InputFileData%Flookup
   InitInp%a_s        = InputFileData%SpdSound
   
   if (InputFileData%WakeMod == WakeMod_DBEMT) then
      InitInp%DBEMT_Mod  = InputFileData%DBEMT_Mod
   else
      InitInp%DBEMT_Mod  = DBEMT_none
   end if
   InitInp%tau1_const = InputFileData%tau1_const
   
   if (ErrStat >= AbortErrLev) then
      call cleanup()
      return
   end if
   
   
   call BEMT_Init(InitInp, u, p%BEMT,  x, xd, z, OtherState, p%AFI, y, m, Interval, InitOut, ErrStat2, ErrMsg2 )
      call SetErrStat(ErrStat2,ErrMsg2, ErrStat, ErrMsg, RoutineName)   
         
   if (.not. equalRealNos(Interval, p%DT) ) &
      call SetErrStat( ErrID_Fatal, "DTAero was changed in Init_BEMTmodule(); this is not allowed.", ErrStat2, ErrMsg2, RoutineName)
   
   !m%UseFrozenWake = .FALSE. !BJJ: set this in BEMT
   
   call Cleanup()
   return
      
contains   
   subroutine Cleanup()
      call BEMT_DestroyInitInput( InitInp, ErrStat2, ErrMsg2 )   
      call BEMT_DestroyInitOutput( InitOut, ErrStat2, ErrMsg2 )   
   end subroutine Cleanup
   
END SUBROUTINE Init_BEMTmodule
!----------------------------------------------------------------------------------------------------------------------------------
!> This subroutine calculates the tower loads for the AeroDyn TowerLoad output mesh.
SUBROUTINE ADTwr_CalcOutput(p, u, m, y, ErrStat, ErrMsg )

   TYPE(AD_InputType),           INTENT(IN   )  :: u           !< Inputs at Time t
   TYPE(AD_ParameterType),       INTENT(IN   )  :: p           !< Parameters
   TYPE(AD_MiscVarType),         INTENT(INOUT)  :: m           !< Misc/optimization variables
   TYPE(AD_OutputType),          INTENT(INOUT)  :: y           !< Outputs computed at t (Input only so that mesh con-
                                                               !!   nectivity information does not have to be recalculated)
   INTEGER(IntKi),               INTENT(  OUT)  :: ErrStat     !< Error status of the operation
   CHARACTER(*),                 INTENT(  OUT)  :: ErrMsg      !< Error message if ErrStat /= ErrID_None


   INTEGER(IntKi)                               :: j
   real(ReKi)                                   :: q
   real(ReKi)                                   :: V_rel(3)    ! relative wind speed on a tower node
   real(ReKi)                                   :: VL(2)       ! relative local x- and y-components of the wind speed on a tower node
   real(ReKi)                                   :: tmp(3)
   
   !integer(intKi)                               :: ErrStat2
   !character(ErrMsgLen)                         :: ErrMsg2
   character(*), parameter                      :: RoutineName = 'ADTwr_CalcOutput'
   
   
   ErrStat = ErrID_None
   ErrMsg  = ""

   
   do j=1,p%NumTwrNds
      
      V_rel = u%InflowOnTower(:,j) - u%TowerMotion%TranslationVel(:,j) ! relative wind speed at tower node
   
      tmp   = u%TowerMotion%Orientation(1,:,j)
      VL(1) = dot_product( V_Rel, tmp )            ! relative local x-component of wind speed of the jth node in the tower
      tmp   = u%TowerMotion%Orientation(2,:,j)
      VL(2) = dot_product( V_Rel, tmp )            ! relative local y-component of wind speed of the jth node in the tower
      
      m%W_Twr(j)  =  TwoNorm( VL )            ! relative wind speed normal to the tower at node j      
      q     = 0.5 * p%TwrCd(j) * p%AirDens * p%TwrDiam(j) * m%W_Twr(j)
      
         ! force per unit length of the jth node in the tower
      tmp(1) = q * VL(1)
      tmp(2) = q * VL(2)
      tmp(3) = 0.0_ReKi
      
      y%TowerLoad%force(:,j) = matmul( tmp, u%TowerMotion%Orientation(:,:,j) ) ! note that I'm calculating the transpose here, which is okay because we have 1-d arrays
      m%X_Twr(j) = tmp(1)
      m%Y_Twr(j) = tmp(2)
      
      
         ! moment per unit length of the jth node in the tower
      y%TowerLoad%moment(:,j) = 0.0_ReKi
      
   end do
   

END SUBROUTINE ADTwr_CalcOutput
!----------------------------------------------------------------------------------------------------------------------------------
!> This routine checks for invalid inputs to the tower influence models.
SUBROUTINE CheckTwrInfl(u, ErrStat, ErrMsg )

   TYPE(AD_InputType),           INTENT(IN   )  :: u           !< Inputs at Time t
   INTEGER(IntKi),               INTENT(  OUT)  :: ErrStat     !< Error status of the operation
   CHARACTER(*),                 INTENT(  OUT)  :: ErrMsg      !< Error message if ErrStat /= ErrID_None
   
   ! local variables
   real(reKi)                                   :: ElemSize
   real(reKi)                                   :: tmp(3)
   integer(intKi)                               :: j
   character(*), parameter                      :: RoutineName = 'CheckTwrInfl'
   
   
   ErrStat = ErrID_None
   ErrMsg  = ""
   
   !! the tower-influence models (tower potential flow and tower shadow) are valid only for small tower deflections;
   !! so, first throw an error to avoid a division-by-zero error if any line2 elements on the tower mesh are colocated.
   
   do j = 2,u%TowerMotion%Nnodes
      tmp =   u%TowerMotion%Position(:,j  ) + u%TowerMotion%TranslationDisp(:,j  ) &
            - u%TowerMotion%Position(:,j-1) - u%TowerMotion%TranslationDisp(:,j-1)
   
      ElemSize = TwoNorm(tmp)
      if ( EqualRealNos(ElemSize,0.0_ReKi) ) then
         call SetErrStat(ErrID_Fatal, "Division by zero:Elements "//trim(num2lstr(j))//' and '//trim(num2lstr(j-1))//' are colocated.', ErrStat, ErrMsg, RoutineName )
         exit
      end if
   end do
      
   
END SUBROUTINE CheckTwrInfl
!----------------------------------------------------------------------------------------------------------------------------------
!> This routine calculates m%DisturbedInflow, the influence of tower shadow and/or potential flow on the inflow velocities
SUBROUTINE TwrInfl( p, u, m, ErrStat, ErrMsg )
!..................................................................................................................................

   TYPE(AD_InputType),           INTENT(IN   )  :: u                       !< Inputs at Time t
   TYPE(AD_ParameterType),       INTENT(IN   )  :: p                       !< Parameters
   type(AD_MiscVarType),         intent(inout)  :: m                       !< Misc/optimization variables
   INTEGER(IntKi),               INTENT(  OUT)  :: ErrStat                 !< Error status of the operation
   CHARACTER(*),                 INTENT(  OUT)  :: ErrMsg                  !< Error message if ErrStat /= ErrID_None

   ! local variables
   real(ReKi)                                   :: xbar                    ! local x^ component of r_TowerBlade (distance from tower to blade) normalized by tower radius
   real(ReKi)                                   :: ybar                    ! local y^ component of r_TowerBlade (distance from tower to blade) normalized by tower radius
   real(ReKi)                                   :: zbar                    ! local z^ component of r_TowerBlade (distance from tower to blade) normalized by tower radius
   real(ReKi)                                   :: theta_tower_trans(3,3)  ! transpose of local tower orientation expressed as a DCM
   real(ReKi)                                   :: TwrCd                   ! local tower drag coefficient
   real(ReKi)                                   :: W_tower                 ! local relative wind speed normal to the tower

   real(ReKi)                                   :: BladeNodePosition(3)    ! local blade node position
   
   
   real(ReKi)                                   :: u_TwrShadow             ! axial velocity deficit fraction from tower shadow
   real(ReKi)                                   :: u_TwrPotent             ! axial velocity deficit fraction from tower potential flow
   real(ReKi)                                   :: v_TwrPotent             ! transverse velocity deficit fraction from tower potential flow
   
   real(ReKi)                                   :: denom                   ! denominator
   real(ReKi)                                   :: v(3)                    ! temp vector
   
   integer(IntKi)                               :: j, k                    ! loop counters for elements, blades
   integer(intKi)                               :: ErrStat2
   character(ErrMsgLen)                         :: ErrMsg2
   character(*), parameter                      :: RoutineName = 'TwrInfl'
   
   
   ErrStat = ErrID_None
   ErrMsg  = ""   
   
   
      ! these models are valid for only small tower deflections; check for potential division-by-zero errors:   
   call CheckTwrInfl( u, ErrStat2, ErrMsg2 )
      call SetErrStat(ErrStat2, ErrMsg2, ErrStat, ErrMsg, RoutineName )
      if (ErrStat >= AbortErrLev) return
      
   do k = 1, p%NumBlades
      do j = 1, u%BladeMotion(k)%NNodes
         
         ! for each line2-element node of the blade mesh, a nearest-neighbor line2 element or node of the tower 
         ! mesh is found in the deflected configuration, returning theta_tower, W_tower, xbar, ybar, zbar, and TowerCd:
         
         BladeNodePosition = u%BladeMotion(k)%Position(:,j) + u%BladeMotion(k)%TranslationDisp(:,j)
         
         call getLocalTowerProps(p, u, BladeNodePosition, theta_tower_trans, W_tower, xbar, ybar, zbar, TwrCd, m%TwrClrnc(j,k), ErrStat2, ErrMsg2)
            call SetErrStat(ErrStat2, ErrMsg2, ErrStat, ErrMsg, RoutineName )
            if (ErrStat >= AbortErrLev) return
         
      
         ! calculate tower influence:
         if ( abs(zbar) < 1.0_ReKi .and. p%TwrPotent /= TwrPotent_none ) then
            if ( p%TwrPotent == TwrPotent_baseline ) then
               
               denom = (xbar**2 + ybar**2)**2
               
               u_TwrPotent = ( -1.0*xbar**2 + ybar**2 ) / denom
               v_TwrPotent = ( -2.0*xbar    * ybar    ) / denom      
               
            elseif (p%TwrPotent == TwrPotent_Bak) then
               
               xbar = xbar + 0.1
               
               denom = (xbar**2 + ybar**2)**2               
               u_TwrPotent = ( -1.0*xbar**2 + ybar**2 ) / denom
               v_TwrPotent = ( -2.0*xbar    * ybar    ) / denom        
               
               denom = TwoPi*(xbar**2 + ybar**2)               
               u_TwrPotent = u_TwrPotent + TwrCd*xbar / denom
               v_TwrPotent = v_TwrPotent + TwrCd*ybar / denom                       
               
            end if
         else
            u_TwrPotent = 0.0_ReKi
            v_TwrPotent = 0.0_ReKi
         end if
         
         if ( p%TwrShadow .and. xbar > 0.0_ReKi .and. abs(zbar) < 1.0_ReKi) then
            denom = sqrt( sqrt( xbar**2 + ybar**2 ) )
            if ( abs(ybar) < denom ) then
               u_TwrShadow = -TwrCd / denom * cos( PiBy2*ybar / denom )**2
            else
               u_TwrShadow = 0.0_ReKi
            end if
         else            
            u_TwrShadow = 0.0_ReKi
         end if
                     
         v(1) = (u_TwrPotent + u_TwrShadow)*W_tower
         v(2) = v_TwrPotent*W_tower
         v(3) = 0.0_ReKi
         
         m%DisturbedInflow(:,j,k) = u%InflowOnBlade(:,j,k) + matmul( theta_tower_trans, v ) 
      
      end do !j=NumBlNds
   end do ! NumBlades
   
   
END SUBROUTINE TwrInfl 
!----------------------------------------------------------------------------------------------------------------------------------
!> This routine returns the tower constants necessary to compute the tower influence. 
!! if u%TowerMotion does not have any nodes there will be serious problems. I assume that has been checked earlier.
SUBROUTINE getLocalTowerProps(p, u, BladeNodePosition, theta_tower_trans, W_tower, xbar, ybar, zbar, TwrCd, TwrClrnc, ErrStat, ErrMsg)
!..................................................................................................................................
   TYPE(AD_InputType),           INTENT(IN   )  :: u                       !< Inputs at Time t
   TYPE(AD_ParameterType),       INTENT(IN   )  :: p                       !< Parameters
   REAL(ReKi)                   ,INTENT(IN   )  :: BladeNodePosition(3)    !< local blade node position
   REAL(ReKi)                   ,INTENT(  OUT)  :: theta_tower_trans(3,3)  !< transpose of local tower orientation expressed as a DCM
   REAL(ReKi)                   ,INTENT(  OUT)  :: W_tower                 !< local relative wind speed normal to the tower
   REAL(ReKi)                   ,INTENT(  OUT)  :: xbar                    !< local x^ component of r_TowerBlade normalized by tower radius
   REAL(ReKi)                   ,INTENT(  OUT)  :: ybar                    !< local y^ component of r_TowerBlade normalized by tower radius
   REAL(ReKi)                   ,INTENT(  OUT)  :: zbar                    !< local z^ component of r_TowerBlade normalized by tower radius
   REAL(ReKi)                   ,INTENT(  OUT)  :: TwrCd                   !< local tower drag coefficient
   REAL(ReKi)                   ,INTENT(  OUT)  :: TwrClrnc                !< tower clearance for potential output 
   INTEGER(IntKi),               INTENT(  OUT)  :: ErrStat                 !< Error status of the operation
   CHARACTER(*),                 INTENT(  OUT)  :: ErrMsg                  !< Error message if ErrStat /= ErrID_None

   ! local variables
   real(ReKi)                                   :: r_TowerBlade(3)         ! distance vector from tower to blade
   real(ReKi)                                   :: TwrDiam                 ! local tower diameter  
   logical                                      :: found   
   character(*), parameter                      :: RoutineName = 'getLocalTowerProps'
   
   
   ErrStat = ErrID_None
   ErrMsg  = ""   
   
   ! ..............................................
   ! option 1: nearest line2 element
   ! ..............................................
   call TwrInfl_NearestLine2Element(p, u, BladeNodePosition, r_TowerBlade, theta_tower_trans, W_tower, xbar, ybar, zbar, TwrCd, TwrDiam, found)
   
   if ( .not. found) then 
      ! ..............................................
      ! option 2: nearest node
      ! ..............................................
      call TwrInfl_NearestPoint(p, u, BladeNodePosition, r_TowerBlade, theta_tower_trans, W_tower, xbar, ybar, zbar, TwrCd, TwrDiam)
         
   end if
   
   TwrClrnc = TwoNorm(r_TowerBlade) - 0.5_ReKi*TwrDiam
   if ( TwrClrnc <= 0.0_ReKi ) then
      call SetErrStat(ErrID_Fatal, "Tower strike.", ErrStat, ErrMsg, RoutineName)
   end if
   
   
END SUBROUTINE getLocalTowerProps
!----------------------------------------------------------------------------------------------------------------------------------
!> Option 1: Find the nearest-neighbor line2 element of the tower mesh for which the blade line2-element node projects orthogonally onto
!!   the tower line2-element domain (following an approach similar to the line2_to_line2 mapping search for motion and scalar quantities). 
!!   That is, for each node of the blade mesh, an orthogonal projection is made onto all possible Line2 elements of the tower mesh and 
!!   the line2 element of the tower mesh that is the minimum distance away is found.
!! Adapted from modmesh_mapping::createmapping_projecttoline2()
SUBROUTINE TwrInfl_NearestLine2Element(p, u, BladeNodePosition, r_TowerBlade, theta_tower_trans, W_tower, xbar, ybar, zbar, TwrCd, TwrDiam, found)
!..................................................................................................................................
   TYPE(AD_InputType),              INTENT(IN   )  :: u                             !< Inputs at Time t
   TYPE(AD_ParameterType),          INTENT(IN   )  :: p                             !< Parameters
   REAL(ReKi)                      ,INTENT(IN   )  :: BladeNodePosition(3)          !< local blade node position
   REAL(ReKi)                      ,INTENT(  OUT)  :: r_TowerBlade(3)               !< distance vector from tower to blade
   REAL(ReKi)                      ,INTENT(  OUT)  :: theta_tower_trans(3,3)        !< transpose of local tower orientation expressed as a DCM
   REAL(ReKi)                      ,INTENT(  OUT)  :: W_tower                       !< local relative wind speed normal to the tower
   REAL(ReKi)                      ,INTENT(  OUT)  :: xbar                          !< local x^ component of r_TowerBlade normalized by tower radius
   REAL(ReKi)                      ,INTENT(  OUT)  :: ybar                          !< local y^ component of r_TowerBlade normalized by tower radius
   REAL(ReKi)                      ,INTENT(  OUT)  :: zbar                          !< local z^ component of r_TowerBlade normalized by tower radius
   REAL(ReKi)                      ,INTENT(  OUT)  :: TwrCd                         !< local tower drag coefficient
   REAL(ReKi)                      ,INTENT(  OUT)  :: TwrDiam                       !< local tower diameter
   logical                         ,INTENT(  OUT)  :: found                         !< whether a mapping was found with this option 
      
      ! local variables
   REAL(ReKi)      :: denom
   REAL(ReKi)      :: dist
   REAL(ReKi)      :: min_dist
   REAL(ReKi)      :: elem_position, elem_position2
   REAL(SiKi)      :: elem_position_SiKi

   REAL(ReKi)      :: p1(3), p2(3)        ! position vectors for nodes on tower line 2 element
   
   REAL(ReKi)      :: V_rel_tower(3)
   
   REAL(ReKi)      :: n1_n2_vector(3)     ! vector going from node 1 to node 2 in Line2 element
   REAL(ReKi)      :: n1_Point_vector(3)  ! vector going from node 1 in Line 2 element to Destination Point
   REAL(ReKi)      :: tmp(3)              ! temporary vector for cross product calculation

   INTEGER(IntKi)  :: jElem               ! do-loop counter for elements on tower mesh

   INTEGER(IntKi)  :: n1, n2              ! nodes associated with an element

   LOGICAL         :: on_element
   
      
   found = .false.
   min_dist = HUGE(min_dist)

   do jElem = 1, u%TowerMotion%ElemTable(ELEMENT_LINE2)%nelem   ! number of elements on TowerMesh
         ! grab node numbers associated with the jElem_th element
      n1 = u%TowerMotion%ElemTable(ELEMENT_LINE2)%Elements(jElem)%ElemNodes(1)
      n2 = u%TowerMotion%ElemTable(ELEMENT_LINE2)%Elements(jElem)%ElemNodes(2)

      p1 = u%TowerMotion%Position(:,n1) + u%TowerMotion%TranslationDisp(:,n1)
      p2 = u%TowerMotion%Position(:,n2) + u%TowerMotion%TranslationDisp(:,n2)

         ! Calculate vectors used in projection operation
      n1_n2_vector    = p2 - p1
      n1_Point_vector = BladeNodePosition - p1

      denom           = DOT_PRODUCT( n1_n2_vector, n1_n2_vector ) ! we've already checked that these aren't zero

         ! project point onto line defined by n1 and n2

      elem_position = DOT_PRODUCT(n1_n2_vector,n1_Point_vector) / denom

            ! note: i forumlated it this way because Fortran doesn't necessarially do shortcutting and I don't want to call EqualRealNos if we don't need it:
      if ( elem_position .ge. 0.0_ReKi .and. elem_position .le. 1.0_ReKi ) then !we're ON the element (between the two nodes)
         on_element = .true.
      else
         elem_position_SiKi = REAL( elem_position, SiKi )
         if (EqualRealNos( elem_position_SiKi, 1.0_SiKi )) then !we're ON the element (at a node)
            on_element = .true.
            elem_position = 1.0_ReKi
         elseif (EqualRealNos( elem_position_SiKi,  0.0_SiKi )) then !we're ON the element (at a node)
            on_element = .true.
            elem_position = 0.0_ReKi
         else !we're not on the element
            on_element = .false.
         end if
         
      end if

      if (on_element) then

         ! calculate distance between point and line (note: this is actually the distance squared);
         ! will only store information once we have determined the closest element
         elem_position2 = 1.0_ReKi - elem_position
         
         r_TowerBlade  = BladeNodePosition - elem_position2*p1 - elem_position*p2
         dist = dot_product( r_TowerBlade, r_TowerBlade )

         if (dist .lt. min_dist) then
            found = .true.
            min_dist = dist

            V_rel_tower =   ( u%InflowOnTower(:,n1) - u%TowerMotion%TranslationVel(:,n1) ) * elem_position2  &
                          + ( u%InflowOnTower(:,n2) - u%TowerMotion%TranslationVel(:,n2) ) * elem_position
            
            TwrDiam     = elem_position2*p%TwrDiam(n1) + elem_position*p%TwrDiam(n2)
            TwrCd       = elem_position2*p%TwrCd(  n1) + elem_position*p%TwrCd(  n2)
            
            
            ! z_hat
            theta_tower_trans(:,3) = n1_n2_vector / sqrt( denom ) ! = n1_n2_vector / twoNorm( n1_n2_vector )
            
            tmp = V_rel_tower - dot_product(V_rel_tower,theta_tower_trans(:,3)) * theta_tower_trans(:,3)
            denom = TwoNorm( tmp )
            if (.not. EqualRealNos( denom, 0.0_ReKi ) ) then
               ! x_hat
               theta_tower_trans(:,1) = tmp / denom
               
               ! y_hat
               tmp = cross_product( theta_tower_trans(:,3), V_rel_tower )
               theta_tower_trans(:,2) = tmp / denom  
               
               W_tower = dot_product( V_rel_tower,theta_tower_trans(:,1) )
               xbar    = 2.0/TwrDiam * dot_product( r_TowerBlade, theta_tower_trans(:,1) )
               ybar    = 2.0/TwrDiam * dot_product( r_TowerBlade, theta_tower_trans(:,2) )
               zbar    = 0.0_ReKi
                                             
            else
                  ! there is no tower influence because dot_product(V_rel_tower,x_hat) = 0
                  ! thus, we don't need to set the other values (except we don't want the sum of xbar^2 and ybar^2 to be 0)
               theta_tower_trans = 0.0_ReKi
               W_tower           = 0.0_ReKi
               xbar              = 1.0_ReKi
               ybar              = 0.0_ReKi  
               zbar              = 0.0_ReKi
            end if
   
            
         end if !the point is closest to this line2 element

      end if

   end do !jElem

END SUBROUTINE TwrInfl_NearestLine2Element
!----------------------------------------------------------------------------------------------------------------------------------
!> Option 2: used when the blade node does not orthogonally intersect a tower element.
!!  Find the nearest-neighbor node in the tower Line2-element domain (following an approach similar to the point_to_point mapping
!!  search for motion and scalar quantities). That is, for each node of the blade mesh, the node of the tower mesh that is the minimum 
!!  distance away is found.
SUBROUTINE TwrInfl_NearestPoint(p, u, BladeNodePosition, r_TowerBlade, theta_tower_trans, W_tower, xbar, ybar, zbar, TwrCd, TwrDiam)
!..................................................................................................................................
   TYPE(AD_InputType),              INTENT(IN   )  :: u                             !< Inputs at Time t
   TYPE(AD_ParameterType),          INTENT(IN   )  :: p                             !< Parameters
   REAL(ReKi)                      ,INTENT(IN   )  :: BladeNodePosition(3)          !< local blade node position
   REAL(ReKi)                      ,INTENT(  OUT)  :: r_TowerBlade(3)               !< distance vector from tower to blade
   REAL(ReKi)                      ,INTENT(  OUT)  :: theta_tower_trans(3,3)        !< transpose of local tower orientation expressed as a DCM
   REAL(ReKi)                      ,INTENT(  OUT)  :: W_tower                       !< local relative wind speed normal to the tower
   REAL(ReKi)                      ,INTENT(  OUT)  :: xbar                          !< local x^ component of r_TowerBlade normalized by tower radius
   REAL(ReKi)                      ,INTENT(  OUT)  :: ybar                          !< local y^ component of r_TowerBlade normalized by tower radius
   REAL(ReKi)                      ,INTENT(  OUT)  :: zbar                          !< local z^ component of r_TowerBlade normalized by tower radius
   REAL(ReKi)                      ,INTENT(  OUT)  :: TwrCd                         !< local tower drag coefficient
   REAL(ReKi)                      ,INTENT(  OUT)  :: TwrDiam                       !< local tower diameter
      
      ! local variables
   REAL(ReKi)      :: denom
   REAL(ReKi)      :: dist
   REAL(ReKi)      :: min_dist
   REAL(ReKi)      :: cosTaper

   REAL(ReKi)      :: p1(3)                     ! position vectors for nodes on tower   
   REAL(ReKi)      :: V_rel_tower(3)
   
   REAL(ReKi)      :: tmp(3)                    ! temporary vector for cross product calculation

   INTEGER(IntKi)  :: n1                        ! node
   INTEGER(IntKi)  :: node_with_min_distance    

   
   
      !.................
      ! find the closest node
      !.................
      
   min_dist = HUGE(min_dist)
   node_with_min_distance = 0

   do n1 = 1, u%TowerMotion%NNodes   ! number of nodes on TowerMesh
      
      p1 = u%TowerMotion%Position(:,n1) + u%TowerMotion%TranslationDisp(:,n1)
      
         ! calculate distance between points (note: this is actually the distance squared);
         ! will only store information once we have determined the closest node
      r_TowerBlade  = BladeNodePosition - p1         
      dist = dot_product( r_TowerBlade, r_TowerBlade )

      if (dist .lt. min_dist) then
         min_dist = dist
         node_with_min_distance = n1
               
      end if !the point is (so far) closest to this blade node

   end do !n1
   
      !.................
      ! calculate the values to be returned:  
      !..................
   if (node_with_min_distance == 0) then
      node_with_min_distance = 1
      if (NWTC_VerboseLevel == NWTC_Verbose) call WrScr( 'AD:TwrInfl_NearestPoint:Error finding minimum distance. Positions may be invalid.' )
   end if
   
   n1 = node_with_min_distance
   
   r_TowerBlade = BladeNodePosition - u%TowerMotion%Position(:,n1) - u%TowerMotion%TranslationDisp(:,n1)
   V_rel_tower  = u%InflowOnTower(:,n1) - u%TowerMotion%TranslationVel(:,n1)
   TwrDiam      = p%TwrDiam(n1) 
   TwrCd        = p%TwrCd(  n1) 
                           
   ! z_hat
   theta_tower_trans(:,3) = u%TowerMotion%Orientation(3,:,n1)
            
   tmp = V_rel_tower - dot_product(V_rel_tower,theta_tower_trans(:,3)) * theta_tower_trans(:,3)
   denom = TwoNorm( tmp )
   
   if (.not. EqualRealNos( denom, 0.0_ReKi ) ) then
      
      ! x_hat
      theta_tower_trans(:,1) = tmp / denom
               
      ! y_hat
      tmp = cross_product( theta_tower_trans(:,3), V_rel_tower )
      theta_tower_trans(:,2) = tmp / denom  
               
      W_tower = dot_product( V_rel_tower,theta_tower_trans(:,1) )

      if ( n1 == 1 .or. n1 == u%TowerMotion%NNodes) then         
         ! option 2b
         zbar    = 2.0/TwrDiam * dot_product( r_TowerBlade, theta_tower_trans(:,3) )
         if (abs(zbar) < 1) then   
            cosTaper = cos( PiBy2*zbar )
            xbar = 2.0/TwrDiam * dot_product( r_TowerBlade, theta_tower_trans(:,1) ) / cosTaper
            ybar = 2.0/TwrDiam * dot_product( r_TowerBlade, theta_tower_trans(:,2) ) / cosTaper
         else ! we check that zbar < 1 before using xbar and ybar later, but I'm going to set them here anyway:
            xbar = 1.0_ReKi
            ybar = 0.0_ReKi  
         end if                                    
      else
         ! option 2a
         xbar    = 2.0/TwrDiam * dot_product( r_TowerBlade, theta_tower_trans(:,1) )
         ybar    = 2.0/TwrDiam * dot_product( r_TowerBlade, theta_tower_trans(:,2) )
         zbar    = 0.0_ReKi
      end if

   else
      
         ! there is no tower influence because W_tower = dot_product(V_rel_tower,x_hat) = 0
         ! thus, we don't need to set the other values (except we don't want the sum of xbar^2 and ybar^2 to be 0)
      W_tower           = 0.0_ReKi
      theta_tower_trans = 0.0_ReKi
      xbar              = 1.0_ReKi
      ybar              = 0.0_ReKi  
      zbar              = 0.0_ReKi
      
   end if   

END SUBROUTINE TwrInfl_NearestPoint
!----------------------------------------------------------------------------------------------------------------------------------

!++++++++++++++++++++++++++++++++++++++++++++++++++++++++++++++++++++++++++++++++++++++++++++++++++++++++++++++++++++++++++++++++++
! ###### The following four routines are Jacobian routines for linearization capabilities #######
! If the module does not implement them, set ErrStat = ErrID_Fatal in AD_Init() when InitInp%Linearize is .true.
!----------------------------------------------------------------------------------------------------------------------------------
!> Routine to compute the Jacobians of the output (Y), continuous- (X), discrete- (Xd), and constraint-state (Z) functions
!! with respect to the inputs (u). The partial derivatives dY/du, dX/du, dXd/du, and dZ/du are returned.
SUBROUTINE AD_JacobianPInput( t, u, p, x, xd, z, OtherState, y, m, ErrStat, ErrMsg, dYdu, dXdu, dXddu, dZdu)
!..................................................................................................................................

   REAL(DbKi),                           INTENT(IN   )           :: t          !< Time in seconds at operating point
   TYPE(AD_InputType),                   INTENT(INOUT)           :: u          !< Inputs at operating point (may change to inout if a mesh copy is required)
   TYPE(AD_ParameterType),               INTENT(IN   )           :: p          !< Parameters
   TYPE(AD_ContinuousStateType),         INTENT(IN   )           :: x          !< Continuous states at operating point
   TYPE(AD_DiscreteStateType),           INTENT(IN   )           :: xd         !< Discrete states at operating point
   TYPE(AD_ConstraintStateType),         INTENT(IN   )           :: z          !< Constraint states at operating point
   TYPE(AD_OtherStateType),              INTENT(IN   )           :: OtherState !< Other states at operating point
   TYPE(AD_OutputType),                  INTENT(INOUT)           :: y          !< Output (change to inout if a mesh copy is required);
                                                                               !!   Output fields are not used by this routine, but type is
                                                                               !!   available here so that mesh parameter information (i.e.,
                                                                               !!   connectivity) does not have to be recalculated for dYdu.
   TYPE(AD_MiscVarType),                 INTENT(INOUT)           :: m          !< Misc/optimization variables
   INTEGER(IntKi),                       INTENT(  OUT)           :: ErrStat    !< Error status of the operation
   CHARACTER(*),                         INTENT(  OUT)           :: ErrMsg     !< Error message if ErrStat /= ErrID_None
   REAL(R8Ki), ALLOCATABLE, OPTIONAL,    INTENT(INOUT)           :: dYdu(:,:)  !< Partial derivatives of output functions (Y) with respect
                                                                               !!   to the inputs (u) [intent in to avoid deallocation]
   REAL(R8Ki), ALLOCATABLE, OPTIONAL,    INTENT(INOUT)           :: dXdu(:,:)  !< Partial derivatives of continuous state functions (X) with
                                                                               !!   respect to the inputs (u) [intent in to avoid deallocation]
   REAL(R8Ki), ALLOCATABLE, OPTIONAL,    INTENT(INOUT)           :: dXddu(:,:) !< Partial derivatives of discrete state functions (Xd) with
                                                                               !!   respect to the inputs (u) [intent in to avoid deallocation]
   REAL(R8Ki), ALLOCATABLE, OPTIONAL,    INTENT(INOUT)           :: dZdu(:,:)  !< Partial derivatives of constraint state functions (Z) with
                                                                               !!   respect to the inputs (u) [intent in to avoid deallocation]
      ! local variables
   TYPE(AD_OutputType)                                           :: y_p
   TYPE(AD_OutputType)                                           :: y_m
   TYPE(AD_ConstraintStateType)                                  :: z_p
   TYPE(AD_ConstraintStateType)                                  :: z_m
   TYPE(AD_InputType)                                            :: u_perturb
   REAL(R8Ki)                                                    :: delta_p, delta_m  ! delta change in input
   INTEGER(IntKi)                                                :: i, j, k, n   
   logical                                                       :: ValidInput
   
   integer, parameter                                            :: indx = 1      ! m%BEMT_u(1) is at t; m%BEMT_u(2) is t+dt
   integer, parameter                                            :: op_indx = 2   ! m%BEMT_u(1) is at t; m%BEMT_u(2) is t+dt or the input at OP
   integer(intKi)                                                :: ErrStat2
   character(ErrMsgLen)                                          :: ErrMsg2
   character(*), parameter                                       :: RoutineName = 'AD_JacobianPInput'


      ! Initialize ErrStat

   ErrStat = ErrID_None
   ErrMsg  = ''

   
      ! get OP values here:
   !call AD_CalcOutput( t, u, p, x, xd, z, OtherState, y, m, ErrStat2, ErrMsg2 )
   call SetInputsForBEMT(p, u, m, indx, errStat2, errMsg2)  
      call SetErrStat(ErrStat2,ErrMsg2,ErrStat,ErrMsg,RoutineName) ! we shouldn't have any errors about allocating memory here so I'm not going to return-on-error until later            
   call BEMT_CopyInput( m%BEMT_u(indx), m%BEMT_u(op_indx), MESH_UPDATECOPY, ErrStat2, ErrMsg2) ! copy the BEMT OP inputs to a temporary location that won't be overwritten
      call SetErrStat(ErrStat2,ErrMsg2,ErrStat,ErrMsg,RoutineName) ! we shouldn't have any errors about allocating memory here so I'm not going to return-on-error until later                        
   
   
   if ( p%FrozenWake ) then            
            ! compare arguments with call to BEMT_CalcOutput   
      call computeFrozenWake(m%BEMT_u(op_indx), p%BEMT, m%BEMT_y, m%BEMT )            
      m%BEMT%UseFrozenWake = .true.
   end if
         
   
      ! make a copy of the inputs to perturb
   call AD_CopyInput( u, u_perturb, MESH_NEWCOPY, ErrStat2, ErrMsg2)
      call SetErrStat(ErrStat2,ErrMsg2,ErrStat,ErrMsg,RoutineName)
      if (ErrStat>=AbortErrLev) then
         call cleanup()
         return
      end if
   

   IF ( PRESENT( dYdu ) ) THEN
      ! Calculate the partial derivative of the output functions (Y) with respect to the inputs (u) here:
      
      ! allocate dYdu
      if (.not. allocated(dYdu) ) then
         call AllocAry(dYdu,p%Jac_ny, size(p%Jac_u_indx,1),'dYdu', ErrStat2, ErrMsg2)
         call setErrStat(ErrStat2,ErrMsg2,ErrStat,ErrMsg,RoutineName)
         if (ErrStat>=AbortErrLev) then
            call cleanup()
            return
         end if
      end if
   
      
         ! make a copy of outputs because we will need two for the central difference computations (with orientations)
      call AD_CopyOutput( y, y_p, MESH_NEWCOPY, ErrStat2, ErrMsg2)
         call SetErrStat(ErrStat2,ErrMsg2,ErrStat,ErrMsg,RoutineName)
      call AD_CopyOutput( y, y_m, MESH_NEWCOPY, ErrStat2, ErrMsg2)
         call SetErrStat(ErrStat2,ErrMsg2,ErrStat,ErrMsg,RoutineName)
         if (ErrStat>=AbortErrLev) then
            call cleanup()
            return
         end if
         
      do i=1,size(p%Jac_u_indx,1)
         
            ! get u_op + delta_p u
         call AD_CopyInput( u, u_perturb, MESH_UPDATECOPY, ErrStat2, ErrMsg2 )
            call SetErrStat(ErrStat2,ErrMsg2,ErrStat,ErrMsg,RoutineName) ! we shouldn't have any errors about allocating memory here so I'm not going to return-on-error until later            
         call Perturb_u( p, i, 1, u_perturb, delta_p )

            ! we need to see if these perturbed inputs put us in different solution regions:
         call SetInputsForBEMT(p, u_perturb, m, indx, errStat2, errMsg2)  
            call SetErrStat(ErrStat2,ErrMsg2,ErrStat,ErrMsg,RoutineName) ! we shouldn't have any errors about allocating memory here so I'm not going to return-on-error until later            
         ValidInput = CheckBEMTInputPerturbations( p, m )
      
            ! if so, we do a 1-sided difference:
         if (.not. ValidInput) then
            call AD_CopyInput( u, u_perturb, MESH_UPDATECOPY, ErrStat2, ErrMsg2 )
               call SetErrStat(ErrStat2,ErrMsg2,ErrStat,ErrMsg,RoutineName) ! we shouldn't have any errors about allocating memory here so I'm not going to return-on-error until later            
            delta_p = 0
         end if
               
         
            ! compute y at u_op + delta_p u
         call AD_CalcOutput( t, u_perturb, p, x, xd, z, OtherState, y_p, m, ErrStat2, ErrMsg2 ) 
            call SetErrStat(ErrStat2,ErrMsg2,ErrStat,ErrMsg,RoutineName) ! we shouldn't have any errors about allocating memory here so I'm not going to return-on-error until later            
         
            
            ! get u_op - delta_m u
         call AD_CopyInput( u, u_perturb, MESH_UPDATECOPY, ErrStat2, ErrMsg2 )
            call SetErrStat(ErrStat2,ErrMsg2,ErrStat,ErrMsg,RoutineName) ! we shouldn't have any errors about allocating memory here so I'm not going to return-on-error until later
         call Perturb_u( p, i, -1, u_perturb, delta_m )
         
            ! we need to see if these perturbed inputs put us in different solution regions:
         call SetInputsForBEMT(p, u_perturb, m, indx, errStat2, errMsg2)  
            call SetErrStat(ErrStat2,ErrMsg2,ErrStat,ErrMsg,RoutineName) ! we shouldn't have any errors about allocating memory here so I'm not going to return-on-error until later            
         ValidInput = CheckBEMTInputPerturbations( p, m )
      
            ! if so, we do a 1-sided difference:
         if (.not. ValidInput) then
            call AD_CopyInput( u, u_perturb, MESH_UPDATECOPY, ErrStat2, ErrMsg2 )
               call SetErrStat(ErrStat2,ErrMsg2,ErrStat,ErrMsg,RoutineName) ! we shouldn't have any errors about allocating memory here so I'm not going to return-on-error until later            
            delta_m = 0
            if (EqualRealNos(delta_p, 0.0_R8Ki)) then
               call SetErrStat(ErrID_Fatal,'Both sides of central difference equation change solution region. '// &
                  'dYdu cannot be calculated for column '//trim(num2lstr(i))//'.',ErrStat,ErrMsg,RoutineName) 
               return
            end if
         end if         
         
         
            ! compute y at u_op - delta_m u
         call AD_CalcOutput( t, u_perturb, p, x, xd, z, OtherState, y_m, m, ErrStat2, ErrMsg2 ) 
            call SetErrStat(ErrStat2,ErrMsg2,ErrStat,ErrMsg,RoutineName) ! we shouldn't have any errors about allocating memory here so I'm not going to return-on-error until later            
         
            
            ! get central difference:            
         call Compute_dY( p, y_p, y_m, delta_p, delta_m, dYdu(:,i) )
         
      end do
      

      if (ErrStat>=AbortErrLev) then
         call cleanup()
         return
      end if
      call AD_DestroyOutput( y_p, ErrStat2, ErrMsg2 ) ! we don't need this any more   
      call AD_DestroyOutput( y_m, ErrStat2, ErrMsg2 ) ! we don't need this any more   
   
      
   END IF

   IF ( PRESENT( dXdu ) ) THEN
      if (allocated(dXdu)) deallocate(dXdu)
   END IF

   IF ( PRESENT( dXddu ) ) THEN
      if (allocated(dXddu)) deallocate(dXddu)
   END IF

   IF ( PRESENT( dZdu ) ) THEN

      call CheckLinearizationInput(p%BEMT, m%BEMT_u(op_indx), z%BEMT, m%BEMT, OtherState%BEMT, ErrStat2, ErrMsg2)      
         call setErrStat(ErrStat2,ErrMsg2,ErrStat,ErrMsg,RoutineName)
         if (ErrStat>=AbortErrLev) then
            call cleanup()
            return
         end if         
      
      
      ! Calculate the partial derivative of the constraint state functions (Z) with respect to the inputs (u) here:

      ! allocate dZdu
      if (.not. allocated(dZdu)) then
         call AllocAry(dZdu,size(z%BEMT%phi), size(p%Jac_u_indx,1),'dZdu', ErrStat2, ErrMsg2)
         call setErrStat(ErrStat2,ErrMsg2,ErrStat,ErrMsg,RoutineName)
         if (ErrStat>=AbortErrLev) then
            call cleanup()
            return
         end if         
      end if

      
      do i=1,size(p%Jac_u_indx,1)
         
            ! get u_op + delta_p u
         call AD_CopyInput( u, u_perturb, MESH_UPDATECOPY, ErrStat2, ErrMsg2 )
            call SetErrStat(ErrStat2,ErrMsg2,ErrStat,ErrMsg,RoutineName) ! we shouldn't have any errors about allocating memory here so I'm not going to return-on-error until later            
         call Perturb_u( p, i, 1, u_perturb, delta_p )

            ! we need to see if these perturbed inputs put us in different solution regions:
         call SetInputsForBEMT(p, u_perturb, m, indx, errStat2, errMsg2)  
            call SetErrStat(ErrStat2,ErrMsg2,ErrStat,ErrMsg,RoutineName) ! we shouldn't have any errors about allocating memory here so I'm not going to return-on-error until later            
         ValidInput = CheckBEMTInputPerturbations( p, m )
      
            ! if so, we do a 1-sided difference:
         if (.not. ValidInput) then
            call AD_CopyInput( u, u_perturb, MESH_UPDATECOPY, ErrStat2, ErrMsg2 )
               call SetErrStat(ErrStat2,ErrMsg2,ErrStat,ErrMsg,RoutineName) ! we shouldn't have any errors about allocating memory here so I'm not going to return-on-error until later            
            delta_p = 0
         end if
         
                  
            ! compute z_p at u_op + delta_p u
         call AD_CalcConstrStateResidual( t, u_perturb, p, x, xd, z, OtherState, m, z_p, ErrStat2, ErrMsg2 ) 
            call SetErrStat(ErrStat2,ErrMsg2,ErrStat,ErrMsg,RoutineName)
            
                                         
            ! get u_op - delta_m u
         call AD_CopyInput( u, u_perturb, MESH_UPDATECOPY, ErrStat2, ErrMsg2 )
            call SetErrStat(ErrStat2,ErrMsg2,ErrStat,ErrMsg,RoutineName)             
         call Perturb_u( p, i, -1, u_perturb, delta_m )
         
            ! we need to see if these perturbed inputs put us in different solution regions:
         call SetInputsForBEMT(p, u_perturb, m, indx, errStat2, errMsg2)  
            call SetErrStat(ErrStat2,ErrMsg2,ErrStat,ErrMsg,RoutineName) ! we shouldn't have any errors about allocating memory here so I'm not going to return-on-error until later            
         ValidInput = CheckBEMTInputPerturbations( p, m )
      
            ! if so, we do a 1-sided difference:
         if (.not. ValidInput) then
            call AD_CopyInput( u, u_perturb, MESH_UPDATECOPY, ErrStat2, ErrMsg2 )
               call SetErrStat(ErrStat2,ErrMsg2,ErrStat,ErrMsg,RoutineName) ! we shouldn't have any errors about allocating memory here so I'm not going to return-on-error until later            
            delta_m = 0
            if (EqualRealNos(delta_p, 0.0_R8Ki)) then
               call SetErrStat(ErrID_Fatal,'Both sides of central difference equation change solution region. '// &
                  'dYdu cannot be calculated for column '//trim(num2lstr(i))//'.',ErrStat,ErrMsg,RoutineName) 
               return
            end if
         end if         
         
                  
            ! compute z_m at u_op - delta_m u
         call AD_CalcConstrStateResidual( t, u_perturb, p, x, xd, z, OtherState, m, z_m, ErrStat2, ErrMsg2 ) 
            call SetErrStat(ErrStat2,ErrMsg2,ErrStat,ErrMsg,RoutineName) 
            
            
            ! get central difference:            
            
            ! we may have had an error allocating memory, so we'll check
         if (ErrStat>=AbortErrLev) then 
            call cleanup()
            return
         end if         
         
         
         do k=1,p%NumBlades ! size(z%BEMT%Phi,2)
            do j=1,p%NumBlNds ! size(z%BEMT%Phi,1)
               n = (k-1)*p%NumBlNds + j
               dZdu(n,i) = z_p%BEMT%Phi(j,k) - z_m%BEMT%Phi(j,k)
            end do            
         end do
         
         dZdu(:,i) = dZdu(:,i) / (delta_p + delta_m) 
         
      end do
      
      call AD_DestroyConstrState( z_p, ErrStat2, ErrMsg2 ) ! we don't need this any more
      call AD_DestroyConstrState( z_m, ErrStat2, ErrMsg2 ) ! we don't need this any more      
      
   END IF
   
   call cleanup()
contains
   subroutine cleanup()
      m%BEMT%UseFrozenWake = .false.
   
      call AD_DestroyOutput(      y_p, ErrStat2, ErrMsg2 )
      call AD_DestroyOutput(      y_m, ErrStat2, ErrMsg2 )
      call AD_DestroyConstrState( z_p, ErrStat2, ErrMsg2 )
      call AD_DestroyConstrState( z_m, ErrStat2, ErrMsg2 )
      call AD_DestroyInput( u_perturb, ErrStat2, ErrMsg2 )
   end subroutine cleanup

END SUBROUTINE AD_JacobianPInput
!----------------------------------------------------------------------------------------------------------------------------------
!> Routine to compute the Jacobians of the output (Y), continuous- (X), discrete- (Xd), and constraint-state (Z) functions
!! with respect to the continuous states (x). The partial derivatives dY/dx, dX/dx, dXd/dx, and dZ/dx are returned.
SUBROUTINE AD_JacobianPContState( t, u, p, x, xd, z, OtherState, y, m, ErrStat, ErrMsg, dYdx, dXdx, dXddx, dZdx )
!..................................................................................................................................

   REAL(DbKi),                           INTENT(IN   )           :: t          !< Time in seconds at operating point
   TYPE(AD_InputType),                   INTENT(IN   )           :: u          !< Inputs at operating point (may change to inout if a mesh copy is required)
   TYPE(AD_ParameterType),               INTENT(IN   )           :: p          !< Parameters
   TYPE(AD_ContinuousStateType),         INTENT(IN   )           :: x          !< Continuous states at operating point
   TYPE(AD_DiscreteStateType),           INTENT(IN   )           :: xd         !< Discrete states at operating point
   TYPE(AD_ConstraintStateType),         INTENT(IN   )           :: z          !< Constraint states at operating point
   TYPE(AD_OtherStateType),              INTENT(IN   )           :: OtherState !< Other states at operating point
   TYPE(AD_OutputType),                  INTENT(IN   )           :: y          !< Output (change to inout if a mesh copy is required);
                                                                               !!   Output fields are not used by this routine, but type is
                                                                               !!   available here so that mesh parameter information (i.e.,
                                                                               !!   connectivity) does not have to be recalculated for dYdx.
   TYPE(AD_MiscVarType),                 INTENT(INOUT)           :: m          !< Misc/optimization variables
   INTEGER(IntKi),                       INTENT(  OUT)           :: ErrStat    !< Error status of the operation
   CHARACTER(*),                         INTENT(  OUT)           :: ErrMsg     !< Error message if ErrStat /= ErrID_None
   REAL(R8Ki), ALLOCATABLE, OPTIONAL,    INTENT(INOUT)           :: dYdx(:,:)  !< Partial derivatives of output functions
                                                                               !!   (Y) with respect to the continuous
                                                                               !!   states (x) [intent in to avoid deallocation]
   REAL(R8Ki), ALLOCATABLE, OPTIONAL,    INTENT(INOUT)           :: dXdx(:,:)  !< Partial derivatives of continuous state
                                                                               !!   functions (X) with respect to
                                                                               !!   the continuous states (x) [intent in to avoid deallocation]
   REAL(R8Ki), ALLOCATABLE, OPTIONAL,    INTENT(INOUT)           :: dXddx(:,:) !< Partial derivatives of discrete state
                                                                               !!   functions (Xd) with respect to
                                                                               !!   the continuous states (x) [intent in to avoid deallocation]
   REAL(R8Ki), ALLOCATABLE, OPTIONAL,    INTENT(INOUT)           :: dZdx(:,:)  !< Partial derivatives of constraint state
                                                                               !!   functions (Z) with respect to
                                                                               !!   the continuous states (x) [intent in to avoid deallocation]


      ! Initialize ErrStat

   ErrStat = ErrID_None
   ErrMsg  = ''



   IF ( PRESENT( dYdx ) ) THEN

      ! Calculate the partial derivative of the output functions (Y) with respect to the continuous states (x) here:

      ! allocate and set dYdx

   END IF

   IF ( PRESENT( dXdx ) ) THEN

      ! Calculate the partial derivative of the continuous state functions (X) with respect to the continuous states (x) here:

      ! allocate and set dXdx

   END IF

   IF ( PRESENT( dXddx ) ) THEN

      ! Calculate the partial derivative of the discrete state functions (Xd) with respect to the continuous states (x) here:

      ! allocate and set dXddx

   END IF

   IF ( PRESENT( dZdx ) ) THEN


      ! Calculate the partial derivative of the constraint state functions (Z) with respect to the continuous states (x) here:

      ! allocate and set dZdx

   END IF


END SUBROUTINE AD_JacobianPContState
!----------------------------------------------------------------------------------------------------------------------------------
!> Routine to compute the Jacobians of the output (Y), continuous- (X), discrete- (Xd), and constraint-state (Z) functions
!! with respect to the discrete states (xd). The partial derivatives dY/dxd, dX/dxd, dXd/dxd, and dZ/dxd are returned.
SUBROUTINE AD_JacobianPDiscState( t, u, p, x, xd, z, OtherState, y, m, ErrStat, ErrMsg, dYdxd, dXdxd, dXddxd, dZdxd )
!..................................................................................................................................

   REAL(DbKi),                           INTENT(IN   )           :: t          !< Time in seconds at operating point
   TYPE(AD_InputType),                   INTENT(IN   )           :: u          !< Inputs at operating point (may change to inout if a mesh copy is required)
   TYPE(AD_ParameterType),               INTENT(IN   )           :: p          !< Parameters
   TYPE(AD_ContinuousStateType),         INTENT(IN   )           :: x          !< Continuous states at operating point
   TYPE(AD_DiscreteStateType),           INTENT(IN   )           :: xd         !< Discrete states at operating point
   TYPE(AD_ConstraintStateType),         INTENT(IN   )           :: z          !< Constraint states at operating point
   TYPE(AD_OtherStateType),              INTENT(IN   )           :: OtherState !< Other states at operating point
   TYPE(AD_OutputType),                  INTENT(IN   )           :: y          !< Output (change to inout if a mesh copy is required);
                                                                               !!   Output fields are not used by this routine, but type is
                                                                               !!   available here so that mesh parameter information (i.e.,
                                                                               !!   connectivity) does not have to be recalculated for dYdxd.
   TYPE(AD_MiscVarType),                 INTENT(INOUT)           :: m          !< Misc/optimization variables
   INTEGER(IntKi),                       INTENT(  OUT)           :: ErrStat    !< Error status of the operation
   CHARACTER(*),                         INTENT(  OUT)           :: ErrMsg     !< Error message if ErrStat /= ErrID_None
   REAL(R8Ki), ALLOCATABLE, OPTIONAL,    INTENT(INOUT)           :: dYdxd(:,:) !< Partial derivatives of output functions
                                                                               !!  (Y) with respect to the discrete
                                                                               !!  states (xd) [intent in to avoid deallocation]
   REAL(R8Ki), ALLOCATABLE, OPTIONAL,    INTENT(INOUT)           :: dXdxd(:,:) !< Partial derivatives of continuous state
                                                                               !!   functions (X) with respect to the
                                                                               !!   discrete states (xd) [intent in to avoid deallocation]
   REAL(R8Ki), ALLOCATABLE, OPTIONAL,    INTENT(INOUT)           :: dXddxd(:,:)!< Partial derivatives of discrete state
                                                                               !!   functions (Xd) with respect to the
                                                                               !!   discrete states (xd) [intent in to avoid deallocation]
   REAL(R8Ki), ALLOCATABLE, OPTIONAL,    INTENT(INOUT)           :: dZdxd(:,:) !< Partial derivatives of constraint state
                                                                               !!   functions (Z) with respect to the
                                                                               !!   discrete states (xd) [intent in to avoid deallocation]


      ! Initialize ErrStat

   ErrStat = ErrID_None
   ErrMsg  = ''


   IF ( PRESENT( dYdxd ) ) THEN

      ! Calculate the partial derivative of the output functions (Y) with respect to the discrete states (xd) here:

      ! allocate and set dYdxd

   END IF

   IF ( PRESENT( dXdxd ) ) THEN

      ! Calculate the partial derivative of the continuous state functions (X) with respect to the discrete states (xd) here:

      ! allocate and set dXdxd

   END IF

   IF ( PRESENT( dXddxd ) ) THEN

      ! Calculate the partial derivative of the discrete state functions (Xd) with respect to the discrete states (xd) here:

      ! allocate and set dXddxd

   END IF

   IF ( PRESENT( dZdxd ) ) THEN

      ! Calculate the partial derivative of the constraint state functions (Z) with respect to the discrete states (xd) here:

      ! allocate and set dZdxd

   END IF


END SUBROUTINE AD_JacobianPDiscState
!----------------------------------------------------------------------------------------------------------------------------------
!> Routine to compute the Jacobians of the output (Y), continuous- (X), discrete- (Xd), and constraint-state (Z) functions
!! with respect to the constraint states (z). The partial derivatives dY/dz, dX/dz, dXd/dz, and dZ/dz are returned.
SUBROUTINE AD_JacobianPConstrState( t, u, p, x, xd, z, OtherState, y, m, ErrStat, ErrMsg, dYdz, dXdz, dXddz, dZdz )
!..................................................................................................................................

   REAL(DbKi),                           INTENT(IN   )           :: t          !< Time in seconds at operating point
   TYPE(AD_InputType),                   INTENT(IN   )           :: u          !< Inputs at operating point (may change to inout if a mesh copy is required)
   TYPE(AD_ParameterType),               INTENT(IN   )           :: p          !< Parameters
   TYPE(AD_ContinuousStateType),         INTENT(IN   )           :: x          !< Continuous states at operating point
   TYPE(AD_DiscreteStateType),           INTENT(IN   )           :: xd         !< Discrete states at operating point
   TYPE(AD_ConstraintStateType),         INTENT(IN   )           :: z          !< Constraint states at operating point
   TYPE(AD_OtherStateType),              INTENT(IN   )           :: OtherState !< Other states at operating point
   TYPE(AD_OutputType),                  INTENT(INOUT)           :: y          !< Output (change to inout if a mesh copy is required);
                                                                               !!   Output fields are not used by this routine, but type is
                                                                               !!   available here so that mesh parameter information (i.e.,
                                                                               !!   connectivity) does not have to be recalculated for dYdz.
   TYPE(AD_MiscVarType),                 INTENT(INOUT)           :: m          !< Misc/optimization variables
   INTEGER(IntKi),                       INTENT(  OUT)           :: ErrStat    !< Error status of the operation
   CHARACTER(*),                         INTENT(  OUT)           :: ErrMsg     !< Error message if ErrStat /= ErrID_None
   REAL(R8Ki), ALLOCATABLE, OPTIONAL,    INTENT(INOUT)           :: dYdz(:,:)  !< Partial derivatives of output
                                                                               !!  functions (Y) with respect to the
                                                                               !!  constraint states (z) [intent in to avoid deallocation]
   REAL(R8Ki), ALLOCATABLE, OPTIONAL,    INTENT(INOUT)           :: dXdz(:,:)  !< Partial derivatives of continuous
                                                                               !!  state functions (X) with respect to
                                                                               !!  the constraint states (z) [intent in to avoid deallocation]
   REAL(R8Ki), ALLOCATABLE, OPTIONAL,    INTENT(INOUT)           :: dXddz(:,:) !< Partial derivatives of discrete state
                                                                               !!  functions (Xd) with respect to the
                                                                               !!  constraint states (z) [intent in to avoid deallocation]
   REAL(R8Ki), ALLOCATABLE, OPTIONAL,    INTENT(INOUT)           :: dZdz(:,:)  !< Partial derivatives of constraint
                                                                               !! state functions (Z) with respect to
                                                                               !!  the constraint states (z) [intent in to avoid deallocation]

      ! local variables
   TYPE(AD_OutputType)                                           :: y_p
   TYPE(AD_OutputType)                                           :: y_m
   TYPE(AD_ConstraintStateType)                                  :: Z_p
   TYPE(AD_ConstraintStateType)                                  :: Z_m
   TYPE(AD_ConstraintStateType)                                  :: z_perturb
   REAL(R8Ki)                                                    :: delta_p, delta_m  ! delta change in state
   INTEGER(IntKi)                                                :: i, j, k, n, k2, j2   

   integer, parameter                                            :: indx = 1      ! m%BEMT_u(1) is at t; m%BEMT_u(2) is t+dt
   integer, parameter                                            :: op_indx = 2   ! m%BEMT_u(1) is at t; m%BEMT_u(2) is t+dt or the input at OP
   integer(intKi)                                                :: ErrStat2
   character(ErrMsgLen)                                          :: ErrMsg2
   character(*), parameter                                       :: RoutineName = 'AD_JacobianPConstrState'

   
      ! local variables
      
   
      ! Initialize ErrStat

   ErrStat = ErrID_None
   ErrMsg  = ''
   
!bjj: how do I figure out if F is 0??? In that case, need to se dY/dz = 0 and dZ/dz = 1 {and need to ask jmj if this is the whole matrix or just a row/column where it applies}   

      ! get OP values here:   
   !call AD_CalcOutput( t, u, p, x, xd, z, OtherState, y, m, ErrStat2, ErrMsg2 )  ! (bjj: is this necessary? if not, still need to get BEMT inputs)
   call SetInputsForBEMT(p, u, m, indx, errStat2, errMsg2)  
      call SetErrStat(ErrStat2,ErrMsg2,ErrStat,ErrMsg,RoutineName) ! we shouldn't have any errors about allocating memory here so I'm not going to return-on-error until later            
   call BEMT_CopyInput( m%BEMT_u(indx), m%BEMT_u(op_indx), MESH_UPDATECOPY, ErrStat2, ErrMsg2) ! copy the BEMT OP inputs to a temporary location that won't be overwritten
      call SetErrStat(ErrStat2,ErrMsg2,ErrStat,ErrMsg,RoutineName) ! we shouldn't have any errors about allocating memory here so I'm not going to return-on-error until later                        
 
      
   if ( p%FrozenWake ) then            
            ! compare arguments with call to BEMT_CalcOutput   
      call computeFrozenWake(m%BEMT_u(op_indx), p%BEMT, m%BEMT_y, m%BEMT )      
      m%BEMT%UseFrozenWake = .true.
   end if
   
   
      ! make a copy of the constraint states to perturb
   call AD_CopyConstrState( z, z_perturb, MESH_NEWCOPY, ErrStat2, ErrMsg2)
      call SetErrStat(ErrStat2,ErrMsg2,ErrStat,ErrMsg,RoutineName)
      if (ErrStat>=AbortErrLev) then
         call cleanup()
         return
      end if
   
   
   IF ( PRESENT( dYdz ) ) THEN

         ! Calculate the partial derivative of the output functions (Y) with respect to the constraint states (z) here:

      ! allocate and set dYdz
      if (.not. allocated(dYdz) ) then
         call AllocAry(dYdz,p%Jac_ny, size(z%BEMT%phi),'dYdz', ErrStat2, ErrMsg2)
         call setErrStat(ErrStat2,ErrMsg2,ErrStat,ErrMsg,RoutineName)
         if (ErrStat>=AbortErrLev) then
            call cleanup()
            return
         end if
      end if

      
         ! make a copy of outputs because we will need two for the central difference computations (with orientations)
      call AD_CopyOutput( y, y_p, MESH_NEWCOPY, ErrStat2, ErrMsg2)
         call SetErrStat(ErrStat2,ErrMsg2,ErrStat,ErrMsg,RoutineName)
      call AD_CopyOutput( y, y_m, MESH_NEWCOPY, ErrStat2, ErrMsg2)
         call SetErrStat(ErrStat2,ErrMsg2,ErrStat,ErrMsg,RoutineName)
         if (ErrStat>=AbortErrLev) then
            call cleanup()
            return
         end if
      
         
      do k=1,p%NumBlades ! size(z%BEMT%Phi,2)
         do j=1,p%NumBlNds ! size(z%BEMT%Phi,1)                  
            i = (k-1)*p%NumBlNds + j
            
               ! need a check if F = 0 for this case:
   
            if ( ( p%BEMT%UseTipLoss .and. EqualRealNos(p%BEMT%tipLossConst(j,k),0.0_ReKi) ) .or. &
                 ( p%BEMT%useHubLoss .and. EqualRealNos(p%BEMT%hubLossConst(j,k),0.0_ReKi) ) ) then
               ! F is zero, we we need to skip this perturbation
               dYdz(:,i) = 0.0_ReKi
            else                        
            
               call Get_phi_perturbations(p%BEMT, m%BEMT, z%BEMT%phi(j,k), delta_p, delta_m)
               
                  ! get z_op + delta_p z
               z_perturb%BEMT%phi(j,k) = z%BEMT%phi(j,k) + delta_p
            
                  ! compute y at z_op + delta_p z
               call AD_CalcOutput( t, u, p, x, xd, z_perturb, OtherState, y_p, m, ErrStat2, ErrMsg2 ) 
                  call SetErrStat(ErrStat2,ErrMsg2,ErrStat,ErrMsg,RoutineName) ! we shouldn't have any errors about allocating memory here so I'm not going to return-on-error until later            
            
            
                  ! get z_op - delta_m z
               z_perturb%BEMT%phi(j,k) = z%BEMT%phi(j,k) - delta_m
            
                  ! compute y at z_op - delta_m z
               call AD_CalcOutput( t, u, p, x, xd, z_perturb, OtherState, y_m, m, ErrStat2, ErrMsg2 ) 
                  call SetErrStat(ErrStat2,ErrMsg2,ErrStat,ErrMsg,RoutineName) ! we shouldn't have any errors about allocating memory here so I'm not going to return-on-error until later            
            

                  ! get central difference:            
               call Compute_dY( p, y_p, y_m, delta_p, delta_m, dYdz(:,i) )
               
               
                  ! put z_perturb back (for next iteration):
               z_perturb%BEMT%phi(j,k) = z%BEMT%phi(j,k)
            end if
         
         end do
      end do
      
      if (ErrStat>=AbortErrLev) then
         call cleanup()
         return
      end if
      call AD_DestroyOutput( y_p, ErrStat2, ErrMsg2 ) ! we don't need this any more   
      call AD_DestroyOutput( y_m, ErrStat2, ErrMsg2 ) ! we don't need this any more   
      
      
   END IF

   IF ( PRESENT( dXdz ) ) THEN
      if (allocated(dXdz)) deallocate(dXdz)
   END IF

   IF ( PRESENT( dXddz ) ) THEN
      if (allocated(dXddz)) deallocate(dXddz)
   END IF

   IF ( PRESENT(dZdz) ) THEN

      call CheckLinearizationInput(p%BEMT, m%BEMT_u(op_indx), z%BEMT, m%BEMT, OtherState%BEMT, ErrStat2, ErrMsg2)      
         call setErrStat(ErrStat2,ErrMsg2,ErrStat,ErrMsg,RoutineName)
         if (ErrStat>=AbortErrLev) then
            call cleanup()
            return
         end if         
         
         ! Calculate the partial derivative of the constraint state functions (Z) with respect to the constraint states (z) here:

      ! allocate and set dZdz
      if (.not. allocated(dZdz)) then
         call AllocAry(dZdz,size(z%BEMT%phi), size(z%BEMT%phi),'dZdz', ErrStat2, ErrMsg2)
         call setErrStat(ErrStat2,ErrMsg2,ErrStat,ErrMsg,RoutineName)
         if (ErrStat>=AbortErrLev) then
            call cleanup()
            return
         end if         
      end if
      
      
      call AD_CopyConstrState( z, z_perturb, MESH_UPDATECOPY, ErrStat2, ErrMsg2 )
      
      do k=1,p%NumBlades ! size(z%BEMT%Phi,2)
         do j=1,p%NumBlNds ! size(z%BEMT%Phi,1)                  
            i = (k-1)*p%NumBlNds + j
               
            if ( ( p%BEMT%UseTipLoss .and. EqualRealNos(p%BEMT%tipLossConst(j,k),0.0_ReKi) ) .or. &
                 ( p%BEMT%useHubLoss .and. EqualRealNos(p%BEMT%hubLossConst(j,k),0.0_ReKi) ) ) then
               ! F is zero, we we need to skip this perturbation
               dZdz(:,i) = 0.0_ReKi
               dZdz(i,i) = 1.0_ReKi                              
            else                        
            
               call Get_phi_perturbations(p%BEMT, m%BEMT, z%BEMT%phi(j,k), delta_p, delta_m)
            
                  ! get z_op + delta_p z
               z_perturb%BEMT%phi(j,k) = z%BEMT%phi(j,k) + delta_p

                  ! compute z_p at z_op + delta_p z
               call AD_CalcConstrStateResidual( t, u, p, x, xd, z_perturb, OtherState, m, z_p, ErrStat2, ErrMsg2 ) 
                  call SetErrStat(ErrStat2,ErrMsg2,ErrStat,ErrMsg,RoutineName)
            
                                         
                  ! get z_op - delta_m z
               z_perturb%BEMT%phi(j,k) = z%BEMT%phi(j,k) - delta_m
                     
                  ! compute z_m at u_op - delta_m u
               call AD_CalcConstrStateResidual( t, u, p, x, xd, z_perturb, OtherState, m, z_m, ErrStat2, ErrMsg2 ) 
                  call SetErrStat(ErrStat2,ErrMsg2,ErrStat,ErrMsg,RoutineName) 
                  if (ErrStat>=AbortErrLev) then 
                     call cleanup()
                     return
                  end if         
            
                  ! get central difference:            
                     
               do k2=1,p%NumBlades ! size(z%BEMT%Phi,2)
                  do j2=1,p%NumBlNds ! size(z%BEMT%Phi,1)
                     n = (k2-1)*p%NumBlNds + j2
                     dZdz(n,i) = z_p%BEMT%Phi(j2,k2) - z_m%BEMT%Phi(j2,k2)
                  end do            
               end do
         
               dZdz(:,i) = dZdz(:,i) / (delta_p + delta_m) 
         
                  ! put z_perturb back (for next iteration):
               z_perturb%BEMT%phi(j,k) = z%BEMT%phi(j,k)
               
            end if
            
         end do         
      end do
      
      call AD_DestroyConstrState( z_p, ErrStat2, ErrMsg2 ) ! we don't need this any more
      call AD_DestroyConstrState( z_m, ErrStat2, ErrMsg2 ) ! we don't need this any more      
      
   END IF
     
   call cleanup()
   
contains
   subroutine cleanup()
      m%BEMT%UseFrozenWake = .false.

      call AD_DestroyOutput(            y_p, ErrStat2, ErrMsg2 )
      call AD_DestroyOutput(            y_m, ErrStat2, ErrMsg2 )
      call AD_DestroyConstrState(       z_p, ErrStat2, ErrMsg2 )
      call AD_DestroyConstrState(       z_m, ErrStat2, ErrMsg2 )
      call AD_DestroyConstrState( z_perturb, ErrStat2, ErrMsg2 )
   end subroutine cleanup   

END SUBROUTINE AD_JacobianPConstrState
!++++++++++++++++++++++++++++++++++++++++++++++++++++++++++++++++++++++++++++++++++++++++++++++++++++++++++++++++++++++++++++++++++
!> Routine to pack the data structures representing the operating points into arrays for linearization.
SUBROUTINE AD_GetOP( t, u, p, x, xd, z, OtherState, y, m, ErrStat, ErrMsg, u_op, y_op, x_op, dx_op, xd_op, z_op )

   REAL(DbKi),                           INTENT(IN   )           :: t          !< Time in seconds at operating point
   TYPE(AD_InputType),                   INTENT(IN   )           :: u          !< Inputs at operating point (may change to inout if a mesh copy is required)
   TYPE(AD_ParameterType),               INTENT(IN   )           :: p          !< Parameters
   TYPE(AD_ContinuousStateType),         INTENT(IN   )           :: x          !< Continuous states at operating point
   TYPE(AD_DiscreteStateType),           INTENT(IN   )           :: xd         !< Discrete states at operating point
   TYPE(AD_ConstraintStateType),         INTENT(IN   )           :: z          !< Constraint states at operating point
   TYPE(AD_OtherStateType),              INTENT(IN   )           :: OtherState !< Other states at operating point
   TYPE(AD_OutputType),                  INTENT(IN   )           :: y          !< Output at operating point
   TYPE(AD_MiscVarType),                 INTENT(INOUT)           :: m          !< Misc/optimization variables
   INTEGER(IntKi),                       INTENT(  OUT)           :: ErrStat    !< Error status of the operation
   CHARACTER(*),                         INTENT(  OUT)           :: ErrMsg     !< Error message if ErrStat /= ErrID_None
   REAL(ReKi), ALLOCATABLE, OPTIONAL,    INTENT(INOUT)           :: u_op(:)    !< values of linearized inputs
   REAL(ReKi), ALLOCATABLE, OPTIONAL,    INTENT(INOUT)           :: y_op(:)    !< values of linearized outputs
   REAL(ReKi), ALLOCATABLE, OPTIONAL,    INTENT(INOUT)           :: x_op(:)    !< values of linearized continuous states
   REAL(ReKi), ALLOCATABLE, OPTIONAL,    INTENT(INOUT)           :: dx_op(:)   !< values of first time derivatives of linearized continuous states
   REAL(ReKi), ALLOCATABLE, OPTIONAL,    INTENT(INOUT)           :: xd_op(:)   !< values of linearized discrete states
   REAL(ReKi), ALLOCATABLE, OPTIONAL,    INTENT(INOUT)           :: z_op(:)    !< values of linearized constraint states

   INTEGER(IntKi)                                                :: index, i, j, k
   INTEGER(IntKi)                                                :: nu
   INTEGER(IntKi)                                                :: ErrStat2
   CHARACTER(ErrMsgLen)                                          :: ErrMsg2
   CHARACTER(*), PARAMETER                                       :: RoutineName = 'AD_GetOP'
   LOGICAL                                                       :: FieldMask(FIELDMASK_SIZE)

   
      ! Initialize ErrStat

   ErrStat = ErrID_None
   ErrMsg  = ''

   IF ( PRESENT( u_op ) ) THEN
      
      nu = size(p%Jac_u_indx,1) + u%TowerMotion%NNodes * 6 & ! Jac_u_indx has 3 orientation angles, but the OP needs the full 9 elements of the DCM
                                + u%hubMotion%NNodes * 6     ! Jac_u_indx has 3 orientation angles, but the OP needs the full 9 elements of the DCM
      do i=1,p%NumBlades
         nu = nu + u%BladeMotion(i)%NNodes * 6 & ! Jac_u_indx has 3 orientation angles, but the OP needs the full 9 elements of the DCM
             + u%BladeRootMotion(i)%NNodes * 6   ! Jac_u_indx has 3 orientation angles, but the OP needs the full 9 elements of the DCM
      end do      
                  
      if (.not. allocated(u_op)) then
         call AllocAry(u_op, nu, 'u_op', ErrStat2, ErrMsg2)
            call SetErrStat(ErrStat2, ErrMsg2, ErrStat, ErrMsg, RoutineName)
            if (ErrStat >= AbortErrLev) return
      end if
      

      index = 1
      FieldMask = .false.
      FieldMask(MASKID_TRANSLATIONDISP) = .true.
      FieldMask(MASKID_Orientation) = .true.
      FieldMask(MASKID_TRANSLATIONVel) = .true.
      call PackMotionMesh(u%TowerMotion, u_op, index, FieldMask=FieldMask)
   
      FieldMask(MASKID_TRANSLATIONVel) = .false.
      FieldMask(MASKID_RotationVel) = .true.
      call PackMotionMesh(u%HubMotion, u_op, index, FieldMask=FieldMask)
   
      FieldMask = .false.
      FieldMask(MASKID_Orientation) = .true.
      do k = 1,p%NumBlades
         call PackMotionMesh(u%BladeRootMotion(k), u_op, index, FieldMask=FieldMask)
      end do
   
      FieldMask(MASKID_TRANSLATIONDISP) = .true.
      FieldMask(MASKID_TRANSLATIONVel)  = .true.
      do k=1,p%NumBlades     
         call PackMotionMesh(u%BladeMotion(k), u_op, index, FieldMask=FieldMask)
      end do
   
      do k=1,p%NumBlades
         do i=1,p%NumBlNds
            do j=1,3
               u_op(index) = u%InflowOnBlade(j,i,k)
               index = index + 1
            end do            
         end do
      end do

      do i=1,p%NumTwrNds
         do j=1,3
            u_op(index) = u%InflowOnTower(j,i)
            index = index + 1
         end do            
      end do
      
   END IF

   IF ( PRESENT( y_op ) ) THEN
      
      if (.not. allocated(y_op)) then
         call AllocAry(y_op, p%Jac_ny, 'y_op', ErrStat2, ErrMsg2)
            call SetErrStat(ErrStat2, ErrMsg2, ErrStat, ErrMsg, RoutineName)
            if (ErrStat >= AbortErrLev) return
      end if
      
      
      
      index = 1               
      call PackLoadMesh(y%TowerLoad, y_op, index)
      do k=1,p%NumBlades
         call PackLoadMesh(y%BladeLoad(k), y_op, index)                  
      end do
   
      index = index - 1
      do i=1,p%NumOuts
         y_op(i+index) = y%WriteOutput(i)
      end do   
         
      
   END IF

   IF ( PRESENT( x_op ) ) THEN

   END IF

   IF ( PRESENT( dx_op ) ) THEN

   END IF

   IF ( PRESENT( xd_op ) ) THEN

   END IF
   
   IF ( PRESENT( z_op ) ) THEN

      if (.not. allocated(z_op)) then
         call AllocAry(z_op, p%NumBlades*p%NumBlNds, 'z_op', ErrStat2, ErrMsg2)
            call SetErrStat(ErrStat2, ErrMsg2, ErrStat, ErrMsg, RoutineName)
            if (ErrStat >= AbortErrLev) return
      end if
      
   
      index = 1      
      do k=1,p%NumBlades ! size(z%BEMT%Phi,2)
         do i=1,p%NumBlNds ! size(z%BEMT%Phi,1)
            z_op(index) = z%BEMT%phi(i,k)
            index = index + 1
         end do            
      end do
      
   END IF

END SUBROUTINE AD_GetOP
!++++++++++++++++++++++++++++++++++++++++++++++++++++++++++++++++++++++++++++++++++++++++++++++++++++++++++++++++++++++++++++++++++   
SUBROUTINE Init_Jacobian_y( p, y, InitOut, ErrStat, ErrMsg)

   TYPE(AD_ParameterType)            , INTENT(INOUT) :: p                     !< parameters
   TYPE(AD_OutputType)               , INTENT(IN   ) :: y                     !< outputs
   TYPE(AD_InitOutputType)           , INTENT(INOUT) :: InitOut               !< Initialization output data (for Jacobian row/column names)
   
   INTEGER(IntKi)                    , INTENT(  OUT) :: ErrStat               !< Error status of the operation
   CHARACTER(*)                      , INTENT(  OUT) :: ErrMsg                !< Error message if ErrStat /= ErrID_None
   
      ! local variables:
   INTEGER(IntKi)                :: i, j, k, indx_next, indx_last
   INTEGER(IntKi)                                    :: ErrStat2
   CHARACTER(ErrMsgLen)                              :: ErrMsg2
   CHARACTER(*), PARAMETER                           :: RoutineName = 'Init_Jacobian_y'
   logical, allocatable                              :: AllOut(:)
                        
   
   ErrStat = ErrID_None
   ErrMsg  = ""
   
   
      ! determine how many outputs there are in the Jacobians     
   p%Jac_ny = y%TowerLoad%NNodes * 6  & ! 3 forces + 3 moments at each node
            + p%NumOuts                 ! WriteOutput values 
      
   do k=1,p%NumBlades
      p%Jac_ny = p%Jac_ny + y%BladeLoad(k)%NNodes * 6  ! 3 forces + 3 moments at each node
   end do   
   
   
      ! get the names of the linearized outputs:
   call AllocAry(InitOut%LinNames_y, p%Jac_ny,'LinNames_y',ErrStat2,ErrMsg2); call SetErrStat(ErrStat2,ErrMsg2,ErrStat,ErrMsg,RoutineName)
   call AllocAry(InitOut%RotFrame_y, p%Jac_ny,'RotFrame_y',ErrStat2,ErrMsg2); call SetErrStat(ErrStat2,ErrMsg2,ErrStat,ErrMsg,RoutineName)
      if (ErrStat >= AbortErrLev) return
   
         
   InitOut%RotFrame_y = .false. ! default all to false, then set the true ones below (note that meshes are in the global, not rotating frame)
   indx_next = 1  
   call PackLoadMesh_Names(y%TowerLoad, 'Tower', InitOut%LinNames_y, indx_next)
   
   indx_last = indx_next
   do k=1,p%NumBlades
      call PackLoadMesh_Names(y%BladeLoad(k), 'Blade '//trim(num2lstr(k)), InitOut%LinNames_y, indx_next)
   end do
   ! InitOut%RotFrame_y(indx_last:indx_next-1) = .true. ! The mesh fields are in the global frame, so are not in the rotating frame

   do i=1,p%NumOuts
      InitOut%LinNames_y(i+indx_next-1) = trim(InitOut%WriteOutputHdr(i))//', '//trim(InitOut%WriteOutputUnt(i))  !trim(p%OutParam(i)%Name)//', '//p%OutParam(i)%Units
   end do    
   
      ! check for all the WriteOutput values that are functions of blade number:
   allocate( AllOut(0:MaxOutPts), STAT=ErrStat2 ) ! allocate starting at zero to account for invalid output channels
   if (ErrStat2 /=0 ) then
      call SetErrStat(ErrID_Info, 'error allocating temporary space for AllOut',ErrStat,ErrMsg,RoutineName)
      return;
   end if
   
   AllOut = .false.
   do k=1,3
      AllOut( BAzimuth(k)) = .true.
      AllOut( BPitch  (k)) = .true.
      do j=1,9
         AllOut(BNVUndx(j,k)) = .true.
         AllOut(BNVUndy(j,k)) = .true.
         AllOut(BNVUndz(j,k)) = .true.
         AllOut(BNVDisx(j,k)) = .true.
         AllOut(BNVDisy(j,k)) = .true.
         AllOut(BNVDisz(j,k)) = .true.
         AllOut(BNSTVx (j,k)) = .true.
         AllOut(BNSTVy (j,k)) = .true.
         AllOut(BNSTVz (j,k)) = .true.
         AllOut(BNVRel (j,k)) = .true.
         AllOut(BNDynP (j,k)) = .true.
         AllOut(BNRe   (j,k)) = .true.
         AllOut(BNM    (j,k)) = .true.   
         AllOut(BNVIndx(j,k)) = .true.   
         AllOut(BNVIndy(j,k)) = .true. 
         AllOut(BNAxInd(j,k)) = .true.         
         AllOut(BNTnInd(j,k)) = .true.
         AllOut(BNAlpha(j,k)) = .true.
         AllOut(BNTheta(j,k)) = .true.
         AllOut(BNPhi  (j,k)) = .true.   
         AllOut(BNCurve(j,k)) = .true.
         AllOut(BNCl   (j,k)) = .true.
         AllOut(BNCd   (j,k)) = .true.
         AllOut(BNCm   (j,k)) = .true.
         AllOut(BNCx   (j,k)) = .true.
         AllOut(BNCy   (j,k)) = .true.
         AllOut(BNCn   (j,k)) = .true.
         AllOut(BNCt   (j,k)) = .true.
         AllOut(BNFl   (j,k)) = .true.
         AllOut(BNFd   (j,k)) = .true.
         AllOut(BNMm   (j,k)) = .true.
         AllOut(BNFx   (j,k)) = .true.
         AllOut(BNFy   (j,k)) = .true.
         AllOut(BNFn   (j,k)) = .true.
         AllOut(BNFt   (j,k)) = .true.
         AllOut(BNClrnc(j,k)) = .true.
      end do
   end do
   
   
   do i=1,p%NumOuts
      InitOut%RotFrame_y(i+indx_next-1) = AllOut( p%OutParam(i)%Indx )      
   end do    
   
   deallocate(AllOut)
          
END SUBROUTINE Init_Jacobian_y
!----------------------------------------------------------------------------------------------------------------------------------
!> This routine initializes the array that maps rows/columns of the Jacobian to specific mesh fields.
!! Do not change the order of this packing without changing corresponding parts of AD linearization !
SUBROUTINE Init_Jacobian( InputFileData, p, u, y, m, InitOut, ErrStat, ErrMsg)

   type(AD_InputFile)                , intent(in   ) :: InputFileData         !< input file data (for default blade perturbation)
   TYPE(AD_ParameterType)            , INTENT(INOUT) :: p                     !< parameters
   TYPE(AD_InputType)                , INTENT(IN   ) :: u                     !< inputs
   TYPE(AD_OutputType)               , INTENT(IN   ) :: y                     !< outputs
   TYPE(AD_MiscVarType)              , INTENT(IN   ) :: m                     !< miscellaneous variable
   TYPE(AD_InitOutputType)           , INTENT(INOUT) :: InitOut               !< Initialization output data (for Jacobian row/column names)
   
   INTEGER(IntKi)                    , INTENT(  OUT) :: ErrStat               !< Error status of the operation
   CHARACTER(*)                      , INTENT(  OUT) :: ErrMsg                !< Error message if ErrStat /= ErrID_None
   
   INTEGER(IntKi)                                    :: ErrStat2
   CHARACTER(ErrMsgLen)                              :: ErrMsg2
   CHARACTER(*), PARAMETER                           :: RoutineName = 'Init_Jacobian'
   
      ! local variables:
   INTEGER(IntKi)                :: i, j, k, index, index_last, nu, i_meshField
   REAL(ReKi)                    :: perturb, perturb_t, perturb_b(MaxBl)
   LOGICAL                       :: FieldMask(FIELDMASK_SIZE)
   CHARACTER(1), PARAMETER       :: UVW(3) = (/'U','V','W'/)
   
            
   
   ErrStat = ErrID_None
   ErrMsg  = ""
   
   call Init_Jacobian_y( p, y, InitOut, ErrStat, ErrMsg)
   
      ! these matrices will be needed for linearization with frozen wake feature
   if (p%FrozenWake) then
      call AllocAry(m%BEMT%AxInd_op,p%NumBlNds,p%numBlades,'m%BEMT%AxInd_op', ErrStat2,ErrMsg2); call SetErrStat(ErrStat2,ErrMsg2,ErrStat,ErrMsg,RoutineName)
      call AllocAry(m%BEMT%TnInd_op,p%NumBlNds,p%numBlades,'m%BEMT%TnInd_op', ErrStat2,ErrMsg2); call SetErrStat(ErrStat2,ErrMsg2,ErrStat,ErrMsg,RoutineName)
   end if
   
   
      
      ! determine how many inputs there are in the Jacobians
   nu = u%TowerMotion%NNodes * 9            & ! 3 Translation Displacements + 3 orientations + 3 Translation velocities at each node
      + u%hubMotion%NNodes   * 9            & ! 3 Translation Displacements + 3 orientations + 3 Rotation velocities at each node
      + size( u%InflowOnBlade)              &
      + size( u%InflowOnTower)

   do i=1,p%NumBlades
      nu = nu + u%BladeMotion(i)%NNodes * 9 & ! 3 Translation Displacements + 3 orientations + 3 Translation velocities at each node
          + u%BladeRootMotion(i)%NNodes * 3   ! 3 orientations at each node
   end do      
      
   ! all other inputs ignored

      
   !............................                     
   ! fill matrix to store index to help us figure out what the ith value of the u vector really means
   ! (see aerodyn::perturb_u ... these MUST match )
   ! column 1 indicates module's mesh and field
   ! column 2 indicates the first index (x-y-z component) of the field
   ! column 3 is the node
   !............................                     
   
   call allocAry( p%Jac_u_indx, nu, 3, 'p%Jac_u_indx', ErrStat2, ErrMsg2)      
      call SetErrStat(ErrStat2, ErrMsg2, ErrStat, ErrMsg, RoutineName)
   if (ErrStat >= AbortErrLev) return                     
            
   !...............
   ! AD input mappings stored in p%Jac_u_indx:   
   !...............            
   index = 1
   !Module/Mesh/Field: u%TowerMotion%TranslationDisp  = 1;
   !Module/Mesh/Field: u%TowerMotion%Orientation      = 2;
   !Module/Mesh/Field: u%TowerMotion%TranslationVel   = 3;
   do i_meshField = 1,3
      do i=1,u%TowerMotion%NNodes
         do j=1,3
            p%Jac_u_indx(index,1) =  i_meshField
            p%Jac_u_indx(index,2) =  j !component index:  j
            p%Jac_u_indx(index,3) =  i !Node:   i
            index = index + 1
         end do !j      
      end do !i
   end do
   
   !Module/Mesh/Field: u%HubMotion%TranslationDisp = 4;
   !Module/Mesh/Field: u%HubMotion%Orientation     = 5;
   !Module/Mesh/Field: u%HubMotion%RotationVel     = 6;
   do i_meshField = 4,6
      do i=1,u%HubMotion%NNodes
         do j=1,3
            p%Jac_u_indx(index,1) =  i_meshField
            p%Jac_u_indx(index,2) =  j !component index:  j
            p%Jac_u_indx(index,3) =  i !Node:   i
            index = index + 1
         end do !j      
      end do !i
   end do
   
   !bjj: if MaxBl (max blades) changes, we need to modify this
   !Module/Mesh/Field: u%BladeRootMotion(1)%Orientation = 7;
   !Module/Mesh/Field: u%BladeRootMotion(2)%Orientation = 8;
   !Module/Mesh/Field: u%BladeRootMotion(3)%Orientation = 9;   
   do k=1,p%NumBlades         
      do i_meshField = 6,6
         do i=1,u%BladeRootMotion(k)%NNodes
            do j=1,3
               p%Jac_u_indx(index,1) =  i_meshField + k
               p%Jac_u_indx(index,2) =  j !component index:  j
               p%Jac_u_indx(index,3) =  i !Node:   i
               index = index + 1
            end do !j      
         end do !i
            
      end do !i_meshField                            
   end do !k  
      
   !bjj: if MaxBl (max blades) changes, we need to modify this
   !Module/Mesh/Field: u%BladeMotion(1)%TranslationDisp = 10;
   !Module/Mesh/Field: u%BladeMotion(1)%Orientation     = 11;
   !Module/Mesh/Field: u%BladeMotion(1)%TranslationVel  = 12;
   !Module/Mesh/Field: u%BladeMotion(2)%TranslationDisp = 13;
   !Module/Mesh/Field: u%BladeMotion(2)%Orientation     = 14;
   !Module/Mesh/Field: u%BladeMotion(2)%TranslationVel  = 15;
   !Module/Mesh/Field: u%BladeMotion(3)%TranslationDisp = 16;
   !Module/Mesh/Field: u%BladeMotion(3)%Orientation     = 17;
   !Module/Mesh/Field: u%BladeMotion(3)%TranslationVel  = 18;      
   do k=1,p%NumBlades         
      do i_meshField = 1,3
         do i=1,u%BladeMotion(k)%NNodes
            do j=1,3
               p%Jac_u_indx(index,1) =  9 + i_meshField + (k-1)*3
               p%Jac_u_indx(index,2) =  j !component index:  j
               p%Jac_u_indx(index,3) =  i !Node:   i
               index = index + 1
            end do !j      
         end do !i
            
      end do !i_meshField                            
   end do !k
   
   !Module/Mesh/Field: u%InflowOnBlade(:,:,1) = 19;
   !Module/Mesh/Field: u%InflowOnBlade(:,:,2) = 20;
   !Module/Mesh/Field: u%InflowOnBlade(:,:,3) = 21;   
   do k=1,size(u%InflowOnBlade,3) ! p%NumBlades         
      do i=1,size(u%InflowOnBlade,2) ! numNodes
         do j=1,3
            p%Jac_u_indx(index,1) =  18 + k
            p%Jac_u_indx(index,2) =  j !component index:  j
            p%Jac_u_indx(index,3) =  i !Node:   i
            index = index + 1
         end do !j      
      end do !i
   end do !k
   
   !Module/Mesh/Field: u%InflowOnTower(:,:) = 22;
   do i=1,size(u%InflowOnTower,2) ! numNodes
      do j=1,3
         p%Jac_u_indx(index,1) =  22
         p%Jac_u_indx(index,2) =  j !component index:  j
         p%Jac_u_indx(index,3) =  i !Node:   i
         index = index + 1
      end do !j      
   end do !i
   
   
      !......................................
      ! default perturbations, p%du:
      !......................................
   call allocAry( p%du, 22, 'p%du', ErrStat2, ErrMsg2) ! 22 = number of unique values in p%Jac_u_indx(:,1)
      call SetErrStat(ErrStat2, ErrMsg2, ErrStat, ErrMsg, RoutineName)

   perturb = 2*D2R
   
   do k=1,p%NumBlades
      perturb_b(k) = 0.2_ReKi*D2R * InputFileData%BladeProps(k)%BlSpn( InputFileData%BladeProps(k)%NumBlNds )
   end do

   if ( u%TowerMotion%NNodes > 0) then
      perturb_t = 0.2_ReKi*D2R * u%TowerMotion%Position( 3, u%TowerMotion%NNodes )
   else
      perturb_t = 0.0_ReKi
   end if   
   
   p%du(1) = perturb_t                    ! u%TowerMotion%TranslationDisp  = 1
   p%du(2) = perturb                      ! u%TowerMotion%Orientation      = 2
   p%du(3) = perturb_t                    ! u%TowerMotion%TranslationVel   = 3
   p%du(4) = perturb_b(1)                 ! u%HubMotion%TranslationDisp    = 4
   p%du(5) = perturb                      ! u%HubMotion%Orientation        = 5
   p%du(6) = perturb                      ! u%HubMotion%RotationVel        = 6
   do i_meshField = 7,9   
      p%du(i_meshField) = perturb         ! u%BladeRootMotion(k)%Orientation = 6+k, for k in [1, 3]
   end do
   do k=1,p%NumBlades         
      p%du(10 + (k-1)*3) = perturb_b(k)   ! u%BladeMotion(k)%TranslationDisp = 10 + (k-1)*3
      p%du(11 + (k-1)*3) = perturb        ! u%BladeMotion(k)%Orientation     = 11 + (k-1)*3
      p%du(12 + (k-1)*3) = perturb_b(k)   ! u%BladeMotion(k)%TranslationVel  = 12 + (k-1)*3
   end do
   do k=1,p%NumBlades         
      p%du(18 + k) = perturb_b(k)         ! u%InflowOnBlade(:,:,k) = 18 + k
   end do      
   p%du(22) = perturb_t                   ! u%InflowOnTower(:,:) = 22
  
         
      !.....................
      ! get names of linearized inputs
      !.....................
   call AllocAry(InitOut%LinNames_u, nu, 'LinNames_u', ErrStat2, ErrMsg2)
      call SetErrStat(ErrStat2, ErrMsg2, ErrStat, ErrMsg, RoutineName)
   call AllocAry(InitOut%RotFrame_u, nu, 'RotFrame_u', ErrStat2, ErrMsg2)
      call SetErrStat(ErrStat2, ErrMsg2, ErrStat, ErrMsg, RoutineName)
   call AllocAry(InitOut%IsLoad_u, nu, 'IsLoad_u', ErrStat2, ErrMsg2)
      call SetErrStat(ErrStat2, ErrMsg2, ErrStat, ErrMsg, RoutineName)
      if (ErrStat >= AbortErrLev) return

   InitOut%IsLoad_u   = .false. ! None of AeroDyn's inputs are loads
   InitOut%RotFrame_u = .false.
      
   index = 1
   FieldMask = .false.
   FieldMask(MASKID_TRANSLATIONDISP) = .true.
   FieldMask(MASKID_Orientation) = .true.
   FieldMask(MASKID_TRANSLATIONVel) = .true.
   call PackMotionMesh_Names(u%TowerMotion, 'Tower', InitOut%LinNames_u, index, FieldMask=FieldMask)
   
   FieldMask(MASKID_TRANSLATIONVel) = .false.
   FieldMask(MASKID_RotationVel) = .true.
   call PackMotionMesh_Names(u%HubMotion, 'Hub', InitOut%LinNames_u, index, FieldMask=FieldMask)

   index_last = index   
   FieldMask = .false.
   FieldMask(MASKID_Orientation) = .true.
   do k = 1,p%NumBlades
      call PackMotionMesh_Names(u%BladeRootMotion(k), 'Blade root '//trim(num2lstr(k)), InitOut%LinNames_u, index, FieldMask=FieldMask)
   end do
   
   FieldMask(MASKID_TRANSLATIONDISP) = .true.
   FieldMask(MASKID_TRANSLATIONVel)  = .true.
   do k=1,p%NumBlades     
      call PackMotionMesh_Names(u%BladeMotion(k), 'Blade '//trim(num2lstr(k)), InitOut%LinNames_u, index, FieldMask=FieldMask)
   end do
   
   do k=1,p%NumBlades
      do i=1,p%NumBlNds
         do j=1,3
            InitOut%LinNames_u(index) = UVW(j)//'-component inflow on blade '//trim(num2lstr(k))//', node '//trim(num2lstr(i))//', m/s'
            index = index + 1
         end do            
      end do
   end do
   !InitOut%RotFrame_u(index_last:index-1) = .true. ! values on the mesh (and from IfW) are in global coordinates, thus not in the rotating frame

   do i=1,p%NumTwrNds
      do j=1,3
         InitOut%LinNames_u(index) = UVW(j)//'-component inflow on tower node '//trim(num2lstr(i))//', m/s'
         index = index + 1
      end do            
   end do
               
   

      !.....................
      ! get names of linearized constraint states (though i don't think we really need them)
      !.....................
   call AllocAry(InitOut%LinNames_z, p%NumBlades*p%NumBlNds, 'LinNames_z', ErrStat2, ErrMsg2); call SetErrStat(ErrStat2, ErrMsg2, ErrStat, ErrMsg, RoutineName)
   call AllocAry(InitOut%RotFrame_z, p%NumBlades*p%NumBlNds, 'RotFrame_z', ErrStat2, ErrMsg2); call SetErrStat(ErrStat2, ErrMsg2, ErrStat, ErrMsg, RoutineName)
      if (ErrStat >= AbortErrLev) return
   InitOut%RotFrame_z = .true.
      
   index = 1      
   do k=1,p%NumBlades ! size(z%BEMT%Phi,2)
      do i=1,p%NumBlNds ! size(z%BEMT%Phi,1)
         InitOut%LinNames_z(index) = 'phi at blade '//trim(num2lstr(k))//', node '//trim(num2lstr(i))//', rad'
         index = index + 1
      end do            
   end do
         
END SUBROUTINE Init_Jacobian
!----------------------------------------------------------------------------------------------------------------------------------
!> This routine perturbs the nth element of the u array (and mesh/field it corresponds to)
!! Do not change this without making sure subroutine aerodyn::init_jacobian is consistant with this routine!
SUBROUTINE Perturb_u( p, n, perturb_sign, u, du )

   TYPE(AD_ParameterType)              , INTENT(IN   ) :: p                      !< parameters
   INTEGER( IntKi )                    , INTENT(IN   ) :: n                      !< number of array element to use 
   INTEGER( IntKi )                    , INTENT(IN   ) :: perturb_sign           !< +1 or -1 (value to multiply perturbation by; positive or negative difference)
   TYPE(AD_InputType)                  , INTENT(INOUT) :: u                      !< perturbed ED inputs
   REAL( R8Ki )                        , INTENT(  OUT) :: du                     !< amount that specific input was perturbed
   

   ! local variables
   integer(intKi)                                      :: ErrStat2
   character(ErrMsgLen)                                :: ErrMsg2
   
   INTEGER                                             :: fieldIndx
   INTEGER                                             :: node
   REAL(R8Ki)                                          :: orientation(3,3)
   REAL(R8Ki)                                          :: angles(3)
      
   fieldIndx = p%Jac_u_indx(n,2) 
   node      = p%Jac_u_indx(n,3) 
   
   du = p%du(  p%Jac_u_indx(n,1) )
   
      ! determine which mesh we're trying to perturb and perturb the input:
   SELECT CASE( p%Jac_u_indx(n,1) )
      
   CASE ( 1) !Module/Mesh/Field: u%TowerMotion%TranslationDisp = 1;      
      u%TowerMotion%TranslationDisp( fieldIndx,node) = u%TowerMotion%TranslationDisp( fieldIndx,node) + du * perturb_sign       
   CASE ( 2) !Module/Mesh/Field: u%TowerMotion%Orientation = 2;
      angles = 0.0_R8Ki
      angles(fieldIndx) = du * perturb_sign
      call SmllRotTrans( 'linearization perturbation', angles(1), angles(2), angles(3), orientation, ErrStat=ErrStat2, ErrMsg=ErrMsg2 )            
      u%TowerMotion%Orientation(:,:,node) = matmul(u%TowerMotion%Orientation(:,:,node), orientation)      
   CASE ( 3) !Module/Mesh/Field: u%TowerMotion%TranslationVel = 3;
      u%TowerMotion%TranslationVel( fieldIndx,node) = u%TowerMotion%TranslationVel( fieldIndx,node) + du * perturb_sign       
      
   CASE ( 4) !Module/Mesh/Field: u%HubMotion%TranslationDisp = 4;
      u%HubMotion%TranslationDisp(fieldIndx,node) = u%HubMotion%TranslationDisp(fieldIndx,node) + du * perturb_sign            
   CASE ( 5) !Module/Mesh/Field: u%HubMotion%Orientation = 5;
      angles = 0.0_R8Ki
      angles(fieldIndx) = du * perturb_sign
      call SmllRotTrans( 'linearization perturbation', angles(1), angles(2), angles(3), orientation, ErrStat=ErrStat2, ErrMsg=ErrMsg2 )            
      u%HubMotion%Orientation(:,:,node) = matmul(u%HubMotion%Orientation(:,:,node), orientation)
   CASE ( 6) !Module/Mesh/Field: u%HubMotion%RotationVel = 6;
      u%HubMotion%RotationVel(fieldIndx,node) = u%HubMotion%RotationVel(fieldIndx,node) + du * perturb_sign
   
   CASE ( 7) !Module/Mesh/Field: u%BladeRootMotion(1)%Orientation = 7;
      angles = 0.0_R8Ki
      angles(fieldIndx) = du * perturb_sign
      call SmllRotTrans( 'linearization perturbation', angles(1), angles(2), angles(3), orientation, ErrStat=ErrStat2, ErrMsg=ErrMsg2 )            
      u%BladeRootMotion(1)%Orientation(:,:,node) = matmul(u%BladeRootMotion(1)%Orientation(:,:,node), orientation)
   CASE ( 8) !Module/Mesh/Field: u%BladeRootMotion(2)%Orientation = 8;
      angles = 0.0_R8Ki
      angles(fieldIndx) = du * perturb_sign
      call SmllRotTrans( 'linearization perturbation', angles(1), angles(2), angles(3), orientation, ErrStat=ErrStat2, ErrMsg=ErrMsg2 )            
      u%BladeRootMotion(2)%Orientation(:,:,node) = matmul(u%BladeRootMotion(2)%Orientation(:,:,node), orientation)
   CASE ( 9) !Module/Mesh/Field: u%BladeRootMotion(3)%Orientation = 9;
      angles = 0.0_R8Ki
      angles(fieldIndx) = du * perturb_sign
      call SmllRotTrans( 'linearization perturbation', angles(1), angles(2), angles(3), orientation, ErrStat=ErrStat2, ErrMsg=ErrMsg2 )            
      u%BladeRootMotion(3)%Orientation(:,:,node) = matmul(u%BladeRootMotion(3)%Orientation(:,:,node), orientation)
      
   CASE (10) !Module/Mesh/Field: u%BladeMotion(1)%TranslationDisp = 10;
      u%BladeMotion(1)%TranslationDisp(fieldIndx,node) = u%BladeMotion(1)%TranslationDisp(fieldIndx,node) + du * perturb_sign   
   CASE (11) !Module/Mesh/Field: u%BladeMotion(1)%Orientation = 11;
      angles = 0.0_R8Ki
      angles(fieldIndx) = du * perturb_sign
      call SmllRotTrans( 'linearization perturbation', angles(1), angles(2), angles(3), orientation, ErrStat=ErrStat2, ErrMsg=ErrMsg2 )            
      u%BladeMotion(1)%Orientation(:,:,node) = matmul(u%BladeMotion(1)%Orientation(:,:,node), orientation)
   CASE (12) !Module/Mesh/Field: u%BladeMotion(1)%TranslationVel  = 12;
      u%BladeMotion(1)%TranslationVel(fieldIndx,node) = u%BladeMotion(1)%TranslationVel(fieldIndx,node) + du * perturb_sign            
      
   CASE (13) !Module/Mesh/Field: u%BladeMotion(2)%TranslationDisp = 13;
      u%BladeMotion(2)%TranslationDisp( fieldIndx,node) = u%BladeMotion(2)%TranslationDisp( fieldIndx,node) + du * perturb_sign       
   CASE (14) !Module/Mesh/Field: u%BladeMotion(2)%Orientation = 14;
      angles = 0.0_R8Ki
      angles(fieldIndx) = du * perturb_sign
      call SmllRotTrans( 'linearization perturbation', angles(1), angles(2), angles(3), orientation, ErrStat=ErrStat2, ErrMsg=ErrMsg2 )            
      u%BladeMotion(2)%Orientation(:,:,node) = matmul(u%BladeMotion(2)%Orientation(:,:,node), orientation)
   CASE (15) !Module/Mesh/Field: u%BladeMotion(2)%TranslationVel = 15;
      u%BladeMotion(2)%TranslationVel(fieldIndx,node) = u%BladeMotion(2)%TranslationVel(fieldIndx,node) + du * perturb_sign
      
   CASE (16) !Module/Mesh/Field: u%BladeMotion(3)%TranslationDisp = 16;
      u%BladeMotion(3)%TranslationDisp( fieldIndx,node) = u%BladeMotion(3)%TranslationDisp( fieldIndx,node) + du * perturb_sign       
   CASE (17) !Module/Mesh/Field: u%BladeMotion(3)%Orientation     = 17;
      angles = 0.0_R8Ki
      angles(fieldIndx) = du * perturb_sign
      call SmllRotTrans( 'linearization perturbation', angles(1), angles(2), angles(3), orientation, ErrStat=ErrStat2, ErrMsg=ErrMsg2 )            
      u%BladeMotion(3)%Orientation(:,:,node) = matmul(u%BladeMotion(3)%Orientation(:,:,node), orientation)
   CASE (18) !Module/Mesh/Field: u%BladeMotion(3)%TranslationVel  = 18;
      u%BladeMotion(3)%TranslationVel(fieldIndx,node) = u%BladeMotion(3)%TranslationVel(fieldIndx,node) + du * perturb_sign

   CASE (19) !Module/Mesh/Field: u%InflowOnBlade(:,:,1) = 19;
      u%InflowOnBlade(fieldIndx,node,1) = u%InflowOnBlade(fieldIndx,node,1) + du * perturb_sign
   CASE (20) !Module/Mesh/Field: u%InflowOnBlade(:,:,2) = 20;
      u%InflowOnBlade(fieldIndx,node,2) = u%InflowOnBlade(fieldIndx,node,2) + du * perturb_sign
   CASE (21) !Module/Mesh/Field: u%InflowOnBlade(:,:,3) = 21;
      u%InflowOnBlade(fieldIndx,node,3) = u%InflowOnBlade(fieldIndx,node,3) + du * perturb_sign
      
   CASE (22) !Module/Mesh/Field: u%InflowOnTower(:,:)   = 22;
      u%InflowOnTower(fieldIndx,node) = u%InflowOnTower(fieldIndx,node) + du * perturb_sign
      
   END SELECT
      
END SUBROUTINE Perturb_u
!----------------------------------------------------------------------------------------------------------------------------------
!> This routine uses values of two output types to compute an array of differences.
!! Do not change this packing without making sure subroutine aerodyn::init_jacobian is consistant with this routine!
SUBROUTINE Compute_dY(p, y_p, y_m, delta_p, delta_m, dY)
   
   TYPE(AD_ParameterType)            , INTENT(IN   ) :: p         !< parameters
   TYPE(AD_OutputType)               , INTENT(IN   ) :: y_p       !< AD outputs at \f$ u + \Delta_p u \f$ or \f$ z + \Delta_p z \f$ (p=plus)
   TYPE(AD_OutputType)               , INTENT(IN   ) :: y_m       !< AD outputs at \f$ u - \Delta_m u \f$ or \f$ z - \Delta_m z \f$ (m=minus)   
   REAL(R8Ki)                        , INTENT(IN   ) :: delta_p   !< difference in inputs or states \f$ delta_p = \Delta_p u \f$ or \f$ delta_p = \Delta_p z \f$
   REAL(R8Ki)                        , INTENT(IN   ) :: delta_m   !< difference in inputs or states \f$ delta_m = \Delta_m u \f$ or \f$ delta_m = \Delta_m z \f$
   REAL(R8Ki)                        , INTENT(INOUT) :: dY(:)     !< column of dYdu or dYdz: \f$ \frac{\partial Y}{\partial u_i} = \frac{y_p - y_m}{2 \, \Delta u}\f$ or \f$ \frac{\partial Y}{\partial z_i} = \frac{y_p - y_m}{2 \, \Delta z}\f$
   
      ! local variables:
   INTEGER(IntKi)    :: k              ! loop over blades
   INTEGER(IntKi)    :: indx_first     ! index indicating next value of dY to be filled 

   
   
   indx_first = 1               
   call PackLoadMesh_dY(y_p%TowerLoad, y_m%TowerLoad, dY, indx_first)
   do k=1,p%NumBlades
      call PackLoadMesh_dY(y_p%BladeLoad(k), y_m%BladeLoad(k), dY, indx_first)                  
   end do
   
   
   do k=1,p%NumOuts
      dY(k+indx_first-1) = y_p%WriteOutput(k) - y_m%WriteOutput(k)
   end do   
   
   
   dY = dY / (delta_p + delta_m)
   
END SUBROUTINE Compute_dY
!----------------------------------------------------------------------------------------------------------------------------------
FUNCTION CheckBEMTInputPerturbations( p, m ) RESULT(ValidPerturb)

   type(AD_ParameterType),  intent(in   )  :: p               !< AD parameters
   type(AD_MiscVarType),    intent(inout)  :: m               !< Misc/optimization variables
   logical                                 :: ValidPerturb    !< if .true., the perturbation is valid; if false, invalid (and thus don't use it) 
   
   integer                                 :: j,k
   
   integer, parameter                      :: indx    = 1  ! index of perturbed input
   integer, parameter                      :: indx_op = 2  ! index of operating point
   real(ReKi)                              :: Vx_prod, Vy_prod
   
   ValidPerturb = .true.
   
   if ( p%BEMT%UseInduction ) then
      if (p%FrozenWake ) then
         
         do k=1,p%NumBlades      
            do j=1,p%NumBlNds         
            
                  ! don't allow the input perturbations to change Vx or Vy so that Vx+AxInd_op=0 and Vy+TnInd_op=0 to 
                  ! avoid ill-conditioning in CalcConstrStateResidual:
               if ( VelocityIsZero( m%BEMT_u(indx)%Vx(j,k)+m%BEMT%AxInd_op(j,k) ) .and. &
                    VelocityIsZero( m%BEMT_u(indx)%Vy(j,k)+m%BEMT%TnInd_op(j,k) ) ) then
                  ValidPerturb = .false.
                  return
               end if

                  ! don't allow the input perturbations to change Vx or Vy so that Vx=0 or Vy=0 to 
                  ! avoid division-by-zero errors in CalcOutput:
               if ( VelocityIsZero( m%BEMT_u(indx)%Vx(j,k) ) .or. VelocityIsZero( m%BEMT_u(indx)%Vy(j,k) ) ) then
                  ValidPerturb = .false.
                  return
               end if
                                        
            end do !j=nodes
         end do !k=blades         
                                    
      else ! not FrozenWake
         
         do k=1,p%NumBlades      
            do j=1,p%NumBlNds         
            
                  ! don't allow the input perturbations to change Vx or Vy far enough to switch sign (or go to zero)
                  ! so as to change solution regions. 
               Vx_prod = m%BEMT_u(indx)%Vx(j,k) * m%BEMT_u(indx_op)%Vx(j,k)
               if ( Vx_prod <= 0.0_ReKi ) then
                  ValidPerturb = .false.
                  return
               elseif ( VelocityIsZero( m%BEMT_u(indx)%Vx(j,k) ) .or. VelocityIsZero( m%BEMT_u(indx_op)%Vx(j,k) )  ) then
                  ValidPerturb = .false.
                  return
               else
                  Vy_prod = m%BEMT_u(indx)%Vy(j,k) * m%BEMT_u(indx_op)%Vy(j,k)
                  if (Vy_prod <= 0.0_ReKi ) then
                     ValidPerturb = .false.
                     return
                  elseif ( VelocityIsZero(  m%BEMT_u(indx)%Vy(j,k) ) .or. VelocityIsZero( m%BEMT_u(indx_op)%Vy(j,k) )) then
                     ValidPerturb = .false.
                     return
                  end if
               end if
                     
            end do !j=nodes
         end do !k=blades
                              
      end if
      
   else ! not UseInduction
      
         do k=1,p%NumBlades      
            do j=1,p%NumBlNds         
            
                  ! don't allow the input perturbations to change Vx or Vy so that Vx=0 or Vy=0:
               if ( EqualRealNos( m%BEMT_u(indx)%Vx(j,k), 0.0_ReKi ) .or. EqualRealNos( m%BEMT_u(indx)%Vy(j,k), 0.0_ReKi ) ) then
                  ValidPerturb = .false.
                  return
               end if
                                        
            end do !j=nodes
         end do !k=blades         
      
   end if
                        
END FUNCTION CheckBEMTInputPerturbations
!----------------------------------------------------------------------------------------------------------------------------------
END MODULE AeroDyn<|MERGE_RESOLUTION|>--- conflicted
+++ resolved
@@ -175,17 +175,10 @@
       ! tables have the same number of coordinates.
    if ( allocated(p%AFI) ) then  
       
-<<<<<<< HEAD
       if ( p%AFI(1)%NumCoords > 0 ) then
          NumCoords = p%AFI(1)%NumCoords
          do i=2,size(p%AFI)
             if (p%AFI(i)%NumCoords /= NumCoords) then
-=======
-      if ( p%AFI%AFInfo(1)%NumCoords > 0 ) then
-         NumCoords = p%AFI%AFInfo(1)%NumCoords
-         do i=2,size(p%AFI%AFInfo)
-            if (p%AFI%AFInfo(i)%NumCoords /= NumCoords) then
->>>>>>> d417d7a2
                call SetErrStat( ErrID_Info, 'Airfoil files do not contain the same number of x-y coordinates.', ErrStat, ErrMsg, RoutineName )
                NumCoords = -1
                exit

--- conflicted
+++ resolved
@@ -1455,10 +1455,7 @@
 
       CALL AllocAry(m%BldInternalForceFE, p%dof_node,p%node_total,         'Calculated Internal Force at FE',  ErrStat2,ErrMsg2); CALL SetErrStat( ErrStat2, ErrMsg2, ErrStat, ErrMsg, RoutineName )
       CALL AllocAry(m%BldInternalForceQP, p%dof_node,y%BldMotion%NNodes,   'Calculated Internal Force at QP',  ErrStat2,ErrMsg2); CALL SetErrStat( ErrStat2, ErrMsg2, ErrStat, ErrMsg, RoutineName )
-<<<<<<< HEAD
-=======
       CALL AllocAry(m%FirstNodeReactionLclForceMoment,   p%dof_node,       'Root node reaction force/moment',  ErrStat2,ErrMsg2); CALL SetErrStat( ErrStat2, ErrMsg2, ErrStat, ErrMsg, RoutineName )
->>>>>>> 07fff5aa
 
       CALL AllocAry(m%Nrrr,         (p%dof_node/2),p%nodes_per_elem,p%elem_total,'Nrrr: rotation parameters relative to root',  ErrStat2,ErrMsg2); CALL SetErrStat( ErrStat2, ErrMsg2, ErrStat, ErrMsg, RoutineName )
 
@@ -4367,11 +4364,7 @@
          Tmp6 = 0.0_BDKi
          StartNode=p%node_elem_idx(p%elem_total,1)
          DO i=1,p%nodes_per_elem
-<<<<<<< HEAD
-            Tmp6 = Tmp6 + m%BldInternalForceFE(:,StartNode+i-1) * p%Shp(i,idx_qp)
-=======
             Tmp6 = Tmp6 + m%BldInternalForceFE(:,StartNode+i-1)* p%Shp(i,idx_qp)
->>>>>>> 07fff5aa
          ENDDO
 
          m%BldInternalForceQP(:,idx_node) = Tmp6

--- conflicted
+++ resolved
@@ -263,11 +263,6 @@
         uses: actions/checkout@main
         with:
           submodules: recursive
-<<<<<<< HEAD
-      - name: Setup
-        run: cmake -E make_directory ${{runner.workspace}}/openfast/build
-      - name: Configure
-=======
 
       - name: Setup Python
         uses: actions/setup-python@v2
@@ -284,7 +279,6 @@
       - name: Setup Workspace
         run: cmake -E make_directory ${{runner.workspace}}/openfast/build
       - name: Configure Build
->>>>>>> 109002ec
         working-directory: ${{runner.workspace}}/openfast/build
         run: |
           cmake \
@@ -419,13 +413,8 @@
             -DCTEST_PLOT_ERRORS:BOOL=ON \
             -DCODECOV:BOOL=ON \
             ${GITHUB_WORKSPACE}
-<<<<<<< HEAD
-      - name: Build OpenFAST Interfaces
-        # if: contains(github.event.head_commit.message, 'Action - Test All') || contains(github.event.pull_request.labels.*.name, 'Action - Test All') 
-=======
-
-      - name: Build OpenFAST C++ API
->>>>>>> 109002ec
+
+      - name: Build OpenFAST C-Interfaces
         working-directory: ${{runner.workspace}}/openfast/build
         run: |
           cmake --build . --target openfastlib -- -j ${{env.NUM_PROCS}}
@@ -433,21 +422,16 @@
           cmake --build . --target ifw_c_binding -- -j ${{env.NUM_PROCS}}
           cmake --build . --target regression_tests -- -j ${{env.NUM_PROCS}}
 
-<<<<<<< HEAD
       - name: Run C++ API tests
-=======
-      - name: Run OpenFAST C++ API tests
->>>>>>> 109002ec
         working-directory: ${{runner.workspace}}/openfast/build
         run: |
           ctest -VV -L cpp
 
-<<<<<<< HEAD
       - name: Run Python API tests
         working-directory: ${{runner.workspace}}/openfast/build
         run: |
           ctest -VV -L python
-=======
+
       - name: Generate coverage report
         working-directory: ${{runner.workspace}}/openfast/build
         run: |
@@ -470,16 +454,15 @@
         uses: actions/upload-artifact@v2
         if: success()
         with:
-          name: cpp-reg-tests
+          name: c-interface-reg-tests
           path: |
             ${{runner.workspace}}/openfast/regressioncov.xml
->>>>>>> 109002ec
 
       - name: Failing test artifacts
         uses: actions/upload-artifact@v2
         if: failure()
         with:
-          name: cpp-reg-tests
+          name: c-interface-reg-tests
           path: |
             ${{runner.workspace}}/openfast/build/reg_tests/glue-codes/openfast-cpp
             ${{runner.workspace}}/openfast/build/reg_tests/modules/inflowwind

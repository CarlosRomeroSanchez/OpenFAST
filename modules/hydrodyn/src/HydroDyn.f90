--- conflicted
+++ resolved
@@ -389,17 +389,7 @@
         !  we will set Hydrodyn's time step to be that of the Convolution radiation module if it is being used.  Otherwise, we
         !  will set it to be equal to the glue-codes
       IF ((Initlocal%PotMod == 1) .AND. (Initlocal%WAMIT%RdtnMod == 1) ) THEN
-<<<<<<< HEAD
-         IF ( .NOT. EqualRealNos(Interval,InitLocal%WAMIT%Conv_Rdtn%RdtnDT) ) THEN
-            CALL SetErrStat(ErrID_Fatal,'The value of RdtnDT is not equal to the glue code timestep.  This is not allowed in the current version of HydroDyn.',ErrStat,ErrMsg,RoutineName)
-            IF ( ErrStat >= AbortErrLev ) THEN
-               CALL CleanUp()
-               RETURN
-            END IF   
-         END IF
-=======
-         
->>>>>>> 765dd1dc
+         
          
          p%DT = InitLocal%WAMIT%Conv_Rdtn%RdtnDT
  

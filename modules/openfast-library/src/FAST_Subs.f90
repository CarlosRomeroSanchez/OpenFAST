!**********************************************************************************************************************************
! FAST_Solver.f90, FAST_Subs.f90, FAST_Lin.f90, and FAST_Mods.f90 make up the FAST glue code in the FAST Modularization Framework.
! FAST_Prog.f90, FAST_Library.f90, FAST_Prog.c are different drivers for this code.
!..................................................................................................................................
! LICENSING
! Copyright (C) 2013-2016  National Renewable Energy Laboratory
!
!    This file is part of FAST.
!
! Licensed under the Apache License, Version 2.0 (the "License");
! you may not use this file except in compliance with the License.
! You may obtain a copy of the License at
!
!     http://www.apache.org/licenses/LICENSE-2.0
!
! Unless required by applicable law or agreed to in writing, software
! distributed under the License is distributed on an "AS IS" BASIS,
! WITHOUT WARRANTIES OR CONDITIONS OF ANY KIND, either express or implied.
! See the License for the specific language governing permissions and
! limitations under the License.
!**********************************************************************************************************************************
MODULE FAST_Subs

   USE FAST_Solver
   USE FAST_Linear

   IMPLICIT NONE

CONTAINS
!++++++++++++++++++++++++++++++++++++++++++++++++++++++++++++++++++++++++++++++++++++++++++++++++++++++++++++++++++++++++++++++++++
! INITIALIZATION ROUTINES
!++++++++++++++++++++++++++++++++++++++++++++++++++++++++++++++++++++++++++++++++++++++++++++++++++++++++++++++++++++++++++++++++++
!> a wrapper routine to call FAST_Initialize a the full-turbine simulation level (makes easier to write top-level driver)
SUBROUTINE FAST_InitializeAll_T( t_initial, TurbID, Turbine, ErrStat, ErrMsg, InFile, ExternInitData )

   REAL(DbKi),                        INTENT(IN   ) :: t_initial      !< initial time
   INTEGER(IntKi),                    INTENT(IN   ) :: TurbID         !< turbine Identifier (1-NumTurbines)
   TYPE(FAST_TurbineType),            INTENT(INOUT) :: Turbine        !< all data for one instance of a turbine
   INTEGER(IntKi),                    INTENT(  OUT) :: ErrStat        !< Error status of the operation
   CHARACTER(*),                      INTENT(  OUT) :: ErrMsg         !< Error message if ErrStat /= ErrID_None
   CHARACTER(*),             OPTIONAL,INTENT(IN   ) :: InFile         !< A CHARACTER string containing the name of the primary FAST input file (if not present, we'll get it from the command line)   
   TYPE(FAST_ExternInitType),OPTIONAL,INTENT(IN   ) :: ExternInitData !< Initialization input data from an external source (Simulink)
   
   Turbine%TurbID = TurbID  
   
   
   IF (PRESENT(InFile)) THEN
      IF (PRESENT(ExternInitData)) THEN
         CALL FAST_InitializeAll( t_initial, Turbine%p_FAST, Turbine%y_FAST, Turbine%m_FAST, &
                     Turbine%ED, Turbine%BD, Turbine%SrvD, Turbine%AD14, Turbine%AD, Turbine%IfW, Turbine%OpFM, Turbine%SC,&
                     Turbine%HD, Turbine%SD, Turbine%ExtPtfm, Turbine%MAP, Turbine%FEAM, Turbine%MD, Turbine%Orca, &
                     Turbine%IceF, Turbine%IceD, Turbine%MeshMapData, ErrStat, ErrMsg, InFile, ExternInitData )
      ELSE         
         CALL FAST_InitializeAll( t_initial, Turbine%p_FAST, Turbine%y_FAST, Turbine%m_FAST, &
                     Turbine%ED, Turbine%BD, Turbine%SrvD, Turbine%AD14, Turbine%AD, Turbine%IfW, Turbine%OpFM, Turbine%SC, &
                     Turbine%HD, Turbine%SD, Turbine%ExtPtfm, Turbine%MAP, Turbine%FEAM, Turbine%MD, Turbine%Orca, &
                     Turbine%IceF, Turbine%IceD, Turbine%MeshMapData, ErrStat, ErrMsg, InFile  )
      END IF
   ELSE
      CALL FAST_InitializeAll( t_initial, Turbine%p_FAST, Turbine%y_FAST, Turbine%m_FAST, &
                     Turbine%ED, Turbine%BD, Turbine%SrvD, Turbine%AD14, Turbine%AD, Turbine%IfW, Turbine%OpFM, Turbine%SC, &
                     Turbine%HD, Turbine%SD, Turbine%ExtPtfm, Turbine%MAP, Turbine%FEAM, Turbine%MD, Turbine%Orca, &
                     Turbine%IceF, Turbine%IceD, Turbine%MeshMapData, ErrStat, ErrMsg )
   END IF
   
         
END SUBROUTINE FAST_InitializeAll_T
!----------------------------------------------------------------------------------------------------------------------------------
!> Routine to call Init routine for each module. This routine sets all of the init input data for each module.
SUBROUTINE FAST_InitializeAll( t_initial, p_FAST, y_FAST, m_FAST, ED, BD, SrvD, AD14, AD, IfW, OpFM, SC, HD, SD, ExtPtfm, &
                               MAPp, FEAM, MD, Orca, IceF, IceD, MeshMapData, ErrStat, ErrMsg, InFile, ExternInitData )

   use ElastoDyn_Parameters, only: Method_RK4

   REAL(DbKi),               INTENT(IN   ) :: t_initial           !< initial time
   TYPE(FAST_ParameterType), INTENT(INOUT) :: p_FAST              !< Parameters for the glue code
   TYPE(FAST_OutputFileType),INTENT(INOUT) :: y_FAST              !< Output variables for the glue code
   TYPE(FAST_MiscVarType),   INTENT(INOUT) :: m_FAST              !< Miscellaneous variables
     
   TYPE(ElastoDyn_Data),     INTENT(INOUT) :: ED                  !< ElastoDyn data
   TYPE(BeamDyn_Data),       INTENT(INOUT) :: BD                  !< BeamDyn data
   TYPE(ServoDyn_Data),      INTENT(INOUT) :: SrvD                !< ServoDyn data
   TYPE(AeroDyn14_Data),     INTENT(INOUT) :: AD14                !< AeroDyn14 data
   TYPE(AeroDyn_Data),       INTENT(INOUT) :: AD                  !< AeroDyn data
   TYPE(InflowWind_Data),    INTENT(INOUT) :: IfW                 !< InflowWind data
   TYPE(OpenFOAM_Data),      INTENT(INOUT) :: OpFM                !< OpenFOAM data
   TYPE(SuperController_Data), INTENT(INOUT) :: SC                !< SuperController data
   TYPE(HydroDyn_Data),      INTENT(INOUT) :: HD                  !< HydroDyn data
   TYPE(SubDyn_Data),        INTENT(INOUT) :: SD                  !< SubDyn data
   TYPE(ExtPtfm_Data),       INTENT(INOUT) :: ExtPtfm             !< ExtPtfm_MCKF data
   TYPE(MAP_Data),           INTENT(INOUT) :: MAPp                !< MAP data
   TYPE(FEAMooring_Data),    INTENT(INOUT) :: FEAM                !< FEAMooring data
   TYPE(MoorDyn_Data),       INTENT(INOUT) :: MD                  !< Data for the MoorDyn module
   TYPE(OrcaFlex_Data),      INTENT(INOUT) :: Orca                !< OrcaFlex interface data
   
   TYPE(IceFloe_Data),       INTENT(INOUT) :: IceF                !< IceFloe data
   TYPE(IceDyn_Data),        INTENT(INOUT) :: IceD                !< All the IceDyn data used in time-step loop

   TYPE(FAST_ModuleMapType), INTENT(INOUT) :: MeshMapData         !< Data for mapping between modules
      
   INTEGER(IntKi),           INTENT(  OUT) :: ErrStat             !< Error status of the operation
   CHARACTER(*),             INTENT(  OUT) :: ErrMsg              !< Error message if ErrStat /= ErrID_None
   CHARACTER(*), OPTIONAL,   INTENT(IN   ) :: InFile              !< A CHARACTER string containing the name of the primary FAST input file (if not present, we'll get it from the command line)
   
   TYPE(FAST_ExternInitType), OPTIONAL, INTENT(IN) :: ExternInitData !< Initialization input data from an external source (Simulink)
   
   ! local variables      
   CHARACTER(1024)                         :: InputFile           !< A CHARACTER string containing the name of the primary FAST input file

   TYPE(ED_InitInputType)                  :: InitInData_ED       ! Initialization input data
   TYPE(ED_InitOutputType)                 :: InitOutData_ED      ! Initialization output data
   
   TYPE(BD_InitInputType)                  :: InitInData_BD       ! Initialization input data
   TYPE(BD_InitOutputType), ALLOCATABLE    :: InitOutData_BD(:)   ! Initialization output data
                                           
   TYPE(SrvD_InitInputType)                :: InitInData_SrvD     ! Initialization input data
   TYPE(SrvD_InitOutputType)               :: InitOutData_SrvD    ! Initialization output data
                                           
   TYPE(AD14_InitInputType)                :: InitInData_AD14     ! Initialization input data
   TYPE(AD14_InitOutputType)               :: InitOutData_AD14    ! Initialization output data
                                           
   TYPE(AD_InitInputType)                  :: InitInData_AD       ! Initialization input data
   TYPE(AD_InitOutputType)                 :: InitOutData_AD      ! Initialization output data
      
   TYPE(InflowWind_InitInputType)          :: InitInData_IfW      ! Initialization input data
   TYPE(InflowWind_InitOutputType)         :: InitOutData_IfW     ! Initialization output data
   
   TYPE(OpFM_InitInputType)                :: InitInData_OpFM     ! Initialization input data
   TYPE(OpFM_InitOutputType)               :: InitOutData_OpFM    ! Initialization output data
      
   TYPE(SC_InitInputType)                  :: InitInData_SC       ! Initialization input data
   TYPE(SC_InitOutputType)                 :: InitOutData_SC      ! Initialization output data

   TYPE(HydroDyn_InitInputType)            :: InitInData_HD       ! Initialization input data
   TYPE(HydroDyn_InitOutputType)           :: InitOutData_HD      ! Initialization output data
                                           
   TYPE(SD_InitInputType)                  :: InitInData_SD       ! Initialization input data
   TYPE(SD_InitOutputType)                 :: InitOutData_SD      ! Initialization output data
                                           
   TYPE(ExtPtfm_InitInputType)             :: InitInData_ExtPtfm  ! Initialization input data
   TYPE(ExtPtfm_InitOutputType)            :: InitOutData_ExtPtfm ! Initialization output data
                                           
   TYPE(MAP_InitInputType)                 :: InitInData_MAP      ! Initialization input data
   TYPE(MAP_InitOutputType)                :: InitOutData_MAP     ! Initialization output data
                                           
   TYPE(FEAM_InitInputType)                :: InitInData_FEAM     ! Initialization input data
   TYPE(FEAM_InitOutputType)               :: InitOutData_FEAM    ! Initialization output data
                                           
   TYPE(MD_InitInputType)                  :: InitInData_MD       ! Initialization input data
   TYPE(MD_InitOutputType)                 :: InitOutData_MD      ! Initialization output data
             
   TYPE(Orca_InitInputType)                :: InitInData_Orca     ! Initialization input data
   TYPE(Orca_InitOutputType)               :: InitOutData_Orca    ! Initialization output data
   
   TYPE(IceFloe_InitInputType)             :: InitInData_IceF     ! Initialization input data
   TYPE(IceFloe_InitOutputType)            :: InitOutData_IceF    ! Initialization output data
                                           
   TYPE(IceD_InitInputType)                :: InitInData_IceD     ! Initialization input data
   TYPE(IceD_InitOutputType)               :: InitOutData_IceD    ! Initialization output data (each instance will have the same output channels)
       
   REAL(ReKi)                              :: AirDens             ! air density for initialization/normalization of OpenFOAM data
   REAL(DbKi)                              :: dt_IceD             ! tmp dt variable to ensure IceDyn doesn't specify different dt values for different legs (IceDyn instances)
   REAL(DbKi)                              :: dt_BD               ! tmp dt variable to ensure BeamDyn doesn't specify different dt values for different instances
   INTEGER(IntKi)                          :: ErrStat2
   INTEGER(IntKi)                          :: IceDim              ! dimension we're pre-allocating for number of IceDyn legs/instances
   INTEGER(IntKi)                          :: I                   ! generic loop counter
   INTEGER(IntKi)                          :: k                   ! blade loop counter
   logical                                 :: CallStart
   
   CHARACTER(ErrMsgLen)                    :: ErrMsg2
                                           
   CHARACTER(*), PARAMETER                 :: RoutineName = 'FAST_InitializeAll'       
   
   
   !..........
   ErrStat = ErrID_None
   ErrMsg  = ""
      
   y_FAST%UnSum = -1                                                    ! set the summary file unit to -1 to indicate it's not open
   y_FAST%UnOu  = -1                                                    ! set the text output file unit to -1 to indicate it's not open
   y_FAST%UnGra = -1                                                    ! set the binary graphics output file unit to -1 to indicate it's not open
   
   p_FAST%WrVTK = VTK_Unknown                                           ! set this so that we can potentially output VTK information on initialization error
   y_FAST%VTK_LastWaveIndx = 1                                          ! Start looking for wave data at the first index
   y_FAST%VTK_count = 0                                                 ! first VTK file has 0 as output      
   y_FAST%n_Out = 0                                                     ! set the number of ouptut channels to 0 to indicate there's nothing to write to the binary file
   p_FAST%ModuleInitialized = .FALSE.                                   ! (array initialization) no modules are initialized 
   
      ! Get the current time
   CALL DATE_AND_TIME ( Values=m_FAST%StrtTime )                        ! Let's time the whole simulation
   CALL CPU_TIME ( m_FAST%UsrTime1 )                                    ! Initial time (this zeros the start time when used as a MATLAB function)
   m_FAST%UsrTime1 = MAX( 0.0_ReKi, m_FAST%UsrTime1 )                   ! CPU_TIME: If a meaningful time cannot be returned, a processor-dependent negative value is returned
   

   m_FAST%t_global        = t_initial - 20.                             ! initialize this to a number < t_initial for error message in ProgAbort
   m_FAST%calcJacobian    = .TRUE.                                      ! we need to calculate the Jacobian
   m_FAST%NextJacCalcTime = m_FAST%t_global                             ! We want to calculate the Jacobian on the first step
   p_FAST%TDesc           = ''

   if (present(ExternInitData)) then
      CallStart = .not. ExternInitData%FarmIntegration ! .and. ExternInitData%TurbineID == 1
      if (ExternInitData%TurbineID > 0) p_FAST%TDesc = 'T'//trim(num2lstr(ExternInitData%TurbineID)) 
   else
      CallStart = .true.
   end if
           
   
      ! Init NWTC_Library, display copyright and version information:
   if (CallStart) then
      AbortErrLev = ErrID_Fatal                                 ! Until we read otherwise from the FAST input file, we abort only on FATAL errors
      CALL FAST_ProgStart( FAST_Ver )
      p_FAST%WrSttsTime = .TRUE.
   else
      ! if we don't call the start data (e.g., from FAST.Farm), we won't override AbortErrLev either 
      CALL DispNVD( FAST_Ver )
      p_FAST%WrSttsTime = .FALSE.
   end if
   
   IF (PRESENT(InFile)) THEN
      p_FAST%UseDWM = .FALSE.
      InputFile = InFile
   ELSE
      CALL GetInputFileName(InputFile,p_FAST%UseDWM,ErrStat2,ErrMsg2)            
         CALL SetErrStat( ErrStat2, ErrMsg2, ErrStat, ErrMsg, RoutineName )
         IF (ErrStat >= AbortErrLev) THEN
            CALL Cleanup()
            RETURN
         END IF
   END IF
   
   ! ... Open and read input files ...
   ! also, set turbine reference position for graphics output
   if (PRESENT(ExternInitData)) then
      p_FAST%TurbinePos = ExternInitData%TurbinePos
      
      if (ExternInitData%FarmIntegration) then ! we're integrating with FAST.Farm
         CALL FAST_Init( p_FAST, y_FAST, t_initial, InputFile, ErrStat2, ErrMsg2, ExternInitData%TMax, OverrideAbortLev=.false., RootName=ExternInitData%RootName )         
      else
         CALL FAST_Init( p_FAST, y_FAST, t_initial, InputFile, ErrStat2, ErrMsg2, ExternInitData%TMax, ExternInitData%TurbineID )  ! We have the name of the input file and the simulation length from somewhere else (e.g. Simulink)         
      end if
      
   else
      p_FAST%TurbinePos = 0.0_ReKi
      CALL FAST_Init( p_FAST, y_FAST, t_initial, InputFile, ErrStat2, ErrMsg2 )                       ! We have the name of the input file from somewhere else (e.g. Simulink)
   end if
         
   CALL SetErrStat(ErrStat2, ErrMsg2, ErrStat, ErrMsg, RoutineName )
   IF (ErrStat >= AbortErrLev) THEN
      CALL Cleanup()
      RETURN
   END IF
      
      
   !...............................................................................................................................  
      
   p_FAST%dt_module = p_FAST%dt ! initialize time steps for each module   

   ! ........................
   ! initialize ElastoDyn (must be done first)
   ! ........................
   
   ALLOCATE( ED%Input( p_FAST%InterpOrder+1 ), ED%InputTimes( p_FAST%InterpOrder+1 ), ED%Output( p_FAST%InterpOrder+1 ),STAT = ErrStat2 )
      IF (ErrStat2 /= 0) THEN
         CALL SetErrStat(ErrID_Fatal,"Error allocating ED%Input, ED%Output, and ED%InputTimes.",ErrStat,ErrMsg,RoutineName)
         CALL Cleanup()
         RETURN
      END IF
      
   InitInData_ED%Linearize = p_FAST%Linearize
   InitInData_ED%InputFile = p_FAST%EDFile
   IF ( p_FAST%CompAero == Module_AD14 ) THEN
      InitInData_ED%ADInputFile = p_FAST%AeroFile
   ELSE
      InitInData_ED%ADInputFile = ""
   END IF
   
   InitInData_ED%RootName      = TRIM(p_FAST%OutFileRoot)//'.'//TRIM(y_FAST%Module_Abrev(Module_ED))
   InitInData_ED%CompElast     = p_FAST%CompElast == Module_ED

   CALL ED_Init( InitInData_ED, ED%Input(1), ED%p, ED%x(STATE_CURR), ED%xd(STATE_CURR), ED%z(STATE_CURR), ED%OtherSt(STATE_CURR), &
                  ED%Output(1), ED%m, p_FAST%dt_module( MODULE_ED ), InitOutData_ED, ErrStat2, ErrMsg2 )
      CALL SetErrStat(ErrStat2,ErrMsg2,ErrStat,ErrMsg,RoutineName)
      
   p_FAST%ModuleInitialized(Module_ED) = .TRUE.
   CALL SetModuleSubstepTime(Module_ED, p_FAST, y_FAST, ErrStat2, ErrMsg2)
      CALL SetErrStat(ErrStat2,ErrMsg2,ErrStat,ErrMsg,RoutineName)
      
      ! bjj: added this check per jmj; perhaps it would be better in ElastoDyn, but I'll leave it here for now:
   IF ( p_FAST%TurbineType == Type_Offshore_Floating ) THEN
      IF ( ED%p%TowerBsHt < 0.0_ReKi .AND. .NOT. EqualRealNos( ED%p%TowerBsHt, 0.0_ReKi ) ) THEN
         CALL SetErrStat(ErrID_Fatal,"ElastoDyn TowerBsHt must not be negative for floating offshore systems.",ErrStat,ErrMsg,RoutineName)
      END IF      
   END IF   

   allocate( y_FAST%Lin%Modules(MODULE_ED)%Instance(1), stat=ErrStat2)
   if (ErrStat2 /= 0 ) then
      call SetErrStat(ErrID_Fatal, "Error allocating Lin%Modules(ED).", ErrStat, ErrMsg, RoutineName )
   else
   
      if (allocated(InitOutData_ED%LinNames_y)) call move_alloc(InitOutData_ED%LinNames_y,y_FAST%Lin%Modules(MODULE_ED)%Instance(1)%Names_y)
      if (allocated(InitOutData_ED%LinNames_x)) call move_alloc(InitOutData_ED%LinNames_x,y_FAST%Lin%Modules(MODULE_ED)%Instance(1)%Names_x)
      if (allocated(InitOutData_ED%LinNames_u)) call move_alloc(InitOutData_ED%LinNames_u,y_FAST%Lin%Modules(MODULE_ED)%Instance(1)%Names_u)
      if (allocated(InitOutData_ED%RotFrame_y)) call move_alloc(InitOutData_ED%RotFrame_y,y_FAST%Lin%Modules(MODULE_ED)%Instance(1)%RotFrame_y)
      if (allocated(InitOutData_ED%RotFrame_x)) call move_alloc(InitOutData_ED%RotFrame_x,y_FAST%Lin%Modules(MODULE_ED)%Instance(1)%RotFrame_x)
      if (allocated(InitOutData_ED%DerivOrder_x)) call move_alloc(InitOutData_ED%DerivOrder_x,y_FAST%Lin%Modules(MODULE_ED)%Instance(1)%DerivOrder_x)
      if (allocated(InitOutData_ED%RotFrame_u)) call move_alloc(InitOutData_ED%RotFrame_u,y_FAST%Lin%Modules(MODULE_ED)%Instance(1)%RotFrame_u)
      if (allocated(InitOutData_ED%IsLoad_u  )) call move_alloc(InitOutData_ED%IsLoad_u  ,y_FAST%Lin%Modules(MODULE_ED)%Instance(1)%IsLoad_u  )
         
      if (allocated(InitOutData_ED%WriteOutputHdr)) y_FAST%Lin%Modules(MODULE_ED)%Instance(1)%NumOutputs = size(InitOutData_ED%WriteOutputHdr)
   end if

   IF (ErrStat >= AbortErrLev) THEN
      CALL Cleanup()
      RETURN
   END IF
   
   ! ........................
   ! initialize BeamDyn 
   ! ........................
   IF ( p_FAST%CompElast == Module_BD ) THEN      
      p_FAST%nBeams = InitOutData_ED%NumBl          ! initialize number of BeamDyn instances = number of blades      
   ELSE
      p_FAST%nBeams = 0
   END IF

   ALLOCATE( BD%Input( p_FAST%InterpOrder+1, p_FAST%nBeams ), BD%InputTimes( p_FAST%InterpOrder+1, p_FAST%nBeams ), STAT = ErrStat2 )
      IF (ErrStat2 /= 0) THEN
         CALL SetErrStat(ErrID_Fatal,"Error allocating BD%Input and BD%InputTimes.",ErrStat,ErrMsg,RoutineName)
         CALL Cleanup()
         RETURN
      END IF  
                        
   ALLOCATE( BD%x(           p_FAST%nBeams,2), &
             BD%xd(          p_FAST%nBeams,2), &
             BD%z(           p_FAST%nBeams,2), &
             BD%OtherSt(     p_FAST%nBeams,2), &
             BD%p(           p_FAST%nBeams  ), &
             BD%u(           p_FAST%nBeams  ), &
             BD%y(           p_FAST%nBeams  ), &
             BD%m(           p_FAST%nBeams  ), &
             InitOutData_BD( p_FAST%nBeams  ), &
                                             STAT = ErrStat2 )                                                  
      IF (ErrStat2 /= 0) THEN
         CALL SetErrStat(ErrID_Fatal,"Error allocating BeamDyn state, input, and output data.",ErrStat,ErrMsg,RoutineName)
         CALL Cleanup()
         RETURN
      END IF        
   
   IF (p_FAST%CompElast == Module_BD) THEN

      InitInData_BD%DynamicSolve = .TRUE.       ! FAST can only couple to BeamDyn when dynamic solve is used.

      InitInData_BD%Linearize = p_FAST%Linearize
      InitInData_BD%gravity      = (/ 0.0_ReKi, 0.0_ReKi, -InitOutData_ED%Gravity /)       ! "Gravitational acceleration" m/s^2
      
         ! now initialize BeamDyn for all beams
      dt_BD = p_FAST%dt_module( MODULE_BD )
                        
      InitInData_BD%HubPos = ED%Output(1)%HubPtMotion%Position(:,1)
      InitInData_BD%HubRot = ED%Output(1)%HubPtMotion%RefOrientation(:,:,1)
            
      p_FAST%BD_OutputSibling = .true.
      
      allocate( y_FAST%Lin%Modules(MODULE_BD)%Instance(p_FAST%nBeams), stat=ErrStat2)
      if (ErrStat2 /= 0 ) then
         call SetErrStat(ErrID_Fatal, "Error allocating Lin%Modules(BD).", ErrStat, ErrMsg, RoutineName )
         CALL Cleanup()
         RETURN
      end if

      DO k=1,p_FAST%nBeams
         InitInData_BD%RootName     = TRIM(p_FAST%OutFileRoot)//'.'//TRIM(y_FAST%Module_Abrev(Module_BD))//TRIM( Num2LStr(k) )
         
         
         InitInData_BD%InputFile    = p_FAST%BDBldFile(k)
         
         InitInData_BD%GlbPos       = ED%Output(1)%BladeRootMotion(k)%Position(:,1)          ! {:}    - - "Initial Position Vector of the local blade coordinate system"
         InitInData_BD%GlbRot       = ED%Output(1)%BladeRootMotion(k)%RefOrientation(:,:,1)  ! {:}{:} - - "Initial direction cosine matrix of the local blade coordinate system"
         
         InitInData_BD%RootDisp     = ED%Output(1)%BladeRootMotion(k)%TranslationDisp(:,1)   ! {:}    - - "Initial root displacement"
         InitInData_BD%RootOri      = ED%Output(1)%BladeRootMotion(k)%Orientation(:,:,1)     ! {:}{:} - - "Initial root orientation"
         InitInData_BD%RootVel(1:3) = ED%Output(1)%BladeRootMotion(k)%TranslationVel(:,1)    ! {:}    - - "Initial root velocities and angular veolcities"                  
         InitInData_BD%RootVel(4:6) = ED%Output(1)%BladeRootMotion(k)%RotationVel(:,1)       ! {:}    - - "Initial root velocities and angular veolcities"                  
                           
         CALL BD_Init( InitInData_BD, BD%Input(1,k), BD%p(k),  BD%x(k,STATE_CURR), BD%xd(k,STATE_CURR), BD%z(k,STATE_CURR), &
                           BD%OtherSt(k,STATE_CURR), BD%y(k),  BD%m(k), dt_BD, InitOutData_BD(k), ErrStat2, ErrMsg2 )
            CALL SetErrStat(ErrStat2,ErrMsg2,ErrStat,ErrMsg,RoutineName)  
            
         !bjj: we're going to force this to have the same timestep because I don't want to have to deal with n BD modules with n timesteps.
         IF ( k == 1 ) THEN
            p_FAST%dt_module( MODULE_BD ) = dt_BD
            
            p_FAST%ModuleInitialized(Module_BD) = .TRUE. ! this really should be once per BD instance, but BD doesn't care so I won't go through the effort to track this
            CALL SetModuleSubstepTime(Module_BD, p_FAST, y_FAST, ErrStat2, ErrMsg2)
               CALL SetErrStat(ErrStat2,ErrMsg2,ErrStat,ErrMsg,RoutineName)            
         ELSEIF ( .NOT. EqualRealNos( p_FAST%dt_module( MODULE_BD ),dt_BD )) THEN
            CALL SetErrStat(ErrID_Fatal,"All instances of BeamDyn (one per blade) must have the same time step.",ErrStat,ErrMsg,RoutineName)
         END IF
                       
         ! BeamDyn shouldn't be run in static mode when coupled with FAST
         if (BD%p(k)%analysis_type == BD_STATIC_ANALYSIS) then ! static
            CALL SetErrStat(ErrID_Fatal,"BeamDyn cannot perform static analysis when coupled with FAST.",ErrStat,ErrMsg,RoutineName)
         end if

            ! We're going to do fewer computations if the BD input and output meshes that couple to AD are siblings:
         if (BD%p(k)%BldMotionNodeLoc /= BD_MESH_QP) p_FAST%BD_OutputSibling = .false.
      
         if (ErrStat>=AbortErrLev) exit !exit this loop so we don't get p_FAST%nBeams of the same errors
         
         if (allocated(InitOutData_BD(k)%LinNames_y)) call move_alloc(InitOutData_BD(k)%LinNames_y, y_FAST%Lin%Modules(MODULE_BD)%Instance(k)%Names_y )
         if (allocated(InitOutData_BD(k)%LinNames_x)) call move_alloc(InitOutData_BD(k)%LinNames_x, y_FAST%Lin%Modules(MODULE_BD)%Instance(k)%Names_x )
         if (allocated(InitOutData_BD(k)%LinNames_u)) call move_alloc(InitOutData_BD(k)%LinNames_u, y_FAST%Lin%Modules(MODULE_BD)%Instance(k)%Names_u )
         if (allocated(InitOutData_BD(k)%RotFrame_y)) call move_alloc(InitOutData_BD(k)%RotFrame_y, y_FAST%Lin%Modules(MODULE_BD)%Instance(k)%RotFrame_y )
         if (allocated(InitOutData_BD(k)%RotFrame_x)) call move_alloc(InitOutData_BD(k)%RotFrame_x, y_FAST%Lin%Modules(MODULE_BD)%Instance(k)%RotFrame_x )
         if (allocated(InitOutData_BD(k)%RotFrame_u)) call move_alloc(InitOutData_BD(k)%RotFrame_u, y_FAST%Lin%Modules(MODULE_BD)%Instance(k)%RotFrame_u )
         if (allocated(InitOutData_BD(k)%IsLoad_u  )) call move_alloc(InitOutData_BD(k)%IsLoad_u  , y_FAST%Lin%Modules(MODULE_BD)%Instance(k)%IsLoad_u   )
         if (allocated(InitOutData_BD(k)%DerivOrder_x  )) call move_alloc(InitOutData_BD(k)%DerivOrder_x  , y_FAST%Lin%Modules(MODULE_BD)%Instance(k)%DerivOrder_x   )
         
         if (allocated(InitOutData_BD(k)%WriteOutputHdr)) y_FAST%Lin%Modules(MODULE_BD)%Instance(k)%NumOutputs = size(InitOutData_BD(k)%WriteOutputHdr)
         
      END DO
               
      IF (ErrStat >= AbortErrLev) THEN
         CALL Cleanup()
         RETURN
      END IF           
      
   END IF         
      

   ! ........................
   ! initialize AeroDyn 
   ! ........................
   ALLOCATE( AD14%Input( p_FAST%InterpOrder+1 ), AD14%InputTimes( p_FAST%InterpOrder+1 ), STAT = ErrStat2 )
      IF (ErrStat2 /= 0) THEN
         CALL SetErrStat(ErrID_Fatal,"Error allocating AD14%Input and AD14%InputTimes.",ErrStat,ErrMsg,RoutineName)
         CALL Cleanup()
         RETURN
      END IF
     
   ALLOCATE( AD%Input( p_FAST%InterpOrder+1 ), AD%InputTimes( p_FAST%InterpOrder+1 ), STAT = ErrStat2 )
      IF (ErrStat2 /= 0) THEN
         CALL SetErrStat(ErrID_Fatal,"Error allocating AD%Input and AD%InputTimes.",ErrStat,ErrMsg,RoutineName)
         CALL Cleanup()
         RETURN
      END IF
      
      
   IF ( p_FAST%CompAero == Module_AD14 ) THEN
               
      CALL AD_SetInitInput(InitInData_AD14, InitOutData_ED, ED%Output(1), p_FAST, ErrStat2, ErrMsg2)            ! set the values in InitInData_AD14
         CALL SetErrStat(ErrStat2,ErrMsg2,ErrStat,ErrMsg,RoutineName)
                                       
      CALL AD14_Init( InitInData_AD14, AD14%Input(1), AD14%p, AD14%x(STATE_CURR), AD14%xd(STATE_CURR), AD14%z(STATE_CURR), &
                     AD14%OtherSt(STATE_CURR), AD14%y, AD14%m, p_FAST%dt_module( MODULE_AD14 ), InitOutData_AD14, ErrStat2, ErrMsg2 )
         CALL SetErrStat(ErrStat2,ErrMsg2,ErrStat,ErrMsg,RoutineName)

      p_FAST%ModuleInitialized(Module_AD14) = .TRUE.            
      CALL SetModuleSubstepTime(Module_AD14, p_FAST, y_FAST, ErrStat2, ErrMsg2)
         CALL SetErrStat(ErrStat2,ErrMsg2,ErrStat,ErrMsg,RoutineName)
      
         ! bjj: this really shouldn't be in the FAST glue code, but I'm going to put this check here so people don't use an invalid model 
         !    and send me emails to debug numerical issues in their results.
      IF ( AD14%p%TwrProps%PJM_Version .AND. p_FAST%TurbineType == Type_Offshore_Floating ) THEN
         CALL SetErrStat(ErrID_Fatal,'AeroDyn v14 tower influence model "NEWTOWER" is invalid for models of floating offshore turbines.',ErrStat,ErrMsg,RoutineName)
      END IF         
            
      AirDens = InitOutData_AD14%AirDens
      
      IF (ErrStat >= AbortErrLev) THEN
         CALL Cleanup()
         RETURN
      END IF       
      
   ELSEIF ( p_FAST%CompAero == Module_AD ) THEN
      
      
         ! set initialization data for AD
      CALL AllocAry( InitInData_AD%BladeRootPosition,      3, InitOutData_ED%NumBl, 'InitInData_AD%BladeRootPosition', errStat2, ErrMsg2)
         CALL SetErrStat(ErrStat2,ErrMsg2,ErrStat,ErrMsg,RoutineName)
      CALL AllocAry( InitInData_AD%BladeRootOrientation,3, 3, InitOutData_ED%NumBl, 'InitInData_AD%BladeRootOrientation', errStat2, ErrMsg2)
         CALL SetErrStat(ErrStat2,ErrMsg2,ErrStat,ErrMsg,RoutineName)
         IF (ErrStat >= AbortErrLev) THEN
            CALL Cleanup()
            RETURN
         END IF
      InitInData_AD%Gravity            = InitOutData_ED%Gravity      
      InitInData_AD%Linearize          = p_FAST%Linearize
      InitInData_AD%InputFile          = p_FAST%AeroFile
      InitInData_AD%NumBlades          = InitOutData_ED%NumBl
      InitInData_AD%RootName           = p_FAST%OutFileRoot
      InitInData_AD%HubPosition        = ED%Output(1)%HubPtMotion%Position(:,1)
      InitInData_AD%HubOrientation     = ED%Output(1)%HubPtMotion%RefOrientation(:,:,1)
      
      do k=1,InitOutData_ED%NumBl
         InitInData_AD%BladeRootPosition(:,k)      = ED%Output(1)%BladeRootMotion(k)%Position(:,1)
         InitInData_AD%BladeRootOrientation(:,:,k) = ED%Output(1)%BladeRootMotion(k)%RefOrientation(:,:,1)
      end do
      
            
      CALL AD_Init( InitInData_AD, AD%Input(1), AD%p, AD%x(STATE_CURR), AD%xd(STATE_CURR), AD%z(STATE_CURR), &
                    AD%OtherSt(STATE_CURR), AD%y, AD%m, p_FAST%dt_module( MODULE_AD ), InitOutData_AD, ErrStat2, ErrMsg2 )
         CALL SetErrStat(ErrStat2,ErrMsg2,ErrStat,ErrMsg,RoutineName)

      p_FAST%ModuleInitialized(Module_AD) = .TRUE.            
      CALL SetModuleSubstepTime(Module_AD, p_FAST, y_FAST, ErrStat2, ErrMsg2)
         CALL SetErrStat(ErrStat2,ErrMsg2,ErrStat,ErrMsg,RoutineName)
                               
      allocate( y_FAST%Lin%Modules(MODULE_AD)%Instance(1), stat=ErrStat2)
      if (ErrStat2 /= 0 ) then
         call SetErrStat(ErrID_Fatal, "Error allocating Lin%Modules(AD).", ErrStat, ErrMsg, RoutineName )
      else
         if (allocated(InitOutData_AD%LinNames_u)) call move_alloc(InitOutData_AD%LinNames_u,y_FAST%Lin%Modules(MODULE_AD)%Instance(1)%Names_u )
         if (allocated(InitOutData_AD%LinNames_y)) call move_alloc(InitOutData_AD%LinNames_y,y_FAST%Lin%Modules(MODULE_AD)%Instance(1)%Names_y )
         if (allocated(InitOutData_AD%LinNames_z)) call move_alloc(InitOutData_AD%LinNames_z,y_FAST%Lin%Modules(MODULE_AD)%Instance(1)%Names_z )
         if (allocated(InitOutData_AD%RotFrame_u)) call move_alloc(InitOutData_AD%RotFrame_u,y_FAST%Lin%Modules(MODULE_AD)%Instance(1)%RotFrame_u )
         if (allocated(InitOutData_AD%RotFrame_y)) call move_alloc(InitOutData_AD%RotFrame_y,y_FAST%Lin%Modules(MODULE_AD)%Instance(1)%RotFrame_y )
         if (allocated(InitOutData_AD%RotFrame_z)) call move_alloc(InitOutData_AD%RotFrame_z,y_FAST%Lin%Modules(MODULE_AD)%Instance(1)%RotFrame_z )
         if (allocated(InitOutData_AD%IsLoad_u  )) call move_alloc(InitOutData_AD%IsLoad_u  ,y_FAST%Lin%Modules(MODULE_AD)%Instance(1)%IsLoad_u   )
         
         if (allocated(InitOutData_AD%WriteOutputHdr)) y_FAST%Lin%Modules(MODULE_AD)%Instance(1)%NumOutputs = size(InitOutData_AD%WriteOutputHdr)
      end if
      
      IF (ErrStat >= AbortErrLev) THEN
         CALL Cleanup()
         RETURN
      END IF       
      
      AirDens = InitOutData_AD%AirDens
      
   ELSE
      AirDens = 0.0_ReKi
   END IF ! CompAero
   
               
   ! ........................
   ! initialize InflowWind
   ! ........................   
   ALLOCATE( IfW%Input( p_FAST%InterpOrder+1 ), IfW%InputTimes( p_FAST%InterpOrder+1 ), STAT = ErrStat2 )
      IF (ErrStat2 /= 0) THEN
         CALL SetErrStat(ErrID_Fatal,"Error allocating IfW%Input and IfW%InputTimes.",ErrStat,ErrMsg,RoutineName)
         CALL Cleanup()
         RETURN
      END IF
              
   IF ( p_FAST%CompInflow == Module_IfW ) THEN
      
      InitInData_IfW%Linearize        = p_FAST%Linearize
      InitInData_IfW%InputFileName    = p_FAST%InflowFile
      InitInData_IfW%RootName         = TRIM(p_FAST%OutFileRoot)//'.'//TRIM(y_FAST%Module_Abrev(Module_IfW))
      InitInData_IfW%UseInputFile     = .TRUE.
   
      InitInData_IfW%NumWindPoints = 0      
      IF ( p_FAST%CompServo == Module_SrvD ) InitInData_IfW%NumWindPoints = InitInData_IfW%NumWindPoints + 1
      IF ( p_FAST%CompAero  == Module_AD14 ) THEN
         InitInData_IfW%NumWindPoints = InitInData_IfW%NumWindPoints + InitOutData_ED%NumBl * AD14%Input(1)%InputMarkers(1)%NNodes + AD14%Input(1)%Twr_InputMarkers%NNodes
      ELSEIF ( p_FAST%CompAero  == Module_AD ) THEN
         InitInData_IfW%NumWindPoints = InitInData_IfW%NumWindPoints + AD%Input(1)%TowerMotion%NNodes
         DO k=1,InitOutData_ED%NumBl
            InitInData_IfW%NumWindPoints = InitInData_IfW%NumWindPoints + AD%Input(1)%BladeMotion(k)%NNodes
         END DO
      END IF
      
      ! lidar        
      InitInData_IfW%lidar%Tmax                   = p_FAST%TMax
      InitInData_IfW%lidar%HubPosition            = ED%Output(1)%HubPtMotion%Position(:,1) 
      IF ( PRESENT(ExternInitData) ) THEN
         InitInData_IfW%Use4Dext = ExternInitData%FarmIntegration

         if (InitInData_IfW%Use4Dext) then
            InitInData_IfW%FDext%n      = ExternInitData%windGrid_n
            InitInData_IfW%FDext%delta  = ExternInitData%windGrid_delta
            InitInData_IfW%FDext%pZero  = ExternInitData%windGrid_pZero
         end if
         
         ! bjj: these lidar inputs should come from an InflowWind input file; I'm hard coding them here for now
         InitInData_IfW%lidar%SensorType          = ExternInitData%SensorType   
         InitInData_IfW%lidar%LidRadialVel        = ExternInitData%LidRadialVel   
         InitInData_IfW%lidar%RotorApexOffsetPos  = 0.0         
         InitInData_IfW%lidar%NumPulseGate        = 0
      ELSE
         InitInData_IfW%lidar%SensorType          = SensorType_None
         InitInData_IfW%Use4Dext                  = .false.
      END IF
                                     
      CALL InflowWind_Init( InitInData_IfW, IfW%Input(1), IfW%p, IfW%x(STATE_CURR), IfW%xd(STATE_CURR), IfW%z(STATE_CURR),  &
                     IfW%OtherSt(STATE_CURR), IfW%y, IfW%m, p_FAST%dt_module( MODULE_IfW ), InitOutData_IfW, ErrStat2, ErrMsg2 )
         CALL SetErrStat(ErrStat2,ErrMsg2,ErrStat,ErrMsg,RoutineName)

      p_FAST%ModuleInitialized(Module_IfW) = .TRUE.            
      CALL SetModuleSubstepTime(Module_IfW, p_FAST, y_FAST, ErrStat2, ErrMsg2)
         CALL SetErrStat(ErrStat2,ErrMsg2,ErrStat,ErrMsg,RoutineName)
         
      allocate( y_FAST%Lin%Modules(MODULE_IfW)%Instance(1), stat=ErrStat2)
      if (ErrStat2 /= 0 ) then
         call SetErrStat(ErrID_Fatal, "Error allocating Lin%Modules(IfW).", ErrStat, ErrMsg, RoutineName )
      else
         if (allocated(InitOutData_IfW%LinNames_y)) call move_alloc(InitOutData_IfW%LinNames_y,y_FAST%Lin%Modules(MODULE_IfW)%Instance(1)%Names_y )
         if (allocated(InitOutData_IfW%LinNames_u)) call move_alloc(InitOutData_IfW%LinNames_u,y_FAST%Lin%Modules(MODULE_IfW)%Instance(1)%Names_u )
         if (allocated(InitOutData_IfW%RotFrame_y)) call move_alloc(InitOutData_IfW%RotFrame_y,y_FAST%Lin%Modules(MODULE_IfW)%Instance(1)%RotFrame_y )
         if (allocated(InitOutData_IfW%RotFrame_u)) call move_alloc(InitOutData_IfW%RotFrame_u,y_FAST%Lin%Modules(MODULE_IfW)%Instance(1)%RotFrame_u )
         if (allocated(InitOutData_IfW%IsLoad_u  )) call move_alloc(InitOutData_IfW%IsLoad_u  ,y_FAST%Lin%Modules(MODULE_IfW)%Instance(1)%IsLoad_u   )

         if (allocated(InitOutData_IfW%WriteOutputHdr)) y_FAST%Lin%Modules(MODULE_IfW)%Instance(1)%NumOutputs = size(InitOutData_IfW%WriteOutputHdr)
      end if
      
      IF (ErrStat >= AbortErrLev) THEN
         CALL Cleanup()
         RETURN
      END IF       
      
   ELSEIF ( p_FAST%CompInflow == Module_OpFM ) THEN
      
      IF ( PRESENT(ExternInitData) ) THEN
         InitInData_OpFM%NumSC2Ctrl = ExternInitData%NumSC2Ctrl
         InitInData_OpFM%NumCtrl2SC = ExternInitData%NumCtrl2SC  
         InitInData_OpFM%NumActForcePtsBlade = ExternInitData%NumActForcePtsBlade
         InitInData_OpFM%NumActForcePtsTower = ExternInitData%NumActForcePtsTower 
      ELSE
         CALL SetErrStat( ErrID_Fatal, 'OpenFOAM integration can be used only with external input data (not the stand-alone executable).', ErrStat, ErrMsg, RoutineName )
         CALL Cleanup()
         RETURN         
      END IF
      InitInData_OpFM%BladeLength = InitOutData_ED%BladeLength
      InitInData_OpFM%TowerHeight = InitOutData_ED%TowerHeight
      InitInData_OpFM%TowerBaseHeight = InitOutData_ED%TowerBaseHeight
      ALLOCATE(InitInData_OpFM%StructBldRNodes( SIZE(InitOutData_ED%BldRNodes)),  STAT=ErrStat2)
      InitInData_OpFM%StructBldRNodes(:) = InitOutData_ED%BldRNodes(:)
      ALLOCATE(InitInData_OpFM%StructTwrHNodes( SIZE(InitOutData_ED%TwrHNodes)),  STAT=ErrStat2)
      InitInData_OpFM%StructTwrHNodes(:) = InitOutData_ED%TwrHNodes(:)
      IF (ErrStat2 /= 0) THEN
         CALL SetErrStat(ErrID_Fatal,"Error allocating OpFM%InitInput.",ErrStat,ErrMsg,RoutineName)
         CALL Cleanup()
         RETURN
      END IF
         ! set up the data structures for integration with OpenFOAM
      CALL Init_OpFM( InitInData_OpFM, p_FAST, AirDens, AD14%Input(1), AD%Input(1), InitOutData_AD, AD%y, ED%Output(1), OpFM, InitOutData_OpFM, ErrStat2, ErrMsg2 )
         CALL SetErrStat(ErrStat2,ErrMsg2,ErrStat,ErrMsg,RoutineName)
      
      IF (ErrStat >= AbortErrLev) THEN
         CALL Cleanup()
         RETURN
      END IF       
                  
      !bjj: fix me!!! to do
      InitOutData_IfW%WindFileInfo%MWS = 0.0_ReKi
      
   ELSE
      InitOutData_IfW%WindFileInfo%MWS = 0.0_ReKi
   END IF   ! CompInflow
   
   ! ........................
   ! initialize SuperController
   ! ........................   
      IF ( PRESENT(ExternInitData) ) THEN
         InitInData_SC%NumSC2Ctrl = ExternInitData%NumSC2Ctrl
         InitInData_SC%NumCtrl2SC = ExternInitData%NumCtrl2SC  
      ELSE
         InitInData_SC%NumSC2Ctrl = 0
         InitInData_SC%NumCtrl2SC = 0
      END IF
      
         ! set up the data structures for integration with supercontroller
      CALL Init_SC( InitInData_SC, SC, ErrStat2, ErrMsg2 )
      CALL SetErrStat(ErrStat2,ErrMsg2,ErrStat,ErrMsg,RoutineName)
      
      IF (ErrStat >= AbortErrLev) THEN
         CALL Cleanup()
         RETURN
      END IF       

   ! ........................
   ! some checks for AeroDyn14's Dynamic Inflow with Mean Wind Speed from InflowWind:
   ! (DO NOT COPY THIS CODE!)
   ! bjj: AeroDyn14 should not need this rule of thumb; it should check the instantaneous values when the code runs
   ! ........................   
   
   IF ( p_FAST%CompAero == Module_AD14 ) THEN
      IF (AD14%p%DynInfl) THEN               
         IF ( InitOutData_IfW%WindFileInfo%MWS  < 8.0 ) THEN
            CALL SetErrStat(ErrID_Fatal,'AeroDyn v14 "DYNINFL" InfModel is invalid for models with wind speeds less than 8 m/s.',ErrStat,ErrMsg,RoutineName)
            !CALL SetErrStat(ErrID_Info,'Estimated average inflow wind speed is less than 8 m/s. Dynamic Inflow will be turned off.',ErrStat,ErrMess,RoutineName )
         END IF
      END IF      
   END IF
   
   
   ! ........................
   ! initialize ServoDyn 
   ! ........................
   ALLOCATE( SrvD%Input( p_FAST%InterpOrder+1 ), SrvD%InputTimes( p_FAST%InterpOrder+1 ), STAT = ErrStat2 )
      IF (ErrStat2 /= 0) THEN
         CALL SetErrStat(ErrID_Fatal,"Error allocating SrvD%Input and SrvD%InputTimes.",ErrStat,ErrMsg,RoutineName)
         CALL Cleanup()
         RETURN
      END IF
      
   IF ( p_FAST%CompServo == Module_SrvD ) THEN
      InitInData_SrvD%InputFile     = p_FAST%ServoFile
      InitInData_SrvD%RootName      = TRIM(p_FAST%OutFileRoot)//'.'//TRIM(y_FAST%Module_Abrev(Module_SrvD))
      InitInData_SrvD%NumBl         = InitOutData_ED%NumBl
      InitInData_SrvD%gravity       = InitOutData_ED%gravity
      InitInData_SrvD%r_N_O_G       = ED%Input(1)%NacelleLoads%Position(:,1)
      InitInData_SrvD%r_TwrBase     = InitOutData_ED%TwrBasePos
      InitInData_SrvD%TMax          = p_FAST%TMax
      InitInData_SrvD%AirDens       = AirDens
      InitInData_SrvD%AvgWindSpeed  = InitOutData_IfW%WindFileInfo%MWS
      InitInData_SrvD%Linearize     = p_FAST%Linearize
      
      IF ( PRESENT(ExternInitData) ) THEN
         InitInData_SrvD%NumSC2Ctrl = ExternInitData%NumSC2Ctrl
         InitInData_SrvD%NumCtrl2SC = ExternInitData%NumCtrl2SC  
      ELSE
         InitInData_SrvD%NumSC2Ctrl = 0
         InitInData_SrvD%NumCtrl2SC = 0
      END IF      
            
      CALL AllocAry(InitInData_SrvD%BlPitchInit, InitOutData_ED%NumBl, 'BlPitchInit', ErrStat2, ErrMsg2)
         CALL SetErrStat(ErrStat2,ErrMsg2,ErrStat,ErrMsg,RoutineName)

      InitInData_SrvD%BlPitchInit   = InitOutData_ED%BlPitch
      CALL SrvD_Init( InitInData_SrvD, SrvD%Input(1), SrvD%p, SrvD%x(STATE_CURR), SrvD%xd(STATE_CURR), SrvD%z(STATE_CURR), &
                      SrvD%OtherSt(STATE_CURR), SrvD%y, SrvD%m, p_FAST%dt_module( MODULE_SrvD ), InitOutData_SrvD, ErrStat2, ErrMsg2 )
         CALL SetErrStat(ErrStat2,ErrMsg2,ErrStat,ErrMsg,RoutineName)
      p_FAST%ModuleInitialized(Module_SrvD) = .TRUE.

      !IF ( InitOutData_SrvD%CouplingScheme == ExplicitLoose ) THEN ...  bjj: abort if we're doing anything else!

      CALL SetModuleSubstepTime(Module_SrvD, p_FAST, y_FAST, ErrStat2, ErrMsg2)
         CALL SetErrStat(ErrStat2,ErrMsg2,ErrStat,ErrMsg,RoutineName)

      !! initialize SrvD%y%ElecPwr and SrvD%y%GenTq because they are one timestep different (used as input for the next step)?
                  
      allocate( y_FAST%Lin%Modules(MODULE_SrvD)%Instance(1), stat=ErrStat2)
      if (ErrStat2 /= 0 ) then
         call SetErrStat(ErrID_Fatal, "Error allocating Lin%Modules(SrvD).", ErrStat, ErrMsg, RoutineName )
      else
         if (allocated(InitOutData_SrvD%LinNames_y)) call move_alloc(InitOutData_SrvD%LinNames_y,y_FAST%Lin%Modules(MODULE_SrvD)%Instance(1)%Names_y )
         if (allocated(InitOutData_SrvD%LinNames_u)) call move_alloc(InitOutData_SrvD%LinNames_u,y_FAST%Lin%Modules(MODULE_SrvD)%Instance(1)%Names_u )
         if (allocated(InitOutData_SrvD%RotFrame_y)) call move_alloc(InitOutData_SrvD%RotFrame_y,y_FAST%Lin%Modules(MODULE_SrvD)%Instance(1)%RotFrame_y )
         if (allocated(InitOutData_SrvD%RotFrame_u)) call move_alloc(InitOutData_SrvD%RotFrame_u,y_FAST%Lin%Modules(MODULE_SrvD)%Instance(1)%RotFrame_u )
         if (allocated(InitOutData_SrvD%IsLoad_u  )) call move_alloc(InitOutData_SrvD%IsLoad_u  ,y_FAST%Lin%Modules(MODULE_SrvD)%Instance(1)%IsLoad_u   )

         if (allocated(InitOutData_SrvD%WriteOutputHdr)) y_FAST%Lin%Modules(MODULE_SrvD)%Instance(1)%NumOutputs = size(InitOutData_SrvD%WriteOutputHdr)
      end if
      
      IF (ErrStat >= AbortErrLev) THEN
         CALL Cleanup()
         RETURN
      END IF
      
   ! ........................
   ! some checks for AeroDyn and ElastoDyn inputs with the high-speed shaft brake hack in ElastoDyn:
   ! (DO NOT COPY THIS CODE!)
   ! ........................   
         ! bjj: this is a hack to get high-speed shaft braking in FAST v8
      
      IF ( InitOutData_SrvD%UseHSSBrake ) THEN
         IF ( p_FAST%CompAero == Module_AD14 ) THEN
            IF ( AD14%p%DYNINFL ) THEN
               CALL SetErrStat(ErrID_Fatal,'AeroDyn v14 "DYNINFL" InfModel is invalid for models with high-speed shaft braking.',ErrStat,ErrMsg,RoutineName)
            END IF
         END IF
         

         IF ( ED%p%method == Method_RK4 ) THEN ! bjj: should be using ElastoDyn's Method_ABM4 Method_AB4 parameters
            CALL SetErrStat(ErrID_Fatal,'ElastoDyn must use the AB4 or ABM4 integration method to implement high-speed shaft braking.',ErrStat,ErrMsg,RoutineName)
         ENDIF
      END IF ! InitOutData_SrvD%UseHSSBrake
      
      
   END IF

   ! ........................
   ! set some VTK parameters required before HydroDyn init (so we can get wave elevations for visualization)
   ! ........................
   
      ! get wave elevation data for visualization
   if ( p_FAST%WrVTK > VTK_None ) then   
      call SetVTKParameters_B4HD(p_FAST, InitOutData_ED, InitInData_HD, BD, ErrStat2, ErrMsg2)
         CALL SetErrStat(ErrStat2,ErrMsg2,ErrStat,ErrMsg,RoutineName)
         IF (ErrStat >= AbortErrLev) THEN
            CALL Cleanup()
            RETURN
         END IF       
   end if
   
   
   ! ........................
   ! initialize HydroDyn 
   ! ........................
   ALLOCATE( HD%Input( p_FAST%InterpOrder+1 ), HD%InputTimes( p_FAST%InterpOrder+1 ), STAT = ErrStat2 )
      IF (ErrStat2 /= 0) THEN
         CALL SetErrStat(ErrID_Fatal,"Error allocating HD%Input and HD%InputTimes.",ErrStat,ErrMsg,RoutineName)
         CALL Cleanup()
         RETURN
      END IF
      
   IF ( p_FAST%CompHydro == Module_HD ) THEN

      InitInData_HD%Gravity       = InitOutData_ED%Gravity
      InitInData_HD%UseInputFile  = .TRUE.
      InitInData_HD%InputFile     = p_FAST%HydroFile
      InitInData_HD%OutRootName   = p_FAST%OutFileRoot
      InitInData_HD%TMax          = p_FAST%TMax
      InitInData_HD%hasIce        = p_FAST%CompIce /= Module_None
      InitInData_HD%Linearize     = p_FAST%Linearize      
      
         ! if wave field needs an offset, modify these values (added at request of SOWFA developers):
      InitInData_HD%PtfmLocationX = p_FAST%TurbinePos(1) 
      InitInData_HD%PtfmLocationY = p_FAST%TurbinePos(2)
      
      CALL HydroDyn_Init( InitInData_HD, HD%Input(1), HD%p,  HD%x(STATE_CURR), HD%xd(STATE_CURR), HD%z(STATE_CURR), &
                          HD%OtherSt(STATE_CURR), HD%y, HD%m, p_FAST%dt_module( MODULE_HD ), InitOutData_HD, ErrStat2, ErrMsg2 )
         CALL SetErrStat(ErrStat2,ErrMsg2,ErrStat,ErrMsg,RoutineName)
         
      p_FAST%ModuleInitialized(Module_HD) = .TRUE.
      CALL SetModuleSubstepTime(Module_HD, p_FAST, y_FAST, ErrStat2, ErrMsg2)
         CALL SetErrStat(ErrStat2,ErrMsg2,ErrStat,ErrMsg,RoutineName)
         
      allocate( y_FAST%Lin%Modules(MODULE_HD)%Instance(1), stat=ErrStat2)
      if (ErrStat2 /= 0 ) then
         call SetErrStat(ErrID_Fatal, "Error allocating Lin%Modules(HD).", ErrStat, ErrMsg, RoutineName )
      else
         if (allocated(InitOutData_HD%LinNames_y)) call move_alloc(InitOutData_HD%LinNames_y,y_FAST%Lin%Modules(MODULE_HD)%Instance(1)%Names_y )
         if (allocated(InitOutData_HD%LinNames_u)) call move_alloc(InitOutData_HD%LinNames_u,y_FAST%Lin%Modules(MODULE_HD)%Instance(1)%Names_u )
         if (allocated(InitOutData_HD%LinNames_x)) call move_alloc(InitOutData_HD%LinNames_x, y_FAST%Lin%Modules(MODULE_HD)%Instance(1)%Names_x )
! LIN-TODO: Determine if we need to create this data even though we don't have rotating frames in HD
         !if (allocated(InitOutData_HD%RotFrame_y)) call move_alloc(InitOutData_HD%RotFrame_y,y_FAST%Lin%Modules(MODULE_HD)%Instance(1)%RotFrame_y )
         !if (allocated(InitOutData_HD%RotFrame_u)) call move_alloc(InitOutData_HD%RotFrame_u,y_FAST%Lin%Modules(MODULE_HD)%Instance(1)%RotFrame_u )
         if (allocated(InitOutData_HD%DerivOrder_x)) call move_alloc(InitOutData_HD%DerivOrder_x,y_FAST%Lin%Modules(MODULE_HD)%Instance(1)%DerivOrder_x)
         if (allocated(InitOutData_HD%IsLoad_u  )) call move_alloc(InitOutData_HD%IsLoad_u  ,y_FAST%Lin%Modules(MODULE_HD)%Instance(1)%IsLoad_u   )

         if (allocated(InitOutData_HD%WriteOutputHdr)) y_FAST%Lin%Modules(MODULE_HD)%Instance(1)%NumOutputs = size(InitOutData_HD%WriteOutputHdr)
      end if
     
      IF (ErrStat >= AbortErrLev) THEN
         CALL Cleanup()
         RETURN
      END IF       
   END IF   ! CompHydro

   ! ........................
   ! initialize SubDyn or ExtPtfm_MCKF
   ! ........................
   ALLOCATE( SD%Input( p_FAST%InterpOrder+1 ), SD%InputTimes( p_FAST%InterpOrder+1 ), STAT = ErrStat2 )
      IF (ErrStat2 /= 0) THEN
         CALL SetErrStat(ErrID_Fatal,"Error allocating SD%Input and SD%InputTimes.",ErrStat,ErrMsg,RoutineName)
         CALL Cleanup()
         RETURN
      END IF

   ALLOCATE( ExtPtfm%Input( p_FAST%InterpOrder+1 ), ExtPtfm%InputTimes( p_FAST%InterpOrder+1 ), STAT = ErrStat2 )
      IF (ErrStat2 /= 0) THEN
         CALL SetErrStat(ErrID_Fatal,"Error allocating ExtPtfm%Input and ExtPtfm%InputTimes.",ErrStat,ErrMsg,RoutineName)
         CALL Cleanup()
         RETURN
      END IF
      
   IF ( p_FAST%CompSub == Module_SD ) THEN
          
      IF ( p_FAST%CompHydro == Module_HD ) THEN
         InitInData_SD%WtrDpth = InitOutData_HD%WtrDpth
      ELSE
         InitInData_SD%WtrDpth = 0.0_ReKi
      END IF
            
      InitInData_SD%g             = InitOutData_ED%Gravity     
      !InitInData_SD%UseInputFile = .TRUE. 
      InitInData_SD%SDInputFile   = p_FAST%SubFile
      InitInData_SD%RootName      = p_FAST%OutFileRoot
      InitInData_SD%TP_RefPoint   = ED%Output(1)%PlatformPtMesh%Position(:,1)  ! bjj: not sure what this is supposed to be 
      InitInData_SD%SubRotateZ    = 0.0                                        ! bjj: not sure what this is supposed to be 
      
            
      CALL SD_Init( InitInData_SD, SD%Input(1), SD%p,  SD%x(STATE_CURR), SD%xd(STATE_CURR), SD%z(STATE_CURR),  &
                    SD%OtherSt(STATE_CURR), SD%y, SD%m, p_FAST%dt_module( MODULE_SD ), InitOutData_SD, ErrStat2, ErrMsg2 )
         CALL SetErrStat(ErrStat2,ErrMsg2,ErrStat,ErrMsg,RoutineName)
         
      p_FAST%ModuleInitialized(Module_SD) = .TRUE.
      CALL SetModuleSubstepTime(Module_SD, p_FAST, y_FAST, ErrStat2, ErrMsg2)
         CALL SetErrStat(ErrStat2,ErrMsg2,ErrStat,ErrMsg,RoutineName)
               
      IF (ErrStat >= AbortErrLev) THEN
         CALL Cleanup()
         RETURN
      END IF   
   ELSE IF ( p_FAST%CompSub == Module_ExtPtfm ) THEN

      InitInData_ExtPtfm%InputFile = p_FAST%SubFile
      InitInData_ExtPtfm%RootName  = trim(p_FAST%OutFileRoot)//'.'//TRIM(y_FAST%Module_Abrev(Module_ExtPtfm))
      InitInData_ExtPtfm%Linearize = p_FAST%Linearize
      InitInData_ExtPtfm%PtfmRefzt = ED%p%PtfmRefzt ! Required
      
      CALL ExtPtfm_Init( InitInData_ExtPtfm, ExtPtfm%Input(1), ExtPtfm%p,  &
                         ExtPtfm%x(STATE_CURR), ExtPtfm%xd(STATE_CURR), ExtPtfm%z(STATE_CURR),  ExtPtfm%OtherSt(STATE_CURR), &
                         ExtPtfm%y, ExtPtfm%m, p_FAST%dt_module( MODULE_ExtPtfm ), InitOutData_ExtPtfm, ErrStat2, ErrMsg2 )
         CALL SetErrStat(ErrStat2,ErrMsg2,ErrStat,ErrMsg,RoutineName)
         
      p_FAST%ModuleInitialized(MODULE_ExtPtfm) = .TRUE.
      CALL SetModuleSubstepTime(MODULE_ExtPtfm, p_FAST, y_FAST, ErrStat2, ErrMsg2)
         CALL SetErrStat(ErrStat2,ErrMsg2,ErrStat,ErrMsg,RoutineName)

      allocate( y_FAST%Lin%Modules(MODULE_ExtPtfm)%Instance(1), stat=ErrStat2)
      if (ErrStat2 /= 0 ) then
         call SetErrStat(ErrID_Fatal, "Error allocating Lin%Modules(ExtPtfm).", ErrStat, ErrMsg, RoutineName )
      else
         if (allocated(InitOutData_ExtPtfm%LinNames_y)) call move_alloc(InitOutData_ExtPtfm%LinNames_y,y_FAST%Lin%Modules(MODULE_ExtPtfm)%Instance(1)%Names_y)
         if (allocated(InitOutData_ExtPtfm%LinNames_x)) call move_alloc(InitOutData_ExtPtfm%LinNames_x,y_FAST%Lin%Modules(MODULE_ExtPtfm)%Instance(1)%Names_x)
         if (allocated(InitOutData_ExtPtfm%LinNames_u)) call move_alloc(InitOutData_ExtPtfm%LinNames_u,y_FAST%Lin%Modules(MODULE_ExtPtfm)%Instance(1)%Names_u)
         if (allocated(InitOutData_ExtPtfm%RotFrame_y)) call move_alloc(InitOutData_ExtPtfm%RotFrame_y,y_FAST%Lin%Modules(MODULE_ExtPtfm)%Instance(1)%RotFrame_y)
         if (allocated(InitOutData_ExtPtfm%RotFrame_x)) call move_alloc(InitOutData_ExtPtfm%RotFrame_x,y_FAST%Lin%Modules(MODULE_ExtPtfm)%Instance(1)%RotFrame_x)
         if (allocated(InitOutData_ExtPtfm%RotFrame_u)) call move_alloc(InitOutData_ExtPtfm%RotFrame_u,y_FAST%Lin%Modules(MODULE_ExtPtfm)%Instance(1)%RotFrame_u)
         if (allocated(InitOutData_ExtPtfm%IsLoad_u  )) call move_alloc(InitOutData_ExtPtfm%IsLoad_u  ,y_FAST%Lin%Modules(MODULE_ExtPtfm)%Instance(1)%IsLoad_u  )
         if (allocated(InitOutData_ExtPtfm%WriteOutputHdr)) y_FAST%Lin%Modules(MODULE_ExtPtfm)%Instance(1)%NumOutputs = size(InitOutData_ExtPtfm%WriteOutputHdr)
      end if
               
      IF (ErrStat >= AbortErrLev) THEN
         CALL Cleanup()
         RETURN
      END IF   
      
   END IF

   ! ------------------------------
   ! initialize CompMooring modules 
   ! ------------------------------
   ALLOCATE( MAPp%Input( p_FAST%InterpOrder+1 ), MAPp%InputTimes( p_FAST%InterpOrder+1 ), STAT = ErrStat2 )
      IF (ErrStat2 /= 0) THEN
         CALL SetErrStat(ErrID_Fatal,"Error allocating MAPp%Input and MAPp%InputTimes.",ErrStat,ErrMsg,RoutineName)
         CALL Cleanup()
         RETURN
      END IF
   ALLOCATE( MD%Input( p_FAST%InterpOrder+1 ), MD%InputTimes( p_FAST%InterpOrder+1 ), STAT = ErrStat2 )
      IF (ErrStat2 /= 0) THEN
         CALL SetErrStat(ErrID_Fatal,"Error allocating MD%Input and MD%InputTimes.",ErrStat,ErrMsg,RoutineName)
         CALL Cleanup()
         RETURN
      END IF   
   ALLOCATE( FEAM%Input( p_FAST%InterpOrder+1 ), FEAM%InputTimes( p_FAST%InterpOrder+1 ), STAT = ErrStat2 )
      IF (ErrStat2 /= 0) THEN
         CALL SetErrStat(ErrID_Fatal,"Error allocating FEAM%Input and FEAM%InputTimes.",ErrStat,ErrMsg,RoutineName)
         CALL Cleanup()
         RETURN
      END IF   
   ALLOCATE( Orca%Input( p_FAST%InterpOrder+1 ), Orca%InputTimes( p_FAST%InterpOrder+1 ), STAT = ErrStat2 )
      IF (ErrStat2 /= 0) THEN
         CALL SetErrStat(ErrID_Fatal,"Error allocating Orca%Input and Orca%InputTimes.",ErrStat,ErrMsg,RoutineName)
         CALL Cleanup()
         RETURN
      END IF   
      
   ! ........................
   ! initialize MAP 
   ! ........................
   IF (p_FAST%CompMooring == Module_MAP) THEN
      !bjj: until we modify this, MAP requires HydroDyn to be used. (perhaps we could send air density from AeroDyn or something...)
      
      CALL WrScr(NewLine) !bjj: I'm printing two blank lines here because MAP seems to be writing over the last line on the screen.
      

!      InitInData_MAP%rootname          =  p_FAST%OutFileRoot        ! Output file name 
      InitInData_MAP%gravity           =  InitOutData_ED%Gravity    ! This need to be according to g used in ElastoDyn
      InitInData_MAP%sea_density       =  InitOutData_HD%WtrDens    ! This needs to be set according to seawater density in HydroDyn
      InitInData_MAP%depth             =  InitOutData_HD%WtrDpth    ! This need to be set according to the water depth in HydroDyn
                  
   ! differences for MAP++
      InitInData_MAP%file_name         =  p_FAST%MooringFile        ! This needs to be set according to what is in the FAST input file. 
      InitInData_MAP%summary_file_name =  TRIM(p_FAST%OutFileRoot)//'.MAP.sum'        ! Output file name 
      InitInData_MAP%depth             = -InitOutData_HD%WtrDpth    ! This need to be set according to the water depth in HydroDyn
            
      InitInData_MAP%LinInitInp%Linearize = p_FAST%Linearize   
      
      CALL MAP_Init( InitInData_MAP, MAPp%Input(1), MAPp%p,  MAPp%x(STATE_CURR), MAPp%xd(STATE_CURR), MAPp%z(STATE_CURR), MAPp%OtherSt, &
                      MAPp%y, p_FAST%dt_module( MODULE_MAP ), InitOutData_MAP, ErrStat2, ErrMsg2 )
         CALL SetErrStat(ErrStat2,ErrMsg2,ErrStat,ErrMsg,RoutineName)
         
      p_FAST%ModuleInitialized(Module_MAP) = .TRUE.
      CALL SetModuleSubstepTime(Module_MAP, p_FAST, y_FAST, ErrStat2, ErrMsg2)
         CALL SetErrStat(ErrStat2,ErrMsg2,ErrStat,ErrMsg,RoutineName)
         
      allocate( y_FAST%Lin%Modules(Module_MAP)%Instance(1), stat=ErrStat2)
      if (ErrStat2 /= 0 ) then
         call SetErrStat(ErrID_Fatal, "Error allocating Lin%Modules(MAP).", ErrStat, ErrMsg, RoutineName )
      else
         if (allocated(InitOutData_MAP%LinInitOut%LinNames_y)) call move_alloc(InitOutData_MAP%LinInitOut%LinNames_y,y_FAST%Lin%Modules(Module_MAP)%Instance(1)%Names_y )
         if (allocated(InitOutData_MAP%LinInitOut%LinNames_u)) call move_alloc(InitOutData_MAP%LinInitOut%LinNames_u,y_FAST%Lin%Modules(Module_MAP)%Instance(1)%Names_u )
! LIN-TODO: Determine if we need to create this data even though we don't have rotating frames in MAP
         !if (allocated(InitOutData_MAP%LinInitOut%RotFrame_y)) call move_alloc(InitOutData_MAP%LinInitOut%RotFrame_y,y_FAST%Lin%Modules(Module_MAP)%Instance(1)%RotFrame_y )
         !if (allocated(InitOutData_MAP%LinInitOut%RotFrame_u)) call move_alloc(InitOutData_MAP%LinInitOut%RotFrame_u,y_FAST%Lin%Modules(Module_MAP)%Instance(1)%RotFrame_u )
         if (allocated(InitOutData_MAP%LinInitOut%IsLoad_u  )) call move_alloc(InitOutData_MAP%LinInitOut%IsLoad_u  ,y_FAST%Lin%Modules(Module_MAP)%Instance(1)%IsLoad_u   )

         if (allocated(InitOutData_MAP%WriteOutputHdr)) y_FAST%Lin%Modules(Module_MAP)%Instance(1)%NumOutputs = size(InitOutData_MAP%WriteOutputHdr)
      end if
      
      IF (ErrStat >= AbortErrLev) THEN
         CALL Cleanup()
         RETURN
      END IF              
   ! ........................
   ! initialize MoorDyn 
   ! ........................
   ELSEIF (p_FAST%CompMooring == Module_MD) THEN
                        
      InitInData_MD%FileName  = p_FAST%MooringFile         ! This needs to be set according to what is in the FAST input file. 
      InitInData_MD%RootName  = p_FAST%OutFileRoot
      
      InitInData_MD%PtfmInit  = InitOutData_ED%PlatformPos !ED%x(STATE_CURR)%QT(1:6)   ! initial position of the platform !bjj: this should come from InitOutData_ED, not x_ED
      InitInData_MD%g         = InitOutData_ED%Gravity     ! This need to be according to g used in ElastoDyn 
      InitInData_MD%rhoW      = InitOutData_HD%WtrDens     ! This needs to be set according to seawater density in HydroDyn      
      InitInData_MD%WtrDepth  = InitOutData_HD%WtrDpth    ! This need to be set according to the water depth in HydroDyn
            
      CALL MD_Init( InitInData_MD, MD%Input(1), MD%p, MD%x(STATE_CURR), MD%xd(STATE_CURR), MD%z(STATE_CURR), &
                    MD%OtherSt(STATE_CURR), MD%y, MD%m, p_FAST%dt_module( MODULE_MD ), InitOutData_MD, ErrStat2, ErrMsg2 )
         CALL SetErrStat(ErrStat2,ErrMsg2,ErrStat,ErrMsg,RoutineName)
         
      p_FAST%ModuleInitialized(Module_MD) = .TRUE.
      CALL SetModuleSubstepTime(Module_MD, p_FAST, y_FAST, ErrStat2, ErrMsg2)
         CALL SetErrStat(ErrStat2,ErrMsg2,ErrStat,ErrMsg,RoutineName)
      
      IF (ErrStat >= AbortErrLev) THEN
         CALL Cleanup()
         RETURN
      END IF
   ! ........................
   ! initialize FEAM 
   ! ........................
   ELSEIF (p_FAST%CompMooring == Module_FEAM) THEN
            
      InitInData_FEAM%InputFile   = p_FAST%MooringFile         ! This needs to be set according to what is in the FAST input file. 
      InitInData_FEAM%RootName    = TRIM(p_FAST%OutFileRoot)//'.'//TRIM(y_FAST%Module_Abrev(Module_FEAM))
      
      InitInData_FEAM%PtfmInit    = InitOutData_ED%PlatformPos !ED%x(STATE_CURR)%QT(1:6)   ! initial position of the platform !bjj: this should come from InitOutData_ED, not x_ED
      InitInData_FEAM%NStepWave   = 1                          ! an arbitrary number > 0 (to set the size of the wave data, which currently contains all zero values)     
      InitInData_FEAM%gravity     = InitOutData_ED%Gravity     ! This need to be according to g used in ElastoDyn 
      InitInData_FEAM%WtrDens     = InitOutData_HD%WtrDens     ! This needs to be set according to seawater density in HydroDyn      
!      InitInData_FEAM%depth       =  InitOutData_HD%WtrDpth    ! This need to be set according to the water depth in HydroDyn
            
      CALL FEAM_Init( InitInData_FEAM, FEAM%Input(1), FEAM%p,  FEAM%x(STATE_CURR), FEAM%xd(STATE_CURR), FEAM%z(STATE_CURR), &
                      FEAM%OtherSt(STATE_CURR), FEAM%y, FEAM%m, p_FAST%dt_module( MODULE_FEAM ), InitOutData_FEAM, ErrStat2, ErrMsg2 )
         CALL SetErrStat(ErrStat2,ErrMsg2,ErrStat,ErrMsg,RoutineName)
         
      p_FAST%ModuleInitialized(Module_FEAM) = .TRUE.
      CALL SetModuleSubstepTime(Module_FEAM, p_FAST, y_FAST, ErrStat2, ErrMsg2)
         CALL SetErrStat(ErrStat2,ErrMsg2,ErrStat,ErrMsg,RoutineName)
      
      IF (ErrStat >= AbortErrLev) THEN
         CALL Cleanup()
         RETURN
      END IF              
   ! ........................
   ! initialize OrcaFlex Interface 
   ! ........................
   ELSEIF (p_FAST%CompMooring == Module_Orca) THEN
            
      InitInData_Orca%InputFile = p_FAST%MooringFile
      InitInData_Orca%RootName  = p_FAST%OutFileRoot
      InitInData_Orca%TMax      = p_FAST%TMax 
                  
      CALL Orca_Init( InitInData_Orca, Orca%Input(1), Orca%p,  Orca%x(STATE_CURR), Orca%xd(STATE_CURR), Orca%z(STATE_CURR), Orca%OtherSt(STATE_CURR), &
                      Orca%y, Orca%m, p_FAST%dt_module( MODULE_Orca ), InitOutData_Orca, ErrStat2, ErrMsg2 )
         CALL SetErrStat(ErrStat2,ErrMsg2,ErrStat,ErrMsg,RoutineName)
         
      p_FAST%ModuleInitialized(MODULE_Orca) = .TRUE.
      CALL SetModuleSubstepTime(MODULE_Orca, p_FAST, y_FAST, ErrStat2, ErrMsg2)
         CALL SetErrStat(ErrStat2,ErrMsg2,ErrStat,ErrMsg,RoutineName)
      
      IF (ErrStat >= AbortErrLev) THEN
         CALL Cleanup()
         RETURN
      END IF
   END IF

   ! ------------------------------
   ! initialize CompIce modules 
   ! ------------------------------
   ALLOCATE( IceF%Input( p_FAST%InterpOrder+1 ), IceF%InputTimes( p_FAST%InterpOrder+1 ), STAT = ErrStat2 )
      IF (ErrStat2 /= 0) THEN
         CALL SetErrStat(ErrID_Fatal,"Error allocating IceF%Input and IceF%InputTimes.",ErrStat,ErrMsg,RoutineName)
         CALL Cleanup()
         RETURN
      END IF  
      
      ! We need this to be allocated (else we have issues passing nonallocated arrays and using the first index of Input(),
      !   but we don't need the space of IceD_MaxLegs if we're not using it. 
   IF ( p_FAST%CompIce /= Module_IceD ) THEN   
      IceDim = 1
   ELSE
      IceDim = IceD_MaxLegs
   END IF
      
      ! because there may be multiple instances of IceDyn, we'll allocate arrays for that here
      ! we could allocate these after 
   ALLOCATE( IceD%Input( p_FAST%InterpOrder+1, IceDim ), IceD%InputTimes( p_FAST%InterpOrder+1, IceDim ), STAT = ErrStat2 )
      IF (ErrStat2 /= 0) THEN
         CALL SetErrStat(ErrID_Fatal,"Error allocating IceD%Input and IceD%InputTimes.",ErrStat,ErrMsg,RoutineName)
         CALL Cleanup()
         RETURN
      END IF  
      
     ALLOCATE( IceD%x(           IceDim,2), &
               IceD%xd(          IceDim,2), &
               IceD%z(           IceDim,2), &
               IceD%OtherSt(     IceDim,2), &
               IceD%p(           IceDim  ), &
               IceD%u(           IceDim  ), &
               IceD%y(           IceDim  ), &
               IceD%m(           IceDim  ), &
                                             STAT = ErrStat2 )                                                  
      IF (ErrStat2 /= 0) THEN
         CALL SetErrStat(ErrID_Fatal,"Error allocating IceD state, input, and output data.",ErrStat,ErrMsg,RoutineName)
         CALL Cleanup()
         RETURN
      END IF      
         
         
   ! ........................
   ! initialize IceFloe 
   ! ........................
   IF ( p_FAST%CompIce == Module_IceF ) THEN
                      
      InitInData_IceF%InputFile     = p_FAST%IceFile
      InitInData_IceF%RootName      = TRIM(p_FAST%OutFileRoot)//'.'//TRIM(y_FAST%Module_Abrev(Module_IceF))     
      InitInData_IceF%simLength     = p_FAST%TMax  !bjj: IceFloe stores this as single-precision (ReKi) TMax is DbKi
      InitInData_IceF%MSL2SWL       = InitOutData_HD%MSL2SWL
      InitInData_IceF%gravity       = InitOutData_ED%Gravity
      
      CALL IceFloe_Init( InitInData_IceF, IceF%Input(1), IceF%p,  IceF%x(STATE_CURR), IceF%xd(STATE_CURR), IceF%z(STATE_CURR), &
                         IceF%OtherSt(STATE_CURR), IceF%y, IceF%m, p_FAST%dt_module( MODULE_IceF ), InitOutData_IceF, ErrStat2, ErrMsg2 )
         CALL SetErrStat(ErrStat2,ErrMsg2,ErrStat,ErrMsg,RoutineName)
         
      p_FAST%ModuleInitialized(Module_IceF) = .TRUE.
      CALL SetModuleSubstepTime(Module_IceF, p_FAST, y_FAST, ErrStat2, ErrMsg2)
         CALL SetErrStat(ErrStat2,ErrMsg2,ErrStat,ErrMsg,RoutineName)
              
      IF (ErrStat >= AbortErrLev) THEN
         CALL Cleanup()
         RETURN
      END IF              
   ! ........................
   ! initialize IceDyn 
   ! ........................
   ELSEIF ( p_FAST%CompIce == Module_IceD ) THEN  
      
      InitInData_IceD%InputFile     = p_FAST%IceFile
      InitInData_IceD%RootName      = TRIM(p_FAST%OutFileRoot)//'.'//TRIM(y_FAST%Module_Abrev(Module_IceD))//'1'     
      InitInData_IceD%MSL2SWL       = InitOutData_HD%MSL2SWL      
      InitInData_IceD%WtrDens       = InitOutData_HD%WtrDens    
      InitInData_IceD%gravity       = InitOutData_ED%Gravity
      InitInData_IceD%TMax          = p_FAST%TMax
      InitInData_IceD%LegNum        = 1
      
      CALL IceD_Init( InitInData_IceD, IceD%Input(1,1), IceD%p(1),  IceD%x(1,STATE_CURR), IceD%xd(1,STATE_CURR), IceD%z(1,STATE_CURR), &
                      IceD%OtherSt(1,STATE_CURR), IceD%y(1), IceD%m(1), p_FAST%dt_module( MODULE_IceD ), InitOutData_IceD, ErrStat2, ErrMsg2 )
         CALL SetErrStat(ErrStat2,ErrMsg2,ErrStat,ErrMsg,RoutineName)
         
      p_FAST%ModuleInitialized(Module_IceD) = .TRUE.
      CALL SetModuleSubstepTime(Module_IceD, p_FAST, y_FAST, ErrStat2, ErrMsg2)
         CALL SetErrStat(ErrStat2,ErrMsg2,ErrStat,ErrMsg,RoutineName)
         
         ! now initialize IceD for additional legs (if necessary)
      dt_IceD           = p_FAST%dt_module( MODULE_IceD )
      p_FAST%numIceLegs = InitOutData_IceD%numLegs     
      
      IF (p_FAST%numIceLegs > IceD_MaxLegs) THEN
         CALL SetErrStat(ErrID_Fatal,'IceDyn-FAST coupling is supported for up to '//TRIM(Num2LStr(IceD_MaxLegs))//' legs, but ' &
                           //TRIM(Num2LStr(p_FAST%numIceLegs))//' legs were specified.',ErrStat,ErrMsg,RoutineName)
      END IF
                  

      DO i=2,p_FAST%numIceLegs  ! basically, we just need IceDyn to set up its meshes for inputs/outputs and possibly initial values for states
         InitInData_IceD%LegNum = i
         InitInData_IceD%RootName = TRIM(p_FAST%OutFileRoot)//'.'//TRIM(y_FAST%Module_Abrev(Module_IceD))//TRIM(Num2LStr(i))     
         
         CALL IceD_Init( InitInData_IceD, IceD%Input(1,i), IceD%p(i),  IceD%x(i,STATE_CURR), IceD%xd(i,STATE_CURR), IceD%z(i,STATE_CURR), &
                            IceD%OtherSt(i,STATE_CURR), IceD%y(i), IceD%m(i), dt_IceD, InitOutData_IceD, ErrStat2, ErrMsg2 )
            CALL SetErrStat(ErrStat2,ErrMsg2,ErrStat,ErrMsg,RoutineName)
            
         !bjj: we're going to force this to have the same timestep because I don't want to have to deal with n IceD modules with n timesteps.
         IF (.NOT. EqualRealNos( p_FAST%dt_module( MODULE_IceD ),dt_IceD )) THEN
            CALL SetErrStat(ErrID_Fatal,"All instances of IceDyn (one per support-structure leg) must be the same",ErrStat,ErrMsg,RoutineName)
         END IF
      END DO
            
      IF (ErrStat >= AbortErrLev) THEN
         CALL Cleanup()
         RETURN
      END IF           
      
   END IF   
   

   ! ........................
   ! Set up output for glue code (must be done after all modules are initialized so we have their WriteOutput information)
   ! ........................

   CALL FAST_InitOutput( p_FAST, y_FAST, InitOutData_ED, InitOutData_BD, InitOutData_SrvD, InitOutData_AD14, InitOutData_AD, &
                         InitOutData_IfW, InitOutData_OpFM, InitOutData_HD, InitOutData_SD, InitOutData_ExtPtfm, InitOutData_MAP, &
                         InitOutData_FEAM, InitOutData_MD, InitOutData_Orca, InitOutData_IceF, InitOutData_IceD, ErrStat2, ErrMsg2 )
      CALL SetErrStat(ErrStat2,ErrMsg2,ErrStat,ErrMsg,RoutineName)


   ! -------------------------------------------------------------------------
   ! Initialize mesh-mapping data
   ! -------------------------------------------------------------------------

   CALL InitModuleMappings(p_FAST, ED, BD, AD14, AD, HD, SD, ExtPtfm, SrvD, MAPp, FEAM, MD, Orca, IceF, IceD, MeshMapData, ErrStat2, ErrMsg2)
      CALL SetErrStat(ErrStat2,ErrMsg2,ErrStat,ErrMsg,RoutineName)

      IF (ErrStat >= AbortErrLev) THEN
         CALL Cleanup()
         RETURN
      END IF      
      
   ! -------------------------------------------------------------------------
   ! Initialize for linearization:
   ! -------------------------------------------------------------------------
   if ( p_FAST%Linearize ) then      
      call Init_Lin(p_FAST, y_FAST, m_FAST, AD, InitOutData_ED%NumBl, ErrStat2, ErrMsg2)      
         call SetErrStat(ErrStat2,ErrMsg2,ErrStat,ErrMsg,RoutineName)

         if (ErrStat >= AbortErrLev) then
            call Cleanup()
            return
         end if      
   end if
   
      
   ! -------------------------------------------------------------------------
   ! Initialize data for VTK output
   ! -------------------------------------------------------------------------
   if ( p_FAST%WrVTK > VTK_None ) then
      call SetVTKParameters(p_FAST, InitOutData_ED, InitOutData_AD, InitInData_HD, InitOutData_HD, ED, BD, AD, HD, ErrStat2, ErrMsg2)      
         call SetErrStat(ErrStat2,ErrMsg2,ErrStat,ErrMsg,RoutineName)
   end if
   
   ! -------------------------------------------------------------------------
   ! Write initialization data to FAST summary file:
   ! -------------------------------------------------------------------------
   if (p_FAST%SumPrint)  then
       CALL FAST_WrSum( p_FAST, y_FAST, MeshMapData, ErrStat2, ErrMsg2 )
          CALL SetErrStat(ErrStat2,ErrMsg2,ErrStat,ErrMsg,RoutineName)
   endif
   
   
   ! -------------------------------------------------------------------------
   ! other misc variables initialized here:
   ! -------------------------------------------------------------------------
      
   m_FAST%t_global        = t_initial
   m_FAST%NextLinTimeIndx = 1 
         
   ! Initialize external inputs for first step  
   if ( p_FAST%CompServo == MODULE_SrvD ) then      
      m_FAST%ExternInput%GenTrq     = SrvD%Input(1)%ExternalGenTrq !0.0_ReKi
      m_FAST%ExternInput%ElecPwr    = SrvD%Input(1)%ExternalElecPwr
      m_FAST%ExternInput%YawPosCom  = SrvD%Input(1)%ExternalYawPosCom
      m_FAST%ExternInput%YawRateCom = SrvD%Input(1)%ExternalYawRateCom
      m_FAST%ExternInput%HSSBrFrac  = SrvD%Input(1)%ExternalHSSBrFrac
      
      do i=1,SIZE(SrvD%Input(1)%ExternalBlPitchCom)
         m_FAST%ExternInput%BlPitchCom(i) = SrvD%Input(1)%ExternalBlPitchCom(i)
      end do   
   end if
   
   m_FAST%ExternInput%LidarFocus = 1.0_ReKi  ! make this non-zero (until we add the initial position in the InflowWind input file)
         
   
   !...............................................................................................................................
   ! Destroy initializion data
   !...............................................................................................................................      
   CALL Cleanup()
   
CONTAINS
   SUBROUTINE Cleanup()
   !...............................................................................................................................
   ! Destroy initializion data
   !...............................................................................................................................
   
      CALL ED_DestroyInitInput(  InitInData_ED,  ErrStat2, ErrMsg2 )
         CALL SetErrStat(ErrStat2,ErrMsg2,ErrStat,ErrMsg,RoutineName)
      CALL ED_DestroyInitOutput( InitOutData_ED, ErrStat2, ErrMsg2 )
         CALL SetErrStat(ErrStat2,ErrMsg2,ErrStat,ErrMsg,RoutineName)
         
      CALL BD_DestroyInitInput(  InitInData_BD,  ErrStat2, ErrMsg2 )
         CALL SetErrStat(ErrStat2,ErrMsg2,ErrStat,ErrMsg,RoutineName)         
      IF (ALLOCATED(InitOutData_BD)) THEN
         DO i=1,p_FAST%nBeams
            CALL BD_DestroyInitOutput( InitOutData_BD(i), ErrStat2, ErrMsg2 )
               CALL SetErrStat(ErrStat2,ErrMsg2,ErrStat,ErrMsg,RoutineName)
         END DO
         DEALLOCATE(InitOutData_BD)
      END IF
                     
      CALL AD14_DestroyInitInput(  InitInData_AD14,  ErrStat2, ErrMsg2 )
         CALL SetErrStat(ErrStat2,ErrMsg2,ErrStat,ErrMsg,RoutineName)
      CALL AD14_DestroyInitOutput( InitOutData_AD14, ErrStat2, ErrMsg2 )
         CALL SetErrStat(ErrStat2,ErrMsg2,ErrStat,ErrMsg,RoutineName)

      CALL AD_DestroyInitInput(  InitInData_AD,  ErrStat2, ErrMsg2 )
         CALL SetErrStat(ErrStat2,ErrMsg2,ErrStat,ErrMsg,RoutineName)
      CALL AD_DestroyInitOutput( InitOutData_AD, ErrStat2, ErrMsg2 )
         CALL SetErrStat(ErrStat2,ErrMsg2,ErrStat,ErrMsg,RoutineName)
   
      CALL InflowWind_DestroyInitInput(  InitInData_IfW,  ErrStat2, ErrMsg2 )
         CALL SetErrStat(ErrStat2,ErrMsg2,ErrStat,ErrMsg,RoutineName)
      CALL InflowWind_DestroyInitOutput( InitOutData_IfW, ErrStat2, ErrMsg2 )
         CALL SetErrStat(ErrStat2,ErrMsg2,ErrStat,ErrMsg,RoutineName)
   
      CALL OpFM_DestroyInitInput(  InitInData_OpFM,  ErrStat2, ErrMsg2 )
         CALL SetErrStat(ErrStat2,ErrMsg2,ErrStat,ErrMsg,RoutineName)
      CALL OpFM_DestroyInitOutput( InitOutData_OpFM, ErrStat2, ErrMsg2 )
         CALL SetErrStat(ErrStat2,ErrMsg2,ErrStat,ErrMsg,RoutineName)         
         
      CALL SrvD_DestroyInitInput(  InitInData_SrvD,  ErrStat2, ErrMsg2 )
         CALL SetErrStat(ErrStat2,ErrMsg2,ErrStat,ErrMsg,RoutineName)
      CALL SrvD_DestroyInitOutput( InitOutData_SrvD, ErrStat2, ErrMsg2 )
         CALL SetErrStat(ErrStat2,ErrMsg2,ErrStat,ErrMsg,RoutineName)

      CALL HydroDyn_DestroyInitInput(  InitInData_HD,  ErrStat2, ErrMsg2 )
         CALL SetErrStat(ErrStat2,ErrMsg2,ErrStat,ErrMsg,RoutineName)
      CALL HydroDyn_DestroyInitOutput( InitOutData_HD, ErrStat2, ErrMsg2 )
         CALL SetErrStat(ErrStat2,ErrMsg2,ErrStat,ErrMsg,RoutineName)

      CALL SD_DestroyInitInput(  InitInData_SD,  ErrStat2, ErrMsg2 )
         CALL SetErrStat(ErrStat2,ErrMsg2,ErrStat,ErrMsg,RoutineName)
      CALL SD_DestroyInitOutput( InitOutData_SD, ErrStat2, ErrMsg2 )
         CALL SetErrStat(ErrStat2,ErrMsg2,ErrStat,ErrMsg,RoutineName)
      
      CALL ExtPtfm_DestroyInitInput(  InitInData_ExtPtfm,  ErrStat2, ErrMsg2 )
         CALL SetErrStat(ErrStat2,ErrMsg2,ErrStat,ErrMsg,RoutineName)
      CALL ExtPtfm_DestroyInitOutput( InitOutData_ExtPtfm, ErrStat2, ErrMsg2 )
         CALL SetErrStat(ErrStat2,ErrMsg2,ErrStat,ErrMsg,RoutineName)
      
      CALL MAP_DestroyInitInput(  InitInData_MAP,  ErrStat2, ErrMsg2 )
         CALL SetErrStat(ErrStat2,ErrMsg2,ErrStat,ErrMsg,RoutineName)
      CALL MAP_DestroyInitOutput( InitOutData_MAP, ErrStat2, ErrMsg2 )
         CALL SetErrStat(ErrStat2,ErrMsg2,ErrStat,ErrMsg,RoutineName)
   
      CALL FEAM_DestroyInitInput(  InitInData_FEAM,  ErrStat2, ErrMsg2 )
         CALL SetErrStat(ErrStat2,ErrMsg2,ErrStat,ErrMsg,RoutineName)
      CALL FEAM_DestroyInitOutput( InitOutData_FEAM, ErrStat2, ErrMsg2 )
         CALL SetErrStat(ErrStat2,ErrMsg2,ErrStat,ErrMsg,RoutineName)

      CALL MD_DestroyInitInput(  InitInData_MD,  ErrStat2, ErrMsg2 )
         CALL SetErrStat(ErrStat2,ErrMsg2,ErrStat,ErrMsg,RoutineName)
      CALL MD_DestroyInitOutput( InitOutData_MD, ErrStat2, ErrMsg2 )
         CALL SetErrStat(ErrStat2,ErrMsg2,ErrStat,ErrMsg,RoutineName)
                  
      CALL Orca_DestroyInitInput(  InitInData_Orca,  ErrStat2, ErrMsg2 )
         CALL SetErrStat(ErrStat2,ErrMsg2,ErrStat,ErrMsg,RoutineName)
      CALL Orca_DestroyInitOutput( InitOutData_Orca, ErrStat2, ErrMsg2 )
         CALL SetErrStat(ErrStat2,ErrMsg2,ErrStat,ErrMsg,RoutineName)
                  
      CALL IceFloe_DestroyInitInput(  InitInData_IceF,  ErrStat2, ErrMsg2 )
         CALL SetErrStat(ErrStat2,ErrMsg2,ErrStat,ErrMsg,RoutineName)
      CALL IceFloe_DestroyInitOutput( InitOutData_IceF, ErrStat2, ErrMsg2 )
         CALL SetErrStat(ErrStat2,ErrMsg2,ErrStat,ErrMsg,RoutineName)
   
      CALL IceD_DestroyInitInput(  InitInData_IceD,  ErrStat2, ErrMsg2 )
         CALL SetErrStat(ErrStat2,ErrMsg2,ErrStat,ErrMsg,RoutineName)
      CALL IceD_DestroyInitOutput( InitOutData_IceD, ErrStat2, ErrMsg2 )
         CALL SetErrStat(ErrStat2,ErrMsg2,ErrStat,ErrMsg,RoutineName) 
   
   END SUBROUTINE Cleanup

END SUBROUTINE FAST_InitializeAll

!----------------------------------------------------------------------------------------------------------------------------------
!> This function returns a string describing the glue code and some of the compilation options we're using.
FUNCTION GetVersion(ThisProgVer)

   ! Passed Variables:

   TYPE(ProgDesc), INTENT( IN    ) :: ThisProgVer     !< program name/date/version description
   CHARACTER(1024)                 :: GetVersion      !< String containing a description of the compiled precision.
   
   CHARACTER(200)                  :: git_commit
   
   GetVersion = TRIM(GetNVD(ThisProgVer))//', compiled'

   IF ( Cmpl4SFun )  THEN     ! FAST has been compiled as an S-Function for Simulink
      GetVersion = TRIM(GetVersion)//' as a DLL S-Function for Simulink'
   ELSEIF ( Cmpl4LV )  THEN     ! FAST has been compiled as a DLL for Labview
      GetVersion = TRIM(GetVersion)//' as a DLL for LabVIEW'
   ENDIF   
   
   GetVersion = TRIM(GetVersion)//' as a '//TRIM(Num2LStr(BITS_IN_ADDR))//'-bit application using'
   
   ! determine precision

      IF ( ReKi == SiKi )  THEN     ! Single precision
         GetVersion = TRIM(GetVersion)//' single'
      ELSEIF ( ReKi == R8Ki )  THEN ! Double precision
         GetVersion = TRIM(GetVersion)// ' double'
      ELSE                          ! Unknown precision
         GetVersion = TRIM(GetVersion)//' unknown'
      ENDIF
      

!   GetVersion = TRIM(GetVersion)//' precision with '//OS_Desc
   GetVersion = TRIM(GetVersion)//' precision'

   ! add git info
   git_commit = QueryGitVersion()
   GetVersion = TRIM(GetVersion)//' at commit '//git_commit

   RETURN
END FUNCTION GetVersion

!----------------------------------------------------------------------------------------------------------------------------------
!> This subroutine is called at the start (or restart) of a FAST program (or FAST.Farm). It initializes the NWTC subroutine library,
!! displays the copyright notice, and displays some version information (including addressing scheme and precision).
SUBROUTINE FAST_ProgStart(ThisProgVer)
   TYPE(ProgDesc), INTENT(IN) :: ThisProgVer     !< program name/date/version description
   
   ! ... Initialize NWTC Library (open console, set pi constants) ...
   ! sets the pi constants, open console for output, etc...
   CALL NWTC_Init( ProgNameIN=ThisProgVer%Name, EchoLibVer=.FALSE. )
   
   ! Display the copyright notice
   CALL DispCopyrightLicense( ThisProgVer%Name )
   
   CALL DispCompileRuntimeInfo

END SUBROUTINE FAST_ProgStart
!----------------------------------------------------------------------------------------------------------------------------------
!> This routine gets the name of the FAST input file from the command line. It also returns a logical indicating if this there
!! was a "DWM" argument after the file name.
SUBROUTINE GetInputFileName(InputFile,UseDWM,ErrStat,ErrMsg)
   CHARACTER(*),             INTENT(OUT)           :: InputFile         !< A CHARACTER string containing the name of the primary FAST input file (if not present, we'll get it from the command line)
   LOGICAL,                  INTENT(OUT)           :: UseDWM            !< whether the last argument from the command line is "DWM"
   INTEGER(IntKi),           INTENT(OUT)           :: ErrStat           !< Error status
   CHARACTER(*),             INTENT(OUT)           :: ErrMsg            !< Error message
   
   INTEGER(IntKi)                                  :: ErrStat2          ! local error stat
   CHARACTER(1024)                                 :: LastArg           ! A second command-line argument that will allow DWM module to be used in AeroDyn
   
   ErrStat = ErrID_None
   ErrMsg = ''
   
   UseDWM = .FALSE.  ! by default, we're not going to use the DWM module
   InputFile = ""  ! initialize to empty string to make sure it's input from the command line
   CALL CheckArgs( InputFile, ErrStat2, LastArg )  ! if ErrStat2 /= ErrID_None, we'll ignore and deal with the problem when we try to read the input file
      
   IF (LEN_TRIM(InputFile) == 0) THEN ! no input file was specified
      ErrStat = ErrID_Fatal
      ErrMsg  = 'The required input file was not specified on the command line.'
      RETURN
   END IF            
      
   IF (LEN_TRIM(LastArg) > 0) THEN ! see if DWM was specified as the second option
      CALL Conv2UC( LastArg )
      IF ( TRIM(LastArg) == "DWM" ) THEN
         UseDWM    = .TRUE.
      END IF
   END IF   
   
END SUBROUTINE GetInputFileName
!----------------------------------------------------------------------------------------------------------------------------------
!> This subroutine checks for command-line arguments, gets the root name of the input files
!! (including full path name), and creates the names of the output files.
SUBROUTINE FAST_Init( p, y_FAST, t_initial, InputFile, ErrStat, ErrMsg, TMax, TurbID, OverrideAbortLev, RootName )

      IMPLICIT                        NONE

   ! Passed variables

   TYPE(FAST_ParameterType), INTENT(INOUT)         :: p                 !< The parameter data for the FAST (glue-code) simulation
   TYPE(FAST_OutputFileType),INTENT(INOUT)         :: y_FAST            !< The output data for the FAST (glue-code) simulation
   REAL(DbKi),               INTENT(IN)            :: t_initial         !< the beginning time of the simulation
   INTEGER(IntKi),           INTENT(OUT)           :: ErrStat           !< Error status
   CHARACTER(*),             INTENT(OUT)           :: ErrMsg            !< Error message
   CHARACTER(*),             INTENT(IN)            :: InputFile         !< A CHARACTER string containing the name of the primary FAST input file (if not present, we'll get it from the command line)
   REAL(DbKi),               INTENT(IN), OPTIONAL  :: TMax              !< the length of the simulation (from Simulink or FAST.Farm)
   INTEGER(IntKi),           INTENT(IN), OPTIONAL  :: TurbID            !< an ID for naming the tubine output file
   LOGICAL,                  INTENT(IN), OPTIONAL  :: OverrideAbortLev  !< whether or not we should override the abort error level (e.g., FAST.Farm)
   CHARACTER(*),             INTENT(IN), OPTIONAL  :: RootName          !< A CHARACTER string containing the root name of FAST output files, overriding normal naming convention
      ! Local variables

   INTEGER                      :: i                                    ! loop counter
   !CHARACTER(1024)              :: DirName                              ! A CHARACTER string containing the path of the current working directory


   LOGICAL                      :: OverrideAbortErrLev  
   CHARACTER(*), PARAMETER      :: RoutineName = "FAST_Init"
   
   INTEGER(IntKi)               :: ErrStat2
   CHARACTER(ErrMsgLen)         :: ErrMsg2
   
      ! Initialize some variables
   ErrStat = ErrID_None
   ErrMsg = ''
   
   IF (PRESENT(OverrideAbortLev)) THEN
      OverrideAbortErrLev = OverrideAbortLev
   ELSE
      OverrideAbortErrLev = .true.
   END IF
   

   
   !...............................................................................................................................
   ! Set the root name of the output files based on the input file name
   !...............................................................................................................................
   
   if (present(RootName)) then
      p%OutFileRoot = RootName
   else         
         ! Determine the root name of the primary file (will be used for output files)
      CALL GetRoot( InputFile, p%OutFileRoot )
      IF ( Cmpl4SFun )  p%OutFileRoot = TRIM( p%OutFileRoot )//'.SFunc'
      IF ( PRESENT(TurbID) ) THEN
         IF ( TurbID > 0 ) THEN
            p%OutFileRoot = TRIM( p%OutFileRoot )//'.T'//TRIM(Num2LStr(TurbID))
         END IF
      END IF
   
   end if
   
   
   !...............................................................................................................................
   ! Initialize the module name/date/version info:
   !...............................................................................................................................

   DO i=1,NumModules
      y_FAST%Module_Ver(i)%Date = 'unknown date'
      y_FAST%Module_Ver(i)%Ver  = 'unknown version'
   END DO       
   y_FAST%Module_Ver( Module_IfW    )%Name = 'InflowWind'
   y_FAST%Module_Ver( Module_OpFM   )%Name = 'OpenFOAM integration'
   y_FAST%Module_Ver( Module_ED     )%Name = 'ElastoDyn'
   y_FAST%Module_Ver( Module_BD     )%Name = 'BeamDyn'
   y_FAST%Module_Ver( Module_AD14   )%Name = 'AeroDyn14'
   y_FAST%Module_Ver( Module_AD     )%Name = 'AeroDyn'
   y_FAST%Module_Ver( Module_SrvD   )%Name = 'ServoDyn'
   y_FAST%Module_Ver( Module_HD     )%Name = 'HydroDyn'
   y_FAST%Module_Ver( Module_SD     )%Name = 'SubDyn'
   y_FAST%Module_Ver( Module_ExtPtfm)%Name = 'ExtPtfm_MCKF'
   y_FAST%Module_Ver( Module_MAP    )%Name = 'MAP'
   y_FAST%Module_Ver( Module_FEAM   )%Name = 'FEAMooring'
   y_FAST%Module_Ver( Module_MD     )%Name = 'MoorDyn'
   y_FAST%Module_Ver( Module_Orca   )%Name = 'OrcaFlexInterface'
   y_FAST%Module_Ver( Module_IceF   )%Name = 'IceFloe'
   y_FAST%Module_Ver( Module_IceD   )%Name = 'IceDyn'
         
   y_FAST%Module_Abrev( Module_IfW    ) = 'IfW'
   y_FAST%Module_Abrev( Module_OpFM   ) = 'OpFM'
   y_FAST%Module_Abrev( Module_ED     ) = 'ED'
   y_FAST%Module_Abrev( Module_BD     ) = 'BD'
   y_FAST%Module_Abrev( Module_AD14   ) = 'AD'
   y_FAST%Module_Abrev( Module_AD     ) = 'AD'
   y_FAST%Module_Abrev( Module_SrvD   ) = 'SrvD'
   y_FAST%Module_Abrev( Module_HD     ) = 'HD'
   y_FAST%Module_Abrev( Module_SD     ) = 'SD'
   y_FAST%Module_Abrev( Module_ExtPtfm) = 'ExtPtfm'
   y_FAST%Module_Abrev( Module_MAP    ) = 'MAP'
   y_FAST%Module_Abrev( Module_FEAM   ) = 'FEAM'
   y_FAST%Module_Abrev( Module_MD     ) = 'MD'
   y_FAST%Module_Abrev( Module_Orca   ) = 'Orca'
   y_FAST%Module_Abrev( Module_IceF   ) = 'IceF'
   y_FAST%Module_Abrev( Module_IceD   ) = 'IceD'   
   
   p%n_substeps = 1                                                ! number of substeps for between modules and global/FAST time
   p%BD_OutputSibling = .false.
   
   !...............................................................................................................................
   ! Read the primary file for the glue code:
   !...............................................................................................................................
   CALL FAST_ReadPrimaryFile( InputFile, p, OverrideAbortErrLev, ErrStat2, ErrMsg2 )
      CALL SetErrStat( ErrStat2, ErrMsg2, ErrStat, ErrMsg, RoutineName ) 
      
      ! overwrite TMax if necessary)
   IF (PRESENT(TMax)) THEN
      p%TMax = TMax
      !p%TMax = MAX( TMax, p%TMax )
   END IF
   
   IF ( ErrStat >= AbortErrLev ) RETURN


   p%KMax = 1                 ! after more checking, we may put this in the input file...
   !IF (p%CompIce == Module_IceF) p%KMax = 2
   p%SizeJac_Opt1 = 0  ! initialize this vector to zero; after we figure out what size the ED/SD/HD/BD meshes are, we'll fill this
   
   p%numIceLegs = 0           ! initialize number of support-structure legs in contact with ice (IceDyn will set this later)
   
   p%nBeams = 0               ! initialize number of BeamDyn instances (will be set later)
   
      ! determine what kind of turbine we're modeling:
   IF ( p%CompHydro == Module_HD ) THEN
      IF ( p%CompSub == Module_SD ) THEN
         p%TurbineType = Type_Offshore_Fixed
      ELSE
         p%TurbineType = Type_Offshore_Floating
      END IF
   ELSEIF ( p%CompMooring == Module_Orca ) THEN
      p%TurbineType = Type_Offshore_Floating
   ELSEIF ( p%CompSub == Module_ExtPtfm ) THEN
      p%TurbineType = Type_Offshore_Fixed
   ELSE      
      p%TurbineType = Type_LandBased
   END IF   
         
    
   p%n_TMax_m1  = CEILING( ( (p%TMax - t_initial) / p%DT ) ) - 1 ! We're going to go from step 0 to n_TMax (thus the -1 here)

   if (p%TMax < 1.0_DbKi) then ! log10(0) gives floating point divide-by-zero error
      p%TChanLen = 10
   else
      p%TChanLen = max( 10, int(log10(p%TMax))+7 )
   end if
   p%OutFmt_t = 'F'//trim(num2lstr( p%TChanLen ))//'.4' ! 'F10.4'    
    
   !...............................................................................................................................
   ! Do some error checking on the inputs (validation):
   !...............................................................................................................................   
   call ValidateInputData(p, ErrStat2, ErrMsg2)    
      CALL SetErrStat( ErrStat2, ErrMsg2, ErrStat, ErrMsg, RoutineName ) 
    

   
   IF ( ErrStat >= AbortErrLev ) RETURN
   
   
   RETURN
END SUBROUTINE FAST_Init
!----------------------------------------------------------------------------------------------------------------------------------
!> This routine validates FAST data.
SUBROUTINE ValidateInputData(p, ErrStat, ErrMsg)

   TYPE(FAST_ParameterType), INTENT(INOUT)         :: p                 !< The parameter data for the FAST (glue-code) simulation
   INTEGER(IntKi),           INTENT(  OUT)         :: ErrStat           !< Error status
   CHARACTER(*),             INTENT(  OUT)         :: ErrMsg            !< Error message

   REAL(DbKi)                                      :: TmpTime           ! A temporary variable for error checking
   
   INTEGER(IntKi)                                  :: i
   INTEGER(IntKi)                                  :: ErrStat2          
   CHARACTER(ErrMsgLen)                            :: ErrMsg2            
   CHARACTER(*), PARAMETER                         :: RoutineName='ValidateInputData'
   
   ErrStat = ErrID_None
   ErrMsg  = ""
   
   
   IF ( p%TMax < 0.0_DbKi  )  THEN
      CALL SetErrStat( ErrID_Fatal, 'TMax must not be a negative number.', ErrStat, ErrMsg, RoutineName )
   ELSE IF ( p%TMax < p%TStart )  THEN
      CALL SetErrStat( ErrID_Fatal, 'TMax must not be less than TStart.', ErrStat, ErrMsg, RoutineName )
   END IF

   IF ( p%n_ChkptTime < p%n_TMax_m1 ) THEN
      if (.NOT. p%WrBinOutFile) CALL SetErrStat( ErrID_Severe, 'It is highly recommended that time-marching output files be generated in binary format when generating checkpoint files.', ErrStat, ErrMsg, RoutineName )
      if (p%CompMooring==MODULE_Orca) CALL SetErrStat( ErrID_Fatal, 'Restart capability for OrcaFlexInterface is not supported. Set ChkptTime larger than TMax.', ErrStat, ErrMsg, RoutineName )
      ! also check for other features that aren't supported with restart (like ServoDyn's user-defined control routines)
   END IF
      
   IF ( p%DT <= 0.0_DbKi )  THEN
      CALL SetErrStat( ErrID_Fatal, 'DT must be greater than 0.', ErrStat, ErrMsg, RoutineName )
   ELSE ! Test DT and TMax to ensure numerical stability -- HINT: see the use of OnePlusEps
      TmpTime = p%TMax*EPSILON(p%DT)
      IF ( p%DT <= TmpTime ) THEN
         CALL SetErrStat( ErrID_Fatal, 'DT must be greater than '//TRIM ( Num2LStr( TmpTime ) )//' seconds.', ErrStat, ErrMsg, RoutineName )
      END IF
   END IF

      ! Check that InputFileData%OutFmt is a valid format specifier and will fit over the column headings
   CALL ChkRealFmtStr( p%OutFmt, 'OutFmt', p%FmtWidth, ErrStat2, ErrMsg2 )
      call SetErrStat(ErrStat2, ErrMsg2, ErrStat, ErrMsg, RoutineName)

   IF ( p%FmtWidth /= ChanLen ) CALL SetErrStat( ErrID_Warn, 'OutFmt produces a column width of '// &
         TRIM(Num2LStr(p%FmtWidth))//' instead of '//TRIM(Num2LStr(ChanLen))//' characters.', ErrStat, ErrMsg, RoutineName )
   
   IF ( p%WrTxtOutFile .AND. p%TChanLen > ChanLen  )  THEN ! ( p%TMax > 9999.999_DbKi )
      CALL SetErrStat( ErrID_Warn, 'TMax is too large for a 10-character time column in text tabular (time-marching) output files.'// &
                                   ' Postprocessors with this limitation may not work.', ErrStat, ErrMsg, RoutineName )
   END IF

   IF ( p%TStart      <  0.0_DbKi ) CALL SetErrStat( ErrID_Fatal, 'TStart must not be less than 0 seconds.', ErrStat, ErrMsg, RoutineName )
!  IF ( p%SttsTime    <= 0.0_DbKi ) CALL SetErrStat( ErrID_Fatal, 'SttsTime must be greater than 0 seconds.', ErrStat, ErrMsg, RoutineName )
   IF ( p%n_SttsTime  < 1_IntKi   ) CALL SetErrStat( ErrID_Fatal, 'SttsTime must be greater than 0 seconds.', ErrStat, ErrMsg, RoutineName )
   IF ( p%n_ChkptTime < 1_IntKi   ) CALL SetErrStat( ErrID_Fatal, 'ChkptTime must be greater than 0 seconds.', ErrStat, ErrMsg, RoutineName )
   IF ( p%KMax        < 1_IntKi   ) CALL SetErrStat( ErrID_Fatal, 'KMax must be greater than 0.', ErrStat, ErrMsg, RoutineName )
   
   IF (p%CompElast   == Module_Unknown) CALL SetErrStat( ErrID_Fatal, 'CompElast must be 1 (ElastoDyn) or 2 (BeamDyn).', ErrStat, ErrMsg, RoutineName )   
   IF (p%CompAero    == Module_Unknown) CALL SetErrStat( ErrID_Fatal, 'CompAero must be 0 (None), 1 (AeroDyn14), or 2 (AeroDyn).', ErrStat, ErrMsg, RoutineName )
   IF (p%CompServo   == Module_Unknown) CALL SetErrStat( ErrID_Fatal, 'CompServo must be 0 (None) or 1 (ServoDyn).', ErrStat, ErrMsg, RoutineName )
   IF (p%CompHydro   == Module_Unknown) CALL SetErrStat( ErrID_Fatal, 'CompHydro must be 0 (None) or 1 (HydroDyn).', ErrStat, ErrMsg, RoutineName )
   IF (p%CompSub     == Module_Unknown) CALL SetErrStat( ErrID_Fatal, 'CompSub must be 0 (None), 1 (SubDyn), or 2 (ExtPtfm_MCKF).', ErrStat, ErrMsg, RoutineName )
   IF (p%CompMooring == Module_Unknown) CALL SetErrStat( ErrID_Fatal, 'CompMooring must be 0 (None), 1 (MAP), 2 (FEAMooring), 3 (MoorDyn), or 4 (OrcaFlex).', ErrStat, ErrMsg, RoutineName )
   IF (p%CompIce     == Module_Unknown) CALL SetErrStat( ErrID_Fatal, 'CompIce must be 0 (None) or 1 (IceFloe).', ErrStat, ErrMsg, RoutineName )
   IF (p%CompHydro /= Module_HD) THEN
      IF (p%CompMooring == Module_MAP) THEN
         CALL SetErrStat( ErrID_Fatal, 'HydroDyn must be used when MAP is used. Set CompHydro > 0 or CompMooring = 0 in the FAST input file.', ErrStat, ErrMsg, RoutineName )
      ELSEIF (p%CompMooring == Module_FEAM) THEN
         CALL SetErrStat( ErrID_Fatal, 'HydroDyn must be used when FEAMooring is used. Set CompHydro > 0 or CompMooring = 0 in the FAST input file.', ErrStat, ErrMsg, RoutineName )
      END IF
   ELSE
      IF (p%CompMooring == Module_Orca) CALL SetErrStat( ErrID_Fatal, 'HydroDyn cannot be used if OrcaFlex is used. Set CompHydro = 0 or CompMooring < 4 in the FAST input file.', ErrStat, ErrMsg, RoutineName )
      IF (p%CompSub == Module_ExtPtfm) CALL SetErrStat( ErrID_Fatal, 'HydroDyn cannot be used if ExtPtfm_MCKF is used. Set CompHydro = 0 or CompSub < 2 in the FAST input file.', ErrStat, ErrMsg, RoutineName )
   END IF

   
   IF (p%CompIce == Module_IceF) THEN
      IF (p%CompSub   /= Module_SD) CALL SetErrStat( ErrID_Fatal, 'SubDyn must be used when IceFloe is used. Set CompSub > 0 or CompIce = 0 in the FAST input file.', ErrStat, ErrMsg, RoutineName )
      IF (p%CompHydro /= Module_HD) CALL SetErrStat( ErrID_Fatal, 'HydroDyn must be used when IceFloe is used. Set CompHydro > 0 or CompIce = 0 in the FAST input file.', ErrStat, ErrMsg, RoutineName )
   ELSEIF (p%CompIce == Module_IceD) THEN
      IF (p%CompSub   /= Module_SD) CALL SetErrStat( ErrID_Fatal, 'SubDyn must be used when IceDyn is used. Set CompSub > 0 or CompIce = 0 in the FAST input file.', ErrStat, ErrMsg, RoutineName )
      IF (p%CompHydro /= Module_HD) CALL SetErrStat( ErrID_Fatal, 'HydroDyn must be used when IceDyn is used. Set CompHydro > 0 or CompIce = 0 in the FAST input file.', ErrStat, ErrMsg, RoutineName )
   END IF
   
   IF (p%CompElast == Module_BD .and. p%CompAero == Module_AD14 ) CALL SetErrStat( ErrID_Fatal, 'AeroDyn14 cannot be used when BeamDyn is used. Change CompAero or CompElast in the FAST input file.', ErrStat, ErrMsg, RoutineName )
   
!   IF ( p%InterpOrder < 0 .OR. p%InterpOrder > 2 ) THEN
   IF ( p%InterpOrder < 1 .OR. p%InterpOrder > 2 ) THEN
      CALL SetErrStat( ErrID_Fatal, 'InterpOrder must be 1 or 2.', ErrStat, ErrMsg, RoutineName ) ! 5/13/14 bjj: MAS and JMJ compromise for certain integrators is that InterpOrder cannot be 0
      p%InterpOrder = 1    ! Avoid problems in error handling by setting this to 0
   END IF

   IF ( p%NumCrctn < 0_IntKi ) THEN
      CALL SetErrStat( ErrID_Fatal, 'NumCrctn must be 0 or greater.', ErrStat, ErrMsg, RoutineName )
   END IF   
   
   
   if ( p%WrVTK == VTK_Unknown ) then
      call SetErrStat(ErrID_Fatal, 'WrVTK must be 0 (none), 1 (initialization only), or 2 (animation).', ErrStat, ErrMsg, RoutineName)
   else
      if ( p%VTK_type == VTK_Unknown ) then
         call SetErrStat(ErrID_Fatal, 'VTK_type must be 1 (surfaces), 2 (basic meshes:lines/points), or 3 (all meshes).', ErrStat, ErrMsg, RoutineName)
         ! note I'm not going to write that 4 (old) is an option
      end if      
   end if

      
   if (p%Linearize) then
      if (p%LinTimes(1) < 0) call SetErrStat(ErrID_Fatal,'LinTimes must be positive values.',ErrStat, ErrMsg, RoutineName)
      do i=2,size(p%LinTimes)
         if (p%LinTimes(i) < 0) call SetErrStat(ErrID_Fatal,'LinTimes must be positive values.',ErrStat, ErrMsg, RoutineName)
         if (p%LinTimes(i) <= p%LinTimes(i-1)) call SetErrStat(ErrID_Fatal,'LinTimes must be unique values entered in increasing order.',ErrStat, ErrMsg, RoutineName)
      end do
      
      if (p%LinInputs < LIN_NONE .or. p%LinInputs > LIN_ALL) call SetErrStat(ErrID_Fatal,'LinInputs must be 0, 1, or 2.',ErrStat, ErrMsg, RoutineName)
      if (p%LinOutputs < LIN_NONE .or. p%LinOutputs > LIN_ALL) call SetErrStat(ErrID_Fatal,'LinOutputs must be 0, 1, or 2.',ErrStat, ErrMsg, RoutineName)
      
      if (p%LinOutJac) then
         if ( p%LinInputs /= LIN_ALL .or. p%LinOutputs /= LIN_ALL) then
            call SetErrStat(ErrID_Info,'LinOutJac can be used only when LinInputs=LinOutputs=2.',ErrStat, ErrMsg, RoutineName)
            p%LinOutJac = .false.
         end if
      end if
      
      ! now, make sure we haven't asked for any modules that we can't yet linearize:
      if (p%CompInflow == MODULE_OpFM) call SetErrStat(ErrID_Fatal,'Linearization is not implemented for the OpenFOAM coupling.',ErrStat, ErrMsg, RoutineName)
      if (p%CompAero == MODULE_AD14) call SetErrStat(ErrID_Fatal,'Linearization is not implemented for the AeroDyn v14 module.',ErrStat, ErrMsg, RoutineName)
<<<<<<< HEAD
      if (p%CompSub /= MODULE_None) call SetErrStat(ErrID_Fatal,'Linearization is not implemented for any of the substructure modules.',ErrStat, ErrMsg, RoutineName)
      if (p%CompMooring == MODULE_MD) call SetErrStat(ErrID_Fatal,'Linearization is not implemented MoorDyn.', ErrStat, ErrMsg, RoutineName)
      if (p%CompMooring == MODULE_FEAM) call SetErrStat(ErrID_Fatal,'Linearization is not implemented FEAMooring.', ErrStat, ErrMsg, RoutineName)
=======
      if (p%CompHydro == MODULE_HD) call SetErrStat(ErrID_Fatal,'Linearization is not implemented for the HydroDyn module.',ErrStat, ErrMsg, RoutineName)
      if (p%CompSub   == MODULE_SD) call SetErrStat(ErrID_Fatal,'Linearization is not implemented for the SubDyn module.',ErrStat, ErrMsg, RoutineName)
      if (p%CompMooring /= MODULE_None) call SetErrStat(ErrID_Fatal,'Linearization is not implemented for any of the mooring modules.',ErrStat, ErrMsg, RoutineName)
>>>>>>> 0eec1b42
      if (p%CompIce /= MODULE_None) call SetErrStat(ErrID_Fatal,'Linearization is not implemented for any of the ice loading modules.',ErrStat, ErrMsg, RoutineName)
                  
   end if
      
   
   if ( p%TurbineType /= Type_LandBased .and. .not. EqualRealNos(p%TurbinePos(3), 0.0_SiKi) ) then
    call SetErrStat(ErrID_Fatal, 'Height of turbine location, TurbinePos(3), must be 0 for offshore turbines.', ErrStat, ErrMsg, RoutineName)
   end if

   !...............................................................................................................................

      ! temporary check on p_FAST%DT_out 

   IF ( .NOT. EqualRealNos( p%DT_out, p%DT ) ) THEN
      IF ( p%DT_out < p%DT ) THEN
         CALL SetErrStat( ErrID_Fatal, 'DT_out must be at least DT ('//TRIM(Num2LStr(p%DT))//' s).', ErrStat, ErrMsg, RoutineName )
      ELSEIF ( .NOT. EqualRealNos( p%DT_out, p%DT * NINT(p%DT_out / p%DT ) )  ) THEN
         CALL SetErrStat( ErrID_Fatal, 'DT_out must be an integer multiple of DT.', ErrStat, ErrMsg, RoutineName )
      END IF
   END IF
   
   

END SUBROUTINE ValidateInputData
!----------------------------------------------------------------------------------------------------------------------------------
!> This routine initializes the output for the glue code, including writing the header for the primary output file.
SUBROUTINE FAST_InitOutput( p_FAST, y_FAST, InitOutData_ED, InitOutData_BD, InitOutData_SrvD, InitOutData_AD14, InitOutData_AD, &
                            InitOutData_IfW, InitOutData_OpFM, InitOutData_HD, InitOutData_SD, InitOutData_ExtPtfm, InitOutData_MAP, &
                            InitOutData_FEAM, InitOutData_MD, InitOutData_Orca, InitOutData_IceF, InitOutData_IceD, ErrStat, ErrMsg )

   IMPLICIT NONE

      ! Passed variables
   TYPE(FAST_ParameterType),       INTENT(IN)           :: p_FAST                                !< Glue-code simulation parameters
   TYPE(FAST_OutputFileType),      INTENT(INOUT)        :: y_FAST                                !< Glue-code simulation outputs

   TYPE(ED_InitOutputType),        INTENT(IN)           :: InitOutData_ED                        !< Initialization output for ElastoDyn
   TYPE(BD_InitOutputType),        INTENT(IN)           :: InitOutData_BD(:)                     !< Initialization output for BeamDyn (each instance)
   TYPE(SrvD_InitOutputType),      INTENT(IN)           :: InitOutData_SrvD                      !< Initialization output for ServoDyn
   TYPE(AD14_InitOutputType),      INTENT(IN)           :: InitOutData_AD14                      !< Initialization output for AeroDyn14
   TYPE(AD_InitOutputType),        INTENT(IN)           :: InitOutData_AD                        !< Initialization output for AeroDyn
   TYPE(InflowWind_InitOutputType),INTENT(IN)           :: InitOutData_IfW                       !< Initialization output for InflowWind
   TYPE(OpFM_InitOutputType),      INTENT(IN)           :: InitOutData_OpFM                      !< Initialization output for OpenFOAM
   TYPE(HydroDyn_InitOutputType),  INTENT(IN)           :: InitOutData_HD                        !< Initialization output for HydroDyn
   TYPE(SD_InitOutputType),        INTENT(IN)           :: InitOutData_SD                        !< Initialization output for SubDyn
   TYPE(ExtPtfm_InitOutputType),   INTENT(IN)           :: InitOutData_ExtPtfm                   !< Initialization output for ExtPtfm_MCKF
   TYPE(MAP_InitOutputType),       INTENT(IN)           :: InitOutData_MAP                       !< Initialization output for MAP
   TYPE(Orca_InitOutputType),      INTENT(IN)           :: InitOutData_Orca                      !< Initialization output for OrcaFlex interface
   TYPE(FEAM_InitOutputType),      INTENT(IN)           :: InitOutData_FEAM                      !< Initialization output for FEAMooring
   TYPE(MD_InitOutputType),        INTENT(IN)           :: InitOutData_MD                        !< Initialization output for MoorDyn
   TYPE(IceFloe_InitOutputType),   INTENT(IN)           :: InitOutData_IceF                      !< Initialization output for IceFloe
   TYPE(IceD_InitOutputType),      INTENT(IN)           :: InitOutData_IceD                      !< Initialization output for IceDyn

   INTEGER(IntKi),                 INTENT(OUT)          :: ErrStat                               !< Error status
   CHARACTER(*),                   INTENT(OUT)          :: ErrMsg                                !< Error message corresponding to ErrStat


      ! Local variables.

   INTEGER(IntKi)                   :: I, J                                            ! Generic index for DO loops.
   INTEGER(IntKi)                   :: indxLast                                        ! The index of the last value to be written to an array
   INTEGER(IntKi)                   :: indxNext                                        ! The index of the next value to be written to an array
   INTEGER(IntKi)                   :: NumOuts                                         ! number of channels to be written to the output file(s)



   !......................................................
   ! Set the description lines to be printed in the output file
   !......................................................
   y_FAST%FileDescLines(1)  = 'Predictions were generated on '//CurDate()//' at '//CurTime()//' using '//TRIM(GetVersion(FAST_Ver))
   y_FAST%FileDescLines(2)  = 'linked with ' //' '//TRIM(GetNVD(NWTC_Ver            ))  ! we'll get the rest of the linked modules in the section below
   y_FAST%FileDescLines(3)  = 'Description from the FAST input file: '//TRIM(p_FAST%FTitle)
   
   !......................................................
   ! We'll fill out the rest of FileDescLines(2), 
   ! and save the module version info for later use, too:
   !......................................................

   y_FAST%Module_Ver( Module_ED )   = InitOutData_ED%Ver
   y_FAST%FileDescLines(2)          = TRIM(y_FAST%FileDescLines(2) ) //'; '//TRIM(GetNVD(y_FAST%Module_Ver( Module_ED )  ))

   IF ( p_FAST%CompElast == Module_BD )  THEN
      y_FAST%Module_Ver( Module_BD ) = InitOutData_BD(1)%Ver ! call copy routine for this type if it every uses dynamic memory     
      y_FAST%FileDescLines(2)  = TRIM(y_FAST%FileDescLines(2) ) //'; '//TRIM(GetNVD(y_FAST%Module_Ver( Module_BD ))) 
   END IF   
   
   
   IF ( p_FAST%CompInflow == Module_IfW )  THEN
      y_FAST%Module_Ver( Module_IfW ) = InitOutData_IfW%Ver ! call copy routine for this type if it every uses dynamic memory     
      y_FAST%FileDescLines(2)  = TRIM(y_FAST%FileDescLines(2) ) //'; '//TRIM(GetNVD(y_FAST%Module_Ver( Module_IfW ))) 
   ELSEIF ( p_FAST%CompInflow == Module_OpFM )  THEN
      y_FAST%Module_Ver( Module_OpFM ) = InitOutData_OpFM%Ver ! call copy routine for this type if it every uses dynamic memory     
      y_FAST%FileDescLines(2)  = TRIM(y_FAST%FileDescLines(2) ) //'; '//TRIM(GetNVD(y_FAST%Module_Ver( Module_OpFM ))) 
   END IF   
   
   IF ( p_FAST%CompAero == Module_AD14 )  THEN
      y_FAST%Module_Ver( Module_AD14  ) = InitOutData_AD14%Ver     
      y_FAST%FileDescLines(2)  = TRIM(y_FAST%FileDescLines(2) ) //'; '//TRIM(GetNVD(y_FAST%Module_Ver( Module_AD14  ) ))                  
   ELSEIF ( p_FAST%CompAero == Module_AD )  THEN
      y_FAST%Module_Ver( Module_AD  ) = InitOutData_AD%Ver     
      y_FAST%FileDescLines(2)  = TRIM(y_FAST%FileDescLines(2) ) //'; '//TRIM(GetNVD(y_FAST%Module_Ver( Module_AD  ) ))                  
   END IF

   IF ( p_FAST%CompServo == Module_SrvD ) THEN
      y_FAST%Module_Ver( Module_SrvD ) = InitOutData_SrvD%Ver
      y_FAST%FileDescLines(2)  = TRIM(y_FAST%FileDescLines(2) ) //'; '//TRIM(GetNVD(y_FAST%Module_Ver( Module_SrvD )))
   END IF
         
   IF ( p_FAST%CompHydro == Module_HD ) THEN
      y_FAST%Module_Ver( Module_HD )   = InitOutData_HD%Ver
      y_FAST%FileDescLines(2)  = TRIM(y_FAST%FileDescLines(2) ) //'; '//TRIM(GetNVD(y_FAST%Module_Ver( Module_HD )))
   END IF

   IF ( p_FAST%CompSub == Module_SD ) THEN
      y_FAST%Module_Ver( Module_SD )   = InitOutData_SD%Ver
      y_FAST%FileDescLines(2)  = TRIM(y_FAST%FileDescLines(2) ) //'; '//TRIM(GetNVD(y_FAST%Module_Ver( Module_SD )))
   ELSE IF ( p_FAST%CompSub == Module_ExtPtfm ) THEN
      y_FAST%Module_Ver( Module_ExtPtfm )   = InitOutData_ExtPtfm%Ver
      y_FAST%FileDescLines(2)  = TRIM(y_FAST%FileDescLines(2) ) //'; '//TRIM(GetNVD(y_FAST%Module_Ver( Module_ExtPtfm )))
   END IF

   IF ( p_FAST%CompMooring == Module_MAP ) THEN
      y_FAST%Module_Ver( Module_MAP )   = InitOutData_MAP%Ver
      y_FAST%FileDescLines(2)  = TRIM(y_FAST%FileDescLines(2) ) //'; '//TRIM(GetNVD(y_FAST%Module_Ver( Module_MAP )))
   ELSEIF ( p_FAST%CompMooring == Module_MD ) THEN
      y_FAST%Module_Ver( Module_MD )   = InitOutData_MD%Ver
      y_FAST%FileDescLines(2)  = TRIM(y_FAST%FileDescLines(2) ) //'; '//TRIM(GetNVD(y_FAST%Module_Ver( Module_MD )))
   ELSEIF ( p_FAST%CompMooring == Module_FEAM ) THEN
      y_FAST%Module_Ver( Module_FEAM )   = InitOutData_FEAM%Ver
      y_FAST%FileDescLines(2)  = TRIM(y_FAST%FileDescLines(2) ) //'; '//TRIM(GetNVD(y_FAST%Module_Ver( Module_FEAM )))
   ELSEIF ( p_FAST%CompMooring == Module_Orca ) THEN
      y_FAST%Module_Ver( Module_Orca )   = InitOutData_Orca%Ver
      y_FAST%FileDescLines(2)  = TRIM(y_FAST%FileDescLines(2) ) //'; '//TRIM(GetNVD(y_FAST%Module_Ver( Module_Orca)))
   END IF   
   
   IF ( p_FAST%CompIce == Module_IceF ) THEN
      y_FAST%Module_Ver( Module_IceF )   = InitOutData_IceF%Ver
      y_FAST%FileDescLines(2)  = TRIM(y_FAST%FileDescLines(2) ) //'; '//TRIM(GetNVD(y_FAST%Module_Ver( Module_IceF )))
   ELSEIF ( p_FAST%CompIce == Module_IceD ) THEN
      y_FAST%Module_Ver( Module_IceD )   = InitOutData_IceD%Ver
      y_FAST%FileDescLines(2)  = TRIM(y_FAST%FileDescLines(2) ) //'; '//TRIM(GetNVD(y_FAST%Module_Ver( Module_IceD )))   
   END IF      
   
   !......................................................
   ! Set the number of output columns from each module
   !......................................................
   y_FAST%numOuts = 0    ! Inintialize entire array
   
   
   
   !y_FAST%numOuts(Module_InfW)  = 3  !hack for now: always output 3 wind speeds at hub-height
   IF ( ALLOCATED( InitOutData_IfW%WriteOutputHdr  ) ) y_FAST%numOuts(Module_IfW)  = SIZE(InitOutData_IfW%WriteOutputHdr)
   IF ( ALLOCATED( InitOutData_OpFM%WriteOutputHdr ) ) y_FAST%numOuts(Module_OpFM) = SIZE(InitOutData_OpFM%WriteOutputHdr)
   IF ( ALLOCATED( InitOutData_ED%WriteOutputHdr   ) ) y_FAST%numOuts(Module_ED)   = SIZE(InitOutData_ED%WriteOutputHdr)
do i=1,p_FAST%nBeams
   IF ( ALLOCATED( InitOutData_BD(i)%WriteOutputHdr) ) y_FAST%numOuts(Module_BD)   = y_FAST%numOuts(Module_BD) + SIZE(InitOutData_BD(i)%WriteOutputHdr)
end do   
                                                       y_FAST%numOuts(Module_AD14) = 0
                                                       
   IF ( ALLOCATED( InitOutData_AD%WriteOutputHdr     ) ) y_FAST%numOuts(Module_AD)     = SIZE(InitOutData_AD%WriteOutputHdr)
   IF ( ALLOCATED( InitOutData_SrvD%WriteOutputHdr   ) ) y_FAST%numOuts(Module_SrvD)   = SIZE(InitOutData_SrvD%WriteOutputHdr)
   IF ( ALLOCATED( InitOutData_HD%WriteOutputHdr     ) ) y_FAST%numOuts(Module_HD)     = SIZE(InitOutData_HD%WriteOutputHdr)
   IF ( ALLOCATED( InitOutData_SD%WriteOutputHdr     ) ) y_FAST%numOuts(Module_SD)     = SIZE(InitOutData_SD%WriteOutputHdr)
   IF ( ALLOCATED( InitOutData_ExtPtfm%WriteOutputHdr) ) y_FAST%numOuts(Module_ExtPtfm)= SIZE(InitOutData_ExtPtfm%WriteOutputHdr)
   IF ( ALLOCATED( InitOutData_MAP%WriteOutputHdr    ) ) y_FAST%numOuts(Module_MAP)    = SIZE(InitOutData_MAP%WriteOutputHdr)
   IF ( ALLOCATED( InitOutData_FEAM%WriteOutputHdr   ) ) y_FAST%numOuts(Module_FEAM)   = SIZE(InitOutData_FEAM%WriteOutputHdr)
   IF ( ALLOCATED( InitOutData_MD%WriteOutputHdr     ) ) y_FAST%numOuts(Module_MD)     = SIZE(InitOutData_MD%WriteOutputHdr)
   IF ( ALLOCATED( InitOutData_Orca%WriteOutputHdr   ) ) y_FAST%numOuts(Module_Orca)   = SIZE(InitOutData_Orca%WriteOutputHdr)
   IF ( ALLOCATED( InitOutData_IceF%WriteOutputHdr   ) ) y_FAST%numOuts(Module_IceF)   = SIZE(InitOutData_IceF%WriteOutputHdr)
   IF ( ALLOCATED( InitOutData_IceD%WriteOutputHdr   ) ) y_FAST%numOuts(Module_IceD)   = SIZE(InitOutData_IceD%WriteOutputHdr)*p_FAST%numIceLegs         
   
   !......................................................
   ! Initialize the output channel names and units
   !......................................................
   NumOuts   = 1 + SUM( y_FAST%numOuts )

   CALL AllocAry( y_FAST%ChannelNames,NumOuts, 'ChannelNames', ErrStat, ErrMsg )
      IF ( ErrStat /= ErrID_None ) RETURN
   CALL AllocAry( y_FAST%ChannelUnits,NumOuts, 'ChannelUnits', ErrStat, ErrMsg )
      IF ( ErrStat /= ErrID_None ) RETURN

   y_FAST%ChannelNames(1) = 'Time'
   y_FAST%ChannelUnits(1) = '(s)'

   indxLast = 1
   indxNext = 2

   IF ( y_FAST%numOuts(Module_IfW) > 0_IntKi ) THEN  
      indxLast = indxNext + y_FAST%numOuts(Module_IfW) - 1
      y_FAST%ChannelNames(indxNext:indxLast) = InitOutData_IfW%WriteOutputHdr
      y_FAST%ChannelUnits(indxNext:indxLast) = InitOutData_IfW%WriteOutputUnt      
      indxNext = indxLast + 1
   ELSEIF ( y_FAST%numOuts(Module_OpFM) > 0_IntKi ) THEN  
      indxLast = indxNext + y_FAST%numOuts(Module_OpFM) - 1
      y_FAST%ChannelNames(indxNext:indxLast) = InitOutData_OpFM%WriteOutputHdr
      y_FAST%ChannelUnits(indxNext:indxLast) = InitOutData_OpFM%WriteOutputUnt      
      indxNext = indxLast + 1
   END IF


   IF ( y_FAST%numOuts(Module_ED) > 0_IntKi ) THEN !ElastoDyn
      indxLast = indxNext + y_FAST%numOuts(Module_ED) - 1
      y_FAST%ChannelNames(indxNext:indxLast) = InitOutData_ED%WriteOutputHdr
      y_FAST%ChannelUnits(indxNext:indxLast) = InitOutData_ED%WriteOutputUnt
      indxNext = indxLast + 1
   END IF

   IF ( y_FAST%numOuts(Module_BD) > 0_IntKi ) THEN !BeamDyn
      do i=1,p_FAST%nBeams
         if ( allocated(InitOutData_BD(i)%WriteOutputHdr) ) then            
            do j=1,size(InitOutData_BD(i)%WriteOutputHdr) 
               y_FAST%ChannelNames(indxNext) = 'B'//TRIM(Num2Lstr(i))//trim(InitOutData_BD(i)%WriteOutputHdr(j))
               y_FAST%ChannelUnits(indxNext) = InitOutData_BD(i)%WriteOutputUnt(j)
               indxNext = indxNext + 1
            end do ! j            
         end if         
      end do                 
   END IF
   
   
      ! none for AeroDyn14 
   
   IF ( y_FAST%numOuts(Module_AD) > 0_IntKi ) THEN !AeroDyn
      indxLast = indxNext + y_FAST%numOuts(Module_AD) - 1
      y_FAST%ChannelNames(indxNext:indxLast) = InitOutData_AD%WriteOutputHdr
      y_FAST%ChannelUnits(indxNext:indxLast) = InitOutData_AD%WriteOutputUnt
      indxNext = indxLast + 1
   END IF

   
   IF ( y_FAST%numOuts(Module_SrvD) > 0_IntKi ) THEN !ServoDyn
      indxLast = indxNext + y_FAST%numOuts(Module_SrvD) - 1
      y_FAST%ChannelNames(indxNext:indxLast) = InitOutData_SrvD%WriteOutputHdr
      y_FAST%ChannelUnits(indxNext:indxLast) = InitOutData_SrvD%WriteOutputUnt
      indxNext = indxLast + 1
   END IF

   IF ( y_FAST%numOuts(Module_HD) > 0_IntKi ) THEN !HydroDyn
      indxLast = indxNext + y_FAST%numOuts(Module_HD) - 1
      y_FAST%ChannelNames(indxNext:indxLast) = InitOutData_HD%WriteOutputHdr
      y_FAST%ChannelUnits(indxNext:indxLast) = InitOutData_HD%WriteOutputUnt
      indxNext = indxLast + 1
   END IF

   
   IF ( y_FAST%numOuts(Module_SD) > 0_IntKi ) THEN !SubDyn
      indxLast = indxNext + y_FAST%numOuts(Module_SD) - 1
      y_FAST%ChannelNames(indxNext:indxLast) = InitOutData_SD%WriteOutputHdr
      y_FAST%ChannelUnits(indxNext:indxLast) = InitOutData_SD%WriteOutputUnt
      indxNext = indxLast + 1
   ELSEIF ( y_FAST%numOuts(Module_ExtPtfm) > 0_IntKi ) THEN !ExtPtfm_MCKF
      indxLast = indxNext + y_FAST%numOuts(Module_ExtPtfm) - 1
      y_FAST%ChannelNames(indxNext:indxLast) = InitOutData_ExtPtfm%WriteOutputHdr
      y_FAST%ChannelUnits(indxNext:indxLast) = InitOutData_ExtPtfm%WriteOutputUnt
      indxNext = indxLast + 1
   END IF

   
   IF ( y_FAST%numOuts(Module_MAP) > 0_IntKi ) THEN !MAP
      indxLast = indxNext + y_FAST%numOuts(Module_MAP) - 1
      y_FAST%ChannelNames(indxNext:indxLast) = InitOutData_MAP%WriteOutputHdr
      y_FAST%ChannelUnits(indxNext:indxLast) = InitOutData_MAP%WriteOutputUnt
      indxNext = indxLast + 1
   ELSEIF ( y_FAST%numOuts(Module_MD) > 0_IntKi ) THEN !MoorDyn
      indxLast = indxNext + y_FAST%numOuts(Module_MD) - 1
      y_FAST%ChannelNames(indxNext:indxLast) = InitOutData_MD%WriteOutputHdr
      y_FAST%ChannelUnits(indxNext:indxLast) = InitOutData_MD%WriteOutputUnt
      indxNext = indxLast + 1
   ELSEIF ( y_FAST%numOuts(Module_FEAM) > 0_IntKi ) THEN !FEAMooring
      indxLast = indxNext + y_FAST%numOuts(Module_FEAM) - 1
      y_FAST%ChannelNames(indxNext:indxLast) = InitOutData_FEAM%WriteOutputHdr
      y_FAST%ChannelUnits(indxNext:indxLast) = InitOutData_FEAM%WriteOutputUnt
      indxNext = indxLast + 1
   ELSEIF ( y_FAST%numOuts(Module_Orca) > 0_IntKi ) THEN !OrcaFlex
      indxLast = indxNext + y_FAST%numOuts(Module_Orca) - 1
      y_FAST%ChannelNames(indxNext:indxLast) = InitOutData_Orca%WriteOutputHdr
      y_FAST%ChannelUnits(indxNext:indxLast) = InitOutData_Orca%WriteOutputUnt
      indxNext = indxLast + 1
   END IF
   
   
   IF ( y_FAST%numOuts(Module_IceF) > 0_IntKi ) THEN !IceFloe
      indxLast = indxNext + y_FAST%numOuts(Module_IceF) - 1
      y_FAST%ChannelNames(indxNext:indxLast) = InitOutData_IceF%WriteOutputHdr
      y_FAST%ChannelUnits(indxNext:indxLast) = InitOutData_IceF%WriteOutputUnt
      indxNext = indxLast + 1
   ELSEIF ( y_FAST%numOuts(Module_IceD) > 0_IntKi ) THEN !IceDyn
      DO I=1,p_FAST%numIceLegs         
         DO J=1,SIZE(InitOutData_IceD%WriteOutputHdr) 
            y_FAST%ChannelNames(indxNext) =TRIM(InitOutData_IceD%WriteOutputHdr(J))//'L'//TRIM(Num2Lstr(I))  !bjj: do we want this "Lx" at the end?
            y_FAST%ChannelUnits(indxNext) = InitOutData_IceD%WriteOutputUnt(J)
            indxNext = indxNext + 1
         END DO ! J
      END DO ! I
   END IF   
      
   
   !......................................................
   ! Open the text output file and print the headers
   !......................................................

   IF (p_FAST%WrTxtOutFile) THEN

      CALL GetNewUnit( y_FAST%UnOu, ErrStat, ErrMsg )
         IF ( ErrStat >= AbortErrLev ) RETURN

      CALL OpenFOutFile ( y_FAST%UnOu, TRIM(p_FAST%OutFileRoot)//'.out', ErrStat, ErrMsg )
         IF ( ErrStat >= AbortErrLev ) RETURN

         ! Add some file information:

      WRITE (y_FAST%UnOu,'(/,A)')  TRIM( y_FAST%FileDescLines(1) )
      WRITE (y_FAST%UnOu,'(1X,A)') TRIM( y_FAST%FileDescLines(2) )
      WRITE (y_FAST%UnOu,'()' )    !print a blank line
      WRITE (y_FAST%UnOu,'(A)'   ) TRIM( y_FAST%FileDescLines(3) )
      WRITE (y_FAST%UnOu,'()' )    !print a blank line


         !......................................................
         ! Write the names of the output parameters on one line:
         !......................................................

      CALL WrFileNR ( y_FAST%UnOu, y_FAST%ChannelNames(1) )

      DO I=2,NumOuts
         CALL WrFileNR ( y_FAST%UnOu, p_FAST%Delim//y_FAST%ChannelNames(I) )
      ENDDO ! I

      WRITE (y_FAST%UnOu,'()')

         !......................................................
         ! Write the units of the output parameters on one line:
         !......................................................

      CALL WrFileNR ( y_FAST%UnOu, y_FAST%ChannelUnits(1) )

      DO I=2,NumOuts
         CALL WrFileNR ( y_FAST%UnOu, p_FAST%Delim//y_FAST%ChannelUnits(I) )
      ENDDO ! I

      WRITE (y_FAST%UnOu,'()')

   END IF

   !......................................................
   ! Allocate data for binary output file
   !......................................................
   IF (p_FAST%WrBinOutFile) THEN

         ! calculate the size of the array of outputs we need to store
      y_FAST%NOutSteps = CEILING ( (p_FAST%TMax - p_FAST%TStart) / p_FAST%DT_OUT ) + 1

      CALL AllocAry( y_FAST%AllOutData, NumOuts-1, y_FAST%NOutSteps, 'AllOutData', ErrStat, ErrMsg )
      IF ( ErrStat >= AbortErrLev ) RETURN

      IF ( p_FAST%WrBinMod == FileFmtID_WithTime ) THEN   ! we store the entire time array
         CALL AllocAry( y_FAST%TimeData, y_FAST%NOutSteps, 'TimeData', ErrStat, ErrMsg )
         IF ( ErrStat >= AbortErrLev ) RETURN
      ELSE  
         CALL AllocAry( y_FAST%TimeData, 2_IntKi, 'TimeData', ErrStat, ErrMsg )
         IF ( ErrStat >= AbortErrLev ) RETURN

         y_FAST%TimeData(1) = 0.0_DbKi           ! This is the first output time, which we will set later
         y_FAST%TimeData(2) = p_FAST%DT_out      ! This is the (constant) time between subsequent writes to the output file
      END IF

      y_FAST%n_Out = 0  !number of steps actually written to the file

   END IF

   y_FAST%VTK_count = 0  ! first VTK file has 0 as output

RETURN
END SUBROUTINE FAST_InitOutput
!----------------------------------------------------------------------------------------------------------------------------------
!> This routine reads in the primary FAST input file, does some validation, and places the values it reads in the
!!   parameter structure (p). It prints to an echo file if requested.
SUBROUTINE FAST_ReadPrimaryFile( InputFile, p, OverrideAbortErrLev, ErrStat, ErrMsg )

   IMPLICIT                        NONE

      ! Passed variables
   TYPE(FAST_ParameterType), INTENT(INOUT) :: p                               !< The parameter data for the FAST (glue-code) simulation
   CHARACTER(*),             INTENT(IN)    :: InputFile                       !< Name of the file containing the primary input data
   LOGICAL,                  INTENT(IN)    :: OverrideAbortErrLev             !< Determines if we should override AbortErrLev
   INTEGER(IntKi),           INTENT(OUT)   :: ErrStat                         !< Error status
   CHARACTER(*),             INTENT(OUT)   :: ErrMsg                          !< Error message

      ! Local variables:
   REAL(DbKi)                    :: TmpRate                                   ! temporary variable to read VTK_fps before converting to #steps based on DT
   REAL(DbKi)                    :: VTK_fps                                   ! temporary variable to read VTK_fps before converting to #steps based on DT
   REAL(DbKi)                    :: TmpTime                                   ! temporary variable to read SttsTime and ChkptTime before converting to #steps based on DT
   INTEGER(IntKi)                :: I                                         ! loop counter
   INTEGER(IntKi)                :: UnIn                                      ! Unit number for reading file
   INTEGER(IntKi)                :: UnEc                                      ! I/O unit for echo file. If > 0, file is open for writing.

   INTEGER(IntKi)                :: IOS                                       ! Temporary Error status
   INTEGER(IntKi)                :: ErrStat2                                  ! Temporary Error status
   INTEGER(IntKi)                :: OutFileFmt                                ! An integer that indicates what kind of tabular output should be generated (1=text, 2=binary, 3=both)
   INTEGER(IntKi)                :: NLinTimes                                 ! An integer that indicates how many times to linearize
   LOGICAL                       :: Echo                                      ! Determines if an echo file should be written
   LOGICAL                       :: TabDelim                                  ! Determines if text output should be delimited by tabs (true) or space (false)
   CHARACTER(ErrMsgLen)          :: ErrMsg2                                   ! Temporary Error message
   CHARACTER(1024)               :: PriPath                                   ! Path name of the primary file

   CHARACTER(10)                 :: AbortLevel                                ! String that indicates which error level should be used to abort the program: WARNING, SEVERE, or FATAL
   CHARACTER(30)                 :: Line                                      ! string for default entry in input file

   CHARACTER(*),   PARAMETER     :: RoutineName = 'FAST_ReadPrimaryFile'
   

      ! Initialize some variables:
   UnEc = -1
   Echo = .FALSE.                        ! Don't echo until we've read the "Echo" flag
   CALL GetPath( InputFile, PriPath )    ! Input files will be relative to the path where the primary input file is located.


      ! Get an available unit number for the file.

   CALL GetNewUnit( UnIn, ErrStat, ErrMsg )
   IF ( ErrStat >= AbortErrLev ) RETURN


      ! Open the Primary input file.

   CALL OpenFInpFile ( UnIn, InputFile, ErrStat2, ErrMsg2 )
      CALL SetErrStat( ErrStat2, ErrMsg2,ErrStat,ErrMsg,RoutineName)
      if ( ErrStat >= AbortErrLev ) then
         call cleanup()
         RETURN        
      end if


   ! Read the lines up/including to the "Echo" simulation control variable
   ! If echo is FALSE, don't write these lines to the echo file.
   ! If Echo is TRUE, rewind and write on the second try.

   I = 1 !set the number of times we've read the file
   DO
   !-------------------------- HEADER ---------------------------------------------

      CALL ReadCom( UnIn, InputFile, 'File header: Module Version (line 1)', ErrStat2, ErrMsg2, UnEc )
         CALL SetErrStat( ErrStat2, ErrMsg2,ErrStat,ErrMsg,RoutineName)
         if ( ErrStat >= AbortErrLev ) then
            call cleanup()
            RETURN        
         end if

      CALL ReadStr( UnIn, InputFile, p%FTitle, 'FTitle', 'File Header: File Description (line 2)', ErrStat2, ErrMsg2, UnEc )
         CALL SetErrStat( ErrStat2, ErrMsg2,ErrStat,ErrMsg,RoutineName)
         if ( ErrStat >= AbortErrLev ) then
            call cleanup()
            RETURN        
         end if


   !---------------------- SIMULATION CONTROL --------------------------------------
      CALL ReadCom( UnIn, InputFile, 'Section Header: Simulation Control', ErrStat2, ErrMsg2, UnEc )
         CALL SetErrStat( ErrStat2, ErrMsg2,ErrStat,ErrMsg,RoutineName)
         if ( ErrStat >= AbortErrLev ) then
            call cleanup()
            RETURN        
         end if


         ! Echo - Echo input data to <RootName>.ech (flag):
      CALL ReadVar( UnIn, InputFile, Echo, "Echo", "Echo input data to <RootName>.ech (flag)", ErrStat2, ErrMsg2, UnEc)
         CALL SetErrStat( ErrStat2, ErrMsg2,ErrStat,ErrMsg,RoutineName)
         if ( ErrStat >= AbortErrLev ) then
            call cleanup()
            RETURN        
         end if


      IF (.NOT. Echo .OR. I > 1) EXIT !exit this loop

         ! Otherwise, open the echo file, then rewind the input file and echo everything we've read

      I = I + 1         ! make sure we do this only once (increment counter that says how many times we've read this file)

      CALL OpenEcho ( UnEc, TRIM(p%OutFileRoot)//'.ech', ErrStat2, ErrMsg2, FAST_Ver )
         CALL SetErrStat( ErrStat2, ErrMsg2,ErrStat,ErrMsg,RoutineName)
         if ( ErrStat >= AbortErrLev ) then
            call cleanup()
            RETURN        
         end if

      IF ( UnEc > 0 )  WRITE (UnEc,'(/,A,/)')  'Data from '//TRIM(FAST_Ver%Name)//' primary input file "'//TRIM( InputFile )//'":'

      REWIND( UnIn, IOSTAT=ErrStat2 )
         IF (ErrStat2 /= 0_IntKi ) THEN
            CALL SetErrStat( ErrID_Fatal, 'Error rewinding file "'//TRIM(InputFile)//'".',ErrStat,ErrMsg,RoutineName)
            call cleanup()
            RETURN        
         END IF

   END DO

   CALL WrScr( TRIM(FAST_Ver%Name)//' input file heading:' )
   CALL WrScr( '    '//TRIM( p%FTitle ) )
   CALL WrScr('')


      ! AbortLevel - Error level when simulation should abort:
   CALL ReadVar( UnIn, InputFile, AbortLevel, "AbortLevel", "Error level when simulation should abort (string)", &
                        ErrStat2, ErrMsg2, UnEc)
      CALL SetErrStat( ErrStat2, ErrMsg2,ErrStat,ErrMsg,RoutineName)
      if ( ErrStat >= AbortErrLev ) then
         call cleanup()
         RETURN        
      end if

      IF (OverrideAbortErrLev) THEN
      ! Let's set the abort level here.... knowing that everything before this aborted only on FATAL errors!
         CALL Conv2UC( AbortLevel ) !convert to upper case
         SELECT CASE( TRIM(AbortLevel) )
            CASE ( "WARNING" )
               AbortErrLev = ErrID_Warn
            CASE ( "SEVERE" )
               AbortErrLev = ErrID_Severe
            CASE ( "FATAL" )
               AbortErrLev = ErrID_Fatal
            CASE DEFAULT
               CALL SetErrStat( ErrID_Fatal, 'Invalid AbortLevel specified in FAST input file. '// &
                                'Valid entries are "WARNING", "SEVERE", or "FATAL".',ErrStat,ErrMsg,RoutineName)
               call cleanup()
               RETURN
         END SELECT
      END IF
      

      ! TMax - Total run time (s):
   CALL ReadVar( UnIn, InputFile, p%TMax, "TMax", "Total run time (s)", ErrStat2, ErrMsg2, UnEc)
      CALL SetErrStat( ErrStat2, ErrMsg2, ErrStat, ErrMsg, RoutineName)
      if ( ErrStat >= AbortErrLev ) then
         call cleanup()
         RETURN        
      end if
      
      ! DT - Recommended module time step (s):
   CALL ReadVar( UnIn, InputFile, p%DT, "DT", "Recommended module time step (s)", ErrStat2, ErrMsg2, UnEc)
      CALL SetErrStat( ErrStat2, ErrMsg2, ErrStat, ErrMsg, RoutineName)
      if ( ErrStat >= AbortErrLev ) then
         call cleanup()
         RETURN        
      end if
      
      if ( EqualRealNos(p%DT, 0.0_DbKi) ) then
         ! add a fatal error here because we're going to divide by DT later in this routine:
         CALL SetErrStat( ErrID_Fatal, 'DT cannot be zero.', ErrStat, ErrMsg, RoutineName)
         call cleanup()
         return
      end if
      
      
      ! InterpOrder - Interpolation order for inputs and outputs {0=nearest neighbor ,1=linear, 2=quadratic}
   CALL ReadVar( UnIn, InputFile, p%InterpOrder, "InterpOrder", "Interpolation order "//&
                   "for inputs and outputs {0=nearest neighbor ,1=linear, 2=quadratic} (-)", ErrStat2, ErrMsg2, UnEc)
      CALL SetErrStat( ErrStat2, ErrMsg2, ErrStat, ErrMsg, RoutineName)
      if ( ErrStat >= AbortErrLev ) then
         call cleanup()
         RETURN        
      end if

      ! NumCrctn - Number of predictor-corrector iterations {1=explicit calculation, i.e., no corrections}
   CALL ReadVar( UnIn, InputFile, p%NumCrctn, "NumCrctn", "Number of corrections"//&
                   "{0=explicit calculation, i.e., no corrections} (-)", ErrStat2, ErrMsg2, UnEc)
      CALL SetErrStat( ErrStat2, ErrMsg2, ErrStat, ErrMsg, RoutineName)
      if ( ErrStat >= AbortErrLev ) then
         call cleanup()
         RETURN        
      end if

      ! DT_UJac - Time between calls to get Jacobians (s)
   CALL ReadVar( UnIn, InputFile, p%DT_UJac, "DT_UJac", "Time between calls to get Jacobians (s)", ErrStat2, ErrMsg2, UnEc)
      CALL SetErrStat( ErrStat2, ErrMsg2, ErrStat, ErrMsg, RoutineName)
      if ( ErrStat >= AbortErrLev ) then
         call cleanup()
         RETURN        
      end if

      ! UJacSclFact - Scaling factor used in Jacobians (-)
   CALL ReadVar( UnIn, InputFile, p%UJacSclFact, "UJacSclFact", "Scaling factor used in Jacobians (-)", ErrStat2, ErrMsg2, UnEc)
      CALL SetErrStat( ErrStat2, ErrMsg2, ErrStat, ErrMsg, RoutineName)
      if ( ErrStat >= AbortErrLev ) then
         call cleanup()
         RETURN        
      end if
                  
   !---------------------- FEATURE SWITCHES AND FLAGS --------------------------------
   CALL ReadCom( UnIn, InputFile, 'Section Header: Feature Switches and Flags', ErrStat2, ErrMsg2, UnEc )
      CALL SetErrStat( ErrStat2, ErrMsg2, ErrStat, ErrMsg, RoutineName)
      if ( ErrStat >= AbortErrLev ) then
         call cleanup()
         RETURN        
      end if

      ! CompElast - Compute structural dynamics (switch) {1=ElastoDyn; 2=ElastoDyn + BeamDyn for blades}:
   CALL ReadVar( UnIn, InputFile, p%CompElast, "CompElast", "Compute structural dynamics (switch) {1=ElastoDyn; 2=ElastoDyn + BeamDyn for blades}", ErrStat2, ErrMsg2, UnEc)
      CALL SetErrStat( ErrStat2, ErrMsg2, ErrStat, ErrMsg, RoutineName)
      if ( ErrStat >= AbortErrLev ) then
         call cleanup()
         RETURN        
      end if
      
          ! immediately convert to values used inside the code:
         IF ( p%CompElast == 1 ) THEN 
            p%CompElast = Module_ED
         ELSEIF ( p%CompElast == 2 ) THEN
            p%CompElast = Module_BD
         ELSE
            p%CompElast = Module_Unknown
         END IF
                                  
      ! CompInflow - inflow wind velocities (switch) {0=still air; 1=InflowWind}:
   CALL ReadVar( UnIn, InputFile, p%CompInflow, "CompInflow", "inflow wind velocities (switch) {0=still air; 1=InflowWind}", ErrStat2, ErrMsg2, UnEc)
      CALL SetErrStat( ErrStat2, ErrMsg2, ErrStat, ErrMsg, RoutineName)
      if ( ErrStat >= AbortErrLev ) then
         call cleanup()
         RETURN        
      end if
      
          ! immediately convert to values used inside the code:
         IF ( p%CompInflow == 0 ) THEN 
            p%CompInflow = Module_NONE
         ELSEIF ( p%CompInflow == 1 ) THEN
            p%CompInflow = Module_IfW
         ELSEIF ( p%CompInflow == 2 ) THEN
            p%CompInflow = Module_OpFM
         ELSE
            p%CompInflow = Module_Unknown
         END IF

      ! CompAero - Compute aerodynamic loads (switch) {0=None; 1=AeroDyn}:
   CALL ReadVar( UnIn, InputFile, p%CompAero, "CompAero", "Compute aerodynamic loads (switch) {0=None; 1=AeroDyn}", ErrStat2, ErrMsg2, UnEc)
      CALL SetErrStat( ErrStat2, ErrMsg2, ErrStat, ErrMsg, RoutineName)
      if ( ErrStat >= AbortErrLev ) then
         call cleanup()
         RETURN        
      end if
      
          ! immediately convert to values used inside the code:
         IF ( p%CompAero == 0 ) THEN 
            p%CompAero = Module_NONE
         ELSEIF ( p%CompAero == 1 ) THEN
            p%CompAero = Module_AD14
         ELSEIF ( p%CompAero == 2 ) THEN
            p%CompAero = Module_AD
         ELSE
            p%CompAero = Module_Unknown
         END IF

      ! CompServo - Compute control and electrical-drive dynamics (switch) {0=None; 1=ServoDyn}:
   CALL ReadVar( UnIn, InputFile, p%CompServo, "CompServo", "Compute control and electrical-drive dynamics (switch) {0=None; 1=ServoDyn}", ErrStat2, ErrMsg2, UnEc)
      CALL SetErrStat( ErrStat2, ErrMsg2, ErrStat, ErrMsg, RoutineName)
      if ( ErrStat >= AbortErrLev ) then
         call cleanup()
         RETURN        
      end if
      
          ! immediately convert to values used inside the code:
         IF ( p%CompServo == 0 ) THEN 
            p%CompServo = Module_NONE
         ELSEIF ( p%CompServo == 1 ) THEN
            p%CompServo = Module_SrvD
         ELSE
            p%CompServo = Module_Unknown
         END IF
      
      
      ! CompHydro - Compute hydrodynamic loads (switch) {0=None; 1=HydroDyn}:
   CALL ReadVar( UnIn, InputFile, p%CompHydro, "CompHydro", "Compute hydrodynamic loads (switch) {0=None; 1=HydroDyn}", ErrStat2, ErrMsg2, UnEc)
      CALL SetErrStat( ErrStat2, ErrMsg2, ErrStat, ErrMsg, RoutineName)
      if ( ErrStat >= AbortErrLev ) then
         call cleanup()
         RETURN        
      end if
      
          ! immediately convert to values used inside the code:
         IF ( p%CompHydro == 0 ) THEN 
            p%CompHydro = Module_NONE
         ELSEIF ( p%CompHydro == 1 ) THEN
            p%CompHydro = Module_HD
         ELSE
            p%CompHydro = Module_Unknown
         END IF
         
      ! CompSub - Compute sub-structural dynamics (switch) {0=None; 1=SubDyn; 2=ExtPtfm_MCKF}:
   CALL ReadVar( UnIn, InputFile, p%CompSub, "CompSub", "Compute sub-structural dynamics (switch) {0=None; 1=SubDyn}", ErrStat2, ErrMsg2, UnEc)
      CALL SetErrStat( ErrStat2, ErrMsg2, ErrStat, ErrMsg, RoutineName)
      if ( ErrStat >= AbortErrLev ) then
         call cleanup()
         RETURN        
      end if
      
          ! immediately convert to values used inside the code:
         IF ( p%CompSub == 0 ) THEN 
            p%CompSub = Module_NONE
         ELSEIF ( p%CompSub == 1 ) THEN
            p%CompSub = Module_SD
         ELSEIF ( p%CompSub == 2 ) THEN
            p%CompSub = Module_ExtPtfm
         ELSE
            p%CompSub = Module_Unknown
         END IF
         
      ! CompMooring - Compute mooring line dynamics (flag):
   CALL ReadVar( UnIn, InputFile, p%CompMooring, "CompMooring", "Compute mooring system (switch) {0=None; 1=MAP; 2=FEAMooring; 3=MoorDyn; 4=OrcaFlex}", ErrStat2, ErrMsg2, UnEc)
      CALL SetErrStat( ErrStat2, ErrMsg2, ErrStat, ErrMsg, RoutineName)
      if ( ErrStat >= AbortErrLev ) then
         call cleanup()
         RETURN        
      end if
      
          ! immediately convert to values used inside the code:
         IF ( p%CompMooring == 0 ) THEN 
            p%CompMooring = Module_NONE
         ELSEIF ( p%CompMooring == 1 ) THEN
            p%CompMooring = Module_MAP
         ELSEIF ( p%CompMooring == 2 ) THEN
            p%CompMooring = Module_FEAM
         ELSEIF ( p%CompMooring == 3 ) THEN
            p%CompMooring = Module_MD
         ELSEIF ( p%CompMooring == 4 ) THEN
            p%CompMooring = Module_Orca            
         ELSE
            p%CompMooring = Module_Unknown
         END IF      
      
      ! CompIce - Compute ice loads (switch) {0=None; 1=IceFloe}:
   CALL ReadVar( UnIn, InputFile, p%CompIce, "CompIce", "Compute ice loads (switch) {0=None; 1=IceFloe}", ErrStat2, ErrMsg2, UnEc)
      CALL SetErrStat( ErrStat2, ErrMsg2, ErrStat, ErrMsg, RoutineName)
      if ( ErrStat >= AbortErrLev ) then
         call cleanup()
         RETURN        
      end if
      
          ! immediately convert to values used inside the code:
         IF ( p%CompIce == 0 ) THEN 
            p%CompIce = Module_NONE
         ELSEIF ( p%CompIce == 1 ) THEN
            p%CompIce = Module_IceF
         ELSEIF ( p%CompIce == 2 ) THEN
            p%CompIce = Module_IceD
         ELSE
            p%CompIce = Module_Unknown
         END IF
               

   !---------------------- INPUT FILES ---------------------------------------------
   CALL ReadCom( UnIn, InputFile, 'Section Header: Input Files', ErrStat2, ErrMsg2, UnEc )
      CALL SetErrStat( ErrStat2, ErrMsg2, ErrStat, ErrMsg, RoutineName)
      if ( ErrStat >= AbortErrLev ) then
         call cleanup()
         RETURN        
      end if

      ! EDFile - Name of file containing ElastoDyn input parameters (-):
   CALL ReadVar( UnIn, InputFile, p%EDFile, "EDFile", "Name of file containing ElastoDyn input parameters (-)", ErrStat2, ErrMsg2, UnEc)
      CALL SetErrStat( ErrStat2, ErrMsg2, ErrStat, ErrMsg, RoutineName)
      if ( ErrStat >= AbortErrLev ) then
         call cleanup()
         RETURN        
      end if
   IF ( PathIsRelative( p%EDFile ) ) p%EDFile = TRIM(PriPath)//TRIM(p%EDFile)

DO i=1,MaxNBlades
      ! BDBldFile - Name of file containing BeamDyn blade input parameters (-):
   CALL ReadVar( UnIn, InputFile, p%BDBldFile(i), "BDBldFile("//TRIM(num2LStr(i))//")", "Name of file containing BeamDyn blade "//trim(num2lstr(i))//"input parameters (-)", ErrStat2, ErrMsg2, UnEc)
      CALL SetErrStat( ErrStat2, ErrMsg2, ErrStat, ErrMsg, RoutineName)
      if ( ErrStat >= AbortErrLev ) then
         call cleanup()
         RETURN        
      end if
   IF ( PathIsRelative( p%BDBldFile(i) ) ) p%BDBldFile(i) = TRIM(PriPath)//TRIM(p%BDBldFile(i))
END DO
   
      ! InflowFile - Name of file containing inflow wind input parameters (-):
   CALL ReadVar( UnIn, InputFile, p%InflowFile, "InflowFile", "Name of file containing inflow wind input parameters (-)", ErrStat2, ErrMsg2, UnEc)
      CALL SetErrStat( ErrStat2, ErrMsg2, ErrStat, ErrMsg, RoutineName)
      if ( ErrStat >= AbortErrLev ) then
         call cleanup()
         RETURN        
      end if
   IF ( PathIsRelative( p%InflowFile ) ) p%InflowFile = TRIM(PriPath)//TRIM(p%InflowFile)

      ! AeroFile - Name of file containing aerodynamic input parameters (-):
   CALL ReadVar( UnIn, InputFile, p%AeroFile, "AeroFile", "Name of file containing aerodynamic input parameters (-)", ErrStat2, ErrMsg2, UnEc)
      CALL SetErrStat( ErrStat2, ErrMsg2, ErrStat, ErrMsg, RoutineName)
      if ( ErrStat >= AbortErrLev ) then
         call cleanup()
         RETURN        
      end if
   IF ( PathIsRelative( p%AeroFile ) ) p%AeroFile = TRIM(PriPath)//TRIM(p%AeroFile)

      ! ServoFile - Name of file containing control and electrical-drive input parameters (-):
   CALL ReadVar( UnIn, InputFile, p%ServoFile, "ServoFile", "Name of file containing control and electrical-drive input parameters (-)", ErrStat2, ErrMsg2, UnEc)
      CALL SetErrStat( ErrStat2, ErrMsg2, ErrStat, ErrMsg, RoutineName)
      if ( ErrStat >= AbortErrLev ) then
         call cleanup()
         RETURN        
      end if
   IF ( PathIsRelative( p%ServoFile ) ) p%ServoFile = TRIM(PriPath)//TRIM(p%ServoFile)

      ! HydroFile - Name of file containing hydrodynamic input parameters (-):
   CALL ReadVar( UnIn, InputFile, p%HydroFile, "HydroFile", "Name of file containing hydrodynamic input parameters (-)", ErrStat2, ErrMsg2, UnEc)
      CALL SetErrStat( ErrStat2, ErrMsg2, ErrStat, ErrMsg, RoutineName)
      if ( ErrStat >= AbortErrLev ) then
         call cleanup()
         RETURN        
      end if
   IF ( PathIsRelative( p%HydroFile ) ) p%HydroFile = TRIM(PriPath)//TRIM(p%HydroFile)

      ! SubFile - Name of file containing sub-structural input parameters (-):
   CALL ReadVar( UnIn, InputFile, p%SubFile, "SubFile", "Name of file containing sub-structural input parameters (-)", ErrStat2, ErrMsg2, UnEc)
      CALL SetErrStat( ErrStat2, ErrMsg2, ErrStat, ErrMsg, RoutineName)
      if ( ErrStat >= AbortErrLev ) then
         call cleanup()
         RETURN        
      end if
   IF ( PathIsRelative( p%SubFile ) ) p%SubFile = TRIM(PriPath)//TRIM(p%SubFile)

      ! MooringFile - Name of file containing mooring system input parameters (-):
   CALL ReadVar( UnIn, InputFile, p%MooringFile, "MooringFile", "Name of file containing mooring system input parameters (-)", ErrStat2, ErrMsg2, UnEc)
      CALL SetErrStat( ErrStat2, ErrMsg2, ErrStat, ErrMsg, RoutineName)
      if ( ErrStat >= AbortErrLev ) then
         call cleanup()
         RETURN        
      end if
   IF ( PathIsRelative( p%MooringFile ) ) p%MooringFile = TRIM(PriPath)//TRIM(p%MooringFile)
  
      ! IceFile - Name of file containing ice input parameters (-):
   CALL ReadVar( UnIn, InputFile, p%IceFile, "IceFile", "Name of file containing ice input parameters (-)", ErrStat2, ErrMsg2, UnEc)
      CALL SetErrStat( ErrStat2, ErrMsg2, ErrStat, ErrMsg, RoutineName)
      if ( ErrStat >= AbortErrLev ) then
         call cleanup()
         RETURN        
      end if
   IF ( PathIsRelative( p%IceFile ) ) p%IceFile = TRIM(PriPath)//TRIM(p%IceFile)
   
   
   !---------------------- OUTPUT --------------------------------------------------
   CALL ReadCom( UnIn, InputFile, 'Section Header: Output', ErrStat2, ErrMsg2, UnEc )
      CALL SetErrStat( ErrStat2, ErrMsg2, ErrStat, ErrMsg, RoutineName)
      if ( ErrStat >= AbortErrLev ) then
         call cleanup()
         RETURN        
      end if

      ! SumPrint - Print summary data to <RootName>.sum (flag):
   CALL ReadVar( UnIn, InputFile, p%SumPrint, "SumPrint", "Print summary data to <RootName>.sum (flag)", ErrStat2, ErrMsg2, UnEc)
      CALL SetErrStat( ErrStat2, ErrMsg2, ErrStat, ErrMsg, RoutineName)
      if ( ErrStat >= AbortErrLev ) then
         call cleanup()
         RETURN        
      end if

      ! SttsTime - Amount of time between screen status messages (s):
   CALL ReadVar( UnIn, InputFile, TmpTime, "SttsTime", "Amount of time between screen status messages (s)", ErrStat2, ErrMsg2, UnEc)
      CALL SetErrStat( ErrStat2, ErrMsg2, ErrStat, ErrMsg, RoutineName)
      if ( ErrStat >= AbortErrLev ) then
         call cleanup()
         RETURN        
      end if
      
      IF (TmpTime > p%TMax) THEN
         p%n_SttsTime = HUGE(p%n_SttsTime)
      ELSE         
         p%n_SttsTime = NINT( TmpTime / p%DT )
      END IF

      ! ChkptTime - Amount of time between creating checkpoint files for potential restart (s):
   CALL ReadVar( UnIn, InputFile, TmpTime, "ChkptTime", "Amount of time between creating checkpoint files for potential restart (s)", ErrStat2, ErrMsg2, UnEc)
      CALL SetErrStat( ErrStat2, ErrMsg2, ErrStat, ErrMsg, RoutineName)
      if ( ErrStat >= AbortErrLev ) then
         call cleanup()
         RETURN        
      end if
      
      IF (TmpTime > p%TMax) THEN
         p%n_ChkptTime = HUGE(p%n_ChkptTime)
      ELSE         
         p%n_ChkptTime = NINT( TmpTime / p%DT )
      END IF
      
      ! DT_Out - Time step for tabular output (s):
   CALL ReadVar( UnIn, InputFile, Line, "DT_Out", "Time step for tabular output (s)", ErrStat2, ErrMsg2, UnEc)
   !CALL ReadVar( UnIn, InputFile, p%DT_Out, "DT_Out", "Time step for tabular output (s)", ErrStat2, ErrMsg2, UnEc)
      CALL SetErrStat( ErrStat2, ErrMsg2, ErrStat, ErrMsg, RoutineName)
      if ( ErrStat >= AbortErrLev ) then
         call cleanup()
         RETURN        
      end if
      
      CALL Conv2UC( Line )
      IF ( INDEX(Line, "DEFAULT" ) == 1 ) THEN 
         p%DT_Out = p%DT
      ELSE
         ! If it's not "default", read this variable; otherwise use the value in p%DT
         READ( Line, *, IOSTAT=IOS) p%DT_Out
            CALL CheckIOS ( IOS, InputFile, 'DT_Out', NumType, ErrStat2, ErrMsg2 )
            CALL SetErrStat( ErrStat2, ErrMsg2, ErrStat, ErrMsg, RoutineName)
            if ( ErrStat >= AbortErrLev ) then
               call cleanup()
               RETURN        
            end if
      END IF
          
      ! TStart - Time to begin tabular output (s):
   CALL ReadVar( UnIn, InputFile, p%TStart, "TStart", "Time to begin tabular output (s)", ErrStat2, ErrMsg2, UnEc)
      CALL SetErrStat( ErrStat2, ErrMsg2, ErrStat, ErrMsg, RoutineName)
      if ( ErrStat >= AbortErrLev ) then
         call cleanup()
         RETURN        
      end if

      ! OutFileFmt - Format for tabular (time-marching) output file(s) (1: text file [<RootName>.out], 2: binary file [<RootName>.outb], 3: both) (-):
   CALL ReadVar( UnIn, InputFile, OutFileFmt, "OutFileFmt", "Format for tabular (time-marching) output file(s) (0: uncompressed binary and text file, 1: text file [<RootName>.out], 2: compressed binary file [<RootName>.outb], 3: both text and compressed binary) (-)", ErrStat2, ErrMsg2, UnEc)
      CALL SetErrStat( ErrStat2, ErrMsg2, ErrStat, ErrMsg, RoutineName)
      if ( ErrStat >= AbortErrLev ) then
         call cleanup()
         RETURN        
      end if
      
#if defined COMPILE_SIMULINK || defined COMPILE_LABVIEW
   !bjj: 2015-03-03: not sure this is still necessary...
            p%WrBinMod = FileFmtID_WithTime            ! We cannot guarantee the output time step is constant in binary files
#else
            p%WrBinMod = FileFmtID_WithoutTime         ! A format specifier for the binary output file format (1=include time channel as packed 32-bit binary; 2=don't include time channel;3=don't include time channel and do not pack data)
#endif      

      SELECT CASE (OutFileFmt)
      CASE (0_IntKi) 
         ! This is an undocumented feature for the regression testing system.  It writes both text and binary output, but the binary is stored as uncompressed double floating point data instead of compressed int16 data.
            p%WrBinOutFile = .TRUE.
            p%WrBinMod     =  FileFmtID_NoCompressWithoutTime         ! A format specifier for the binary output file format (3=don't include time channel and do not pack data)
            p%WrTxtOutFile = .TRUE.
         CASE (1_IntKi)
            p%WrBinOutFile = .FALSE.
            p%WrTxtOutFile = .TRUE.
         CASE (2_IntKi)
            p%WrBinOutFile = .TRUE.
            p%WrTxtOutFile = .FALSE.
         CASE (3_IntKi)
            p%WrBinOutFile = .TRUE.
            p%WrTxtOutFile = .TRUE.
         CASE DEFAULT
            CALL SetErrStat( ErrID_Fatal, "FAST's OutFileFmt must be 0, 1, 2, or 3.",ErrStat,ErrMsg,RoutineName)
            if ( ErrStat >= AbortErrLev ) then
               call cleanup()
               RETURN        
            end if
      END SELECT

      ! TabDelim - Use tab delimiters in text tabular output file? (flag):
   CALL ReadVar( UnIn, InputFile, TabDelim, "TabDelim", "Use tab delimiters in text tabular output file? (flag)", ErrStat2, ErrMsg2, UnEc)
      CALL SetErrStat( ErrStat2, ErrMsg2, ErrStat, ErrMsg, RoutineName)
      if ( ErrStat >= AbortErrLev ) then
         call cleanup()
         RETURN        
      end if

      IF ( TabDelim ) THEN
         p%Delim = TAB
      ELSE
         p%Delim = ' '
      END IF

      ! OutFmt - Format used for text tabular output (except time).  Resulting field should be 10 characters. (-):
   CALL ReadVar( UnIn, InputFile, p%OutFmt, "OutFmt", "Format used for text tabular output (except time).  Resulting field should be 10 characters. (-)", ErrStat2, ErrMsg2, UnEc)
      CALL SetErrStat( ErrStat2, ErrMsg2, ErrStat, ErrMsg, RoutineName)
      if ( ErrStat >= AbortErrLev ) then
         call cleanup()
         RETURN        
      end if

      
   !---------------------- LINEARIZATION -----------------------------------------------
   CALL ReadCom( UnIn, InputFile, 'Section Header: Linearization', ErrStat2, ErrMsg2, UnEc )
      CALL SetErrStat( ErrStat2, ErrMsg2, ErrStat, ErrMsg, RoutineName)
      if ( ErrStat >= AbortErrLev ) then
         call cleanup()
         RETURN        
      end if

      
      ! Linearize - Linearization analysis (flag)
   CALL ReadVar( UnIn, InputFile, p%Linearize, "Linearize", "Linearization analysis (flag)", ErrStat2, ErrMsg2, UnEc)
      CALL SetErrStat( ErrStat2, ErrMsg2, ErrStat, ErrMsg, RoutineName)
      if ( ErrStat >= AbortErrLev ) then
         call cleanup()
         RETURN        
      end if      
      
      ! NLinTimes - Number of times to linearize (-) [>=1]
   CALL ReadVar( UnIn, InputFile, NLinTimes, "NLinTimes", "Number of times to linearize (-) [>=1]", ErrStat2, ErrMsg2, UnEc)
      CALL SetErrStat( ErrStat2, ErrMsg2, ErrStat, ErrMsg, RoutineName)
      if ( ErrStat >= AbortErrLev ) then
         call cleanup()
         RETURN        
      end if
      
         ! LinTimes - Times to linearize (s) [1 to NLinTimes]
   if (NLinTimes >= 1) then
      call AllocAry( p%LinTimes, NLinTimes, 'p%LinTimes', ErrStat2, ErrMsg2 )
         CALL SetErrStat( ErrStat2, ErrMsg2, ErrStat, ErrMsg, RoutineName)
         if (ErrStat < AbortErrLev) then
            CALL ReadAry( UnIn, InputFile, p%LinTimes, NLinTimes, "LinTimes", "Times to linearize (s) [1 to NLinTimes]", ErrStat2, ErrMsg2, UnEc)         
         end if         
   else
      CALL ReadCom( UnIn, InputFile, 'Times to linearize (s) [1 to NLinTimes] ', ErrStat2, ErrMsg2, UnEc )
   end if
   CALL SetErrStat( ErrStat2, ErrMsg2,ErrStat,ErrMsg,RoutineName)
   if ( ErrStat >= AbortErrLev ) then
      call cleanup()
      RETURN        
   end if
   
      ! LinInputs - Include inputs in linearization (switch) {0=none; 1=standard; 2=all module inputs (debug)}
   CALL ReadVar( UnIn, InputFile, p%LinInputs, "LinInputs", "Include inputs in linearization (switch) {0=none; 1=standard; 2=all module inputs (debug)}", ErrStat2, ErrMsg2, UnEc)
      CALL SetErrStat( ErrStat2, ErrMsg2, ErrStat, ErrMsg, RoutineName)
      if ( ErrStat >= AbortErrLev ) then
         call cleanup()
         RETURN        
      end if

      ! LinOutputs - Include outputs in linearization (switch) (0=none; 1=from OutList(s); 2=all module outputs (debug))
   CALL ReadVar( UnIn, InputFile, p%LinOutputs, "LinOutputs", "Include outputs in linearization (switch) (0=none; 1=from OutList(s); 2=all module outputs (debug))", ErrStat2, ErrMsg2, UnEc)
      CALL SetErrStat( ErrStat2, ErrMsg2, ErrStat, ErrMsg, RoutineName)
      if ( ErrStat >= AbortErrLev ) then
         call cleanup()
         RETURN        
      end if

      ! LinOutJac - Include full Jacabians in linearization output (for debug) (flag)
   CALL ReadVar( UnIn, InputFile, p%LinOutJac, "LinOutJac", "Include full Jacabians in linearization output (for debug) (flag)", ErrStat2, ErrMsg2, UnEc)
      CALL SetErrStat( ErrStat2, ErrMsg2, ErrStat, ErrMsg, RoutineName)
      if ( ErrStat >= AbortErrLev ) then
         call cleanup()
         RETURN        
      end if
      
      ! LinOutMod - Write module-level linearization output files in addition to output for full system? (flag)
   CALL ReadVar( UnIn, InputFile, p%LinOutMod, "LinOutMod", "Write module-level linearization output files in addition to output for full system? (flag)", ErrStat2, ErrMsg2, UnEc)
      CALL SetErrStat( ErrStat2, ErrMsg2, ErrStat, ErrMsg, RoutineName)
      if ( ErrStat >= AbortErrLev ) then
         call cleanup()
         RETURN        
      end if
      
   !---------------------- VISUALIZATION -----------------------------------------------
   CALL ReadCom( UnIn, InputFile, 'Section Header: Visualization', ErrStat2, ErrMsg2, UnEc )
      CALL SetErrStat( ErrStat2, ErrMsg2, ErrStat, ErrMsg, RoutineName)
      if ( ErrStat >= AbortErrLev ) then
         call cleanup()
         RETURN        
      end if

      ! WrVTK - VTK Visualization data output: (switch) {0=none; 1=initialization data only; 2=animation}:
   CALL ReadVar( UnIn, InputFile, p%WrVTK, "WrVTK", "Write VTK visualization files (0=none; 1=initialization data only; 2=animation)", ErrStat2, ErrMsg2, UnEc)
      CALL SetErrStat( ErrStat2, ErrMsg2, ErrStat, ErrMsg, RoutineName)
      if ( ErrStat >= AbortErrLev ) then
         call cleanup()
         RETURN        
      end if
      
      IF ( p%WrVTK < 0 .OR. p%WrVTK > 2 ) THEN 
         p%WrVTK = VTK_Unknown
      END IF
      
      ! VTK_Type - Type of  VTK visualization data: (switch) {1=surfaces; 2=basic meshes (lines/points); 3=all meshes (debug)}:
   CALL ReadVar( UnIn, InputFile, p%VTK_Type, "VTK_Type", "Type of  VTK visualization data: (1=surfaces; 2=basic meshes (lines/points); 3=all meshes)", ErrStat2, ErrMsg2, UnEc)
      CALL SetErrStat( ErrStat2, ErrMsg2, ErrStat, ErrMsg, RoutineName)
      if ( ErrStat >= AbortErrLev ) then
         call cleanup()
         RETURN        
      end if
            
          ! immediately convert to values used inside the code:
         IF ( p%VTK_Type == 0 ) THEN 
            p%VTK_Type = VTK_None
         ELSEIF ( p%VTK_Type == 1 ) THEN
            p%VTK_Type = VTK_Surf
         ELSEIF ( p%VTK_Type == 2 ) THEN
            p%VTK_Type = VTK_Basic
         ELSEIF ( p%VTK_Type == 3 ) THEN
            p%VTK_Type = VTK_All
         ELSEIF ( p%VTK_Type == 4 ) THEN
            p%VTK_Type = VTK_Old
         ELSE
            p%VTK_Type = VTK_Unknown
         END IF
         
         !! equivalent:
         !IF ( p%VTK_Type < 0 .OR. p%VTK_Type > 4 ) THEN 
         !   p%VTK_Type = VTK_Unknown
         !END IF
         
      ! VTK_fields - Write mesh fields to VTK data files? (flag) {true/false}:
   CALL ReadVar( UnIn, InputFile, p%VTK_fields, "VTK_fields", "Write mesh fields to VTK data files? (flag)", ErrStat2, ErrMsg2, UnEc)
      CALL SetErrStat( ErrStat2, ErrMsg2, ErrStat, ErrMsg, RoutineName)
      if ( ErrStat >= AbortErrLev ) then
         call cleanup()
         RETURN        
      end if
      
      ! VTK_fps - Frame rate for VTK output (frames per second) {will use closest integer multiple of DT} 
   CALL ReadVar( UnIn, InputFile, VTK_fps, "VTK_fps", "Frame rate for VTK output(fps)", ErrStat2, ErrMsg2, UnEc)
      CALL SetErrStat( ErrStat2, ErrMsg2, ErrStat, ErrMsg, RoutineName)
      if ( ErrStat >= AbortErrLev ) then
         call cleanup()
         RETURN        
      end if
      
    
      ! convert frames-per-second to seconds per sample:
      if ( EqualRealNos(VTK_fps, 0.0_DbKi) ) then
         TmpTime = p%TMax + p%DT
      else
         TmpTime = 1.0_DbKi / VTK_fps
      end if
      
      ! now save the number of time steps between VTK file output:      
      IF (TmpTime > p%TMax) THEN
         p%n_VTKTime = HUGE(p%n_VTKTime)
      ELSE         
         p%n_VTKTime = NINT( TmpTime / p%DT )
         ! I'll warn if p%n_VTKTime*p%DT is not TmpTime 
         IF (p%WrVTK > VTK_None) THEN
            TmpRate = p%n_VTKTime*p%DT
            if (.not. EqualRealNos(TmpRate, TmpTime)) then
               call SetErrStat(ErrID_Info, '1/VTK_fps is not an integer multiple of DT. FAST will output VTK information at '//&
                              trim(num2lstr(1.0_DbKi/TmpRate))//' fps, the closest rate possible.',ErrStat,ErrMsg,RoutineName)
            end if            
         END IF
                  
      END IF

   call cleanup()
   RETURN

CONTAINS
   !...............................................................................................................................
   subroutine cleanup()
      CLOSE( UnIn )
      IF ( UnEc > 0 ) CLOSE ( UnEc )   
   end subroutine cleanup
   !...............................................................................................................................
END SUBROUTINE FAST_ReadPrimaryFile
!----------------------------------------------------------------------------------------------------------------------------------
!> This function builds the path for the vtk directory based on the output file root
FUNCTION get_vtkdir_path( out_file_root )
   CHARACTER(1024) :: get_vtkdir_path
   CHARACTER(*), INTENT(IN) :: out_file_root
   INTEGER(IntKi) :: last_separator_index
   
   ! get the directory of the primary input file (i.e. the case directory); Windows can have either forward or backward slashes (compare with GetPath())
   
   last_separator_index =      index(out_file_root, '/', back=.true.)
   last_separator_index = max( index(out_file_root, '\', back=.true.), last_separator_index )
   
   if (last_separator_index==0) then
      get_vtkdir_path = '.'//PathSep//'vtk'
   else
      get_vtkdir_path = trim(out_file_root(1 : last_separator_index) // 'vtk')
   end if
END FUNCTION
!----------------------------------------------------------------------------------------------------------------------------------
!> This function builds the path for the vtk root file name based on the output file root
FUNCTION get_vtkroot_path( out_file_root )
   CHARACTER(1024) :: get_vtkroot_path
   CHARACTER(*), INTENT(IN) :: out_file_root
   INTEGER(IntKi) :: last_separator_index
   INTEGER(IntKi) :: path_length

   last_separator_index =      index(out_file_root, '/', back=.true.)
   last_separator_index = max( index(out_file_root, '\', back=.true.), last_separator_index )

   get_vtkroot_path = trim( get_vtkdir_path(out_file_root) ) // PathSep &
                      // out_file_root( last_separator_index + 1 :)
END FUNCTION
!----------------------------------------------------------------------------------------------------------------------------------
!> This subroutine sets up some of the information needed for plotting VTK surfaces. It initializes only the data needed before 
!! HD initialization. (HD needs some of this data so it can return the wave elevation data we want.)
SUBROUTINE SetVTKParameters_B4HD(p_FAST, InitOutData_ED, InitInData_HD, BD, ErrStat, ErrMsg)

   TYPE(FAST_ParameterType),     INTENT(INOUT) :: p_FAST           !< The parameters of the glue code
   TYPE(ED_InitOutputType),      INTENT(IN   ) :: InitOutData_ED   !< The initialization output from structural dynamics module
   TYPE(HydroDyn_InitInputType), INTENT(INOUT) :: InitInData_HD    !< The initialization input to HydroDyn
   TYPE(BeamDyn_Data),           INTENT(IN   ) :: BD               !< BeamDyn data
   INTEGER(IntKi),               INTENT(  OUT) :: ErrStat          !< Error status of the operation
   CHARACTER(*),                 INTENT(  OUT) :: ErrMsg           !< Error message if ErrStat /= ErrID_None

      
   REAL(SiKi)                              :: BladeLength, Width, WidthBy2
   REAL(SiKi)                              :: dx, dy                
   INTEGER(IntKi)                          :: i, j, n
   INTEGER(IntKi)                          :: ErrStat2
   CHARACTER(ErrMsgLen)                    :: ErrMsg2
   CHARACTER(*), PARAMETER                 :: RoutineName = 'SetVTKParameters_B4HD'
   
         
   ErrStat = ErrID_None
   ErrMsg  = ""
   
      ! Get radius for ground (blade length + hub radius):
   if ( p_FAST%CompElast == Module_BD ) then  
      BladeLength = TwoNorm(BD%y(1)%BldMotion%Position(:,1) - BD%y(1)%BldMotion%Position(:,BD%y(1)%BldMotion%Nnodes))
   else
      BladeLength = InitOutData_ED%BladeLength 
   end if
   p_FAST%VTK_Surface%GroundRad =  BladeLength + InitOutData_ED%HubRad 

   !........................................................................................................
   ! We don't use the rest of this routine for stick-figure output
   if (p_FAST%VTK_Type /= VTK_Surf) return  
   !........................................................................................................
      
      ! initialize wave elevation data:
   if ( p_FAST%CompHydro == Module_HD ) then
      
      p_FAST%VTK_surface%NWaveElevPts(1) = 25
      p_FAST%VTK_surface%NWaveElevPts(2) = 25
            
      call allocAry( InitInData_HD%WaveElevXY, 2, p_FAST%VTK_surface%NWaveElevPts(1)*p_FAST%VTK_surface%NWaveElevPts(2), 'WaveElevXY', ErrStat2, ErrMsg2)
         call SetErrStat(ErrStat2, ErrMsg2, ErrStat, ErrMsg, RoutineName)
         if (ErrStat >= AbortErrLev) return

      Width = p_FAST%VTK_Surface%GroundRad * VTK_GroundFactor
      dx = Width / (p_FAST%VTK_surface%NWaveElevPts(1) - 1)
      dy = Width / (p_FAST%VTK_surface%NWaveElevPts(2) - 1)
            
      WidthBy2 = Width / 2.0_SiKi
      n = 1
      do i=1,p_FAST%VTK_surface%NWaveElevPts(1)
         do j=1,p_FAST%VTK_surface%NWaveElevPts(2)
            InitInData_HD%WaveElevXY(1,n) = dx*(i-1) - WidthBy2 !+ p_FAST%TurbinePos(1) ! HD takes p_FAST%TurbinePos into account already
            InitInData_HD%WaveElevXY(2,n) = dy*(j-1) - WidthBy2 !+ p_FAST%TurbinePos(2)
            n = n+1
         end do
      end do
      
   end if
         
      
END SUBROUTINE SetVTKParameters_B4HD
!----------------------------------------------------------------------------------------------------------------------------------
!> This subroutine sets up the information needed for plotting VTK surfaces.
SUBROUTINE SetVTKParameters(p_FAST, InitOutData_ED, InitOutData_AD, InitInData_HD, InitOutData_HD, ED, BD, AD, HD, ErrStat, ErrMsg)

   TYPE(FAST_ParameterType),     INTENT(INOUT) :: p_FAST           !< The parameters of the glue code
   TYPE(ED_InitOutputType),      INTENT(IN   ) :: InitOutData_ED   !< The initialization output from structural dynamics module
   TYPE(AD_InitOutputType),      INTENT(INOUT) :: InitOutData_AD   !< The initialization output from AeroDyn
   TYPE(HydroDyn_InitInputType), INTENT(INOUT) :: InitInData_HD    !< The initialization input to HydroDyn
   TYPE(HydroDyn_InitOutputType),INTENT(INOUT) :: InitOutData_HD   !< The initialization output from HydroDyn
   TYPE(ElastoDyn_Data),         INTENT(IN   ) :: ED               !< ElastoDyn data
   TYPE(BeamDyn_Data),           INTENT(IN   ) :: BD               !< BeamDyn data
   TYPE(AeroDyn_Data),           INTENT(IN   ) :: AD               !< AeroDyn data
   TYPE(HydroDyn_Data),          INTENT(IN   ) :: HD               !< HydroDyn data
   INTEGER(IntKi),               INTENT(  OUT) :: ErrStat          !< Error status of the operation
   CHARACTER(*),                 INTENT(  OUT) :: ErrMsg           !< Error message if ErrStat /= ErrID_None

   REAL(SiKi)                              :: RefPoint(3), RefLengths(2)               
   REAL(SiKi)                              :: x, y                
   REAL(SiKi)                              :: TwrDiam_top, TwrDiam_base, TwrRatio, TwrLength
   INTEGER(IntKi)                          :: topNode, baseNode
   INTEGER(IntKi)                          :: tipNode, rootNode, cylNode
   INTEGER(IntKi)                          :: NumBl, k
   CHARACTER(1024)                         :: VTK_path
   INTEGER(IntKi)                          :: ErrStat2
   CHARACTER(ErrMsgLen)                    :: ErrMsg2
   CHARACTER(*), PARAMETER                 :: RoutineName = 'SetVTKParameters'

   ErrStat = ErrID_None
   ErrMsg  = ""
   
   ! create the VTK directory if it does not exist
   call MKDIR( get_vtkdir_path(p_FAST%OutFileRoot) )

   ! initialize the vtk data
   p_FAST%VTK_Surface%NumSectors = 18
   p_FAST%VTK_Surface%HubRad     = InitOutData_ED%HubRad
   ! NOTE: we set p_FAST%VTK_Surface%GroundRad in SetVTKParameters_B4HD

   ! write the ground or seabed reference polygon:
   VTK_path = get_vtkroot_path( p_FAST%OutFileRoot )
   RefPoint = p_FAST%TurbinePos
   if (p_FAST%CompHydro == MODULE_HD) then
      RefLengths = p_FAST%VTK_Surface%GroundRad*VTK_GroundFactor/2.0_SiKi
      
      ! note that p_FAST%TurbinePos(3) must be 0 for offshore turbines
      RefPoint(3) = p_FAST%TurbinePos(3) - InitOutData_HD%WtrDpth      
      call WrVTK_Ground ( RefPoint, RefLengths, trim(VTK_path) // '.SeabedSurface', ErrStat2, ErrMsg2 )   
      
      RefPoint(3) = p_FAST%TurbinePos(3) - InitOutData_HD%MSL2SWL    
      call WrVTK_Ground ( RefPoint, RefLengths, trim(VTK_path) // '.StillWaterSurface', ErrStat2, ErrMsg2 )       
   else
      RefLengths = p_FAST%VTK_Surface%GroundRad !array = scalar
      call WrVTK_Ground ( RefPoint, RefLengths, trim(VTK_path) // '.GroundSurface', ErrStat2, ErrMsg2 )         
   end if
   
   
   !........................................................................................................
   ! We don't use the rest of this routine for stick-figure output
   if (p_FAST%VTK_Type /= VTK_Surf) return  
   !........................................................................................................
            
      ! we're going to create a box using these dimensions
   y  =          ED%Output(1)%HubPtMotion%Position(3,  1) - ED%Output(1)%NacelleMotion%Position(3,  1)
   x  = TwoNorm( ED%Output(1)%HubPtMotion%Position(1:2,1) - ED%Output(1)%NacelleMotion%Position(1:2,1) ) - InitOutData_ED%HubRad
   
   p_FAST%VTK_Surface%NacelleBox(:,1) = (/ -x,  y, 0.0_SiKi /)
   p_FAST%VTK_Surface%NacelleBox(:,2) = (/  x,  y, 0.0_SiKi /) 
   p_FAST%VTK_Surface%NacelleBox(:,3) = (/  x, -y, 0.0_SiKi /)
   p_FAST%VTK_Surface%NacelleBox(:,4) = (/ -x, -y, 0.0_SiKi /) 
   p_FAST%VTK_Surface%NacelleBox(:,5) = (/ -x, -y, 2*y      /)
   p_FAST%VTK_Surface%NacelleBox(:,6) = (/  x, -y, 2*y      /) 
   p_FAST%VTK_Surface%NacelleBox(:,7) = (/  x,  y, 2*y      /)
   p_FAST%VTK_Surface%NacelleBox(:,8) = (/ -x,  y, 2*y      /) 
   
   !.......................
   ! tapered tower
   !.......................
      
   CALL AllocAry(p_FAST%VTK_Surface%TowerRad,ED%Output(1)%TowerLn2Mesh%NNodes,'VTK_Surface%TowerRad',ErrStat2,ErrMsg2)
      CALL SetErrStat(ErrStat2,ErrMsg2,ErrStat,ErrMsg,RoutineName)
      IF (ErrStat >= AbortErrLev) RETURN
   
   topNode   = ED%Output(1)%TowerLn2Mesh%NNodes - 1
   baseNode  = ED%Output(1)%TowerLn2Mesh%NNodes  
   TwrLength = TwoNorm( ED%Output(1)%TowerLn2Mesh%position(:,topNode) - ED%Output(1)%TowerLn2Mesh%position(:,baseNode) ) ! this is the assumed length of the tower
   TwrRatio  = TwrLength / 87.6_SiKi  ! use ratio of the tower length to the length of the 5MW tower
   TwrDiam_top  = 3.87*TwrRatio
   TwrDiam_base = 6.0*TwrRatio
   
   TwrRatio = 0.5 * (TwrDiam_top - TwrDiam_base) / TwrLength
   do k=1,ED%Output(1)%TowerLn2Mesh%NNodes
      TwrLength = TwoNorm( ED%Output(1)%TowerLn2Mesh%position(:,k) - ED%Output(1)%TowerLn2Mesh%position(:,baseNode) ) 
      p_FAST%VTK_Surface%TowerRad(k) = 0.5*TwrDiam_Base + TwrRatio*TwrLength
   end do
   
   !.......................
   ! blade surfaces
   !.......................
   NumBl = SIZE(ED%Output(1)%BladeRootMotion,1)
   allocate(p_FAST%VTK_Surface%BladeShape(NumBl),stat=ErrStat2)
   if (errStat2/=0) then
      call setErrStat(ErrID_Fatal,'Error allocating VTK_Surface%BladeShape.',ErrStat,ErrMsg,RoutineName)
      return
   end if
            
   IF ( p_FAST%CompAero == Module_AD ) THEN  ! These meshes may have airfoil data associated with nodes...

      IF (ALLOCATED(InitOutData_AD%BladeShape)) THEN
         do k=1,NumBl   
            call move_alloc( InitOutData_AD%BladeShape(k)%AirfoilCoords, p_FAST%VTK_Surface%BladeShape(k)%AirfoilCoords )
         end do
      ELSE
#ifndef USE_DEFAULT_BLADE_SURFACE
         call setErrStat(ErrID_Fatal,'Cannot do surface visualization without airfoil coordinates defined in AeroDyn.',ErrStat,ErrMsg,RoutineName)
         return
      END IF
   ELSE
      call setErrStat(ErrID_Fatal,'Cannot do surface visualization without using AeroDyn.',ErrStat,ErrMsg,RoutineName)
      return
   END IF      
#else
      ! AD used without airfoil coordinates specified

         rootNode = 1
      
         DO K=1,NumBl   
            tipNode  = AD%Input(1)%BladeMotion(K)%NNodes
            cylNode  = min(3,AD%Input(1)%BladeMotion(K)%Nnodes)
         
            call SetVTKDefaultBladeParams(AD%Input(1)%BladeMotion(K), p_FAST%VTK_Surface%BladeShape(K), tipNode, rootNode, cylNode, ErrStat2, ErrMsg2)
               CALL SetErrStat(ErrStat2,ErrMsg2,ErrStat,ErrMsg,RoutineName)
               IF (ErrStat >= AbortErrLev) RETURN
         END DO                           
      END IF
      
   ELSE IF ( p_FAST%CompElast == Module_BD ) THEN
      rootNode = 1      
      DO K=1,NumBl   
         tipNode  = BD%y(k)%BldMotion%NNodes
         cylNode  = min(3,BD%y(k)%BldMotion%NNodes)
         
         call SetVTKDefaultBladeParams(BD%y(k)%BldMotion, p_FAST%VTK_Surface%BladeShape(K), tipNode, rootNode, cylNode, ErrStat2, ErrMsg2)
            CALL SetErrStat(ErrStat2,ErrMsg2,ErrStat,ErrMsg,RoutineName)
            IF (ErrStat >= AbortErrLev) RETURN
      END DO      
   ELSE
      DO K=1,NumBl   
         rootNode = ED%Output(1)%BladeLn2Mesh(K)%NNodes     
         tipNode  = ED%Output(1)%BladeLn2Mesh(K)%NNodes-1
         cylNode  = min(2,ED%Output(1)%BladeLn2Mesh(K)%NNodes)
         
         call SetVTKDefaultBladeParams(ED%Output(1)%BladeLn2Mesh(K), p_FAST%VTK_Surface%BladeShape(K), tipNode, rootNode, cylNode, ErrStat2, ErrMsg2)
            CALL SetErrStat(ErrStat2,ErrMsg2,ErrStat,ErrMsg,RoutineName)
            IF (ErrStat >= AbortErrLev) RETURN
      END DO  
   END IF   
#endif 
   
   
   !.......................
   ! wave elevation 
   !.......................

   !bjj: interpolate here instead of each time step?
   if ( allocated(InitOutData_HD%WaveElevSeries) ) then
      call move_alloc( InitInData_HD%WaveElevXY, p_FAST%VTK_Surface%WaveElevXY )
      call move_alloc( InitOutData_HD%WaveElevSeries, p_FAST%VTK_Surface%WaveElev )
      
         ! put the following lines in loops to avoid stack-size issues:
      do k=1,size(p_FAST%VTK_Surface%WaveElevXY,2)
         p_FAST%VTK_Surface%WaveElevXY(:,k) = p_FAST%VTK_Surface%WaveElevXY(:,k) + p_FAST%TurbinePos(1:2)
      end do
         
      !do k=1,size(p_FAST%VTK_Surface%WaveElev,2)
      !   p_FAST%VTK_Surface%WaveElev(:,k) = p_FAST%VTK_Surface%WaveElev(:,k) + p_FAST%TurbinePos(3)  ! not sure this is really accurate if p_FAST%TurbinePos(3) is non-zero
      !end do
      
   end if
   
   !.......................
   ! morison surfaces
   !.......................
   
   IF ( HD%Input(1)%Morison%DistribMesh%Committed ) THEN      
      
      call move_alloc(InitOutData_HD%Morison%Morison_Rad, p_FAST%VTK_Surface%MorisonRad)
      
   END IF
   
END SUBROUTINE SetVTKParameters
!----------------------------------------------------------------------------------------------------------------------------------
!> This subroutine comes up with some default airfoils for blade surfaces for a given blade mesh, M.
SUBROUTINE SetVTKDefaultBladeParams(M, BladeShape, tipNode, rootNode, cylNode, ErrStat, ErrMsg)

   TYPE(MeshType),               INTENT(IN   ) :: M                !< The Mesh the defaults should be calculated for
   TYPE(FAST_VTK_BLSurfaceType), INTENT(INOUT) :: BladeShape       !< BladeShape to set to default values
   INTEGER(IntKi),               INTENT(IN   ) :: rootNode         !< Index of root node (innermost node) for this mesh
   INTEGER(IntKi),               INTENT(IN   ) :: tipNode          !< Index of tip node (outermost node) for this mesh
   INTEGER(IntKi),               INTENT(IN   ) :: cylNode          !< Index of last node to have a cylinder shape
   INTEGER(IntKi),               INTENT(  OUT) :: ErrStat          !< Error status of the operation
   CHARACTER(*),                 INTENT(  OUT) :: ErrMsg           !< Error message if ErrStat /= ErrID_None

      
   REAL(SiKi)                                  :: bladeLength, chord, pitchAxis
   REAL(SiKi)                                  :: bladeLengthFract, bladeLengthFract2, ratio, posLength ! temporary quantities               
   REAL(SiKi)                                  :: cylinderLength, x, y, angle               
   INTEGER(IntKi)                              :: i, j
   INTEGER(IntKi)                              :: ErrStat2
   CHARACTER(ErrMsgLen)                        :: ErrMsg2
   CHARACTER(*), PARAMETER                     :: RoutineName = 'SetVTKDefaultBladeParams'
   
   !Note: jmj does not like this default option

   integer, parameter :: N = 66
   
   ! default airfoil shape coordinates; uses S809 values from http://wind.nrel.gov/airfoils/Shapes/S809_Shape.html:   
   real, parameter, dimension(N) :: xc=(/ 1.0,0.996203,0.98519,0.967844,0.945073,0.917488,0.885293,0.848455,0.80747,0.763042,0.715952,0.667064,0.617331,0.56783,0.519832,0.474243,0.428461,0.382612,0.33726,0.29297,0.250247,0.209576,0.171409,0.136174,0.104263,0.076035,0.051823,0.03191,0.01659,0.006026,0.000658,0.000204,0.0,0.000213,0.001045,0.001208,0.002398,0.009313,0.02323,0.04232,0.065877,0.093426,0.124111,0.157653,0.193738,0.231914,0.271438,0.311968,0.35337,0.395329,0.438273,0.48192,0.527928,0.576211,0.626092,0.676744,0.727211,0.776432,0.823285,0.86663,0.905365,0.938474,0.965086,0.984478,0.996141,1.0 /)
   real, parameter, dimension(N) :: yc=(/ 0.0,0.000487,0.002373,0.00596,0.011024,0.017033,0.023458,0.03028,0.037766,0.045974,0.054872,0.064353,0.074214,0.084095,0.093268,0.099392,0.10176,0.10184,0.10007,0.096703,0.091908,0.085851,0.078687,0.07058,0.061697,0.052224,0.042352,0.032299,0.02229,0.012615,0.003723,0.001942,-0.00002,-0.001794,-0.003477,-0.003724,-0.005266,-0.011499,-0.020399,-0.030269,-0.040821,-0.051923,-0.063082,-0.07373,-0.083567,-0.092442,-0.099905,-0.105281,-0.108181,-0.108011,-0.104552,-0.097347,-0.086571,-0.073979,-0.060644,-0.047441,-0.0351,-0.024204,-0.015163,-0.008204,-0.003363,-0.000487,0.000743,0.000775,0.00029,0.0 /)

   call AllocAry(BladeShape%AirfoilCoords, 2, N, M%NNodes, 'BladeShape%AirfoilCoords', ErrStat2, ErrMsg2)
      CALL SetErrStat(ErrStat2,ErrMsg2,ErrStat,ErrMsg,RoutineName)
      IF (ErrStat >= AbortErrLev) RETURN
         
   ! Chord length and pitch axis location are given by scaling law
   bladeLength       = TwoNorm( M%position(:,tipNode) - M%Position(:,rootNode) )
   cylinderLength    = TwoNorm( M%Position(:,cylNode) - M%Position(:,rootNode) )
   bladeLengthFract  = 0.22*bladeLength
   bladeLengthFract2 = bladeLength-bladeLengthFract != 0.78*bladeLength
   
   DO i=1,M%Nnodes
      posLength = TwoNorm( M%Position(:,i) - M%Position(:,rootNode) )
         
      IF (posLength .LE. bladeLengthFract) THEN
         ratio     = posLength/bladeLengthFract
         chord     =  (0.06 + 0.02*ratio)*bladeLength
         pitchAxis =   0.25 + 0.125*ratio
      ELSE
         chord     = (0.08 - 0.06*(posLength-bladeLengthFract)/bladeLengthFract2)*bladeLength
         pitchAxis = 0.375
      END IF
         
      IF (posLength .LE. cylinderLength) THEN 
         ! create a cylinder for this node
         
         chord = chord/2.0_SiKi
         
         DO j=1,N
            ! normalized x,y coordinates for airfoil
            x = yc(j)
            y = xc(j) - 0.5
                     
            angle = ATAN2( y, x)
         
               ! x,y coordinates for cylinder
            BladeShape%AirfoilCoords(1,j,i) = chord*COS(angle) ! x (note that "chord" is really representing chord/2 here)
            BladeShape%AirfoilCoords(2,j,i) = chord*SIN(angle) ! y (note that "chord" is really representing chord/2 here)
         END DO                                                     
         
      ELSE
         ! create an airfoil for this node
            
         DO j=1,N                  
            ! normalized x,y coordinates for airfoil, assuming an upwind turbine
            x = yc(j)
            y = xc(j) - pitchAxis
                  
               ! x,y coordinates for airfoil
            BladeShape%AirfoilCoords(1,j,i) =  chord*x
            BladeShape%AirfoilCoords(2,j,i) =  chord*y                        
         END DO
         
      END IF
      
   END DO ! nodes on mesh
         
END SUBROUTINE SetVTKDefaultBladeParams
!----------------------------------------------------------------------------------------------------------------------------------
!> This routine writes the ground or seabed reference surface information in VTK format.
!! see VTK file information format for XML, here: http://www.vtk.org/wp-content/uploads/2015/04/file-formats.pdf
SUBROUTINE WrVTK_Ground ( RefPoint, HalfLengths, FileRootName, ErrStat, ErrMsg )
      
   REAL(SiKi),      INTENT(IN)           :: RefPoint(3)     !< reference point (plane will be created around it)
   REAL(SiKi),      INTENT(IN)           :: HalfLengths(2)  !< half of the X-Y lengths of plane surrounding RefPoint
   CHARACTER(*),    INTENT(IN)           :: FileRootName    !< Name of the file to write the output in (excluding extension)
   
   INTEGER(IntKi),  INTENT(OUT)          :: ErrStat         !< Indicates whether an error occurred (see NWTC_Library)
   CHARACTER(*),    INTENT(OUT)          :: ErrMsg          !< Error message associated with the ErrStat


   ! local variables
   INTEGER(IntKi)                        :: Un            ! fortran unit number
   INTEGER(IntKi)                        :: ix            ! loop counters
   CHARACTER(1024)                       :: FileName
   INTEGER(IntKi), parameter             :: NumberOfPoints = 4
   INTEGER(IntKi), parameter             :: NumberOfLines = 0
   INTEGER(IntKi), parameter             :: NumberOfPolys = 1
        
   INTEGER(IntKi)                        :: ErrStat2 
   CHARACTER(ErrMsgLen)                  :: ErrMsg2
   CHARACTER(*),PARAMETER                :: RoutineName = 'WrVTK_Ground'
   
   ErrStat = ErrID_None
   ErrMsg  = ""
   
   !.................................................................
   ! write the data that potentially changes each time step:
   !.................................................................
      
   ! PolyData (.vtp) - Serial vtkPolyData (unstructured) file
   FileName = TRIM(FileRootName)//'.vtp'
      
   call WrVTK_header( FileName, NumberOfPoints, NumberOfLines, NumberOfPolys, Un, ErrStat2, ErrMsg2 )    
      call SetErrStat(ErrStat2,ErrMsg2,ErrStat,ErrMsg,RoutineName)
      if (ErrStat >= AbortErrLev) return
         
! points (nodes, augmented with NumSegments):   
      WRITE(Un,'(A)')         '      <Points>'
      WRITE(Un,'(A)')         '        <DataArray type="Float32" NumberOfComponents="3" format="ascii">'
               
      WRITE(Un,VTK_AryFmt) RefPoint(1) + HalfLengths(1) , RefPoint(2) + HalfLengths(2), RefPoint(3)
      WRITE(Un,VTK_AryFmt) RefPoint(1) + HalfLengths(1) , RefPoint(2) - HalfLengths(2), RefPoint(3)
      WRITE(Un,VTK_AryFmt) RefPoint(1) - HalfLengths(1) , RefPoint(2) - HalfLengths(2), RefPoint(3)
      WRITE(Un,VTK_AryFmt) RefPoint(1) - HalfLengths(1) , RefPoint(2) + HalfLengths(2), RefPoint(3)
            
      WRITE(Un,'(A)')         '        </DataArray>'
      WRITE(Un,'(A)')         '      </Points>'
  
                  
      WRITE(Un,'(A)')         '      <Polys>'      
      WRITE(Un,'(A)')         '        <DataArray type="Int32" Name="connectivity" format="ascii">'         
      WRITE(Un,'('//trim(num2lstr(NumberOfPoints))//'(i7))') (ix, ix=0,NumberOfPoints-1)                   
      WRITE(Un,'(A)')         '        </DataArray>'      
      
      WRITE(Un,'(A)')         '        <DataArray type="Int32" Name="offsets" format="ascii">'            
      WRITE(Un,'(i7)') NumberOfPoints
      WRITE(Un,'(A)')         '        </DataArray>'
      WRITE(Un,'(A)')         '      </Polys>'      
            
      call WrVTK_footer( Un )       
                     
END SUBROUTINE WrVTK_Ground
!----------------------------------------------------------------------------------------------------------------------------------
!> This subroutine sets up the information needed to initialize AeroDyn, then initializes AeroDyn
SUBROUTINE AD_SetInitInput(InitInData_AD14, InitOutData_ED, y_ED, p_FAST, ErrStat, ErrMsg)

   ! Passed variables:
   TYPE(AD14_InitInputType),INTENT(INOUT) :: InitInData_AD14  !< The initialization input to AeroDyn14
   TYPE(ED_InitOutputType), INTENT(IN)    :: InitOutData_ED   !< The initialization output from structural dynamics module
   TYPE(ED_OutputType),     INTENT(IN)    :: y_ED             !< The outputs of the structural dynamics module (meshes with position/RefOrientation set)
   TYPE(FAST_ParameterType),INTENT(IN)    :: p_FAST           !< The parameters of the glue code
   INTEGER(IntKi)                         :: ErrStat          !< Error status of the operation
   CHARACTER(*)                           :: ErrMsg           !< Error message if ErrStat /= ErrID_None

      ! Local variables

   !TYPE(AD_InitOptions)       :: ADOptions                  ! Options for AeroDyn

   INTEGER                    :: K


   ErrStat = ErrID_None
   ErrMsg  = ""
   
   
      ! Set up the AeroDyn parameters
   InitInData_AD14%ADFileName   = p_FAST%AeroFile
   InitInData_AD14%OutRootName  = p_FAST%OutFileRoot
   InitInData_AD14%WrSumFile    = p_FAST%SumPrint      
   InitInData_AD14%NumBl        = InitOutData_ED%NumBl
   InitInData_AD14%UseDWM       = p_FAST%UseDWM
   
   InitInData_AD14%DWM%IfW%InputFileName   = p_FAST%InflowFile
   
      ! Hub position and orientation (relative here, but does not need to be)

   InitInData_AD14%TurbineComponents%Hub%Position(:)      = y_ED%HubPtMotion14%Position(:,1) - y_ED%HubPtMotion14%Position(:,1)  ! bjj: was 0; mesh was changed by adding p_ED%HubHt to 3rd component
   InitInData_AD14%TurbineComponents%Hub%Orientation(:,:) = y_ED%HubPtMotion14%RefOrientation(:,:,1)
   InitInData_AD14%TurbineComponents%Hub%TranslationVel   = 0.0_ReKi ! bjj: we don't need this field
   InitInData_AD14%TurbineComponents%Hub%RotationVel      = 0.0_ReKi ! bjj: we don't need this field

      ! Blade root position and orientation (relative here, but does not need to be)

   IF (.NOT. ALLOCATED( InitInData_AD14%TurbineComponents%Blade ) ) THEN
      ALLOCATE( InitInData_AD14%TurbineComponents%Blade( InitInData_AD14%NumBl ), STAT = ErrStat )
      IF ( ErrStat /= 0 ) THEN
         ErrStat = ErrID_Fatal
         ErrMsg = ' Error allocating space for InitInData_AD%TurbineComponents%Blade.'
         RETURN
      ELSE
         ErrStat = ErrID_None !reset to ErrID_None, just in case ErrID_None /= 0
      END IF
   END IF

   DO K=1, InitInData_AD14%NumBl
      InitInData_AD14%TurbineComponents%Blade(K)%Position        = y_ED%BladeRootMotion14%Position(:,K)
      InitInData_AD14%TurbineComponents%Blade(K)%Orientation     = y_ED%BladeRootMotion14%RefOrientation(:,:,K)
      InitInData_AD14%TurbineComponents%Blade(K)%TranslationVel  = 0.0_ReKi ! bjj: we don't need this field
      InitInData_AD14%TurbineComponents%Blade(K)%RotationVel     = 0.0_ReKi ! bjj: we don't need this field      
   END DO
  

      ! Blade length
   IF (p_FAST%CompElast == Module_ED) THEN  ! note, we can't get here if we're using BeamDyn....
      InitInData_AD14%TurbineComponents%BladeLength = InitOutData_ED%BladeLength
   END IF
   
   
      ! Tower mesh ( here only because we currently need line2 meshes to contain the same nodes/elements )
      
   InitInData_AD14%NumTwrNodes = y_ED%TowerLn2Mesh%NNodes - 2
   IF (.NOT. ALLOCATED( InitInData_AD14%TwrNodeLocs ) ) THEN
      ALLOCATE( InitInData_AD14%TwrNodeLocs( 3, InitInData_AD14%NumTwrNodes ), STAT = ErrStat )
      IF ( ErrStat /= 0 ) THEN
         ErrStat = ErrID_Fatal
         ErrMsg = ' Error allocating space for InitInData_AD%TwrNodeLocs.'
         RETURN
      ELSE
         ErrStat = ErrID_None
      END IF
   END IF   
   
   IF ( InitInData_AD14%NumTwrNodes > 0 ) THEN
      InitInData_AD14%TwrNodeLocs = y_ED%TowerLn2Mesh%Position(:,1:InitInData_AD14%NumTwrNodes)  ! ED has extra nodes at beginning and top and bottom of tower
   END IF
   
      ! hub height         
   InitInData_AD14%HubHt = InitOutData_ED%HubHt
             

   RETURN
END SUBROUTINE AD_SetInitInput
!----------------------------------------------------------------------------------------------------------------------------------
!> This routine sets the number of subcycles (substeps) for modules at initialization, checking to make sure that their requested 
!! time step is valid.
SUBROUTINE SetModuleSubstepTime(ModuleID, p_FAST, y_FAST, ErrStat, ErrMsg)
   INTEGER(IntKi),           INTENT(IN   ) :: ModuleID            !< ID of the module to check time step and set
   TYPE(FAST_ParameterType), INTENT(INOUT) :: p_FAST              !< Parameters for the glue code
   TYPE(FAST_OutputFileType),INTENT(IN   ) :: y_FAST              !< Output variables for the glue code
   INTEGER(IntKi),           INTENT(  OUT) :: ErrStat             !< Error status of the operation
   CHARACTER(*),             INTENT(  OUT) :: ErrMsg              !< Error message if ErrStat /= ErrID_None

      
   ErrStat = ErrID_None
   ErrMsg  = "" 
   
   IF ( EqualRealNos( p_FAST%dt_module( ModuleID ), p_FAST%dt ) ) THEN
      p_FAST%n_substeps(ModuleID) = 1
   ELSE
      IF ( p_FAST%dt_module( ModuleID ) > p_FAST%dt ) THEN
         ErrStat = ErrID_Fatal
         ErrMsg = "The "//TRIM(y_FAST%Module_Ver(ModuleID)%Name)//" module time step ("//&
                          TRIM(Num2LStr(p_FAST%dt_module( ModuleID )))// &
                    " s) cannot be larger than FAST time step ("//TRIM(Num2LStr(p_FAST%dt))//" s)."
      ELSE
            ! calculate the number of subcycles:
         p_FAST%n_substeps(ModuleID) = NINT( p_FAST%dt / p_FAST%dt_module( ModuleID ) )
            
            ! let's make sure THE module DT is an exact integer divisor of the global (FAST) time step:
         IF ( .NOT. EqualRealNos( p_FAST%dt, p_FAST%dt_module( ModuleID ) * p_FAST%n_substeps(ModuleID) )  ) THEN
            ErrStat = ErrID_Fatal
            ErrMsg  = "The "//TRIM(y_FAST%Module_Ver(ModuleID)%Name)//" module time step ("//&
                              TRIM(Num2LStr(p_FAST%dt_module( ModuleID )))// &
                              " s) must be an integer divisor of the FAST time step ("//TRIM(Num2LStr(p_FAST%dt))//" s)."
         END IF
            
      END IF
   END IF      
                 
   RETURN
      
END SUBROUTINE SetModuleSubstepTime   
!----------------------------------------------------------------------------------------------------------------------------------
!> This writes data to the FAST summary file.
SUBROUTINE FAST_WrSum( p_FAST, y_FAST, MeshMapData, ErrStat, ErrMsg )

   TYPE(FAST_ParameterType), INTENT(IN)    :: p_FAST                             !< Glue-code simulation parameters
   TYPE(FAST_OutputFileType),INTENT(INOUT) :: y_FAST                             !< Glue-code simulation outputs (changes value of UnSum)
   TYPE(FAST_ModuleMapType), INTENT(IN)    :: MeshMapData                        !< Data for mapping between modules
   INTEGER(IntKi),           INTENT(OUT)   :: ErrStat                            !< Error status (level)
   CHARACTER(*),             INTENT(OUT)   :: ErrMsg                             !< Message describing error reported in ErrStat

      ! local variables
   REAL(ReKi)                              :: TmpRate                            ! temporary rate for vtk output
   INTEGER(IntKi)                          :: I                                  ! temporary counter
   INTEGER(IntKi)                          :: J                                  ! temporary counter
   INTEGER(IntKi)                          :: Module_Number                      ! loop counter through the modules
   CHARACTER(200)                          :: Fmt                                ! temporary format string
   CHARACTER(200)                          :: DescStr                            ! temporary string to write text
   CHARACTER(*), PARAMETER                 :: NotUsedTxt = " [not called]"       ! text written if a module is not called
   CHARACTER(ChanLen)                      :: ChanTxt(2)                         ! temp strings to help with formatting with unknown ChanLen size
   
      ! Get a unit number and open the file:

   CALL GetNewUnit( y_FAST%UnSum, ErrStat, ErrMsg )
      IF ( ErrStat >= AbortErrLev ) RETURN

   CALL OpenFOutFile ( y_FAST%UnSum, TRIM(p_FAST%OutFileRoot)//'.sum', ErrStat, ErrMsg )
      IF ( ErrStat >= AbortErrLev ) RETURN

         ! Add some file information:

   !.......................... Module Versions .....................................................
   !bjj: modules in this list are ordered by the order they are specified in the FAST input file

   WRITE (y_FAST%UnSum,'(/A)') 'FAST Summary File'
   WRITE (y_FAST%UnSum,'(/A)')  TRIM( y_FAST%FileDescLines(1) )

   WRITE (y_FAST%UnSum,'(2X,A)'   )  'compiled with'
   Fmt = '(4x,A)'
   WRITE (y_FAST%UnSum,Fmt)  TRIM( GetNVD(        NWTC_Ver ) )
   WRITE (y_FAST%UnSum,Fmt)  TRIM( GetNVD( y_FAST%Module_Ver( Module_ED )   ) )

   DescStr = GetNVD( y_FAST%Module_Ver( Module_BD ) )
   IF ( p_FAST%CompElast /= Module_BD ) DescStr = TRIM(DescStr)//NotUsedTxt
   WRITE (y_FAST%UnSum,Fmt)  TRIM( DescStr )
      
   DescStr = GetNVD( y_FAST%Module_Ver( Module_IfW ) )
   IF ( p_FAST%CompInflow /= Module_IfW ) DescStr = TRIM(DescStr)//NotUsedTxt
   WRITE (y_FAST%UnSum,Fmt)  TRIM( DescStr )
   
   ! I'm not going to write the openfoam module info to the summary file
   !DescStr = GetNVD( y_FAST%Module_Ver( Module_OpFM ) )
   !IF ( p_FAST%CompInflow /= Module_OpFM ) DescStr = TRIM(DescStr)//NotUsedTxt
   !WRITE (y_FAST%UnSum,Fmt)  TRIM( DescStr )
      
   DescStr = GetNVD( y_FAST%Module_Ver( Module_AD14 ) )
   IF ( p_FAST%CompAero /= Module_AD14 ) DescStr = TRIM(DescStr)//NotUsedTxt
   WRITE (y_FAST%UnSum,Fmt)  TRIM( DescStr )
      
   DescStr = GetNVD( y_FAST%Module_Ver( Module_AD ) )
   IF ( p_FAST%CompAero /= Module_AD ) DescStr = TRIM(DescStr)//NotUsedTxt
   WRITE (y_FAST%UnSum,Fmt)  TRIM( DescStr )
     
   DescStr = GetNVD( y_FAST%Module_Ver( Module_SrvD ) )
   IF ( p_FAST%CompServo /= Module_SrvD ) DescStr = TRIM(DescStr)//NotUsedTxt
   WRITE (y_FAST%UnSum,Fmt)  TRIM( DescStr )  
   
   DescStr = GetNVD( y_FAST%Module_Ver( Module_HD ) )
   IF ( p_FAST%CompHydro /= Module_HD  ) DescStr = TRIM(DescStr)//NotUsedTxt
   WRITE (y_FAST%UnSum,Fmt)  TRIM( DescStr )
   
   DescStr = GetNVD( y_FAST%Module_Ver( Module_SD ) )
   IF ( p_FAST%CompSub /= Module_SD ) DescStr = TRIM(DescStr)//NotUsedTxt
   WRITE (y_FAST%UnSum,Fmt)  TRIM( DescStr )
   
   DescStr = GetNVD( y_FAST%Module_Ver( Module_ExtPtfm ) )
   IF ( p_FAST%CompSub /= Module_ExtPtfm ) DescStr = TRIM(DescStr)//NotUsedTxt
   WRITE (y_FAST%UnSum,Fmt)  TRIM( DescStr )
   
   DescStr = GetNVD( y_FAST%Module_Ver( Module_MAP ) )
   IF ( p_FAST%CompMooring /= Module_MAP ) DescStr = TRIM(DescStr)//NotUsedTxt
   WRITE (y_FAST%UnSum,Fmt)  TRIM( DescStr )

   DescStr = GetNVD( y_FAST%Module_Ver( Module_FEAM ) )
   IF ( p_FAST%CompMooring /= Module_FEAM ) DescStr = TRIM(DescStr)//NotUsedTxt
   WRITE (y_FAST%UnSum,Fmt)  TRIM( DescStr )
   
   DescStr = GetNVD( y_FAST%Module_Ver( Module_MD ) )
   IF ( p_FAST%CompMooring /= Module_MD ) DescStr = TRIM(DescStr)//NotUsedTxt
   WRITE (y_FAST%UnSum,Fmt)  TRIM( DescStr )
   
   DescStr = GetNVD( y_FAST%Module_Ver( Module_Orca ) )
   IF ( p_FAST%CompMooring /= Module_Orca ) DescStr = TRIM(DescStr)//NotUsedTxt
   WRITE (y_FAST%UnSum,Fmt)  TRIM( DescStr )
   
   DescStr = GetNVD( y_FAST%Module_Ver( Module_IceF ) )
   IF ( p_FAST%CompIce /= Module_IceF ) DescStr = TRIM(DescStr)//NotUsedTxt
   WRITE (y_FAST%UnSum,Fmt)  TRIM( DescStr )
   
   DescStr = GetNVD( y_FAST%Module_Ver( Module_IceD ) )
   IF ( p_FAST%CompIce /= Module_IceD ) DescStr = TRIM(DescStr)//NotUsedTxt
   WRITE (y_FAST%UnSum,Fmt)  TRIM( DescStr )
   
   
   !.......................... Information from FAST input File ......................................
! OTHER information we could print here:   
! current working directory
! output file root name
! output file time step
! output file format (text/binary)
! coupling method

   SELECT CASE ( p_FAST%TurbineType )
   CASE ( Type_LandBased )
      DescStr = 'Modeling a land-based turbine'
   CASE ( Type_Offshore_Fixed )
      DescStr = 'Modeling a fixed-bottom offshore turbine'
   CASE ( Type_Offshore_Floating )
      DescStr = 'Modeling a floating offshore turbine'
   CASE DEFAULT ! This should never happen
      DescStr=""
   END SELECT                  
   WRITE(y_FAST%UnSum,'(//A)') TRIM(DescStr)

   WRITE (y_FAST%UnSum,'(A)' )   'Description from the FAST input file: '
   WRITE (y_FAST%UnSum,'(2X,A)')  TRIM(p_FAST%FTitle)

   !.......................... Requested Features ...................................................
   
   SELECT CASE ( p_FAST%InterpOrder )
   CASE (0)
      DescStr = ' (nearest neighbor)'
   CASE (1)
      DescStr = ' (linear)'
   CASE (2)
      DescStr = ' (quadratic)'
   CASE DEFAULT 
      DescStr = ' ( )'
   END SELECT               
   
   WRITE(y_FAST%UnSum,'(/A,I1,A)'  ) 'Interpolation order for input/output time histories: ', p_FAST%InterpOrder, TRIM(DescStr)
   WRITE(y_FAST%UnSum,'( A,I2)'    ) 'Number of correction iterations: ', p_FAST%NumCrctn
   
      
   !.......................... Information About Coupling ...................................................
      
   IF ( ALLOCATED( MeshMapData%Jacobian_Opt1 ) ) then ! we're using option 1
      
      IF ( p_FAST%CompSub /= Module_None .OR. p_FAST%CompElast == Module_BD .OR. p_FAST%CompMooring == Module_Orca ) THEN  ! SubDyn-BeamDyn-HydroDyn-ElastoDyn-ExtPtfm
         DescStr = 'ElastoDyn, SubDyn, HydroDyn, OrcaFlex, ExtPtfm_MCKF, and/or BeamDyn'                  
      ELSE ! IF ( p_FAST%CompHydro == Module_HD ) THEN
         DescStr = "ElastoDyn to HydroDyn"
      END IF
                  
      WRITE(y_FAST%UnSum,'( A,I6)'  ) 'Number of rows in Jacobian matrix used for coupling '//TRIM(DescStr)//': ', &
                                       SIZE(MeshMapData%Jacobian_Opt1, 1)
   END IF

   !.......................... Time step information: ...................................................
   
   WRITE (y_FAST%UnSum,'(//,2X,A)') " Requested Time Steps  "
   WRITE (y_FAST%UnSum,   '(2X,A)') "-------------------------------------------------"
   Fmt = '(2X,A17,2X,A15,2X,A13)'
   WRITE (y_FAST%UnSum, Fmt ) "Component        ", "Time Step (s)  ", "Subcycles (-)"
   WRITE (y_FAST%UnSum, Fmt ) "-----------------", "---------------", "-------------"
   Fmt = '(2X,A17,2X,'//TRIM(p_FAST%OutFmt)//',:,T37,2X,I8,:,A)'
   WRITE (y_FAST%UnSum, Fmt ) "FAST (glue code) ", p_FAST%DT
   DO Module_Number=1,NumModules
      IF (p_FAST%ModuleInitialized(Module_Number)) THEN
         WRITE (y_FAST%UnSum, Fmt ) y_FAST%Module_Ver(Module_Number)%Name, p_FAST%DT_module(Module_Number), p_FAST%n_substeps(Module_Number)
      END IF
   END DO
   IF ( NINT( p_FAST%DT_out / p_FAST%DT )  == 1_IntKi ) THEN
      WRITE (y_FAST%UnSum, Fmt ) "FAST output files", p_FAST%DT_out, 1_IntKi   ! we'll write "1" instead of "1^-1"
   ELSE
      WRITE (y_FAST%UnSum, Fmt ) "FAST output files", p_FAST%DT_out, NINT( p_FAST%DT_out / p_FAST%DT ),"^-1"
   END IF

   IF (p_FAST%WrVTK == VTK_Animate) THEN
      
      TmpRate = p_FAST%DT*p_FAST%n_VTKTime
      
      IF ( p_FAST%n_VTKTime == 1_IntKi ) THEN
         WRITE (y_FAST%UnSum, Fmt ) "VTK output files ", p_FAST%DT, 1_IntKi   ! we'll write "1" instead of "1^-1"
      ELSE
         WRITE (y_FAST%UnSum, Fmt ) "VTK output files ", TmpRate, p_FAST%n_VTKTime,"^-1"
      END IF
      
      ! bjj: fix this; possibly add names of which files will be generated?
      if (p_FAST%WrVTK == VTK_Animate) then
         Fmt = '(2X,A17,2X,'//TRIM(p_FAST%OutFmt)//',:,T37,:,A)'

         WRITE (y_FAST%UnSum,'(//,2X,A)') " Requested Visualization Output"
         WRITE (y_FAST%UnSum,   '(2X,A)') "-------------------------------------------------"
         WRITE (y_FAST%UnSum,     Fmt   ) "Frame rate", 1.0_DbKi/TmpRate, " fps"
      end if
      
   END IF

   
   !.......................... Requested Output Channels ............................................

   WRITE (y_FAST%UnSum,'(//,2X,A)') " Requested Channels in FAST Output File(s)  "
   WRITE (y_FAST%UnSum,   '(2X,A)') "--------------------------------------------"
   Fmt = '(2X,A6,2(2X,A'//TRIM(num2lstr(ChanLen))//'),2X,A)'
   ChanTxt(1) = 'Name'
   ChanTxt(2) = 'Units'
   WRITE (y_FAST%UnSum, Fmt ) "Number", ChanTxt, "Generated by"
   ChanTxt = '--------------------' !this ought to be sufficiently long
   WRITE (y_FAST%UnSum, Fmt ) "------", ChanTxt, "------------"

   Fmt = '(4X,I4,2(2X,A'//TRIM(num2lstr(ChanLen))//'),2X,A)'
   I = 1
   WRITE (y_FAST%UnSum, Fmt ) I, y_FAST%ChannelNames(I), y_FAST%ChannelUnits(I), TRIM(FAST_Ver%Name)

   
   DO Module_Number = 1,NumModules
      DO J = 1,y_FAST%numOuts( Module_Number )
         I = I + 1
         WRITE (y_FAST%UnSum, Fmt ) I, y_FAST%ChannelNames(I), y_FAST%ChannelUnits(I), TRIM(y_FAST%Module_Ver( Module_Number )%Name)
      END DO
   END DO
      
   
   !.......................... End of Summary File ............................................
   
   ! bjj: note that I'm not closing the summary file here, though at the present time we don't write to this file again.
   ! In the future, we may want to write additional information to this file during the simulation.
   ! bjj 4/21/2015: closing the file now because of restart. If it needs to be open later, we can change it again.
   
   CLOSE( y_FAST%UnSum )        
   y_FAST%UnSum = -1

END SUBROUTINE FAST_WrSum
!----------------------------------------------------------------------------------------------------------------------------------

!++++++++++++++++++++++++++++++++++++++++++++++++++++++++++++++++++++++++++++++++++++++++++++++++++++++++++++++++++++++++++++++++++
! TIME-STEP SOLVER ROUTINES (includes initialization after first call to calcOutput at t=0)
!++++++++++++++++++++++++++++++++++++++++++++++++++++++++++++++++++++++++++++++++++++++++++++++++++++++++++++++++++++++++++++++++++
!> Routine that calls FAST_Solution0 for one instance of a Turbine data structure. This is a separate subroutine so that the FAST 
!! driver programs do not need to change or operate on the individual module level. 
SUBROUTINE FAST_Solution0_T(Turbine, ErrStat, ErrMsg)

   TYPE(FAST_TurbineType),   INTENT(INOUT) :: Turbine             !< all data for one instance of a turbine
   INTEGER(IntKi),           INTENT(  OUT) :: ErrStat             !< Error status of the operation
   CHARACTER(*),             INTENT(  OUT) :: ErrMsg              !< Error message if ErrStat /= ErrID_None


      CALL FAST_Solution0(Turbine%p_FAST, Turbine%y_FAST, Turbine%m_FAST, &
                     Turbine%ED, Turbine%BD, Turbine%SrvD, Turbine%AD14, Turbine%AD, Turbine%IfW, Turbine%OpFM, &
                     Turbine%HD, Turbine%SD, Turbine%ExtPtfm, Turbine%MAP, Turbine%FEAM, Turbine%MD, Turbine%Orca, &
                     Turbine%IceF, Turbine%IceD, Turbine%MeshMapData, ErrStat, ErrMsg )
      
END SUBROUTINE FAST_Solution0_T
!----------------------------------------------------------------------------------------------------------------------------------
!> Routine that calls CalcOutput for the first time of the simulation (at t=0). After the initial solve, data arrays are initialized.
SUBROUTINE FAST_Solution0(p_FAST, y_FAST, m_FAST, ED, BD, SrvD, AD14, AD, IfW, OpFM, HD, SD, ExtPtfm, &
                          MAPp, FEAM, MD, Orca, IceF, IceD, MeshMapData, ErrStat, ErrMsg )

   TYPE(FAST_ParameterType), INTENT(IN   ) :: p_FAST              !< Parameters for the glue code
   TYPE(FAST_OutputFileType),INTENT(INOUT) :: y_FAST              !< Output variables for the glue code
   TYPE(FAST_MiscVarType),   INTENT(INOUT) :: m_FAST              !< Miscellaneous variables
     
   TYPE(ElastoDyn_Data),     INTENT(INOUT) :: ED                  !< ElastoDyn data
   TYPE(BeamDyn_Data),       INTENT(INOUT) :: BD                  !< BeamDyn data
   TYPE(ServoDyn_Data),      INTENT(INOUT) :: SrvD                !< ServoDyn data
   TYPE(AeroDyn14_Data),     INTENT(INOUT) :: AD14                !< AeroDyn14 data
   TYPE(AeroDyn_Data),       INTENT(INOUT) :: AD                  !< AeroDyn data
   TYPE(InflowWind_Data),    INTENT(INOUT) :: IfW                 !< InflowWind data
   TYPE(OpenFOAM_Data),      INTENT(INOUT) :: OpFM                !< OpenFOAM data
   TYPE(HydroDyn_Data),      INTENT(INOUT) :: HD                  !< HydroDyn data
   TYPE(SubDyn_Data),        INTENT(INOUT) :: SD                  !< SubDyn data
   TYPE(ExtPtfm_Data),       INTENT(INOUT) :: ExtPtfm             !< ExtPtfm_MCKF data
   TYPE(MAP_Data),           INTENT(INOUT) :: MAPp                !< MAP data
   TYPE(FEAMooring_Data),    INTENT(INOUT) :: FEAM                !< FEAMooring data
   TYPE(MoorDyn_Data),       INTENT(INOUT) :: MD                  !< Data for the MoorDyn module
   TYPE(OrcaFlex_Data),      INTENT(INOUT) :: Orca                !< OrcaFlex interface data
   TYPE(IceFloe_Data),       INTENT(INOUT) :: IceF                !< IceFloe data
   TYPE(IceDyn_Data),        INTENT(INOUT) :: IceD                !< All the IceDyn data used in time-step loop

   TYPE(FAST_ModuleMapType), INTENT(INOUT) :: MeshMapData         !< Data for mapping between modules
      
   INTEGER(IntKi),           INTENT(  OUT) :: ErrStat             !< Error status of the operation
   CHARACTER(*),             INTENT(  OUT) :: ErrMsg              !< Error message if ErrStat /= ErrID_None
   
   ! local variables
   INTEGER(IntKi), PARAMETER               :: n_t_global = -1     ! loop counter
   
   INTEGER(IntKi)                          :: ErrStat2
   CHARACTER(ErrMsgLen)                    :: ErrMsg2
   CHARACTER(*), PARAMETER                 :: RoutineName = 'FAST_Solution0'

   
   !NOTE: m_FAST%t_global is t_initial in this routine
   
   ErrStat = ErrID_None
   ErrMsg  = ""
   
   IF (p_FAST%WrSttsTime) then
      CALL SimStatus_FirstTime( m_FAST%TiLstPrn, m_FAST%PrevClockTime, m_FAST%SimStrtTime, m_FAST%UsrTime2, m_FAST%t_global, p_FAST%TMax, p_FAST%TDesc )
   END IF
   

   ! Solve input-output relations; this section of code corresponds to Eq. (35) in Gasmi et al. (2013)
   ! This code will be specific to the underlying modules
   
      ! the initial ServoDyn and IfW/Lidar inputs from Simulink:
   IF ( p_FAST%CompServo == Module_SrvD ) CALL SrvD_SetExternalInputs( p_FAST, m_FAST, SrvD%Input(1) )   
   IF ( p_FAST%CompInflow == Module_IfW ) CALL IfW_SetExternalInputs( IfW%p, m_FAST, ED%Output(1), IfW%Input(1) )  

   CALL CalcOutputs_And_SolveForInputs(  n_t_global, m_FAST%t_global,  STATE_CURR, m_FAST%calcJacobian, m_FAST%NextJacCalcTime, &
                        p_FAST, m_FAST, ED, BD, SrvD, AD14, AD, IfW, OpFM, HD, SD, ExtPtfm, &
                        MAPp, FEAM, MD, Orca, IceF, IceD, MeshMapData, ErrStat2, ErrMsg2 )
      CALL SetErrStat(ErrStat2, ErrMsg2, ErrStat, ErrMsg, RoutineName )
   
            
   !----------------------------------------------------------------------------------------
   ! Check to see if we should output data this time step:
   !----------------------------------------------------------------------------------------

   CALL WriteOutputToFile(0, m_FAST%t_global, p_FAST, y_FAST, ED, BD, AD14, AD, IfW, OpFM, HD, SD, ExtPtfm, SrvD, MAPp, FEAM, MD, Orca, IceF, IceD, MeshMapData, ErrStat2, ErrMsg2)   
      CALL SetErrStat(ErrStat2, ErrMsg2, ErrStat, ErrMsg, RoutineName )

      ! turn off VTK output when
   if (p_FAST%WrVTK == VTK_InitOnly) then
      ! Write visualization data for initialization (and also note that we're ignoring any errors that occur doing so)

      IF ( p_FAST%VTK_Type == VTK_Surf ) THEN
         CALL WrVTK_Surfaces(m_FAST%t_global, p_FAST, y_FAST, MeshMapData, ED, BD, AD14, AD, IfW, OpFM, HD, SD, SrvD, MAPp, FEAM, MD, Orca, IceF, IceD)            
      ELSE IF ( p_FAST%VTK_Type == VTK_Basic ) THEN
         CALL WrVTK_BasicMeshes(p_FAST, y_FAST, MeshMapData, ED, BD, AD14, AD, IfW, OpFM, HD, SD, SrvD, MAPp, FEAM, MD, Orca, IceF, IceD)            
      ELSE IF ( p_FAST%VTK_Type == VTK_All ) THEN
         CALL WrVTK_AllMeshes(p_FAST, y_FAST, MeshMapData, ED, BD, AD14, AD, IfW, OpFM, HD, SD, ExtPtfm, SrvD, MAPp, FEAM, MD, Orca, IceF, IceD)                                 
      ELSE IF (p_FAST%VTK_Type==VTK_Old) THEN
         CALL WriteInputMeshesToFile( ED%Input(1), AD%Input(1), SD%Input(1), HD%Input(1), MAPp%Input(1), BD%Input(1,:), TRIM(p_FAST%OutFileRoot)//'.InputMeshes.bin', ErrStat2, ErrMsg2)                                    
   !unOut = -1
   !CALL MeshWrBin ( unOut, AD%y%BladeLoad(2), ErrStat2, ErrMsg2, 'AD_2_ED_loads.bin');  IF (ErrStat2 /= ErrID_None) CALL WrScr(TRIM(ErrMsg2))
   !CALL MeshWrBin ( unOut, ED%Input(1)%BladePtLoads(2),ErrStat2, ErrMsg2, 'AD_2_ED_loads.bin');  IF (ErrStat2 /= ErrID_None) CALL WrScr(TRIM(ErrMsg2))            
   !CALL MeshMapWrBin( unOut, AD%y%BladeLoad(2), ED%Input(1)%BladePtLoads(2), MeshMapData%AD_L_2_BDED_B(2), ErrStat2, ErrMsg2, 'AD_2_ED_loads.bin' );  IF (ErrStat2 /= ErrID_None) CALL WrScr(TRIM(ErrMsg2))
   !close( unOut )
      END IF
         
      y_FAST%VTK_count = y_FAST%VTK_count + 1
         
   end if      

                  
   !...............
   ! Copy values of these initial guesses for interpolation/extrapolation and 
   ! initialize predicted states for j_pc loop (use MESH_NEWCOPY here so we can use MESH_UPDATE copy later)
   !...............
         
   ! Initialize Input-Output arrays for interpolation/extrapolation:

   CALL FAST_InitIOarrays( m_FAST%t_global, p_FAST, y_FAST, m_FAST, ED, BD, SrvD, AD14, AD, IfW, HD, SD, ExtPtfm, &
                           MAPp, FEAM, MD, Orca, IceF, IceD, ErrStat2, ErrMsg2 )
      CALL SetErrStat(ErrStat2, ErrMsg2, ErrStat, ErrMsg, RoutineName )
         

END SUBROUTINE FAST_Solution0
!----------------------------------------------------------------------------------------------------------------------------------
!> This routine initializes the input and output arrays stored for extrapolation. They are initialized after the first input-output solve so that the first
!! extrapolations are used with values from the solution, not just initial guesses. It also creates new copies of the state variables, which need to 
!! be stored for the predictor-corrector loop.
SUBROUTINE FAST_InitIOarrays( t_initial, p_FAST, y_FAST, m_FAST, ED, BD, SrvD, AD14, AD, IfW, HD, SD, ExtPtfm, &
                              MAPp, FEAM, MD, Orca, IceF, IceD, ErrStat, ErrMsg )

   REAL(DbKi),               INTENT(IN   ) :: t_initial           !< start time of the simulation 
   TYPE(FAST_ParameterType), INTENT(IN   ) :: p_FAST              !< Parameters for the glue code
   TYPE(FAST_OutputFileType),INTENT(IN   ) :: y_FAST              !< Output variables for the glue code
   TYPE(FAST_MiscVarType),   INTENT(IN   ) :: m_FAST              !< Miscellaneous variables
     
   TYPE(ElastoDyn_Data),     INTENT(INOUT) :: ED                  !< ElastoDyn data
   TYPE(BeamDyn_Data),       INTENT(INOUT) :: BD                  !< BeamDyn data
   TYPE(ServoDyn_Data),      INTENT(INOUT) :: SrvD                !< ServoDyn data
   TYPE(AeroDyn14_Data),     INTENT(INOUT) :: AD14                !< AeroDyn v14 data
   TYPE(AeroDyn_Data),       INTENT(INOUT) :: AD                  !< AeroDyn data
   TYPE(InflowWind_Data),    INTENT(INOUT) :: IfW                 !< InflowWind data
   TYPE(HydroDyn_Data),      INTENT(INOUT) :: HD                  !< HydroDyn data
   TYPE(SubDyn_Data),        INTENT(INOUT) :: SD                  !< SubDyn data
   TYPE(ExtPtfm_Data),       INTENT(INOUT) :: ExtPtfm             !< ExtPtfm_MCKF data
   TYPE(MAP_Data),           INTENT(INOUT) :: MAPp                !< MAP data
   TYPE(FEAMooring_Data),    INTENT(INOUT) :: FEAM                !< FEAMooring data
   TYPE(MoorDyn_Data),       INTENT(INOUT) :: MD                  !< MoorDyn data
   TYPE(OrcaFlex_Data),      INTENT(INOUT) :: Orca                !< OrcaFlex interface data
   TYPE(IceFloe_Data),       INTENT(INOUT) :: IceF                !< IceFloe data
   TYPE(IceDyn_Data),        INTENT(INOUT) :: IceD                !< All the IceDyn data used in time-step loop
      
   INTEGER(IntKi),           INTENT(  OUT) :: ErrStat             !< Error status of the operation
   CHARACTER(*),             INTENT(  OUT) :: ErrMsg              !< Error message if ErrStat /= ErrID_None

   ! local variables
   INTEGER(IntKi)                          :: i, j, k             ! loop counters
   INTEGER(IntKi)                          :: ErrStat2
   CHARACTER(ErrMsgLen)                    :: ErrMsg2
   CHARACTER(*), PARAMETER                 :: RoutineName = 'FAST_InitIOarrays'       
   
   
   ErrStat = ErrID_None
   ErrMsg  = ""
   
   ! We fill ED%InputTimes with negative times, but the ED%Input values are identical for each of those times; this allows
   ! us to use, e.g., quadratic interpolation that effectively acts as a zeroth-order extrapolation and first-order extrapolation
   ! for the first and second time steps.  (The interpolation order in the ExtrapInput routines are determined as
   ! order = SIZE(ED%Input)

   DO j = 1, p_FAST%InterpOrder + 1
      ED%InputTimes(j) = t_initial - (j - 1) * p_FAST%dt
      !ED_OutputTimes(j) = t_initial - (j - 1) * dt
   END DO

   DO j = 2, p_FAST%InterpOrder + 1
      CALL ED_CopyInput (ED%Input(1),  ED%Input(j),  MESH_NEWCOPY, Errstat2, ErrMsg2)
         CALL SetErrStat( Errstat2, ErrMsg2, ErrStat, ErrMsg, RoutineName )
      
      CALL ED_CopyOutput (ED%Output(1), ED%Output(j), MESH_NEWCOPY, Errstat2, ErrMsg2) !BJJ: THIS IS REALLY ONLY NECESSARY FOR ED-HD COUPLING AT THE MOMENT
         CALL SetErrStat( Errstat2, ErrMsg2, ErrStat, ErrMsg, RoutineName )
   END DO
   CALL ED_CopyInput (ED%Input(1),  ED%u,  MESH_NEWCOPY, Errstat2, ErrMsg2) ! do this to initialize meshes/allocatable arrays for output of ExtrapInterp routine
      CALL SetErrStat( Errstat2, ErrMsg2, ErrStat, ErrMsg, RoutineName )
   CALL ED_CopyOutput (ED%Output(1), ED%y, MESH_NEWCOPY, Errstat2, ErrMsg2) ! do this to initialize meshes/allocatable arrays for output of ExtrapInterp routine
      CALL SetErrStat( Errstat2, ErrMsg2, ErrStat, ErrMsg, RoutineName )   
   
      
      ! Initialize predicted states for j_pc loop:
   CALL ED_CopyContState   (ED%x( STATE_CURR), ED%x( STATE_PRED), MESH_NEWCOPY, Errstat2, ErrMsg2)
      CALL SetErrStat( Errstat2, ErrMsg2, ErrStat, ErrMsg, RoutineName )
   CALL ED_CopyDiscState   (ED%xd(STATE_CURR), ED%xd(STATE_PRED), MESH_NEWCOPY, Errstat2, ErrMsg2)  
      CALL SetErrStat( Errstat2, ErrMsg2, ErrStat, ErrMsg, RoutineName )
   CALL ED_CopyConstrState (ED%z( STATE_CURR), ED%z( STATE_PRED), MESH_NEWCOPY, Errstat2, ErrMsg2)
      CALL SetErrStat( Errstat2, ErrMsg2, ErrStat, ErrMsg, RoutineName )   
   CALL ED_CopyOtherState (ED%OtherSt( STATE_CURR), ED%OtherSt( STATE_PRED), MESH_NEWCOPY, Errstat2, ErrMsg2)
      CALL SetErrStat( Errstat2, ErrMsg2, ErrStat, ErrMsg, RoutineName )   
      
   
   IF  (p_FAST%CompElast == Module_BD ) THEN      

      DO k = 1,p_FAST%nBeams
         
            ! Copy values for interpolation/extrapolation:
         DO j = 1, p_FAST%InterpOrder + 1
            BD%InputTimes(j,k) = t_initial - (j - 1) * p_FAST%dt
         END DO

         DO j = 2, p_FAST%InterpOrder + 1
            CALL BD_CopyInput (BD%Input(1,k),  BD%Input(j,k),  MESH_NEWCOPY, Errstat2, ErrMsg2)
               CALL SetErrStat( Errstat2, ErrMsg2, ErrStat, ErrMsg, RoutineName )
         END DO
         CALL BD_CopyInput (BD%Input(1,k),  BD%u(k),  MESH_NEWCOPY, Errstat2, ErrMsg2) ! do this to initialize meshes/allocatable arrays for output of ExtrapInterp routine
            CALL SetErrStat( Errstat2, ErrMsg2, ErrStat, ErrMsg, RoutineName )      
                               
                     
            ! Initialize predicted states for j_pc loop:
         CALL BD_CopyContState   (BD%x( k,STATE_CURR), BD%x( k,STATE_PRED), MESH_NEWCOPY, Errstat2, ErrMsg2)
            CALL SetErrStat( Errstat2, ErrMsg2, ErrStat, ErrMsg, RoutineName )
         CALL BD_CopyDiscState   (BD%xd(k,STATE_CURR), BD%xd(k,STATE_PRED), MESH_NEWCOPY, Errstat2, ErrMsg2)  
            CALL SetErrStat( Errstat2, ErrMsg2, ErrStat, ErrMsg, RoutineName )
         CALL BD_CopyConstrState (BD%z( k,STATE_CURR), BD%z( k,STATE_PRED), MESH_NEWCOPY, Errstat2, ErrMsg2)
            CALL SetErrStat( Errstat2, ErrMsg2, ErrStat, ErrMsg, RoutineName )
         CALL BD_CopyOtherState (BD%OtherSt( k,STATE_CURR), BD%OtherSt( k,STATE_PRED), MESH_NEWCOPY, Errstat2, ErrMsg2)
            CALL SetErrStat( Errstat2, ErrMsg2, ErrStat, ErrMsg, RoutineName )
         
      END DO ! nBeams
      
   END IF ! CompElast            
      
   
   IF ( p_FAST%CompServo == Module_SrvD ) THEN      
      ! Initialize Input-Output arrays for interpolation/extrapolation:
         
      DO j = 1, p_FAST%InterpOrder + 1
         SrvD%InputTimes(j) = t_initial - (j - 1) * p_FAST%dt
         !SrvD_OutputTimes(j) = t_initial - (j - 1) * dt
      END DO

      DO j = 2, p_FAST%InterpOrder + 1
         CALL SrvD_CopyInput (SrvD%Input(1),  SrvD%Input(j),  MESH_NEWCOPY, Errstat2, ErrMsg2)
            CALL SetErrStat( Errstat2, ErrMsg2, ErrStat, ErrMsg, RoutineName )
      END DO
      CALL SrvD_CopyInput (SrvD%Input(1),  SrvD%u,  MESH_NEWCOPY, Errstat2, ErrMsg2) ! do this to initialize meshes/allocatable arrays for output of ExtrapInterp routine
         CALL SetErrStat( Errstat2, ErrMsg2, ErrStat, ErrMsg, RoutineName )
   
         ! Initialize predicted states for j_pc loop:
      CALL SrvD_CopyContState   (SrvD%x( STATE_CURR), SrvD%x( STATE_PRED), MESH_NEWCOPY, Errstat2, ErrMsg2)
         CALL SetErrStat( Errstat2, ErrMsg2, ErrStat, ErrMsg, RoutineName )
      CALL SrvD_CopyDiscState   (SrvD%xd(STATE_CURR), SrvD%xd(STATE_PRED), MESH_NEWCOPY, Errstat2, ErrMsg2)  
         CALL SetErrStat( Errstat2, ErrMsg2, ErrStat, ErrMsg, RoutineName )
      CALL SrvD_CopyConstrState (SrvD%z( STATE_CURR), SrvD%z( STATE_PRED), MESH_NEWCOPY, Errstat2, ErrMsg2)
         CALL SetErrStat( Errstat2, ErrMsg2, ErrStat, ErrMsg, RoutineName )
      CALL SrvD_CopyOtherState( SrvD%OtherSt(STATE_CURR), SrvD%OtherSt(STATE_PRED), MESH_NEWCOPY, Errstat2, ErrMsg2)
            CALL SetErrStat( Errstat2, ErrMsg2, ErrStat, ErrMsg, RoutineName )   
         
   END IF ! CompServo
   
   
   IF ( p_FAST%CompAero == Module_AD14 ) THEN      
         ! Copy values for interpolation/extrapolation:

      DO j = 1, p_FAST%InterpOrder + 1
         AD14%InputTimes(j) = t_initial - (j - 1) * p_FAST%dt
      END DO

      DO j = 2, p_FAST%InterpOrder + 1
         CALL AD14_CopyInput (AD14%Input(1),  AD14%Input(j),  MESH_NEWCOPY, Errstat2, ErrMsg2)
            CALL SetErrStat( Errstat2, ErrMsg2, ErrStat, ErrMsg, RoutineName )
      END DO
      CALL AD14_CopyInput (AD14%Input(1),  AD14%u,  MESH_NEWCOPY, Errstat2, ErrMsg2) ! do this to initialize meshes/allocatable arrays for output of ExtrapInterp routine
         CALL SetErrStat( Errstat2, ErrMsg2, ErrStat, ErrMsg, RoutineName )


         ! Initialize predicted states for j_pc loop:
      CALL AD14_CopyContState   (AD14%x( STATE_CURR), AD14%x( STATE_PRED), MESH_NEWCOPY, Errstat2, ErrMsg2)
         CALL SetErrStat( Errstat2, ErrMsg2, ErrStat, ErrMsg, RoutineName )
      CALL AD14_CopyDiscState   (AD14%xd(STATE_CURR), AD14%xd(STATE_PRED), MESH_NEWCOPY, Errstat2, ErrMsg2)  
         CALL SetErrStat( Errstat2, ErrMsg2, ErrStat, ErrMsg, RoutineName )
      CALL AD14_CopyConstrState (AD14%z( STATE_CURR), AD14%z( STATE_PRED), MESH_NEWCOPY, Errstat2, ErrMsg2)
         CALL SetErrStat( Errstat2, ErrMsg2, ErrStat, ErrMsg, RoutineName )      
      CALL AD14_CopyOtherState( AD14%OtherSt(STATE_CURR), AD14%OtherSt(STATE_PRED), MESH_NEWCOPY, Errstat2, ErrMsg2)
         CALL SetErrStat( Errstat2, ErrMsg2, ErrStat, ErrMsg, RoutineName )   

   ELSEIF ( p_FAST%CompAero == Module_AD ) THEN      
         ! Copy values for interpolation/extrapolation:
   
      DO j = 1, p_FAST%InterpOrder + 1
         AD%InputTimes(j) = t_initial - (j - 1) * p_FAST%dt
      END DO
   
      DO j = 2, p_FAST%InterpOrder + 1
         CALL AD_CopyInput (AD%Input(1),  AD%Input(j),  MESH_NEWCOPY, Errstat2, ErrMsg2)
            CALL SetErrStat( Errstat2, ErrMsg2, ErrStat, ErrMsg, RoutineName )
      END DO
      CALL AD_CopyInput (AD%Input(1),  AD%u,  MESH_NEWCOPY, Errstat2, ErrMsg2) ! do this to initialize meshes/allocatable arrays for output of ExtrapInterp routine
         CALL SetErrStat( Errstat2, ErrMsg2, ErrStat, ErrMsg, RoutineName )
   
   
         ! Initialize predicted states for j_pc loop:
      CALL AD_CopyContState(AD%x(STATE_CURR), AD%x(STATE_PRED), MESH_NEWCOPY, Errstat2, ErrMsg2)
         CALL SetErrStat( Errstat2, ErrMsg2, ErrStat, ErrMsg, RoutineName )
      CALL AD_CopyDiscState(AD%xd(STATE_CURR), AD%xd(STATE_PRED), MESH_NEWCOPY, Errstat2, ErrMsg2)  
         CALL SetErrStat( Errstat2, ErrMsg2, ErrStat, ErrMsg, RoutineName )
      CALL AD_CopyConstrState(AD%z(STATE_CURR), AD%z(STATE_PRED), MESH_NEWCOPY, Errstat2, ErrMsg2)
         CALL SetErrStat( Errstat2, ErrMsg2, ErrStat, ErrMsg, RoutineName )      
      CALL AD_CopyOtherState(AD%OtherSt(STATE_CURR), AD%OtherSt(STATE_PRED), MESH_NEWCOPY, Errstat2, ErrMsg2)
         CALL SetErrStat( Errstat2, ErrMsg2, ErrStat, ErrMsg, RoutineName )   
            
   END IF ! CompAero == Module_AD    
   
   
   
   IF ( p_FAST%CompInflow == Module_IfW ) THEN      
         ! Copy values for interpolation/extrapolation:

      DO j = 1, p_FAST%InterpOrder + 1
         IfW%InputTimes(j) = t_initial - (j - 1) * p_FAST%dt
         !IfW%OutputTimes(i) = t_initial - (j - 1) * dt
      END DO

      DO j = 2, p_FAST%InterpOrder + 1
         CALL InflowWind_CopyInput (IfW%Input(1),  IfW%Input(j),  MESH_NEWCOPY, Errstat2, ErrMsg2)
            CALL SetErrStat( Errstat2, ErrMsg2, ErrStat, ErrMsg, RoutineName )
      END DO
      CALL InflowWind_CopyInput (IfW%Input(1),  IfW%u,  MESH_NEWCOPY, Errstat2, ErrMsg2) ! do this to initialize meshes/allocatable arrays for output of ExtrapInterp routine
         CALL SetErrStat( Errstat2, ErrMsg2, ErrStat, ErrMsg, RoutineName )


         ! Initialize predicted states for j_pc loop:
      CALL InflowWind_CopyContState   (IfW%x( STATE_CURR), IfW%x( STATE_PRED), MESH_NEWCOPY, Errstat2, ErrMsg2)
         CALL SetErrStat( Errstat2, ErrMsg2, ErrStat, ErrMsg, RoutineName )
      CALL InflowWind_CopyDiscState   (IfW%xd(STATE_CURR), IfW%xd(STATE_PRED), MESH_NEWCOPY, Errstat2, ErrMsg2)  
         CALL SetErrStat( Errstat2, ErrMsg2, ErrStat, ErrMsg, RoutineName )
      CALL InflowWind_CopyConstrState (IfW%z( STATE_CURR), IfW%z( STATE_PRED), MESH_NEWCOPY, Errstat2, ErrMsg2)
         CALL SetErrStat( Errstat2, ErrMsg2, ErrStat, ErrMsg, RoutineName )      
      CALL InflowWind_CopyOtherState( IfW%OtherSt(STATE_CURR), IfW%OtherSt(STATE_PRED), MESH_NEWCOPY, Errstat2, ErrMsg2)
            CALL SetErrStat( Errstat2, ErrMsg2, ErrStat, ErrMsg, RoutineName )   

   END IF ! CompInflow == Module_IfW 
      
   
   IF ( p_FAST%CompHydro == Module_HD ) THEN      
         ! Copy values for interpolation/extrapolation:
      DO j = 1, p_FAST%InterpOrder + 1
         HD%InputTimes(j) = t_initial - (j - 1) * p_FAST%dt
         !HD_OutputTimes(i) = t_initial - (j - 1) * dt
      END DO

      DO j = 2, p_FAST%InterpOrder + 1
         CALL HydroDyn_CopyInput (HD%Input(1),  HD%Input(j),  MESH_NEWCOPY, Errstat2, ErrMsg2)
            CALL SetErrStat( Errstat2, ErrMsg2, ErrStat, ErrMsg, RoutineName )
      END DO
      CALL HydroDyn_CopyInput (HD%Input(1),  HD%u,  MESH_NEWCOPY, Errstat2, ErrMsg2) ! do this to initialize meshes/allocatable arrays for output of ExtrapInterp routine
         CALL SetErrStat( Errstat2, ErrMsg2, ErrStat, ErrMsg, RoutineName )


         ! Initialize predicted states for j_pc loop:
      CALL HydroDyn_CopyContState   (HD%x( STATE_CURR), HD%x( STATE_PRED), MESH_NEWCOPY, Errstat2, ErrMsg2)
         CALL SetErrStat( Errstat2, ErrMsg2, ErrStat, ErrMsg, RoutineName )
      CALL HydroDyn_CopyDiscState   (HD%xd(STATE_CURR), HD%xd(STATE_PRED), MESH_NEWCOPY, Errstat2, ErrMsg2)  
         CALL SetErrStat( Errstat2, ErrMsg2, ErrStat, ErrMsg, RoutineName )
      CALL HydroDyn_CopyConstrState (HD%z( STATE_CURR), HD%z( STATE_PRED), MESH_NEWCOPY, Errstat2, ErrMsg2)
         CALL SetErrStat( Errstat2, ErrMsg2, ErrStat, ErrMsg, RoutineName )
      CALL HydroDyn_CopyOtherState( HD%OtherSt(STATE_CURR), HD%OtherSt(STATE_PRED), MESH_NEWCOPY, Errstat2, ErrMsg2)
         CALL SetErrStat( Errstat2, ErrMsg2, ErrStat, ErrMsg, RoutineName )   
      
   END IF !CompHydro
         
   
   IF  (p_FAST%CompSub == Module_SD ) THEN      

         ! Copy values for interpolation/extrapolation:
      DO j = 1, p_FAST%InterpOrder + 1
         SD%InputTimes(j) = t_initial - (j - 1) * p_FAST%dt
         !SD_OutputTimes(i) = t_initial - (j - 1) * dt
      END DO

      DO j = 2, p_FAST%InterpOrder + 1
         CALL SD_CopyInput (SD%Input(1),  SD%Input(j),  MESH_NEWCOPY, Errstat2, ErrMsg2)
            CALL SetErrStat( Errstat2, ErrMsg2, ErrStat, ErrMsg, RoutineName )
      END DO
      CALL SD_CopyInput (SD%Input(1),  SD%u,  MESH_NEWCOPY, Errstat2, ErrMsg2) ! do this to initialize meshes/allocatable arrays for output of ExtrapInterp routine
         CALL SetErrStat( Errstat2, ErrMsg2, ErrStat, ErrMsg, RoutineName )      
                               
         
         ! Initialize predicted states for j_pc loop:
      CALL SD_CopyContState   (SD%x( STATE_CURR), SD%x( STATE_PRED), MESH_NEWCOPY, Errstat2, ErrMsg2)
         CALL SetErrStat( Errstat2, ErrMsg2, ErrStat, ErrMsg, RoutineName )
      CALL SD_CopyDiscState   (SD%xd(STATE_CURR), SD%xd(STATE_PRED), MESH_NEWCOPY, Errstat2, ErrMsg2)  
         CALL SetErrStat( Errstat2, ErrMsg2, ErrStat, ErrMsg, RoutineName )
      CALL SD_CopyConstrState (SD%z( STATE_CURR), SD%z( STATE_PRED), MESH_NEWCOPY, Errstat2, ErrMsg2)
         CALL SetErrStat( Errstat2, ErrMsg2, ErrStat, ErrMsg, RoutineName )
      CALL SD_CopyOtherState( SD%OtherSt(STATE_CURR), SD%OtherSt(STATE_PRED), MESH_NEWCOPY, Errstat2, ErrMsg2)
         CALL SetErrStat( Errstat2, ErrMsg2, ErrStat, ErrMsg, RoutineName )   
         
   ELSE IF (p_FAST%CompSub == Module_ExtPtfm ) THEN      

         ! Copy values for interpolation/extrapolation:
      DO j = 1, p_FAST%InterpOrder + 1
         ExtPtfm%InputTimes(j) = t_initial - (j - 1) * p_FAST%dt
      END DO

      DO j = 2, p_FAST%InterpOrder + 1
         CALL ExtPtfm_CopyInput (ExtPtfm%Input(1),  ExtPtfm%Input(j),  MESH_NEWCOPY, Errstat2, ErrMsg2)
            CALL SetErrStat( Errstat2, ErrMsg2, ErrStat, ErrMsg, RoutineName )
      END DO
      CALL ExtPtfm_CopyInput (ExtPtfm%Input(1),  ExtPtfm%u,  MESH_NEWCOPY, Errstat2, ErrMsg2) ! do this to initialize meshes/allocatable arrays for output of ExtrapInterp routine
         CALL SetErrStat( Errstat2, ErrMsg2, ErrStat, ErrMsg, RoutineName )      
                               
         
         ! Initialize predicted states for j_pc loop:
      CALL ExtPtfm_CopyContState   (ExtPtfm%x( STATE_CURR), ExtPtfm%x( STATE_PRED), MESH_NEWCOPY, Errstat2, ErrMsg2)
         CALL SetErrStat( Errstat2, ErrMsg2, ErrStat, ErrMsg, RoutineName )
      CALL ExtPtfm_CopyDiscState   (ExtPtfm%xd(STATE_CURR), ExtPtfm%xd(STATE_PRED), MESH_NEWCOPY, Errstat2, ErrMsg2)  
         CALL SetErrStat( Errstat2, ErrMsg2, ErrStat, ErrMsg, RoutineName )
      CALL ExtPtfm_CopyConstrState (ExtPtfm%z( STATE_CURR), ExtPtfm%z( STATE_PRED), MESH_NEWCOPY, Errstat2, ErrMsg2)
         CALL SetErrStat( Errstat2, ErrMsg2, ErrStat, ErrMsg, RoutineName )
      CALL ExtPtfm_CopyOtherState( ExtPtfm%OtherSt(STATE_CURR), ExtPtfm%OtherSt(STATE_PRED), MESH_NEWCOPY, Errstat2, ErrMsg2)
         CALL SetErrStat( Errstat2, ErrMsg2, ErrStat, ErrMsg, RoutineName )   
   END IF ! CompSub         
      
   
   IF (p_FAST%CompMooring == Module_MAP) THEN      
         ! Copy values for interpolation/extrapolation:

      DO j = 1, p_FAST%InterpOrder + 1
         MAPp%InputTimes(j) = t_initial - (j - 1) * p_FAST%dt
         !MAP_OutputTimes(i) = t_initial - (j - 1) * dt
      END DO

      DO j = 2, p_FAST%InterpOrder + 1
         CALL MAP_CopyInput (MAPp%Input(1),  MAPp%Input(j),  MESH_NEWCOPY, Errstat2, ErrMsg2)
            CALL SetErrStat( Errstat2, ErrMsg2, ErrStat, ErrMsg, RoutineName )
      END DO
      CALL MAP_CopyInput (MAPp%Input(1),  MAPp%u,  MESH_NEWCOPY, Errstat2, ErrMsg2) ! do this to initialize meshes/allocatable arrays for output of ExtrapInterp routine
         CALL SetErrStat( Errstat2, ErrMsg2, ErrStat, ErrMsg, RoutineName )
               
         ! Initialize predicted states for j_pc loop:
      CALL MAP_CopyContState   (MAPp%x( STATE_CURR), MAPp%x( STATE_PRED), MESH_NEWCOPY, Errstat2, ErrMsg2)
         CALL SetErrStat( Errstat2, ErrMsg2, ErrStat, ErrMsg, RoutineName )
      CALL MAP_CopyDiscState   (MAPp%xd(STATE_CURR), MAPp%xd(STATE_PRED), MESH_NEWCOPY, Errstat2, ErrMsg2)  
         CALL SetErrStat( Errstat2, ErrMsg2, ErrStat, ErrMsg, RoutineName )
      CALL MAP_CopyConstrState (MAPp%z( STATE_CURR), MAPp%z( STATE_PRED), MESH_NEWCOPY, Errstat2, ErrMsg2)
         CALL SetErrStat( Errstat2, ErrMsg2, ErrStat, ErrMsg, RoutineName )
      IF ( p_FAST%n_substeps( MODULE_MAP ) > 1 ) THEN
         CALL MAP_CopyOtherState( MAPp%OtherSt, MAPp%OtherSt_old, MESH_NEWCOPY, Errstat2, ErrMsg2)
            CALL SetErrStat( Errstat2, ErrMsg2, ErrStat, ErrMsg, RoutineName )   
      END IF  
      
   ELSEIF (p_FAST%CompMooring == Module_MD) THEN      
         ! Copy values for interpolation/extrapolation:

      DO j = 1, p_FAST%InterpOrder + 1
         MD%InputTimes(j) = t_initial - (j - 1) * p_FAST%dt
         !MD_OutputTimes(i) = t_initial - (j - 1) * dt
      END DO

      DO j = 2, p_FAST%InterpOrder + 1
         CALL MD_CopyInput (MD%Input(1),  MD%Input(j),  MESH_NEWCOPY, Errstat2, ErrMsg2)
            CALL SetErrStat( Errstat2, ErrMsg2, ErrStat, ErrMsg, RoutineName )
      END DO
      CALL MD_CopyInput (MD%Input(1),  MD%u,  MESH_NEWCOPY, Errstat2, ErrMsg2) ! do this to initialize meshes/allocatable arrays for output of ExtrapInterp routine
         CALL SetErrStat( Errstat2, ErrMsg2, ErrStat, ErrMsg, RoutineName )
               
         ! Initialize predicted states for j_pc loop:
      CALL MD_CopyContState   (MD%x( STATE_CURR), MD%x( STATE_PRED), MESH_NEWCOPY, Errstat2, ErrMsg2)
         CALL SetErrStat( Errstat2, ErrMsg2, ErrStat, ErrMsg, RoutineName )
      CALL MD_CopyDiscState   (MD%xd(STATE_CURR), MD%xd(STATE_PRED), MESH_NEWCOPY, Errstat2, ErrMsg2)  
         CALL SetErrStat( Errstat2, ErrMsg2, ErrStat, ErrMsg, RoutineName )
      CALL MD_CopyConstrState (MD%z( STATE_CURR), MD%z( STATE_PRED), MESH_NEWCOPY, Errstat2, ErrMsg2)
         CALL SetErrStat( Errstat2, ErrMsg2, ErrStat, ErrMsg, RoutineName )
      CALL MD_CopyOtherState( MD%OtherSt(STATE_CURR), MD%OtherSt(STATE_PRED), MESH_NEWCOPY, Errstat2, ErrMsg2)
         CALL SetErrStat( Errstat2, ErrMsg2, ErrStat, ErrMsg, RoutineName )   
      
   ELSEIF (p_FAST%CompMooring == Module_FEAM) THEN      
         ! Copy values for interpolation/extrapolation:

      DO j = 1, p_FAST%InterpOrder + 1
         FEAM%InputTimes(j) = t_initial - (j - 1) * p_FAST%dt
         !FEAM_OutputTimes(i) = t_initial - (j - 1) * dt
      END DO

      DO j = 2, p_FAST%InterpOrder + 1
         CALL FEAM_CopyInput (FEAM%Input(1),  FEAM%Input(j),  MESH_NEWCOPY, Errstat2, ErrMsg2)
            CALL SetErrStat( Errstat2, ErrMsg2, ErrStat, ErrMsg, RoutineName )
      END DO
      CALL FEAM_CopyInput (FEAM%Input(1),  FEAM%u,  MESH_NEWCOPY, Errstat2, ErrMsg2) ! do this to initialize meshes/allocatable arrays for output of ExtrapInterp routine
         CALL SetErrStat( Errstat2, ErrMsg2, ErrStat, ErrMsg, RoutineName )
               
         ! Initialize predicted states for j_pc loop:
      CALL FEAM_CopyContState   (FEAM%x( STATE_CURR), FEAM%x( STATE_PRED), MESH_NEWCOPY, Errstat2, ErrMsg2)
         CALL SetErrStat( Errstat2, ErrMsg2, ErrStat, ErrMsg, RoutineName )
      CALL FEAM_CopyDiscState   (FEAM%xd(STATE_CURR), FEAM%xd(STATE_PRED), MESH_NEWCOPY, Errstat2, ErrMsg2)  
         CALL SetErrStat( Errstat2, ErrMsg2, ErrStat, ErrMsg, RoutineName )
      CALL FEAM_CopyConstrState (FEAM%z( STATE_CURR), FEAM%z( STATE_PRED), MESH_NEWCOPY, Errstat2, ErrMsg2)
         CALL SetErrStat( Errstat2, ErrMsg2, ErrStat, ErrMsg, RoutineName )
      CALL FEAM_CopyOtherState( FEAM%OtherSt(STATE_CURR), FEAM%OtherSt(STATE_PRED), MESH_NEWCOPY, Errstat2, ErrMsg2)
         CALL SetErrStat( Errstat2, ErrMsg2, ErrStat, ErrMsg, RoutineName )   
      
   ELSEIF (p_FAST%CompMooring == Module_Orca) THEN      
         ! Copy values for interpolation/extrapolation:

      DO j = 1, p_FAST%InterpOrder + 1
         Orca%InputTimes(j) = t_initial - (j - 1) * p_FAST%dt
      END DO

      DO j = 2, p_FAST%InterpOrder + 1
         CALL Orca_CopyInput (Orca%Input(1),  Orca%Input(j),  MESH_NEWCOPY, Errstat2, ErrMsg2)
            CALL SetErrStat( Errstat2, ErrMsg2, ErrStat, ErrMsg, RoutineName )
      END DO
      CALL Orca_CopyInput (Orca%Input(1),  Orca%u,  MESH_NEWCOPY, Errstat2, ErrMsg2) ! do this to initialize meshes/allocatable arrays for output of ExtrapInterp routine
         CALL SetErrStat( Errstat2, ErrMsg2, ErrStat, ErrMsg, RoutineName )
               
         ! Initialize predicted states for j_pc loop:
      CALL Orca_CopyContState   (Orca%x( STATE_CURR), Orca%x( STATE_PRED), MESH_NEWCOPY, Errstat2, ErrMsg2)
         CALL SetErrStat( Errstat2, ErrMsg2, ErrStat, ErrMsg, RoutineName )
      CALL Orca_CopyDiscState   (Orca%xd(STATE_CURR), Orca%xd(STATE_PRED), MESH_NEWCOPY, Errstat2, ErrMsg2)  
         CALL SetErrStat( Errstat2, ErrMsg2, ErrStat, ErrMsg, RoutineName )
      CALL Orca_CopyConstrState (Orca%z( STATE_CURR), Orca%z( STATE_PRED), MESH_NEWCOPY, Errstat2, ErrMsg2)
         CALL SetErrStat( Errstat2, ErrMsg2, ErrStat, ErrMsg, RoutineName )
      CALL Orca_CopyOtherState( Orca%OtherSt(STATE_CURR), Orca%OtherSt(STATE_PRED), MESH_NEWCOPY, Errstat2, ErrMsg2)
         CALL SetErrStat( Errstat2, ErrMsg2, ErrStat, ErrMsg, RoutineName )   
   END IF ! CompMooring
                 
   
   IF  (p_FAST%CompIce == Module_IceF ) THEN      

         ! Copy values for interpolation/extrapolation:
      DO j = 1, p_FAST%InterpOrder + 1
         IceF%InputTimes(j) = t_initial - (j - 1) * p_FAST%dt
         !IceF_OutputTimes(i) = t_initial - (j - 1) * dt
      END DO

      DO j = 2, p_FAST%InterpOrder + 1
         CALL IceFloe_CopyInput (IceF%Input(1),  IceF%Input(j),  MESH_NEWCOPY, Errstat2, ErrMsg2)
            CALL SetErrStat( Errstat2, ErrMsg2, ErrStat, ErrMsg, RoutineName )
      END DO
      CALL IceFloe_CopyInput (IceF%Input(1),  IceF%u,  MESH_NEWCOPY, Errstat2, ErrMsg2) ! do this to initialize meshes/allocatable arrays for output of ExtrapInterp routine
         CALL SetErrStat( Errstat2, ErrMsg2, ErrStat, ErrMsg, RoutineName )      
                               
         
         ! Initialize predicted states for j_pc loop:
      CALL IceFloe_CopyContState   (IceF%x( STATE_CURR), IceF%x( STATE_PRED), MESH_NEWCOPY, Errstat2, ErrMsg2)
         CALL SetErrStat( Errstat2, ErrMsg2, ErrStat, ErrMsg, RoutineName )
      CALL IceFloe_CopyDiscState   (IceF%xd(STATE_CURR), IceF%xd(STATE_PRED), MESH_NEWCOPY, Errstat2, ErrMsg2)  
         CALL SetErrStat( Errstat2, ErrMsg2, ErrStat, ErrMsg, RoutineName )
      CALL IceFloe_CopyConstrState (IceF%z( STATE_CURR), IceF%z( STATE_PRED), MESH_NEWCOPY, Errstat2, ErrMsg2)
         CALL SetErrStat( Errstat2, ErrMsg2, ErrStat, ErrMsg, RoutineName )
      CALL IceFloe_CopyOtherState( IceF%OtherSt(STATE_CURR), IceF%OtherSt(STATE_PRED), MESH_NEWCOPY, Errstat2, ErrMsg2)
         CALL SetErrStat( Errstat2, ErrMsg2, ErrStat, ErrMsg, RoutineName )   
      
   ELSEIF  (p_FAST%CompIce == Module_IceD ) THEN      

      DO i = 1,p_FAST%numIceLegs
         
            ! Copy values for interpolation/extrapolation:
         DO j = 1, p_FAST%InterpOrder + 1
            IceD%InputTimes(j,i) = t_initial - (j - 1) * p_FAST%dt
            !IceD%OutputTimes(j,i) = t_initial - (j - 1) * dt
         END DO

         DO j = 2, p_FAST%InterpOrder + 1
            CALL IceD_CopyInput (IceD%Input(1,i),  IceD%Input(j,i),  MESH_NEWCOPY, Errstat2, ErrMsg2)
               CALL SetErrStat( Errstat2, ErrMsg2, ErrStat, ErrMsg, RoutineName )
         END DO
         CALL IceD_CopyInput (IceD%Input(1,i),  IceD%u(i),  MESH_NEWCOPY, Errstat2, ErrMsg2) ! do this to initialize meshes/allocatable arrays for output of ExtrapInterp routine
            CALL SetErrStat( Errstat2, ErrMsg2, ErrStat, ErrMsg, RoutineName )      
                               
         
            ! Initialize predicted states for j_pc loop:
         CALL IceD_CopyContState   (IceD%x( i,STATE_CURR), IceD%x( i,STATE_PRED), MESH_NEWCOPY, Errstat2, ErrMsg2)
            CALL SetErrStat( Errstat2, ErrMsg2, ErrStat, ErrMsg, RoutineName )
         CALL IceD_CopyDiscState   (IceD%xd(i,STATE_CURR), IceD%xd(i,STATE_PRED), MESH_NEWCOPY, Errstat2, ErrMsg2)  
            CALL SetErrStat( Errstat2, ErrMsg2, ErrStat, ErrMsg, RoutineName )
         CALL IceD_CopyConstrState (IceD%z( i,STATE_CURR), IceD%z( i,STATE_PRED), MESH_NEWCOPY, Errstat2, ErrMsg2)
            CALL SetErrStat( Errstat2, ErrMsg2, ErrStat, ErrMsg, RoutineName )
         CALL IceD_CopyOtherState( IceD%OtherSt(i,STATE_CURR), IceD%OtherSt(i,STATE_PRED), MESH_NEWCOPY, Errstat2, ErrMsg2)
            CALL SetErrStat( Errstat2, ErrMsg2, ErrStat, ErrMsg, RoutineName )   
         
      END DO ! numIceLegs
      
   END IF ! CompIce            
   
   
END SUBROUTINE FAST_InitIOarrays
!----------------------------------------------------------------------------------------------------------------------------------
!> Routine that calls FAST_Solution for one instance of a Turbine data structure. This is a separate subroutine so that the FAST
!! driver programs do not need to change or operate on the individual module level. 
SUBROUTINE FAST_Solution_T(t_initial, n_t_global, Turbine, ErrStat, ErrMsg )

   REAL(DbKi),               INTENT(IN   ) :: t_initial           !< initial time
   INTEGER(IntKi),           INTENT(IN   ) :: n_t_global          !< loop counter
   TYPE(FAST_TurbineType),   INTENT(INOUT) :: Turbine             !< all data for one instance of a turbine
   INTEGER(IntKi),           INTENT(  OUT) :: ErrStat             !< Error status of the operation
   CHARACTER(*),             INTENT(  OUT) :: ErrMsg              !< Error message if ErrStat /= ErrID_None
   
      CALL FAST_Solution(t_initial, n_t_global, Turbine%p_FAST, Turbine%y_FAST, Turbine%m_FAST, &
                  Turbine%ED, Turbine%BD, Turbine%SrvD, Turbine%AD14, Turbine%AD, Turbine%IfW, Turbine%OpFM, &
                  Turbine%HD, Turbine%SD, Turbine%ExtPtfm, Turbine%MAP, Turbine%FEAM, Turbine%MD, Turbine%Orca, &
                  Turbine%IceF, Turbine%IceD, Turbine%MeshMapData, ErrStat, ErrMsg )                  
                  
END SUBROUTINE FAST_Solution_T
!----------------------------------------------------------------------------------------------------------------------------------
!> This routine takes data from n_t_global and gets values at n_t_global + 1
SUBROUTINE FAST_Solution(t_initial, n_t_global, p_FAST, y_FAST, m_FAST, ED, BD, SrvD, AD14, AD, IfW, OpFM, HD, SD, ExtPtfm, &
                         MAPp, FEAM, MD, Orca, IceF, IceD, MeshMapData, ErrStat, ErrMsg )

   REAL(DbKi),               INTENT(IN   ) :: t_initial           !< initial time
   INTEGER(IntKi),           INTENT(IN   ) :: n_t_global          !< loop counter

   TYPE(FAST_ParameterType), INTENT(IN   ) :: p_FAST              !< Parameters for the glue code
   TYPE(FAST_OutputFileType),INTENT(INOUT) :: y_FAST              !< Output variables for the glue code
   TYPE(FAST_MiscVarType),   INTENT(INOUT) :: m_FAST              !< Miscellaneous variables
     
   TYPE(ElastoDyn_Data),     INTENT(INOUT) :: ED                  !< ElastoDyn data
   TYPE(BeamDyn_Data),       INTENT(INOUT) :: BD                  !< BeamDyn data
   TYPE(ServoDyn_Data),      INTENT(INOUT) :: SrvD                !< ServoDyn data
   TYPE(AeroDyn14_Data),     INTENT(INOUT) :: AD14                !< AeroDyn14 data
   TYPE(AeroDyn_Data),       INTENT(INOUT) :: AD                  !< AeroDyn data
   TYPE(InflowWind_Data),    INTENT(INOUT) :: IfW                 !< InflowWind data
   TYPE(OpenFOAM_Data),      INTENT(INOUT) :: OpFM                !< OpenFOAM data
   TYPE(HydroDyn_Data),      INTENT(INOUT) :: HD                  !< HydroDyn data
   TYPE(SubDyn_Data),        INTENT(INOUT) :: SD                  !< SubDyn data
   TYPE(ExtPtfm_Data),       INTENT(INOUT) :: ExtPtfm             !< ExtPtfm_MCKF data
   TYPE(MAP_Data),           INTENT(INOUT) :: MAPp                !< MAP data
   TYPE(FEAMooring_Data),    INTENT(INOUT) :: FEAM                !< FEAMooring data
   TYPE(MoorDyn_Data),       INTENT(INOUT) :: MD                  !< Data for the MoorDyn module
   TYPE(OrcaFlex_Data),      INTENT(INOUT) :: Orca                !< OrcaFlex interface data
   TYPE(IceFloe_Data),       INTENT(INOUT) :: IceF                !< IceFloe data
   TYPE(IceDyn_Data),        INTENT(INOUT) :: IceD                !< All the IceDyn data used in time-step loop

   TYPE(FAST_ModuleMapType), INTENT(INOUT) :: MeshMapData         !< Data for mapping between modules
      
   INTEGER(IntKi),           INTENT(  OUT) :: ErrStat             !< Error status of the operation
   CHARACTER(*),             INTENT(  OUT) :: ErrMsg              !< Error message if ErrStat /= ErrID_None
   
   ! local variables
   REAL(DbKi)                              :: t_global_next       ! next simulation time (m_FAST%t_global + p_FAST%dt)
   INTEGER(IntKi)                          :: j_pc                ! predictor-corrector loop counter 
   INTEGER(IntKi)                          :: NumCorrections      ! number of corrections for this time step 
   
   INTEGER(IntKi)                          :: I, k                ! generic loop counters
   
   
   INTEGER(IntKi)                          :: ErrStat2
   CHARACTER(ErrMsgLen)                    :: ErrMsg2
   CHARACTER(*), PARAMETER                 :: RoutineName = 'FAST_Solution'


   ErrStat = ErrID_None
   ErrMsg  = ""
   
   t_global_next = t_initial + (n_t_global+1)*p_FAST%DT  ! = m_FAST%t_global + p_FAST%dt
                       
      !! determine if the Jacobian should be calculated this time
   IF ( m_FAST%calcJacobian ) THEN ! this was true (possibly at initialization), so we'll advance the time for the next calculation of the Jacobian
      
      if (p_FAST%CompMooring == Module_Orca .and. n_t_global < 5) then
         m_FAST%NextJacCalcTime = m_FAST%t_global + p_FAST%DT  ! the jacobian calculated with OrcaFlex at t=0 is incorrect, but is okay on the 2nd step (it's not okay for OrcaFlex version 10, so I increased this to 5)
      else
         m_FAST%NextJacCalcTime = m_FAST%t_global + p_FAST%DT_UJac
      end if
      
   END IF
      
      ! set number of corrections to be used for this time step:
   IF ( p_FAST%CompElast == Module_BD ) THEN ! BD accelerations have fewer spikes with these corrections on the first several time steps
      if (n_t_global > 2) then ! this 2 should probably be related to p_FAST%InterpOrder
         NumCorrections = p_FAST%NumCrctn
      elseif (n_t_global == 0) then
         NumCorrections = max(p_FAST%NumCrctn,16)
      else      
         NumCorrections = max(p_FAST%NumCrctn,1)
      end if
   ELSE
      NumCorrections = p_FAST%NumCrctn
   END IF   
   
      ! the ServoDyn inputs from Simulink are for t, not t+dt, so we're going to overwrite the inputs from
      ! the previous step before we extrapolate these inputs:
   IF ( p_FAST%CompServo == Module_SrvD ) CALL SrvD_SetExternalInputs( p_FAST, m_FAST, SrvD%Input(1) )   
   
   !++++++++++++++++++++++++++++++++++++++++++++++++++++++++++++++++++++++++++++++++++++++++++++++++++++++++++++++++++++++++++++
   !! ## Step 1.a: Extrapolate Inputs 
   !!
   !! gives predicted values at t+dt
   !++++++++++++++++++++++++++++++++++++++++++++++++++++++++++++++++++++++++++++++++++++++++++++++++++++++++++++++++++++++++++++
   CALL FAST_ExtrapInterpMods( t_global_next, p_FAST, y_FAST, m_FAST, ED, BD, SrvD, AD14, AD, IfW, HD, SD, ExtPtfm, &
                               MAPp, FEAM, MD, Orca, IceF, IceD, ErrStat2, ErrMsg2 )
      CALL SetErrStat(ErrStat2, ErrMsg2, ErrStat, ErrMsg, RoutineName )

      
   !! predictor-corrector loop:
   DO j_pc = 0, NumCorrections
   !++++++++++++++++++++++++++++++++++++++++++++++++++++++++++++++++++++++++++++++++++++++++++++++++++++++++++++++++++++++++++++
   !! ## Step 1.b: Advance states (yield state and constraint values at t_global_next)
   !!
   !! STATE_CURR values of x, xd, z, and OtherSt contain values at m_FAST%t_global;
   !! STATE_PRED values contain values at t_global_next.
   !++++++++++++++++++++++++++++++++++++++++++++++++++++++++++++++++++++++++++++++++++++++++++++++++++++++++++++++++++++++++++++
      
      CALL FAST_AdvanceStates( t_initial, n_t_global, p_FAST, y_FAST, m_FAST, ED, BD, SrvD, AD14, AD, IfW, OpFM, HD, SD, ExtPtfm, &
                               MAPp, FEAM, MD, Orca, IceF, IceD, MeshMapData, ErrStat2, ErrMsg2 )               
         CALL SetErrStat(ErrStat2, ErrMsg2, ErrStat, ErrMsg, RoutineName )
         IF (ErrStat >= AbortErrLev) RETURN
         
   !++++++++++++++++++++++++++++++++++++++++++++++++++++++++++++++++++++++++++++++++++++++++++++++++++++++++++++++++++++++++++++
   !! ## Step 1.c: Input-Output Solve      
   !++++++++++++++++++++++++++++++++++++++++++++++++++++++++++++++++++++++++++++++++++++++++++++++++++++++++++++++++++++++++++++

      CALL CalcOutputs_And_SolveForInputs( n_t_global, t_global_next,  STATE_PRED, m_FAST%calcJacobian, m_FAST%NextJacCalcTime, &
         p_FAST, m_FAST, ED, BD, SrvD, AD14, AD, IfW, OpFM, HD, SD, ExtPtfm, MAPp, FEAM, MD, Orca, IceF, IceD, MeshMapData, ErrStat2, ErrMsg2 )            
         CALL SetErrStat(ErrStat2, ErrMsg2, ErrStat, ErrMsg, RoutineName )
         IF (ErrStat >= AbortErrLev) RETURN
         
   !++++++++++++++++++++++++++++++++++++++++++++++++++++++++++++++++++++++++++++++++++++++++++++++++++++++++++++++++++++++++++++
   !! ## Step 2: Correct (continue in loop) 
   !++++++++++++++++++++++++++++++++++++++++++++++++++++++++++++++++++++++++++++++++++++++++++++++++++++++++++++++++++++++++++++
                                    
   enddo ! j_pc
      
   !++++++++++++++++++++++++++++++++++++++++++++++++++++++++++++++++++++++++++++++++++++++++++++++++++++++++++++++++++++++++++++
   !! ## Step 3: Save all final variables (advance to next time)
   !++++++++++++++++++++++++++++++++++++++++++++++++++++++++++++++++++++++++++++++++++++++++++++++++++++++++++++++++++++++++++++
      
   !----------------------------------------------------------------------------------------
   !! copy the final predicted states from step t_global_next to actual states for that step
   !----------------------------------------------------------------------------------------
      
      ! ElastoDyn: copy final predictions to actual states
   CALL ED_CopyContState   (ED%x( STATE_PRED), ED%x( STATE_CURR), MESH_UPDATECOPY, Errstat2, ErrMsg2)
      CALL SetErrStat(ErrStat2, ErrMsg2, ErrStat, ErrMsg, RoutineName )
   CALL ED_CopyDiscState   (ED%xd(STATE_PRED), ED%xd(STATE_CURR), MESH_UPDATECOPY, Errstat2, ErrMsg2)  
      CALL SetErrStat(ErrStat2, ErrMsg2, ErrStat, ErrMsg, RoutineName )
   CALL ED_CopyConstrState (ED%z( STATE_PRED), ED%z( STATE_CURR), MESH_UPDATECOPY, Errstat2, ErrMsg2)      
      CALL SetErrStat(ErrStat2, ErrMsg2, ErrStat, ErrMsg, RoutineName )
   CALL ED_CopyOtherState (ED%OtherSt( STATE_PRED), ED%OtherSt( STATE_CURR), MESH_UPDATECOPY, Errstat2, ErrMsg2)      
      CALL SetErrStat(ErrStat2, ErrMsg2, ErrStat, ErrMsg, RoutineName )
      
      
      ! BeamDyn: copy final predictions to actual states
   IF ( p_FAST%CompElast == Module_BD ) THEN
      DO k=1,p_FAST%nBeams
         CALL BD_CopyContState   (BD%x( k,STATE_PRED), BD%x( k,STATE_CURR), MESH_UPDATECOPY, Errstat2, ErrMsg2)
            CALL SetErrStat(ErrStat2, ErrMsg2, ErrStat, ErrMsg, RoutineName )
         CALL BD_CopyDiscState   (BD%xd(k,STATE_PRED), BD%xd(k,STATE_CURR), MESH_UPDATECOPY, Errstat2, ErrMsg2)  
            CALL SetErrStat(ErrStat2, ErrMsg2, ErrStat, ErrMsg, RoutineName )
         CALL BD_CopyConstrState (BD%z( k,STATE_PRED), BD%z( k,STATE_CURR), MESH_UPDATECOPY, Errstat2, ErrMsg2)
            CALL SetErrStat(ErrStat2, ErrMsg2, ErrStat, ErrMsg, RoutineName )
         CALL BD_CopyOtherState (BD%OtherSt( k,STATE_PRED), BD%OtherSt( k,STATE_CURR), MESH_UPDATECOPY, Errstat2, ErrMsg2)
            CALL SetErrStat(ErrStat2, ErrMsg2, ErrStat, ErrMsg, RoutineName )
      END DO
   END IF

   
      ! AeroDyn: copy final predictions to actual states; copy current outputs to next 
   IF ( p_FAST%CompAero == Module_AD14 ) THEN
      CALL AD14_CopyContState   (AD14%x( STATE_PRED), AD14%x( STATE_CURR), MESH_UPDATECOPY, Errstat2, ErrMsg2)
         CALL SetErrStat(ErrStat2, ErrMsg2, ErrStat, ErrMsg, RoutineName )
      CALL AD14_CopyDiscState   (AD14%xd(STATE_PRED), AD14%xd(STATE_CURR), MESH_UPDATECOPY, Errstat2, ErrMsg2)  
         CALL SetErrStat(ErrStat2, ErrMsg2, ErrStat, ErrMsg, RoutineName )
      CALL AD14_CopyConstrState (AD14%z( STATE_PRED), AD14%z( STATE_CURR), MESH_UPDATECOPY, Errstat2, ErrMsg2)      
         CALL SetErrStat(ErrStat2, ErrMsg2, ErrStat, ErrMsg, RoutineName )
      CALL AD14_CopyOtherState (AD14%OtherSt(STATE_PRED), AD14%OtherSt(STATE_CURR), MESH_UPDATECOPY, Errstat2, ErrMsg2)      
         CALL SetErrStat(ErrStat2, ErrMsg2, ErrStat, ErrMsg, RoutineName )
   ELSEIF ( p_FAST%CompAero == Module_AD ) THEN
      CALL AD_CopyContState   (AD%x( STATE_PRED), AD%x( STATE_CURR), MESH_UPDATECOPY, Errstat2, ErrMsg2)
         CALL SetErrStat(ErrStat2, ErrMsg2, ErrStat, ErrMsg, RoutineName )
      CALL AD_CopyDiscState   (AD%xd(STATE_PRED), AD%xd(STATE_CURR), MESH_UPDATECOPY, Errstat2, ErrMsg2)  
         CALL SetErrStat(ErrStat2, ErrMsg2, ErrStat, ErrMsg, RoutineName )
      CALL AD_CopyConstrState (AD%z( STATE_PRED), AD%z( STATE_CURR), MESH_UPDATECOPY, Errstat2, ErrMsg2)      
         CALL SetErrStat(ErrStat2, ErrMsg2, ErrStat, ErrMsg, RoutineName )
      CALL AD_CopyOtherState (AD%OtherSt(STATE_PRED), AD%OtherSt(STATE_CURR), MESH_UPDATECOPY, Errstat2, ErrMsg2)      
         CALL SetErrStat(ErrStat2, ErrMsg2, ErrStat, ErrMsg, RoutineName )
   END IF
            
      
   ! InflowWind: copy final predictions to actual states; copy current outputs to next 
   IF ( p_FAST%CompInflow == Module_IfW ) THEN
      CALL InflowWind_CopyContState   (IfW%x( STATE_PRED), IfW%x( STATE_CURR), MESH_UPDATECOPY, Errstat2, ErrMsg2)
         CALL SetErrStat(ErrStat2, ErrMsg2, ErrStat, ErrMsg, RoutineName )
      CALL InflowWind_CopyDiscState   (IfW%xd(STATE_PRED), IfW%xd(STATE_CURR), MESH_UPDATECOPY, Errstat2, ErrMsg2)  
         CALL SetErrStat(ErrStat2, ErrMsg2, ErrStat, ErrMsg, RoutineName )
      CALL InflowWind_CopyConstrState (IfW%z( STATE_PRED), IfW%z( STATE_CURR), MESH_UPDATECOPY, Errstat2, ErrMsg2)      
         CALL SetErrStat(ErrStat2, ErrMsg2, ErrStat, ErrMsg, RoutineName )
      CALL InflowWind_CopyOtherState (IfW%OtherSt( STATE_PRED), IfW%OtherSt( STATE_CURR), MESH_UPDATECOPY, Errstat2, ErrMsg2)      
         CALL SetErrStat(ErrStat2, ErrMsg2, ErrStat, ErrMsg, RoutineName )
   END IF
            
      
   ! ServoDyn: copy final predictions to actual states; copy current outputs to next 
   IF ( p_FAST%CompServo == Module_SrvD ) THEN
      CALL SrvD_CopyContState   (SrvD%x( STATE_PRED), SrvD%x( STATE_CURR), MESH_UPDATECOPY, Errstat2, ErrMsg2)
         CALL SetErrStat(ErrStat2, ErrMsg2, ErrStat, ErrMsg, RoutineName )
      CALL SrvD_CopyDiscState   (SrvD%xd(STATE_PRED), SrvD%xd(STATE_CURR), MESH_UPDATECOPY, Errstat2, ErrMsg2)  
         CALL SetErrStat(ErrStat2, ErrMsg2, ErrStat, ErrMsg, RoutineName )
      CALL SrvD_CopyConstrState (SrvD%z( STATE_PRED), SrvD%z( STATE_CURR), MESH_UPDATECOPY, Errstat2, ErrMsg2)      
         CALL SetErrStat(ErrStat2, ErrMsg2, ErrStat, ErrMsg, RoutineName )
      CALL SrvD_CopyOtherState (SrvD%OtherSt( STATE_PRED), SrvD%OtherSt( STATE_CURR), MESH_UPDATECOPY, Errstat2, ErrMsg2)      
         CALL SetErrStat(ErrStat2, ErrMsg2, ErrStat, ErrMsg, RoutineName )
   END IF
      
      
   ! HydroDyn: copy final predictions to actual states
   IF ( p_FAST%CompHydro == Module_HD ) THEN         
      CALL HydroDyn_CopyContState   (HD%x( STATE_PRED), HD%x( STATE_CURR), MESH_UPDATECOPY, Errstat2, ErrMsg2)
         CALL SetErrStat(ErrStat2, ErrMsg2, ErrStat, ErrMsg, RoutineName )
      CALL HydroDyn_CopyDiscState   (HD%xd(STATE_PRED), HD%xd(STATE_CURR), MESH_UPDATECOPY, Errstat2, ErrMsg2)  
         CALL SetErrStat(ErrStat2, ErrMsg2, ErrStat, ErrMsg, RoutineName )
      CALL HydroDyn_CopyConstrState (HD%z( STATE_PRED), HD%z( STATE_CURR), MESH_UPDATECOPY, Errstat2, ErrMsg2)
         CALL SetErrStat(ErrStat2, ErrMsg2, ErrStat, ErrMsg, RoutineName )
      CALL HydroDyn_CopyOtherState (HD%OtherSt(STATE_PRED), HD%OtherSt(STATE_CURR), MESH_UPDATECOPY, Errstat2, ErrMsg2)
         CALL SetErrStat(ErrStat2, ErrMsg2, ErrStat, ErrMsg, RoutineName )
   END IF
            
            
   ! SubDyn: copy final predictions to actual states
   IF ( p_FAST%CompSub == Module_SD ) THEN
      CALL SD_CopyContState   (SD%x( STATE_PRED), SD%x( STATE_CURR), MESH_UPDATECOPY, Errstat2, ErrMsg2)
         CALL SetErrStat(ErrStat2, ErrMsg2, ErrStat, ErrMsg, RoutineName )
      CALL SD_CopyDiscState   (SD%xd(STATE_PRED), SD%xd(STATE_CURR), MESH_UPDATECOPY, Errstat2, ErrMsg2)  
         CALL SetErrStat(ErrStat2, ErrMsg2, ErrStat, ErrMsg, RoutineName )
      CALL SD_CopyConstrState (SD%z( STATE_PRED), SD%z( STATE_CURR), MESH_UPDATECOPY, Errstat2, ErrMsg2)
         CALL SetErrStat(ErrStat2, ErrMsg2, ErrStat, ErrMsg, RoutineName )
      CALL SD_CopyOtherState (SD%OtherSt(STATE_PRED), SD%OtherSt(STATE_CURR), MESH_UPDATECOPY, Errstat2, ErrMsg2)
         CALL SetErrStat(ErrStat2, ErrMsg2, ErrStat, ErrMsg, RoutineName )
   ELSE IF ( p_FAST%CompSub == Module_ExtPtfm ) THEN
      CALL ExtPtfm_CopyContState   (ExtPtfm%x( STATE_PRED), ExtPtfm%x( STATE_CURR), MESH_UPDATECOPY, Errstat2, ErrMsg2)
         CALL SetErrStat(ErrStat2, ErrMsg2, ErrStat, ErrMsg, RoutineName )
      CALL ExtPtfm_CopyDiscState   (ExtPtfm%xd(STATE_PRED), ExtPtfm%xd(STATE_CURR), MESH_UPDATECOPY, Errstat2, ErrMsg2)  
         CALL SetErrStat(ErrStat2, ErrMsg2, ErrStat, ErrMsg, RoutineName )
      CALL ExtPtfm_CopyConstrState (ExtPtfm%z( STATE_PRED), ExtPtfm%z( STATE_CURR), MESH_UPDATECOPY, Errstat2, ErrMsg2)
         CALL SetErrStat(ErrStat2, ErrMsg2, ErrStat, ErrMsg, RoutineName )
      CALL ExtPtfm_CopyOtherState (ExtPtfm%OtherSt(STATE_PRED), ExtPtfm%OtherSt(STATE_CURR), MESH_UPDATECOPY, Errstat2, ErrMsg2)
         CALL SetErrStat(ErrStat2, ErrMsg2, ErrStat, ErrMsg, RoutineName )
   END IF
         
      
   ! MAP: copy final predictions to actual states
   IF (p_FAST%CompMooring == Module_MAP) THEN
      CALL MAP_CopyContState   (MAPp%x( STATE_PRED), MAPp%x( STATE_CURR), MESH_UPDATECOPY, Errstat2, ErrMsg2)
         CALL SetErrStat(ErrStat2, ErrMsg2, ErrStat, ErrMsg, RoutineName )
      CALL MAP_CopyDiscState   (MAPp%xd(STATE_PRED), MAPp%xd(STATE_CURR), MESH_UPDATECOPY, Errstat2, ErrMsg2)  
         CALL SetErrStat(ErrStat2, ErrMsg2, ErrStat, ErrMsg, RoutineName )
      CALL MAP_CopyConstrState (MAPp%z( STATE_PRED), MAPp%z( STATE_CURR), MESH_UPDATECOPY, Errstat2, ErrMsg2)
         CALL SetErrStat(ErrStat2, ErrMsg2, ErrStat, ErrMsg, RoutineName )
      !CALL MAP_CopyOtherState (MAPp%OtherSt(STATE_PRED), MAPp%OtherSt(STATE_CURR), MESH_UPDATECOPY, Errstat2, ErrMsg2)
      !   CALL SetErrStat(ErrStat2, ErrMsg2, ErrStat, ErrMsg, RoutineName )
   ELSEIF (p_FAST%CompMooring == Module_MD) THEN
      CALL MD_CopyContState   (MD%x( STATE_PRED), MD%x( STATE_CURR), MESH_UPDATECOPY, Errstat2, ErrMsg2)
         CALL SetErrStat(ErrStat2, ErrMsg2, ErrStat, ErrMsg, RoutineName )
      CALL MD_CopyDiscState   (MD%xd(STATE_PRED), MD%xd(STATE_CURR), MESH_UPDATECOPY, Errstat2, ErrMsg2)  
         CALL SetErrStat(ErrStat2, ErrMsg2, ErrStat, ErrMsg, RoutineName )
      CALL MD_CopyConstrState (MD%z( STATE_PRED), MD%z( STATE_CURR), MESH_UPDATECOPY, Errstat2, ErrMsg2)
         CALL SetErrStat(ErrStat2, ErrMsg2, ErrStat, ErrMsg, RoutineName )
      CALL MD_CopyOtherState (MD%OtherSt(STATE_PRED), MD%OtherSt(STATE_CURR), MESH_UPDATECOPY, Errstat2, ErrMsg2)
         CALL SetErrStat(ErrStat2, ErrMsg2, ErrStat, ErrMsg, RoutineName )
   ELSEIF (p_FAST%CompMooring == Module_FEAM) THEN
      CALL FEAM_CopyContState   (FEAM%x( STATE_PRED), FEAM%x( STATE_CURR), MESH_UPDATECOPY, Errstat2, ErrMsg2)
         CALL SetErrStat(ErrStat2, ErrMsg2, ErrStat, ErrMsg, RoutineName )
      CALL FEAM_CopyDiscState   (FEAM%xd(STATE_PRED), FEAM%xd(STATE_CURR), MESH_UPDATECOPY, Errstat2, ErrMsg2)  
         CALL SetErrStat(ErrStat2, ErrMsg2, ErrStat, ErrMsg, RoutineName )
      CALL FEAM_CopyConstrState (FEAM%z( STATE_PRED), FEAM%z( STATE_CURR), MESH_UPDATECOPY, Errstat2, ErrMsg2)
         CALL SetErrStat(ErrStat2, ErrMsg2, ErrStat, ErrMsg, RoutineName )
      CALL FEAM_CopyOtherState (FEAM%OtherSt( STATE_PRED), FEAM%OtherSt( STATE_CURR), MESH_UPDATECOPY, Errstat2, ErrMsg2)
         CALL SetErrStat(ErrStat2, ErrMsg2, ErrStat, ErrMsg, RoutineName )
   ELSEIF (p_FAST%CompMooring == Module_Orca) THEN
      CALL Orca_CopyContState   (Orca%x( STATE_PRED), Orca%x( STATE_CURR), MESH_UPDATECOPY, Errstat2, ErrMsg2)
         CALL SetErrStat(ErrStat2, ErrMsg2, ErrStat, ErrMsg, RoutineName )
      CALL Orca_CopyDiscState   (Orca%xd(STATE_PRED), Orca%xd(STATE_CURR), MESH_UPDATECOPY, Errstat2, ErrMsg2)  
         CALL SetErrStat(ErrStat2, ErrMsg2, ErrStat, ErrMsg, RoutineName )
      CALL Orca_CopyConstrState (Orca%z( STATE_PRED), Orca%z( STATE_CURR), MESH_UPDATECOPY, Errstat2, ErrMsg2)
         CALL SetErrStat(ErrStat2, ErrMsg2, ErrStat, ErrMsg, RoutineName )
      CALL Orca_CopyOtherState (Orca%OtherSt( STATE_PRED), Orca%OtherSt( STATE_CURR), MESH_UPDATECOPY, Errstat2, ErrMsg2)
         CALL SetErrStat(ErrStat2, ErrMsg2, ErrStat, ErrMsg, RoutineName )
   END IF
             
         ! IceFloe: copy final predictions to actual states
   IF ( p_FAST%CompIce == Module_IceF ) THEN
      CALL IceFloe_CopyContState   (IceF%x( STATE_PRED), IceF%x( STATE_CURR), MESH_UPDATECOPY, Errstat2, ErrMsg2)
         CALL SetErrStat(ErrStat2, ErrMsg2, ErrStat, ErrMsg, RoutineName )
      CALL IceFloe_CopyDiscState   (IceF%xd(STATE_PRED), IceF%xd(STATE_CURR), MESH_UPDATECOPY, Errstat2, ErrMsg2)  
         CALL SetErrStat(ErrStat2, ErrMsg2, ErrStat, ErrMsg, RoutineName )
      CALL IceFloe_CopyConstrState (IceF%z( STATE_PRED), IceF%z( STATE_CURR), MESH_UPDATECOPY, Errstat2, ErrMsg2)
         CALL SetErrStat(ErrStat2, ErrMsg2, ErrStat, ErrMsg, RoutineName )
      CALL IceFloe_CopyOtherState (IceF%OtherSt(STATE_PRED), IceF%OtherSt(STATE_CURR), MESH_UPDATECOPY, Errstat2, ErrMsg2)
         CALL SetErrStat(ErrStat2, ErrMsg2, ErrStat, ErrMsg, RoutineName )
   ELSEIF ( p_FAST%CompIce == Module_IceD ) THEN
      DO i=1,p_FAST%numIceLegs
         CALL IceD_CopyContState   (IceD%x( i,STATE_PRED), IceD%x( i,STATE_CURR), MESH_UPDATECOPY, Errstat2, ErrMsg2)
            CALL SetErrStat(ErrStat2, ErrMsg2, ErrStat, ErrMsg, RoutineName )
         CALL IceD_CopyDiscState   (IceD%xd(i,STATE_PRED), IceD%xd(i,STATE_CURR), MESH_UPDATECOPY, Errstat2, ErrMsg2)  
            CALL SetErrStat(ErrStat2, ErrMsg2, ErrStat, ErrMsg, RoutineName )
         CALL IceD_CopyConstrState (IceD%z( i,STATE_PRED), IceD%z( i,STATE_CURR), MESH_UPDATECOPY, Errstat2, ErrMsg2)
            CALL SetErrStat(ErrStat2, ErrMsg2, ErrStat, ErrMsg, RoutineName )
         CALL IceD_CopyOtherState (IceD%OtherSt( i,STATE_PRED), IceD%OtherSt( i,STATE_CURR), MESH_UPDATECOPY, Errstat2, ErrMsg2)
            CALL SetErrStat(ErrStat2, ErrMsg2, ErrStat, ErrMsg, RoutineName )
      END DO
   END IF

            
   !++++++++++++++++++++++++++++++++++++++++++++++++++++++++++++++++++++++++++++++++++++++++++++++++++++++++++++++++++++++++++++
   !! We've advanced everything to the next time step: 
   !++++++++++++++++++++++++++++++++++++++++++++++++++++++++++++++++++++++++++++++++++++++++++++++++++++++++++++++++++++++++++++                       
      
   !! update the global time 
  
   m_FAST%t_global = t_global_next 
      
      
   !----------------------------------------------------------------------------------------
   !! Check to see if we should output data this time step:
   !----------------------------------------------------------------------------------------

   CALL WriteOutputToFile(n_t_global+1, m_FAST%t_global, p_FAST, y_FAST, ED, BD, AD14, AD, IfW, OpFM, HD, SD, ExtPtfm, &
                          SrvD, MAPp, FEAM, MD, Orca, IceF, IceD, MeshMapData, ErrStat2, ErrMsg2)
      CALL SetErrStat(ErrStat2, ErrMsg2, ErrStat, ErrMsg, RoutineName )

   !----------------------------------------------------------------------------------------
   !! Display simulation status every SttsTime-seconds (i.e., n_SttsTime steps):
   !----------------------------------------------------------------------------------------   
      
   IF (p_FAST%WrSttsTime) then
      IF ( MOD( n_t_global + 1, p_FAST%n_SttsTime ) == 0 ) THEN
         CALL SimStatus( m_FAST%TiLstPrn, m_FAST%PrevClockTime, m_FAST%t_global, p_FAST%TMax, p_FAST%TDesc )      
      ENDIF
   ENDIF
     
END SUBROUTINE FAST_Solution
!----------------------------------------------------------------------------------------------------------------------------------
! ROUTINES TO OUTPUT WRITE DATA TO FILE AT EACH REQUSTED TIME STEP
!----------------------------------------------------------------------------------------------------------------------------------
!> This routine determines if it's time to write to the output files, and calls the routine to write to the files
!! with the output data. It should be called after all the output solves for a given time have been completed.
SUBROUTINE WriteOutputToFile(n_t_global, t_global, p_FAST, y_FAST, ED, BD, AD14, AD, IfW, OpFM, HD, SD, ExtPtfm, &
                             SrvD, MAPp, FEAM, MD, Orca, IceF, IceD, MeshMapData, ErrStat, ErrMsg)
!...............................................................................................................................
   INTEGER(IntKi),           INTENT(IN   ) :: n_t_global          !< Current global time step
   REAL(DbKi),               INTENT(IN   ) :: t_global            !< Current global time
   TYPE(FAST_ParameterType), INTENT(IN   ) :: p_FAST              !< Parameters for the glue code
   TYPE(FAST_OutputFileType),INTENT(INOUT) :: y_FAST              !< Output variables for the glue code

   TYPE(ElastoDyn_Data),     INTENT(IN   ) :: ED                  !< ElastoDyn data
   TYPE(BeamDyn_Data),       INTENT(IN   ) :: BD                  !< BeamDyn data
   TYPE(ServoDyn_Data),      INTENT(IN   ) :: SrvD                !< ServoDyn data
   TYPE(AeroDyn14_Data),     INTENT(IN   ) :: AD14                !< AeroDyn14 data
   TYPE(AeroDyn_Data),       INTENT(IN   ) :: AD                  !< AeroDyn data
   TYPE(InflowWind_Data),    INTENT(IN   ) :: IfW                 !< InflowWind data
   TYPE(OpenFOAM_Data),      INTENT(IN   ) :: OpFM                !< OpenFOAM data
   TYPE(HydroDyn_Data),      INTENT(IN   ) :: HD                  !< HydroDyn data
   TYPE(SubDyn_Data),        INTENT(IN   ) :: SD                  !< SubDyn data
   TYPE(ExtPtfm_Data),       INTENT(IN   ) :: ExtPtfm             !< ExtPtfm_MCKF data
   TYPE(MAP_Data),           INTENT(IN   ) :: MAPp                !< MAP data
   TYPE(FEAMooring_Data),    INTENT(IN   ) :: FEAM                !< FEAMooring data
   TYPE(MoorDyn_Data),       INTENT(IN   ) :: MD                  !< MoorDyn data
   TYPE(OrcaFlex_Data),      INTENT(IN   ) :: Orca                !< OrcaFlex interface data
   TYPE(IceFloe_Data),       INTENT(IN   ) :: IceF                !< IceFloe data
   TYPE(IceDyn_Data),        INTENT(IN   ) :: IceD                !< All the IceDyn data used in time-step loop

   TYPE(FAST_ModuleMapType), INTENT(IN   ) :: MeshMapData         !< Data for mapping between modules
   INTEGER(IntKi),           INTENT(  OUT) :: ErrStat             !< Error status of the operation
   CHARACTER(*),             INTENT(  OUT) :: ErrMsg              !< Error message if ErrStat /= ErrID_None


   REAL(DbKi)                              :: OutTime             ! Used to determine if output should be generated at this simulation time
   INTEGER(IntKi)                          :: ErrStat2
   CHARACTER(ErrMsgLen)                    :: ErrMSg2
   CHARACTER(*), PARAMETER                 :: RoutineName = 'WriteOutputToFile'
      
   ErrStat = ErrID_None
   ErrMsg  = ""
   
      ! Write time-series channel data
   
   IF ( t_global >= p_FAST%TStart )  THEN

         !bjj FIX THIS algorithm!!! this assumes dt_out is an integer multiple of dt; we will probably have to do some interpolation to get these outputs at the times we want them....
         !bjj: perhaps we should do this with integer math on n_t_global now...
      OutTime = NINT( t_global / p_FAST%DT_out ) * p_FAST%DT_out
      IF ( EqualRealNos( t_global, OutTime ) )  THEN

            ! Generate glue-code output file

            CALL WrOutputLine( t_global, p_FAST, y_FAST, IfW%y%WriteOutput, OpFM%y%WriteOutput, ED%Output(1)%WriteOutput, &
                  AD%y%WriteOutput, SrvD%y%WriteOutput, HD%y%WriteOutput, SD%y%WriteOutput, ExtPtfm%y%WriteOutput, MAPp%y%WriteOutput, &
                  FEAM%y%WriteOutput, MD%y%WriteOutput, Orca%y%WriteOutput, IceF%y%WriteOutput, IceD%y, BD%y, ErrStat, ErrMsg )
                                                                      
      END IF

   ENDIF
      
      ! Write visualization data (and also note that we're ignoring any errors that occur doing so)
   IF ( p_FAST%WrVTK == VTK_Animate ) THEN
      IF ( MOD( n_t_global, p_FAST%n_VTKTime ) == 0 ) THEN
         
         IF ( p_FAST%VTK_Type == VTK_Surf ) THEN
            CALL WrVTK_Surfaces(t_global, p_FAST, y_FAST, MeshMapData, ED, BD, AD14, AD, IfW, OpFM, HD, SD, SrvD, MAPp, FEAM, MD, Orca, IceF, IceD)            
         ELSE IF ( p_FAST%VTK_Type == VTK_Basic ) THEN
            CALL WrVTK_BasicMeshes(p_FAST, y_FAST, MeshMapData, ED, BD, AD14, AD, IfW, OpFM, HD, SD, SrvD, MAPp, FEAM, MD, Orca, IceF, IceD)            
         ELSE IF ( p_FAST%VTK_Type == VTK_All ) THEN
            CALL WrVTK_AllMeshes(p_FAST, y_FAST, MeshMapData, ED, BD, AD14, AD, IfW, OpFM, HD, SD, ExtPtfm, SrvD, MAPp, FEAM, MD, Orca, IceF, IceD)                                 
         ELSE IF (p_FAST%VTK_Type==VTK_Old) THEN                           
            CALL WriteMotionMeshesToFile(t_global, ED%Output(1), SD%Input(1), SD%y, HD%Input(1), MAPp%Input(1), BD%y, BD%Input(1,:), y_FAST%UnGra, ErrStat2, ErrMsg2, TRIM(p_FAST%OutFileRoot)//'.gra') 
         END IF
         
         y_FAST%VTK_count = y_FAST%VTK_count + 1         
      END IF
   END IF
   
            
END SUBROUTINE WriteOutputToFile     
!----------------------------------------------------------------------------------------------------------------------------------
!> This routine writes the module output to the primary output file(s).
SUBROUTINE WrOutputLine( t, p_FAST, y_FAST, IfWOutput, OpFMOutput, EDOutput, ADOutput, SrvDOutput, HDOutput, SDOutput, ExtPtfmOutput,&
                        MAPOutput, FEAMOutput, MDOutput, OrcaOutput, IceFOutput, y_IceD, y_BD, ErrStat, ErrMsg)

   IMPLICIT                        NONE
   
      ! Passed variables
   REAL(DbKi), INTENT(IN)                  :: t                                  !< Current simulation time, in seconds
   TYPE(FAST_ParameterType), INTENT(IN)    :: p_FAST                             !< Glue-code simulation parameters
   TYPE(FAST_OutputFileType),INTENT(INOUT) :: y_FAST                             !< Glue-code simulation outputs


   REAL(ReKi),               INTENT(IN)    :: IfWOutput (:)                      !< InflowWind WriteOutput values
   REAL(ReKi),               INTENT(IN)    :: OpFMOutput (:)                     !< OpenFOAM WriteOutput values
   REAL(ReKi),               INTENT(IN)    :: EDOutput (:)                       !< ElastoDyn WriteOutput values
   REAL(ReKi),               INTENT(IN)    :: ADOutput (:)                       !< AeroDyn WriteOutput values
   REAL(ReKi),               INTENT(IN)    :: SrvDOutput (:)                     !< ServoDyn WriteOutput values
   REAL(ReKi),               INTENT(IN)    :: HDOutput (:)                       !< HydroDyn WriteOutput values
   REAL(ReKi),               INTENT(IN)    :: SDOutput (:)                       !< SubDyn WriteOutput values
   REAL(ReKi),               INTENT(IN)    :: ExtPtfmOutput (:)                  !< ExtPtfm_MCKF WriteOutput values
   REAL(ReKi),               INTENT(IN)    :: MAPOutput (:)                      !< MAP WriteOutput values
   REAL(ReKi),               INTENT(IN)    :: FEAMOutput (:)                     !< FEAMooring WriteOutput values
   REAL(ReKi),               INTENT(IN)    :: MDOutput (:)                       !< MoorDyn WriteOutput values
   REAL(ReKi),               INTENT(IN)    :: OrcaOutput (:)                     !< OrcaFlex interface WriteOutput values
   REAL(ReKi),               INTENT(IN)    :: IceFOutput (:)                     !< IceFloe WriteOutput values
   TYPE(IceD_OutputType),    INTENT(IN)    :: y_IceD (:)                         !< IceDyn outputs (WriteOutput values are subset)
   TYPE(BD_OutputType),      INTENT(IN)    :: y_BD (:)                           !< BeamDyn outputs (WriteOutput values are subset)

   INTEGER(IntKi),           INTENT(OUT)   :: ErrStat                            !< Error status
   CHARACTER(*),             INTENT(OUT)   :: ErrMsg                             !< Error message

      ! Local variables.

   CHARACTER(200)                   :: Frmt                                      ! A string to hold a format specifier
   CHARACTER(p_FAST%TChanLen)       :: TmpStr                                    ! temporary string to print the time output as text

   REAL(ReKi)                       :: OutputAry(SIZE(y_FAST%ChannelNames)-1)

   ErrStat = ErrID_None
   ErrMsg  = ''
   
   CALL FillOutputAry(p_FAST, y_FAST, IfWOutput, OpFMOutput, EDOutput, ADOutput, SrvDOutput, HDOutput, SDOutput, ExtPtfmOutput, &
                      MAPOutput, FEAMOutput, MDOutput, OrcaOutput, IceFOutput, y_IceD, y_BD, OutputAry)   

   IF (p_FAST%WrTxtOutFile) THEN

         ! Write one line of tabular output:
   !   Frmt = '(F8.3,'//TRIM(Num2LStr(p%NumOuts))//'(:,A,'//TRIM( p%OutFmt )//'))'
      Frmt = '"'//p_FAST%Delim//'"'//p_FAST%OutFmt      ! format for array elements from individual modules

            ! time
      WRITE( TmpStr, '('//trim(p_FAST%OutFmt_t)//')' ) t
      CALL WrFileNR( y_FAST%UnOu, TmpStr )

         ! write the individual module output (convert to SiKi if necessary, so that we don't need to print so many digits in the exponent)
      CALL WrNumAryFileNR ( y_FAST%UnOu, REAL(OutputAry,SiKi), Frmt, ErrStat, ErrMsg )
         !IF ( ErrStat >= AbortErrLev ) RETURN
      
         ! write a new line (advance to the next line)
      WRITE (y_FAST%UnOu,'()')

   END IF


   IF (p_FAST%WrBinOutFile) THEN

         ! Write data to array for binary output file

      IF ( y_FAST%n_Out == y_FAST%NOutSteps ) THEN
         ErrStat = ErrID_Warn
         ErrMsg = 'Not all data could be written to the binary output file.'
         !CALL ProgWarn( 'Not all data could be written to the binary output file.' )
         !this really would only happen if we have an error somewhere else, right?
         !otherwise, we could allocate a new, larger array and move existing data
      ELSE
         y_FAST%n_Out = y_FAST%n_Out + 1

            ! store time data
         IF ( y_FAST%n_Out == 1_IntKi .OR. p_FAST%WrBinMod == FileFmtID_WithTime ) THEN
            y_FAST%TimeData(y_FAST%n_Out) = t   ! Time associated with these outputs
         END IF

            ! store individual module data
         y_FAST%AllOutData(:, y_FAST%n_Out) = OutputAry
         
      END IF      

   END IF

   RETURN
END SUBROUTINE WrOutputLine
!----------------------------------------------------------------------------------------------------------------------------------
!> Routine that calls FillOutputAry for one instance of a Turbine data structure. This is a separate subroutine so that the FAST
!! driver programs do not need to change or operate on the individual module level. (Called from Simulink interface.) 
SUBROUTINE FillOutputAry_T(Turbine, Outputs)
                   
   TYPE(FAST_TurbineType),   INTENT(IN   ) :: Turbine                          !< all data for one instance of a turbine
   REAL(ReKi),               INTENT(  OUT) :: Outputs(:)                       !< single array of output 
   

      CALL FillOutputAry(Turbine%p_FAST, Turbine%y_FAST, Turbine%IfW%y%WriteOutput, Turbine%OpFM%y%WriteOutput, &
                Turbine%ED%Output(1)%WriteOutput, Turbine%AD%y%WriteOutput, Turbine%SrvD%y%WriteOutput, &
                Turbine%HD%y%WriteOutput, Turbine%SD%y%WriteOutput, Turbine%ExtPtfm%y%WriteOutput, Turbine%MAP%y%WriteOutput, &
                Turbine%FEAM%y%WriteOutput, Turbine%MD%y%WriteOutput, Turbine%Orca%y%WriteOutput, &
                Turbine%IceF%y%WriteOutput, Turbine%IceD%y, Turbine%BD%y, Outputs)   
                        
END SUBROUTINE FillOutputAry_T                        
!----------------------------------------------------------------------------------------------------------------------------------
!> This routine concatenates all of the WriteOutput values from the module Output into one array to be written to the FAST 
!! output file.
SUBROUTINE FillOutputAry(p_FAST, y_FAST, IfWOutput, OpFMOutput, EDOutput, ADOutput, SrvDOutput, HDOutput, SDOutput, ExtPtfmOutput, &
                        MAPOutput, FEAMOutput, MDOutput, OrcaOutput, IceFOutput, y_IceD, y_BD, OutputAry)

   TYPE(FAST_ParameterType), INTENT(IN)    :: p_FAST                             !< Glue-code simulation parameters
   TYPE(FAST_OutputFileType),INTENT(IN)    :: y_FAST                             !< Glue-code simulation outputs

   REAL(ReKi),               INTENT(IN)    :: IfWOutput (:)                      !< InflowWind WriteOutput values
   REAL(ReKi),               INTENT(IN)    :: OpFMOutput (:)                     !< OpenFOAM WriteOutput values
   REAL(ReKi),               INTENT(IN)    :: EDOutput (:)                       !< ElastoDyn WriteOutput values
   REAL(ReKi),               INTENT(IN)    :: ADOutput (:)                       !< AeroDyn WriteOutput values
   REAL(ReKi),               INTENT(IN)    :: SrvDOutput (:)                     !< ServoDyn WriteOutput values
   REAL(ReKi),               INTENT(IN)    :: HDOutput (:)                       !< HydroDyn WriteOutput values
   REAL(ReKi),               INTENT(IN)    :: SDOutput (:)                       !< SubDyn WriteOutput values
   REAL(ReKi),               INTENT(IN)    :: ExtPtfmOutput (:)                  !< ExtPtfm_MCKF WriteOutput values
   REAL(ReKi),               INTENT(IN)    :: MAPOutput (:)                      !< MAP WriteOutput values
   REAL(ReKi),               INTENT(IN)    :: FEAMOutput (:)                     !< FEAMooring WriteOutput values
   REAL(ReKi),               INTENT(IN)    :: MDOutput (:)                       !< MoorDyn WriteOutput values
   REAL(ReKi),               INTENT(IN)    :: OrcaOutput (:)                     !< OrcaFlex interface WriteOutput values
   REAL(ReKi),               INTENT(IN)    :: IceFOutput (:)                     !< IceFloe WriteOutput values
   TYPE(IceD_OutputType),    INTENT(IN)    :: y_IceD (:)                         !< IceDyn outputs (WriteOutput values are subset)
   TYPE(BD_OutputType),      INTENT(IN)    :: y_BD (:)                           !< BeamDyn outputs (WriteOutput values are subset)

   REAL(ReKi),               INTENT(OUT)   :: OutputAry(:)                       !< single array of output 
   
   INTEGER(IntKi)                          :: i                                  ! loop counter
   INTEGER(IntKi)                          :: indxLast                           ! The index of the last row value to be written to AllOutData for this time step (column).
   INTEGER(IntKi)                          :: indxNext                           ! The index of the next row value to be written to AllOutData for this time step (column).
   
   
            ! store individual module data into one array for output

      indxLast = 0
      indxNext = 1

      IF ( y_FAST%numOuts(Module_IfW) > 0 ) THEN
         indxLast = indxNext + SIZE(IfWOutput) - 1
         OutputAry(indxNext:indxLast) = IfWOutput
         indxNext = IndxLast + 1
      ELSEIF ( y_FAST%numOuts(Module_OpFM) > 0 ) THEN
         indxLast = indxNext + SIZE(OpFMOutput) - 1
         OutputAry(indxNext:indxLast) = OpFMOutput
         indxNext = IndxLast + 1
      END IF

      IF ( y_FAST%numOuts(Module_ED) > 0 ) THEN
         indxLast = indxNext + SIZE(EDOutput) - 1
         OutputAry(indxNext:indxLast) = EDOutput
         indxNext = IndxLast + 1
      END IF
         
      IF ( y_FAST%numOuts(Module_BD) > 0 ) THEN
         do i=1,SIZE(y_BD)
            indxLast = indxNext + SIZE(y_BD(i)%WriteOutput) - 1
            OutputAry(indxNext:indxLast) = y_BD(i)%WriteOutput
            indxNext = IndxLast + 1
         end do         
      END IF            
      
      IF ( y_FAST%numOuts(Module_AD) > 0 ) THEN
         indxLast = indxNext + SIZE(ADOutput) - 1
         OutputAry(indxNext:indxLast) = ADOutput
         indxNext = IndxLast + 1
      END IF
         
      IF ( y_FAST%numOuts(Module_SrvD) > 0 ) THEN
         indxLast = indxNext + SIZE(SrvDOutput) - 1
         OutputAry(indxNext:indxLast) = SrvDOutput
         indxNext = IndxLast + 1
      END IF

      IF ( y_FAST%numOuts(Module_HD) > 0 ) THEN
         indxLast = indxNext + SIZE(HDOutput) - 1
         OutputAry(indxNext:indxLast) = HDOutput
         indxNext = IndxLast + 1
      END IF

      IF ( y_FAST%numOuts(Module_SD) > 0 ) THEN
         indxLast = indxNext + SIZE(SDOutput) - 1
         OutputAry(indxNext:indxLast) = SDOutput
         indxNext = IndxLast + 1
      ELSE IF ( y_FAST%numOuts(Module_ExtPtfm) > 0 ) THEN
         indxLast = indxNext + SIZE(ExtPtfmOutput) - 1
         OutputAry(indxNext:indxLast) = ExtPtfmOutput
         indxNext = IndxLast + 1
      END IF
                  
      IF ( y_FAST%numOuts(Module_MAP) > 0 ) THEN
         indxLast = indxNext + SIZE(MAPOutput) - 1
         OutputAry(indxNext:indxLast) = MAPOutput
         indxNext = IndxLast + 1
      ELSEIF ( y_FAST%numOuts(Module_MD) > 0 ) THEN
         indxLast = indxNext + SIZE(MDOutput) - 1
         OutputAry(indxNext:indxLast) = MDOutput
         indxNext = IndxLast + 1
      ELSEIF ( y_FAST%numOuts(Module_FEAM) > 0 ) THEN
         indxLast = indxNext + SIZE(FEAMOutput) - 1
         OutputAry(indxNext:indxLast) = FEAMOutput
         indxNext = IndxLast + 1
      ELSEIF ( y_FAST%numOuts(Module_Orca) > 0 ) THEN
         indxLast = indxNext + SIZE(OrcaOutput) - 1
         OutputAry(indxNext:indxLast) = OrcaOutput
         indxNext = IndxLast + 1
      END IF
         
      IF ( y_FAST%numOuts(Module_IceF) > 0 ) THEN
         indxLast = indxNext + SIZE(IceFOutput) - 1
         OutputAry(indxNext:indxLast) = IceFOutput
         indxNext = IndxLast + 1
      ELSEIF ( y_FAST%numOuts(Module_IceD) > 0 ) THEN
         DO i=1,p_FAST%numIceLegs
            indxLast = indxNext + SIZE(y_IceD(i)%WriteOutput) - 1
            OutputAry(indxNext:indxLast) = y_IceD(i)%WriteOutput
            indxNext = IndxLast + 1
         END DO            
      END IF     
         
END SUBROUTINE FillOutputAry
!----------------------------------------------------------------------------------------------------------------------------------
!> This routine writes all the committed meshes to VTK-formatted files. It doesn't bother with returning an error code.
SUBROUTINE WrVTK_AllMeshes(p_FAST, y_FAST, MeshMapData, ED, BD, AD14, AD, IfW, OpFM, HD, SD, ExtPtfm, SrvD, MAPp, FEAM, MD, Orca, IceF, IceD)

   TYPE(FAST_ParameterType), INTENT(IN   ) :: p_FAST              !< Parameters for the glue code
   TYPE(FAST_OutputFileType),INTENT(IN   ) :: y_FAST              !< Output variables for the glue code
   TYPE(FAST_ModuleMapType), INTENT(IN   ) :: MeshMapData         !< Data for mapping between modules

   TYPE(ElastoDyn_Data),     INTENT(IN   ) :: ED                  !< ElastoDyn data
   TYPE(BeamDyn_Data),       INTENT(IN   ) :: BD                  !< BeamDyn data
   TYPE(ServoDyn_Data),      INTENT(IN   ) :: SrvD                !< ServoDyn data
   TYPE(AeroDyn14_Data),     INTENT(IN   ) :: AD14                !< AeroDyn14 data
   TYPE(AeroDyn_Data),       INTENT(IN   ) :: AD                  !< AeroDyn data
   TYPE(InflowWind_Data),    INTENT(IN   ) :: IfW                 !< InflowWind data
   TYPE(OpenFOAM_Data),      INTENT(IN   ) :: OpFM                !< OpenFOAM data
   TYPE(HydroDyn_Data),      INTENT(IN   ) :: HD                  !< HydroDyn data
   TYPE(SubDyn_Data),        INTENT(IN   ) :: SD                  !< SubDyn data
   TYPE(ExtPtfm_Data),       INTENT(IN   ) :: ExtPtfm             !< ExtPtfm data
   TYPE(MAP_Data),           INTENT(IN   ) :: MAPp                !< MAP data
   TYPE(FEAMooring_Data),    INTENT(IN   ) :: FEAM                !< FEAMooring data
   TYPE(MoorDyn_Data),       INTENT(IN   ) :: MD                  !< MoorDyn data
   TYPE(OrcaFlex_Data),      INTENT(IN   ) :: Orca                !< OrcaFlex interface data
   TYPE(IceFloe_Data),       INTENT(IN   ) :: IceF                !< IceFloe data
   TYPE(IceDyn_Data),        INTENT(IN   ) :: IceD                !< All the IceDyn data used in time-step loop


   logical                                 :: outputFields        ! flag to determine if we want to output the HD mesh fields
   INTEGER(IntKi)                          :: NumBl, k, Twidth
   CHARACTER(1024)                         :: VTK_path
   INTEGER(IntKi)                          :: ErrStat2
   CHARACTER(ErrMsgLen)                    :: ErrMSg2
   CHARACTER(*), PARAMETER                 :: RoutineName = 'WrVTK_AllMeshes'

   ! Calculate the number of digits for the maximum number of output steps to be written.
   ! This will be used to pad the write-out step in the VTK filename with zeros in calls to MeshWrVTK()
   if ( (p_FAST%n_VTKTime>0) .and. (p_FAST%n_TMax_m1+1>0) ) then
      Twidth = CEILING( log10( real(p_FAST%n_TMax_m1+1, ReKi) / p_FAST%n_VTKTime ) ) + 1
   else
      Twidth = 1
   endif
   
   NumBl = 0
   if (allocated(ED%Output)) then
      if (allocated(ED%Output(1)%BladeRootMotion)) then
         NumBl = SIZE(ED%Output(1)%BladeRootMotion)      
      end if
   end if

   VTK_path = get_vtkroot_path( p_FAST%OutFileRoot )
   
   
! I'm first going to just put all of the meshes that get mapped together, then decide if we're going to print/plot them all
         
!  ElastoDyn
   if (allocated(ED%Output) .and. allocated(ED%Input)) then
   
         !  ElastoDyn outputs (motions)
      DO K=1,NumBl        
         !%BladeLn2Mesh(K) used only when not BD (see below)
         call MeshWrVTK(p_FAST%TurbinePos, ED%Output(1)%BladeRootMotion(K), trim(VTK_path)//'.ED_BladeRootMotion'//trim(num2lstr(k)), y_FAST%VTK_count, p_FAST%VTK_fields, ErrStat2, ErrMsg2, Twidth )
      END DO
      
      call MeshWrVTK(p_FAST%TurbinePos, ED%Output(1)%TowerLn2Mesh, trim(VTK_path)//'.ED_TowerLn2Mesh_motion', y_FAST%VTK_count, p_FAST%VTK_fields, ErrStat2, ErrMsg2, Twidth )     

! these will get output with their sibling input meshes
      !call MeshWrVTK(p_FAST%TurbinePos, ED%Output(1)%HubPtMotion, trim(p_FAST%OutFileRoot)//'.ED_HubPtMotion', y_FAST%VTK_count, p_FAST%VTK_fields, ErrStat2, ErrMsg2 )     
      !call MeshWrVTK(p_FAST%TurbinePos, ED%Output(1)%NacelleMotion, trim(p_FAST%OutFileRoot)//'.ED_NacelleMotion', y_FAST%VTK_count, p_FAST%VTK_fields, ErrStat2, ErrMsg2 )     
      !call MeshWrVTK(p_FAST%TurbinePos, ED%Output(1)%PlatformPtMesh, trim(p_FAST%OutFileRoot)//'.ED_PlatformPtMesh_motion', y_FAST%VTK_count, p_FAST%VTK_fields, ErrStat2, ErrMsg2 )     
      
         !  ElastoDyn inputs (loads)
      ! %BladePtLoads used only when not BD (see below)
      call MeshWrVTK(p_FAST%TurbinePos, ED%Input(1)%TowerPtLoads, trim(VTK_path)//'.ED_TowerPtLoads', y_FAST%VTK_count, p_FAST%VTK_fields, ErrStat2, ErrMsg2, Twidth, ED%Output(1)%TowerLn2Mesh )     
      call MeshWrVTK(p_FAST%TurbinePos, ED%Input(1)%HubPtLoad, trim(VTK_path)//'.ED_Hub', y_FAST%VTK_count, p_FAST%VTK_fields, ErrStat2, ErrMsg2, Twidth, ED%Output(1)%HubPtMotion )
      call MeshWrVTK(p_FAST%TurbinePos, ED%Input(1)%NacelleLoads, trim(VTK_path)//'.ED_Nacelle' ,y_FAST%VTK_count, p_FAST%VTK_fields, ErrStat2, ErrMsg2, Twidth, ED%Output(1)%NacelleMotion )     
      call MeshWrVTK(p_FAST%TurbinePos, ED%Input(1)%PlatformPtMesh, trim(VTK_path)//'.ED_PlatformPtMesh', y_FAST%VTK_count, p_FAST%VTK_fields, ErrStat2, ErrMsg2, Twidth, ED%Output(1)%PlatformPtMesh )     
   end if
   
   
!  BeamDyn
   IF ( p_FAST%CompElast == Module_BD .and. allocated(BD%Input) .and. allocated(BD%y)) THEN
            
      do K=1,NumBl        
            ! BeamDyn inputs
         !call MeshWrVTK(p_FAST%TurbinePos, BD%Input(1,k)%RootMotion, trim(p_FAST%OutFileRoot)//'.BD_RootMotion'//trim(num2lstr(k)), y_FAST%VTK_count, p_FAST%VTK_fields, ErrStat2, ErrMsg2 )
         call MeshWrVTK(p_FAST%TurbinePos, BD%Input(1,k)%HubMotion, trim(VTK_path)//'.BD_HubMotion'//trim(num2lstr(k)), y_FAST%VTK_count, p_FAST%VTK_fields, ErrStat2, ErrMsg2, Twidth )    
      end do
      if (allocated(MeshMapData%y_BD_BldMotion_4Loads)) then
         do K=1,NumBl 
            call MeshWrVTK(p_FAST%TurbinePos, BD%Input(1,k)%DistrLoad, trim(VTK_path)//'.BD_DistrLoad'//trim(num2lstr(k)), y_FAST%VTK_count, p_FAST%VTK_fields, ErrStat2, ErrMsg2, Twidth, MeshMapData%y_BD_BldMotion_4Loads(k) )
            ! skipping PointLoad
         end do
      elseif (p_FAST%BD_OutputSibling) then
         do K=1,NumBl
            call MeshWrVTK(p_FAST%TurbinePos, BD%Input(1,k)%DistrLoad, trim(p_FAST%OutFileRoot)//'.BD_Blade'//trim(num2lstr(k)), y_FAST%VTK_count, p_FAST%VTK_fields, ErrStat2, ErrMsg2, Twidth, BD%y(k)%BldMotion )
            ! skipping PointLoad
         end do
      end if
      
      do K=1,NumBl
            ! BeamDyn outputs
         call MeshWrVTK(p_FAST%TurbinePos, BD%y(k)%ReactionForce, trim(p_FAST%OutFileRoot)//'.BD_ReactionForce_RootMotion'//trim(num2lstr(k)), y_FAST%VTK_count, p_FAST%VTK_fields, ErrStat2, ErrMsg2, Twidth, BD%Input(1,k)%RootMotion )
      end do  
      
      if (.not. p_FAST%BD_OutputSibling) then !otherwise this mesh has been put with the DistrLoad mesh
         do K=1,NumBl
               ! BeamDyn outputs
         call MeshWrVTK(p_FAST%TurbinePos, BD%y(k)%BldMotion, trim(p_FAST%OutFileRoot)//'.BD_BldMotion'//trim(num2lstr(k)), y_FAST%VTK_count, p_FAST%VTK_fields, ErrStat2, ErrMsg2, Twidth )
      end do  
      end if
      
      
   ELSE if (allocated(ED%Input) .and. allocated(ED%Output)) then
      ! ElastoDyn
      DO K=1,NumBl        
         call MeshWrVTK(p_FAST%TurbinePos, ED%Output(1)%BladeLn2Mesh(K), trim(VTK_path)//'.ED_BladeLn2Mesh_motion'//trim(num2lstr(k)), y_FAST%VTK_count, p_FAST%VTK_fields, ErrStat2, ErrMsg2, Twidth )
         call MeshWrVTK(p_FAST%TurbinePos, ED%Input(1)%BladePtLoads(K), trim(VTK_path)//'.ED_BladePtLoads'//trim(num2lstr(k)), y_FAST%VTK_count, p_FAST%VTK_fields, ErrStat2, ErrMsg2, Twidth, ED%Output(1)%BladeLn2Mesh(K) )
      END DO      
   END IF
            
!  ServoDyn
   if (allocated(SrvD%Input)) then
      IF ( SrvD%Input(1)%NTMD%Mesh%Committed ) THEN         
         !call MeshWrVTK(p_FAST%TurbinePos, SrvD%Input(1)%NTMD%Mesh, trim(p_FAST%OutFileRoot)//'.SrvD_NTMD_Motion', y_FAST%VTK_count, p_FAST%VTK_fields, ErrStat2, ErrMsg2 )     
         call MeshWrVTK(p_FAST%TurbinePos, SrvD%y%NTMD%Mesh, trim(VTK_path)//'.SrvD_NTMD', y_FAST%VTK_count, p_FAST%VTK_fields, ErrStat2, ErrMsg2, Twidth, SrvD%Input(1)%TTMD%Mesh )                
      END IF      
      IF ( SrvD%Input(1)%TTMD%Mesh%Committed ) THEN 
         !call MeshWrVTK(p_FAST%TurbinePos, SrvD%Input(1)%TTMD%Mesh, trim(p_FAST%OutFileRoot)//'.SrvD_TTMD_Motion', y_FAST%VTK_count, p_FAST%VTK_fields, ErrStat2, ErrMsg2 )     
         call MeshWrVTK(p_FAST%TurbinePos, SrvD%y%TTMD%Mesh, trim(VTK_path)//'.SrvD_TTMD', y_FAST%VTK_count, p_FAST%VTK_fields, ErrStat2, ErrMsg2, Twidth, SrvD%Input(1)%TTMD%Mesh )         
      END IF   
   end if
   
      
!  AeroDyn   
   IF ( p_FAST%CompAero == Module_AD .and. allocated(AD%Input)) THEN 
               
      if (allocated(AD%Input(1)%BladeRootMotion)) then      
      
         DO K=1,NumBl   
            call MeshWrVTK(p_FAST%TurbinePos, AD%Input(1)%BladeRootMotion(K), trim(VTK_path)//'.AD_BladeRootMotion'//trim(num2lstr(k)), y_FAST%VTK_count, p_FAST%VTK_fields, ErrStat2, ErrMsg2, Twidth )     
            !call MeshWrVTK(p_FAST%TurbinePos, AD%Input(1)%BladeMotion(K), trim(p_FAST%OutFileRoot)//'.AD_BladeMotion'//trim(num2lstr(k)), y_FAST%VTK_count, p_FAST%VTK_fields, ErrStat2, ErrMsg2 )     
         END DO            
         call MeshWrVTK(p_FAST%TurbinePos, AD%Input(1)%HubMotion, trim(VTK_path)//'.AD_HubMotion', y_FAST%VTK_count, p_FAST%VTK_fields, ErrStat2, ErrMsg2, Twidth )     
         !call MeshWrVTK(p_FAST%TurbinePos, AD%Input(1)%TowerMotion, trim(p_FAST%OutFileRoot)//'.AD_TowerMotion', y_FAST%VTK_count, p_FAST%VTK_fields, ErrStat2, ErrMsg2 )     
               
         DO K=1,NumBl   
            call MeshWrVTK(p_FAST%TurbinePos, AD%y%BladeLoad(K), trim(VTK_path)//'.AD_Blade'//trim(num2lstr(k)), y_FAST%VTK_count, p_FAST%VTK_fields, ErrStat2, ErrMsg2, Twidth, AD%Input(1)%BladeMotion(k) )     
         END DO            
         call MeshWrVTK(p_FAST%TurbinePos, AD%y%TowerLoad, trim(VTK_path)//'.AD_Tower', y_FAST%VTK_count, p_FAST%VTK_fields, ErrStat2, ErrMsg2, Twidth, AD%Input(1)%TowerMotion )     
         
      end if
      
   END IF
   
! HydroDyn            
   IF ( p_FAST%CompHydro == Module_HD .and. allocated(HD%Input)) THEN       
      !call MeshWrVTK(p_FAST%TurbinePos, HD%Input(1)%Mesh, trim(p_FAST%OutFileRoot)//'.HD_Mesh_motion', y_FAST%VTK_count, p_FAST%VTK_fields, ErrStat2, ErrMsg2 )     
      !call MeshWrVTK(p_FAST%TurbinePos, HD%Input(1)%Morison%LumpedMesh, trim(p_FAST%OutFileRoot)//'.HD_MorisonLumped_motion', y_FAST%VTK_count, p_FAST%VTK_fields, ErrStat2, ErrMsg2 )     
      !call MeshWrVTK(p_FAST%TurbinePos, HD%Input(1)%Morison%DistribMesh, trim(p_FAST%OutFileRoot)//'.HD_MorisonDistrib_motion', y_FAST%VTK_count, p_FAST%VTK_fields, ErrStat2, ErrMsg2 )     
      
      if (p_FAST%CompSub == Module_NONE) then
         call MeshWrVTK(p_FAST%TurbinePos, HD%y%AllHdroOrigin, trim(VTK_path)//'.HD_AllHdroOrigin', y_FAST%VTK_count, p_FAST%VTK_fields, ErrStat2, ErrMsg2, Twidth, HD%Input(1)%Mesh )
         outputFields = .false.
      else         
         call MeshWrVTK(p_FAST%TurbinePos, HD%y%Mesh, trim(VTK_path)//'.HD_Mesh', y_FAST%VTK_count, p_FAST%VTK_fields, ErrStat2, ErrMsg2, Twidth, HD%Input(1)%Mesh )
         outputFields = p_FAST%VTK_fields
      end if
      call MeshWrVTK(p_FAST%TurbinePos, HD%y%Morison%LumpedMesh, trim(VTK_path)//'.HD_MorisonLumped', y_FAST%VTK_count, outputFields, ErrStat2, ErrMsg2, Twidth, HD%Input(1)%Morison%LumpedMesh )     
      call MeshWrVTK(p_FAST%TurbinePos, HD%y%Morison%DistribMesh, trim(VTK_path)//'.HD_MorisonDistrib', y_FAST%VTK_count, outputFields, ErrStat2, ErrMsg2, Twidth, HD%Input(1)%Morison%DistribMesh )     
      
                  
   END IF
   
! SubDyn   
   IF ( p_FAST%CompSub == Module_SD .and. allocated(SD%Input)) THEN
      !call MeshWrVTK(p_FAST%TurbinePos, SD%Input(1)%TPMesh, trim(p_FAST%OutFileRoot)//'.SD_TPMesh_motion', y_FAST%VTK_count, p_FAST%VTK_fields, ErrStat2, ErrMsg2 )     
      call MeshWrVTK(p_FAST%TurbinePos, SD%Input(1)%LMesh, trim(VTK_path)//'.SD_LMesh_y2Mesh', y_FAST%VTK_count, p_FAST%VTK_fields, ErrStat2, ErrMsg2, Twidth, SD%y%y2Mesh )     
      
      call MeshWrVTK(p_FAST%TurbinePos, SD%y%y1Mesh, trim(VTK_path)//'.SD_y1Mesh_TPMesh', y_FAST%VTK_count, p_FAST%VTK_fields, ErrStat2, ErrMsg2, Twidth, SD%Input(1)%TPMesh )     
      !call MeshWrVTK(p_FAST%TurbinePos, SD%y%y2Mesh, trim(p_FAST%OutFileRoot)//'.SD_y2Mesh_motion', y_FAST%VTK_count, p_FAST%VTK_fields, ErrStat2, ErrMsg2 )        
   ELSE IF ( p_FAST%CompSub == Module_ExtPtfm .and. allocated(ExtPtfm%Input)) THEN
      call MeshWrVTK(p_FAST%TurbinePos, ExtPtfm%y%PtfmMesh, trim(VTK_path)//'.ExtPtfm', y_FAST%VTK_count, p_FAST%VTK_fields, ErrStat2, ErrMsg2, Twidth, ExtPtfm%Input(1)%PtfmMesh )     
   END IF     
       
! MAP
   IF ( p_FAST%CompMooring == Module_MAP ) THEN
      if (allocated(MAPp%Input)) then
         call MeshWrVTK(p_FAST%TurbinePos, MAPp%y%PtFairleadLoad, trim(VTK_path)//'.MAP_PtFairlead', y_FAST%VTK_count, p_FAST%VTK_fields, ErrStat2, ErrMsg2, Twidth, MAPp%Input(1)%PtFairDisplacement )     
         !call MeshWrVTK(p_FAST%TurbinePos, MAPp%Input(1)%PtFairDisplacement, trim(p_FAST%OutFileRoot)//'.MAP_PtFair_motion', y_FAST%VTK_count, p_FAST%VTK_fields, ErrStat2, ErrMsg2 )        
      end if
      
! MoorDyn      
   ELSEIF ( p_FAST%CompMooring == Module_MD ) THEN
      if (allocated(MD%Input)) then
         call MeshWrVTK(p_FAST%TurbinePos, MD%y%PtFairleadLoad, trim(VTK_path)//'.MD_PtFairlead', y_FAST%VTK_count, p_FAST%VTK_fields, ErrStat2, ErrMsg2, Twidth, MD%Input(1)%PtFairleadDisplacement )     
         !call MeshWrVTK(p_FAST%TurbinePos, MD%Input(1)%PtFairleadDisplacement, trim(p_FAST%OutFileRoot)//'.MD_PtFair_motion', y_FAST%VTK_count, p_FAST%VTK_fields, ErrStat2, ErrMsg2 )        
      end if
      
! FEAMooring                   
   ELSEIF ( p_FAST%CompMooring == Module_FEAM ) THEN
      if (allocated(FEAM%Input)) then
         call MeshWrVTK(p_FAST%TurbinePos, FEAM%y%PtFairleadLoad, trim(VTK_path)//'.FEAM_PtFairlead', y_FAST%VTK_count, p_FAST%VTK_fields, ErrStat2, ErrMsg2, Twidth, FEAM%Input(1)%PtFairleadDisplacement )     
         !call MeshWrVTK(p_FAST%TurbinePos, FEAM%Input(1)%PtFairleadDisplacement, trim(p_FAST%OutFileRoot)//'.FEAM_PtFair_motion', y_FAST%VTK_count, p_FAST%VTK_fields, ErrStat2, ErrMsg2 )        
      end if
      
! Orca      
   ELSEIF ( p_FAST%CompMooring == Module_Orca ) THEN
      if (allocated(Orca%Input)) then
         call MeshWrVTK(p_FAST%TurbinePos, Orca%y%PtfmMesh, trim(VTK_path)//'.Orca_PtfmMesh', y_FAST%VTK_count, p_FAST%VTK_fields, ErrStat2, ErrMsg2, Twidth, Orca%Input(1)%PtfmMesh )     
         !call MeshWrVTK(p_FAST%TurbinePos, Orca%Input(1)%PtfmMesh, trim(p_FAST%OutFileRoot)//'.Orca_PtfmMesh_motion', y_FAST%VTK_count, p_FAST%VTK_fields, ErrStat2, ErrMsg2 )
      end if
   END IF
            
         
! IceFloe      
   IF ( p_FAST%CompIce == Module_IceF ) THEN
      if (allocated(IceF%Input)) then
         call MeshWrVTK(p_FAST%TurbinePos, IceF%y%iceMesh, trim(VTK_path)//'.IceF_iceMesh', y_FAST%VTK_count, p_FAST%VTK_fields, ErrStat2, ErrMsg2, Twidth, IceF%Input(1)%iceMesh )     
         !call MeshWrVTK(p_FAST%TurbinePos, IceF%Input(1)%iceMesh, trim(p_FAST%OutFileRoot)//'.IceF_iceMesh_motion', y_FAST%VTK_count, p_FAST%VTK_fields, ErrStat2, ErrMsg2 )
      end if
      
! IceDyn
   ELSEIF ( p_FAST%CompIce == Module_IceD ) THEN
      if (allocated(IceD%Input)) then
            
         DO k = 1,p_FAST%numIceLegs
            call MeshWrVTK(p_FAST%TurbinePos, IceD%y(k)%PointMesh, trim(VTK_path)//'.IceD_PointMesh'//trim(num2lstr(k)), y_FAST%VTK_count, p_FAST%VTK_fields, ErrStat2, ErrMsg2, Twidth, IceD%Input(1,k)%PointMesh )     
            !call MeshWrVTK(p_FAST%TurbinePos, IceD%Input(1,k)%PointMesh, trim(p_FAST%OutFileRoot)//'.IceD_PointMesh_motion'//trim(num2lstr(k)), y_FAST%VTK_count, p_FAST%VTK_fields, ErrStat2, ErrMsg2 )
         END DO
      end if
      
   END IF
   
   
END SUBROUTINE WrVTK_AllMeshes 
!----------------------------------------------------------------------------------------------------------------------------------
!> This routine writes a minimal subset of meshes (enough to visualize the turbine) to VTK-formatted files. It doesn't bother with 
!! returning an error code.
SUBROUTINE WrVTK_BasicMeshes(p_FAST, y_FAST, MeshMapData, ED, BD, AD14, AD, IfW, OpFM, HD, SD, SrvD, MAPp, FEAM, MD, Orca, IceF, IceD)

   TYPE(FAST_ParameterType), INTENT(IN   ) :: p_FAST              !< Parameters for the glue code
   TYPE(FAST_OutputFileType),INTENT(IN   ) :: y_FAST              !< Output variables for the glue code
   TYPE(FAST_ModuleMapType), INTENT(IN   ) :: MeshMapData         !< Data for mapping between modules

   TYPE(ElastoDyn_Data),     INTENT(IN   ) :: ED                  !< ElastoDyn data
   TYPE(BeamDyn_Data),       INTENT(IN   ) :: BD                  !< BeamDyn data
   TYPE(ServoDyn_Data),      INTENT(IN   ) :: SrvD                !< ServoDyn data
   TYPE(AeroDyn14_Data),     INTENT(IN   ) :: AD14                !< AeroDyn14 data
   TYPE(AeroDyn_Data),       INTENT(IN   ) :: AD                  !< AeroDyn data
   TYPE(InflowWind_Data),    INTENT(IN   ) :: IfW                 !< InflowWind data
   TYPE(OpenFOAM_Data),      INTENT(IN   ) :: OpFM                !< OpenFOAM data
   TYPE(HydroDyn_Data),      INTENT(IN   ) :: HD                  !< HydroDyn data
   TYPE(SubDyn_Data),        INTENT(IN   ) :: SD                  !< SubDyn data
   TYPE(MAP_Data),           INTENT(IN   ) :: MAPp                !< MAP data
   TYPE(FEAMooring_Data),    INTENT(IN   ) :: FEAM                !< FEAMooring data
   TYPE(MoorDyn_Data),       INTENT(IN   ) :: MD                  !< MoorDyn data
   TYPE(OrcaFlex_Data),      INTENT(IN   ) :: Orca                !< OrcaFlex interface data
   TYPE(IceFloe_Data),       INTENT(IN   ) :: IceF                !< IceFloe data
   TYPE(IceDyn_Data),        INTENT(IN   ) :: IceD                !< All the IceDyn data used in time-step loop

   logical                                 :: OutputFields
   INTEGER(IntKi)                          :: NumBl, k, Twidth
   CHARACTER(1024)                         :: VTK_path
   INTEGER(IntKi)                          :: ErrStat2
   CHARACTER(ErrMsgLen)                    :: ErrMSg2
   CHARACTER(*), PARAMETER                 :: RoutineName = 'WrVTK_BasicMeshes'

   ! Calculate the number of digits for the maximum number of output steps to be written.
   ! This will be used to pad the write-out step in the VTK filename with zeros in calls to MeshWrVTK()
   if ( (p_FAST%n_VTKTime>0) .and. (p_FAST%n_TMax_m1+1>0) ) then
      Twidth = CEILING( log10( real(p_FAST%n_TMax_m1+1, ReKi) / p_FAST%n_VTKTime ) ) + 1
   else
      Twidth = 1
   endif
   
   
   NumBl = 0
   if (allocated(ED%Output(1)%BladeRootMotion)) then
      NumBl = SIZE(ED%Output(1)%BladeRootMotion)    
   end if

   VTK_path = get_vtkroot_path( p_FAST%OutFileRoot )

! Nacelle
   call MeshWrVTK(p_FAST%TurbinePos, ED%Output(1)%NacelleMotion, trim(VTK_path)//'.ED_Nacelle', y_FAST%VTK_count, &
                  p_FAST%VTK_fields, ErrStat2, ErrMsg2, Twidth, Sib=ED%Input(1)%NacelleLoads )     
               
! Hub
   call MeshWrVTK(p_FAST%TurbinePos, ED%Output(1)%HubPtMotion, trim(VTK_path)//'.ED_Hub', y_FAST%VTK_count, &
                  p_FAST%VTK_fields, ErrStat2, ErrMsg2, Twidth, Sib=ED%Input(1)%HubPtLoad )     
   
! Blades
   IF ( p_FAST%CompAero == Module_AD ) THEN  ! These meshes may have airfoil data associated with nodes...
      DO K=1,NumBl   
         call MeshWrVTK(p_FAST%TurbinePos, AD%Input(1)%BladeMotion(K), trim(VTK_path)//'.AD_Blade'//trim(num2lstr(k)), &
                        y_FAST%VTK_count, p_FAST%VTK_fields, ErrStat2, ErrMsg2, Twidth, Sib=AD%y%BladeLoad(K) )     
      END DO                  
   ELSE IF ( p_FAST%CompElast == Module_BD ) THEN
      DO K=1,NumBl                 
         call MeshWrVTK(p_FAST%TurbinePos, BD%y(k)%BldMotion, trim(VTK_path)//'.BD_BldMotion'//trim(num2lstr(k)), &
                        y_FAST%VTK_count, p_FAST%VTK_fields, ErrStat2, ErrMsg2, Twidth )         
      END DO  
   ELSE
      DO K=1,NumBl        
         call MeshWrVTK(p_FAST%TurbinePos, ED%Output(1)%BladeLn2Mesh(K), trim(VTK_path)//'.ED_BladeLn2Mesh_motion'//trim(num2lstr(k)), &
                        y_FAST%VTK_count, p_FAST%VTK_fields, ErrStat2, ErrMsg2, Twidth )
      END DO  
   END IF   
         
! Tower motions
   call MeshWrVTK(p_FAST%TurbinePos, ED%Output(1)%TowerLn2Mesh, trim(VTK_path)//'.ED_TowerLn2Mesh_motion', &
                  y_FAST%VTK_count, p_FAST%VTK_fields, ErrStat2, ErrMsg2, Twidth )     
   
   
! Substructure   
!   call MeshWrVTK(p_FAST%TurbinePos, ED%Output(1)%PlatformPtMesh, trim(p_FAST%OutFileRoot)//'.ED_PlatformPtMesh_motion', y_FAST%VTK_count, p_FAST%VTK_fields, ErrStat2, ErrMsg2 )     
!   IF ( p_FAST%CompSub == Module_SD ) THEN
!     call MeshWrVTK(p_FAST%TurbinePos, SD%Input(1)%TPMesh, trim(p_FAST%OutFileRoot)//'.SD_TPMesh_motion', y_FAST%VTK_count, p_FAST%VTK_fields, ErrStat2, ErrMsg2 )     
!      call MeshWrVTK(p_FAST%TurbinePos, SD%y%y2Mesh, trim(p_FAST%OutFileRoot)//'.SD_y2Mesh_motion', y_FAST%VTK_count, ErrStat2, ErrMsg2 )        
!   END IF     
      
   IF ( p_FAST%CompHydro == Module_HD ) THEN 
      
      if (p_FAST%CompSub == Module_NONE) then
         call MeshWrVTK(p_FAST%TurbinePos, HD%y%AllHdroOrigin, trim(VTK_path)//'.HD_AllHdroOrigin', y_FAST%VTK_count, p_FAST%VTK_fields, ErrStat2, ErrMsg2, Twidth, HD%Input(1)%Mesh )
         outputFields = .false.
      else         
         OutputFields = p_FAST%VTK_fields
      end if
      
      call MeshWrVTK(p_FAST%TurbinePos, HD%Input(1)%Morison%DistribMesh, trim(VTK_path)//'.HD_MorisonDistrib', &
                     y_FAST%VTK_count, OutputFields, ErrStat2, ErrMsg2, Twidth, Sib=HD%y%Morison%DistribMesh )           
   END IF
   
   
! Mooring Lines?            
!   IF ( p_FAST%CompMooring == Module_MAP ) THEN
!      call MeshWrVTK(p_FAST%TurbinePos, MAPp%Input(1)%PtFairDisplacement, trim(p_FAST%OutFileRoot)//'.MAP_PtFair_motion', y_FAST%VTK_count, p_FAST%VTK_fields, ErrStat2, ErrMsg2 )        
!   ELSEIF ( p_FAST%CompMooring == Module_MD ) THEN
!      call MeshWrVTK(p_FAST%TurbinePos, MD%Input(1)%PtFairleadDisplacement, trim(p_FAST%OutFileRoot)//'.MD_PtFair_motion', y_FAST%VTK_count, p_FAST%VTK_fields, ErrStat2, ErrMsg2 )        
!   ELSEIF ( p_FAST%CompMooring == Module_FEAM ) THEN
!      call MeshWrVTK(p_FAST%TurbinePos, FEAM%Input(1)%PtFairleadDisplacement, trim(p_FAST%OutFileRoot)//'FEAM_PtFair_motion', y_FAST%VTK_count, p_FAST%VTK_fields, ErrStat2, ErrMsg2 )        
!   END IF
         
   
END SUBROUTINE WrVTK_BasicMeshes 
!----------------------------------------------------------------------------------------------------------------------------------
!> This routine writes a minimal subset of meshes with surfaces to VTK-formatted files. It doesn't bother with 
!! returning an error code.
SUBROUTINE WrVTK_Surfaces(t_global, p_FAST, y_FAST, MeshMapData, ED, BD, AD14, AD, IfW, OpFM, HD, SD, SrvD, MAPp, FEAM, MD, Orca, IceF, IceD)

   REAL(DbKi),               INTENT(IN   ) :: t_global            !< Current global time
   TYPE(FAST_ParameterType), INTENT(IN   ) :: p_FAST              !< Parameters for the glue code
   TYPE(FAST_OutputFileType),INTENT(INOUT) :: y_FAST              !< Output variables for the glue code (only because we're updating VTK_LastWaveIndx)
   TYPE(FAST_ModuleMapType), INTENT(IN   ) :: MeshMapData         !< Data for mapping between modules

   TYPE(ElastoDyn_Data),     INTENT(IN   ) :: ED                  !< ElastoDyn data
   TYPE(BeamDyn_Data),       INTENT(IN   ) :: BD                  !< BeamDyn data
   TYPE(ServoDyn_Data),      INTENT(IN   ) :: SrvD                !< ServoDyn data
   TYPE(AeroDyn14_Data),     INTENT(IN   ) :: AD14                !< AeroDyn14 data
   TYPE(AeroDyn_Data),       INTENT(IN   ) :: AD                  !< AeroDyn data
   TYPE(InflowWind_Data),    INTENT(IN   ) :: IfW                 !< InflowWind data
   TYPE(OpenFOAM_Data),      INTENT(IN   ) :: OpFM                !< OpenFOAM data
   TYPE(HydroDyn_Data),      INTENT(IN   ) :: HD                  !< HydroDyn data
   TYPE(SubDyn_Data),        INTENT(IN   ) :: SD                  !< SubDyn data
   TYPE(MAP_Data),           INTENT(IN   ) :: MAPp                !< MAP data
   TYPE(FEAMooring_Data),    INTENT(IN   ) :: FEAM                !< FEAMooring data
   TYPE(MoorDyn_Data),       INTENT(IN   ) :: MD                  !< MoorDyn data
   TYPE(OrcaFlex_Data),      INTENT(IN   ) :: Orca                !< OrcaFlex interface data
   TYPE(IceFloe_Data),       INTENT(IN   ) :: IceF                !< IceFloe data
   TYPE(IceDyn_Data),        INTENT(IN   ) :: IceD                !< All the IceDyn data used in time-step loop


   logical, parameter                      :: OutputFields = .FALSE. ! due to confusion about what fields mean on a surface, we are going to just output the basic meshes if people ask for fields
   INTEGER(IntKi)                          :: NumBl, k, Twidth
   CHARACTER(1024)                         :: VTK_path
   INTEGER(IntKi)                          :: ErrStat2
   CHARACTER(ErrMsgLen)                    :: ErrMSg2
   CHARACTER(*), PARAMETER                 :: RoutineName = 'WrVTK_Surfaces'

   ! Calculate the number of digits for the maximum number of output steps to be written.
   ! This will be used to pad the write-out step in the VTK filename with zeros in calls to MeshWrVTK()
   if ( (p_FAST%n_VTKTime>0) .and. (p_FAST%n_TMax_m1+1>0) ) then
      Twidth = CEILING( log10( real(p_FAST%n_TMax_m1+1, ReKi) / p_FAST%n_VTKTime ) ) + 1
   else
      Twidth = 1
   endif
   
   
   NumBl = 0
   if (allocated(ED%Output(1)%BladeRootMotion)) then
      NumBl = SIZE(ED%Output(1)%BladeRootMotion)    
   end if

   VTK_path = get_vtkroot_path( p_FAST%OutFileRoot )

! Ground (written at initialization)
   
! Wave elevation
   if ( allocated( p_FAST%VTK_Surface%WaveElev ) ) call WrVTK_WaveElev( t_global, p_FAST, y_FAST, HD)
   
   
! Nacelle
   call MeshWrVTK_PointSurface (p_FAST%TurbinePos, ED%Output(1)%NacelleMotion, trim(VTK_path)//'.NacelleSurface', &
                                y_FAST%VTK_count, OutputFields, ErrStat2, ErrMsg2, Twidth , verts = p_FAST%VTK_Surface%NacelleBox, Sib=ED%Input(1)%NacelleLoads )
   
   
! Hub
   call MeshWrVTK_PointSurface (p_FAST%TurbinePos, ED%Output(1)%HubPtMotion, trim(VTK_path)//'.HubSurface', &
                                y_FAST%VTK_count, OutputFields, ErrStat2, ErrMsg2, Twidth , &
                                NumSegments=p_FAST%VTK_Surface%NumSectors, radius=p_FAST%VTK_Surface%HubRad, Sib=ED%Input(1)%HubPtLoad )
   
! Blades
   IF ( p_FAST%CompAero == Module_AD ) THEN  ! These meshes may have airfoil data associated with nodes...
      DO K=1,NumBl
         call MeshWrVTK_Ln2Surface (p_FAST%TurbinePos, AD%Input(1)%BladeMotion(K), trim(VTK_path)//'.Blade'//trim(num2lstr(k))//'Surface', &
                                    y_FAST%VTK_count, OutputFields, ErrStat2, ErrMsg2, Twidth , verts=p_FAST%VTK_Surface%BladeShape(K)%AirfoilCoords &
                                    ,Sib=AD%y%BladeLoad(k) )
      END DO                  
   ELSE IF ( p_FAST%CompElast == Module_BD ) THEN
      DO K=1,NumBl                 
         call MeshWrVTK_Ln2Surface (p_FAST%TurbinePos, BD%y(k)%BldMotion, trim(VTK_path)//'.Blade'//trim(num2lstr(k))//'Surface', &
                                    y_FAST%VTK_count, OutputFields, ErrStat2, ErrMsg2, Twidth , verts=p_FAST%VTK_Surface%BladeShape(K)%AirfoilCoords )
      END DO  
   ELSE
      DO K=1,NumBl        
         call MeshWrVTK_Ln2Surface (p_FAST%TurbinePos, ED%Output(1)%BladeLn2Mesh(K), trim(VTK_path)//'.Blade'//trim(num2lstr(k))//'Surface', &
                                    y_FAST%VTK_count, OutputFields, ErrStat2, ErrMsg2, Twidth , verts=p_FAST%VTK_Surface%BladeShape(K)%AirfoilCoords )
      END DO  
   END IF   
         
! Tower motions
   call MeshWrVTK_Ln2Surface (p_FAST%TurbinePos, ED%Output(1)%TowerLn2Mesh, trim(VTK_path)//'.TowerSurface', &
                              y_FAST%VTK_count, OutputFields, ErrStat2, ErrMsg2, Twidth, p_FAST%VTK_Surface%NumSectors, p_FAST%VTK_Surface%TowerRad )
   
! Platform
! call MeshWrVTK_PointSurface (p_FAST%TurbinePos, ED%Output(1)%PlatformPtMesh, trim(p_FAST%OutFileRoot)//'.PlatformSurface', y_FAST%VTK_count, OutputFields, ErrStat2, ErrMsg2, Radius = p_FAST%VTK_Surface%GroundRad )
   
   
! Substructure   
!   call MeshWrVTK(p_FAST%TurbinePos, ED%Output(1)%PlatformPtMesh, trim(p_FAST%OutFileRoot)//'.ED_PlatformPtMesh_motion', y_FAST%VTK_count, OutputFields, ErrStat2, ErrMsg2 )     
!   IF ( p_FAST%CompSub == Module_SD ) THEN
!     call MeshWrVTK(p_FAST%TurbinePos, SD%Input(1)%TPMesh, trim(p_FAST%OutFileRoot)//'.SD_TPMesh_motion', y_FAST%VTK_count, OutputFields, ErrStat2, ErrMsg2 )     
!      call MeshWrVTK(p_FAST%TurbinePos, SD%y%y2Mesh, trim(p_FAST%OutFileRoot)//'.SD_y2Mesh_motion', y_FAST%VTK_count, OutputFields, ErrStat2, ErrMsg2 )        
!   END IF     
      
   IF ( HD%Input(1)%Morison%DistribMesh%Committed ) THEN 
      !if ( p_FAST%CompSub == Module_NONE ) then ! floating
      !   OutputFields = .false.
      !else
      !   OutputFields = p_FAST%VTK_fields
      !end if
         
      call MeshWrVTK_Ln2Surface (p_FAST%TurbinePos, HD%Input(1)%Morison%DistribMesh, trim(VTK_path)//'.MorisonSurface', &
                                 y_FAST%VTK_count, OutputFields, ErrStat2, ErrMsg2, Twidth, p_FAST%VTK_Surface%NumSectors, &
                                 p_FAST%VTK_Surface%MorisonRad, Sib=HD%y%Morison%DistribMesh )
   END IF
   
   
! Mooring Lines?            
!   IF ( p_FAST%CompMooring == Module_MAP ) THEN
!      call MeshWrVTK(p_FAST%TurbinePos, MAPp%Input(1)%PtFairDisplacement, trim(p_FAST%OutFileRoot)//'.MAP_PtFair_motion', y_FAST%VTK_count, OutputFields, ErrStat2, ErrMsg2 )        
!   ELSEIF ( p_FAST%CompMooring == Module_MD ) THEN
!      call MeshWrVTK(p_FAST%TurbinePos, MD%Input(1)%PtFairleadDisplacement, trim(p_FAST%OutFileRoot)//'.MD_PtFair_motion', y_FAST%VTK_count, OutputFields, ErrStat2, ErrMsg2 )        
!   ELSEIF ( p_FAST%CompMooring == Module_FEAM ) THEN
!      call MeshWrVTK(p_FAST%TurbinePos, FEAM%Input(1)%PtFairleadDisplacement, trim(p_FAST%OutFileRoot)//'FEAM_PtFair_motion', y_FAST%VTK_count, OutputFields, ErrStat2, ErrMsg2   )        
!   END IF
         
   
   if (p_FAST%VTK_fields) then
      call WrVTK_BasicMeshes(p_FAST, y_FAST, MeshMapData, ED, BD, AD14, AD, IfW, OpFM, HD, SD, SrvD, MAPp, FEAM, MD, Orca, IceF, IceD)
   end if
   
   
END SUBROUTINE WrVTK_Surfaces 
!----------------------------------------------------------------------------------------------------------------------------------
!> This subroutine writes the wave elevation data for a given time step
SUBROUTINE WrVTK_WaveElev(t_global, p_FAST, y_FAST, HD)

   REAL(DbKi),               INTENT(IN   ) :: t_global            !< Current global time
   TYPE(FAST_ParameterType), INTENT(IN   ) :: p_FAST              !< Parameters for the glue code
   TYPE(FAST_OutputFileType),INTENT(INOUT) :: y_FAST              !< Output variables for the glue code

   TYPE(HydroDyn_Data),      INTENT(IN   ) :: HD                  !< HydroDyn data

   ! local variables
   INTEGER(IntKi)                        :: Un                    ! fortran unit number
   INTEGER(IntKi)                        :: n, iy, ix             ! loop counters
   REAL(SiKi)                            :: t
   CHARACTER(1024)                       :: FileName
   INTEGER(IntKi)                        :: NumberOfPoints 
   INTEGER(IntKi), parameter             :: NumberOfLines = 0
   INTEGER(IntKi)                        :: NumberOfPolys
   INTEGER(IntKi)                        :: Twidth
   CHARACTER(1024)                       :: VTK_path, Tstr = ''
   INTEGER(IntKi)                        :: ErrStat2 
   CHARACTER(ErrMsgLen)                  :: ErrMsg2
   CHARACTER(*),PARAMETER                :: RoutineName = 'WrVTK_WaveElev'

   
   NumberOfPoints = size(p_FAST%VTK_surface%WaveElevXY,2)
      ! I'm going to make triangles for now. we should probably just make this a structured file at some point
   NumberOfPolys  = ( p_FAST%VTK_surface%NWaveElevPts(1) - 1 ) * &
                    ( p_FAST%VTK_surface%NWaveElevPts(2) - 1 ) * 2
   
   !.................................................................
   ! write the data that potentially changes each time step:
   !.................................................................
   ! Calculate the number of digits for the maximum number of output steps to be written.
   ! This will be used to pad the write-out step in the VTK filename with zeros in calls to MeshWrVTK()
   if ( (p_FAST%n_VTKTime>0) .and. (p_FAST%n_TMax_m1+1>0) ) then
      Twidth = CEILING( log10( real(p_FAST%n_TMax_m1+1, ReKi) / p_FAST%n_VTKTime ) ) + 1
   else
      Twidth = 1
   endif

   VTK_path = get_vtkroot_path( p_FAST%OutFileRoot )

   ! construct the string for the zero-padded VTK write-out step
   write(Tstr(1 : Twidth), '(i' // trim(Num2LStr(Twidth)) //'.'// trim(Num2LStr(Twidth)) // ')') y_FAST%VTK_count
      
   ! PolyData (.vtp) - Serial vtkPolyData (unstructured) file
   FileName = TRIM(VTK_path)//'.WaveSurface.'//TRIM(Tstr)//'.vtp'
      
   call WrVTK_header( FileName, NumberOfPoints, NumberOfLines, NumberOfPolys, Un, ErrStat2, ErrMsg2 )    
      if (ErrStat2 >= AbortErrLev) return
         
! points (nodes, augmented with NumSegments):   
      WRITE(Un,'(A)')         '      <Points>'
      WRITE(Un,'(A)')         '        <DataArray type="Float32" NumberOfComponents="3" format="ascii">'

      ! I'm not going to interpolate in time; I'm just going to get the index of the closest wave time value
      t = REAL(t_global,SiKi)
      call GetWaveElevIndx( t, HD%p%WaveTime, y_FAST%VTK_LastWaveIndx )
      
      n = 1
      do ix=1,p_FAST%VTK_surface%NWaveElevPts(1)
         do iy=1,p_FAST%VTK_surface%NWaveElevPts(2)            
            WRITE(Un,VTK_AryFmt) p_FAST%VTK_surface%WaveElevXY(:,n), p_FAST%VTK_surface%WaveElev(y_FAST%VTK_LastWaveIndx,n) 
            n = n+1
         end do
      end do
                     
      WRITE(Un,'(A)')         '        </DataArray>'
      WRITE(Un,'(A)')         '      </Points>'
  
                  
      WRITE(Un,'(A)')         '      <Polys>'      
      WRITE(Un,'(A)')         '        <DataArray type="Int32" Name="connectivity" format="ascii">'         
      
      do ix=1,p_FAST%VTK_surface%NWaveElevPts(1)-1
         do iy=1,p_FAST%VTK_surface%NWaveElevPts(2)-1
            n = p_FAST%VTK_surface%NWaveElevPts(1)*(ix-1)+iy - 1 ! points start at 0
            
            WRITE(Un,'(3(i7))') n,   n+1,                                    n+p_FAST%VTK_surface%NWaveElevPts(2)
            WRITE(Un,'(3(i7))') n+1, n+1+p_FAST%VTK_surface%NWaveElevPts(2), n+p_FAST%VTK_surface%NWaveElevPts(2)
            
         end do
      end do            
      WRITE(Un,'(A)')         '        </DataArray>'      
      
      WRITE(Un,'(A)')         '        <DataArray type="Int32" Name="offsets" format="ascii">'                  
      do n=1,NumberOfPolys
         WRITE(Un,'(i7)') 3*n
      end do      
      WRITE(Un,'(A)')         '        </DataArray>'
      WRITE(Un,'(A)')         '      </Polys>'      
                  
      call WrVTK_footer( Un )       
      
END SUBROUTINE WrVTK_WaveElev  
!----------------------------------------------------------------------------------------------------------------------------------
!> This function returns the index, Ind, of the XAry closest to XValIn, where XAry is assumed to be periodic. It starts
!! searching at the value of Ind from a previous step.
SUBROUTINE GetWaveElevIndx( XValIn, XAry, Ind )

      ! Argument declarations.

   INTEGER, INTENT(INOUT)       :: Ind                ! Initial and final index into the arrays.

   REAL(SiKi), INTENT(IN)       :: XAry    (:)        !< Array of X values to be interpolated.
   REAL(SiKi), INTENT(IN)       :: XValIn             !< X value to be found

   
   INTEGER                      :: AryLen             ! Length of the arrays.
   REAL(SiKi)                   :: XVal               !< X to be found (wrapped/periodic)
   
   
   AryLen = size(XAry)
   
      ! Wrap XValIn into the range XAry(1) to XAry(AryLen)
   XVal = MOD(XValIn, XAry(AryLen))

   
   
        ! Let's check the limits first.

   IF ( XVal <= XAry(1) )  THEN
      Ind = 1
      RETURN
   ELSE IF ( XVal >= XAry(AryLen) )  THEN
      Ind = AryLen
      RETURN
   ELSE
      ! Set the Ind to the first index if we are at the beginning of XAry
      IF ( XVal <= XAry(2) )  THEN  
         Ind = 1
      END IF      
   END IF


     ! Let's interpolate!

   Ind = MAX( MIN( Ind, AryLen-1 ), 1 )

   DO

      IF ( XVal < XAry(Ind) )  THEN

         Ind = Ind - 1

      ELSE IF ( XVal >= XAry(Ind+1) )  THEN

         Ind = Ind + 1

      ELSE
         
         ! XAry(Ind) <= XVal < XAry(Ind+1)
         ! this would make it the "closest" node, but I'm not going to worry about that for visualization purposes
         !if ( XVal > (XAry(Ind+1) + XAry(Ind))/2.0_SiKi ) Ind = Ind + 1

         RETURN

      END IF

   END DO

   RETURN
END SUBROUTINE GetWaveElevIndx   
!----------------------------------------------------------------------------------------------------------------------------------
!> This routine writes Input Mesh information to a binary file (for debugging). It both opens and closes the file.
SUBROUTINE WriteInputMeshesToFile(u_ED, u_AD, u_SD, u_HD, u_MAP, u_BD, FileName, ErrStat, ErrMsg) 
   TYPE(ED_InputType),        INTENT(IN)  :: u_ED           !< ElastoDyn inputs
   TYPE(AD_InputType),        INTENT(IN)  :: u_AD           !< AeroDyn inputs
   TYPE(SD_InputType),        INTENT(IN)  :: u_SD           !< SubDyn inputs
   TYPE(HydroDyn_InputType),  INTENT(IN)  :: u_HD           !< HydroDyn inputs
   TYPE(MAP_InputType),       INTENT(IN)  :: u_MAP          !< MAP inputs
   TYPE(BD_InputType),        INTENT(IN)  :: u_BD(:)        !< BeamDyn inputs
   CHARACTER(*),              INTENT(IN)  :: FileName       !< Name of file to write this information to
   INTEGER(IntKi)                         :: ErrStat        !< Error status of the operation
   CHARACTER(*)                           :: ErrMsg         !< Error message if ErrStat /= ErrID_None

   INTEGER(IntKi)           :: unOut
   INTEGER(IntKi)           :: K_local
   INTEGER(B4Ki), PARAMETER :: File_ID = 3
   INTEGER(B4Ki)            :: NumBl

      ! Open the binary output file:
   unOut=-1      
   CALL GetNewUnit( unOut, ErrStat, ErrMsg )
   CALL OpenBOutFile ( unOut, TRIM(FileName), ErrStat, ErrMsg )
      IF (ErrStat /= ErrID_None) RETURN

   ! note that I'm not doing anything with the errors here, so it won't tell
   ! you there was a problem writing the data unless it was the last call.

      ! Add a file identification number (in case we ever have to change this):
   WRITE( unOut, IOSTAT=ErrStat )   File_ID

      ! Add how many blade meshes there are:
   NumBl =  SIZE(u_ED%BladePtLoads,1)   ! Note that NumBl is B4Ki 
   WRITE( unOut, IOSTAT=ErrStat )   NumBl
      
      ! Add all of the input meshes:
   DO K_local = 1,NumBl
      CALL MeshWrBin( unOut, u_ED%BladePtLoads(K_local), ErrStat, ErrMsg )
   END DO            
   CALL MeshWrBin( unOut, u_ED%TowerPtLoads,            ErrStat, ErrMsg )
   CALL MeshWrBin( unOut, u_ED%PlatformPtMesh,          ErrStat, ErrMsg )
   CALL MeshWrBin( unOut, u_SD%TPMesh,                  ErrStat, ErrMsg )
   CALL MeshWrBin( unOut, u_SD%LMesh,                   ErrStat, ErrMsg )
   CALL MeshWrBin( unOut, u_HD%Morison%distribMesh,     ErrStat, ErrMsg )
   CALL MeshWrBin( unOut, u_HD%Morison%lumpedMesh,      ErrStat, ErrMsg )
   CALL MeshWrBin( unOut, u_HD%Mesh,                    ErrStat, ErrMsg )
   CALL MeshWrBin( unOut, u_MAP%PtFairDisplacement,     ErrStat, ErrMsg )
      ! Add how many BD blade meshes there are:
   NumBl =  SIZE(u_BD,1)   ! Note that NumBl is B4Ki 
   WRITE( unOut, IOSTAT=ErrStat )   NumBl
   
   DO K_local = 1,NumBl
      CALL MeshWrBin( unOut, u_BD(K_local)%RootMotion, ErrStat, ErrMsg )
      CALL MeshWrBin( unOut, u_BD(K_local)%DistrLoad, ErrStat, ErrMsg )
   END DO            
      
      ! Add how many AD blade meshes there are:
   NumBl =  SIZE(u_AD%BladeMotion,1)   ! Note that NumBl is B4Ki 
   WRITE( unOut, IOSTAT=ErrStat )   NumBl
   
   DO K_local = 1,NumBl
      CALL MeshWrBin( unOut, u_AD%BladeMotion(k_local), ErrStat, ErrMsg )
   END DO    
      
      ! Close the file
   CLOSE(unOut)
         
END SUBROUTINE WriteInputMeshesToFile   
!----------------------------------------------------------------------------------------------------------------------------------
!> This routine writes motion mesh data to a binary file (for rudimentary visualization and debugging). If unOut < 0, a new file
!! will be opened for writing (FileName). It is up to the caller of this routine to close the file.
SUBROUTINE WriteMotionMeshesToFile(time, y_ED, u_SD, y_SD, u_HD, u_MAP, y_BD, u_BD, UnOut, ErrStat, ErrMsg, FileName) 
   REAL(DbKi),                 INTENT(IN)    :: time           !< current simulation time 
   TYPE(ED_OutputType),        INTENT(IN)    :: y_ED           !< ElastoDyn outputs
   TYPE(SD_InputType),         INTENT(IN)    :: u_SD           !< SubDyn inputs
   TYPE(SD_OutputType),        INTENT(IN)    :: y_SD           !< SubDyn outputs
   TYPE(HydroDyn_InputType),   INTENT(IN)    :: u_HD           !< HydroDyn inputs
   TYPE(MAP_InputType),        INTENT(IN)    :: u_MAP          !< MAP inputs
   TYPE(BD_OutputType),        INTENT(IN)    :: y_BD(:)        !< BeamDyn outputs
   TYPE(BD_InputType),         INTENT(IN)    :: u_BD(:)        !< BeamDyn inputs
   INTEGER(IntKi) ,            INTENT(INOUT) :: unOut          !< Unit number to write where this info should be written. If unOut < 0, a new file will be opened and the opened unit number will be returned.
   CHARACTER(*),               INTENT(IN)    :: FileName       !< If unOut < 0, FileName will be opened for writing this mesh information.
   
   INTEGER(IntKi), INTENT(OUT)               :: ErrStat        !< Error status of the operation
   CHARACTER(*)  , INTENT(OUT)               :: ErrMsg         !< Error message if ErrStat /= ErrID_None
   
   
   REAL(R8Ki)               :: t
      
   INTEGER(IntKi)           :: K_local
   INTEGER(B4Ki), PARAMETER :: File_ID = 101
   INTEGER(B4Ki)            :: NumBl
      
   t = time  ! convert to 8-bytes if necessary (DbKi might not be R8Ki)
   
   ! note that I'm not doing anything with the errors here, so it won't tell
   ! you there was a problem writing the data unless it was the last call.
   
   
      ! Open the binary output file and write a header:
   if (unOut<0) then
      CALL GetNewUnit( unOut, ErrStat, ErrMsg )
      
      CALL OpenBOutFile ( unOut, TRIM(FileName), ErrStat, ErrMsg )
         IF (ErrStat /= ErrID_None) RETURN
               
         ! Add a file identification number (in case we ever have to change this):
      WRITE( unOut, IOSTAT=ErrStat )   File_ID
      
         ! Add how many blade meshes there are:
      NumBl =  SIZE(y_ED%BladeLn2Mesh,1)   ! Note that NumBl is B4Ki 
      WRITE( unOut, IOSTAT=ErrStat )   NumBl
      NumBl =  SIZE(y_BD,1)   ! Note that NumBl is B4Ki 
      WRITE( unOut, IOSTAT=ErrStat )   NumBl
   end if
   
   WRITE( unOut, IOSTAT=ErrStat ) t          
   
      ! Add all of the meshes with motions:
   DO K_local = 1,SIZE(y_ED%BladeLn2Mesh,1)
      CALL MeshWrBin( unOut, y_ED%BladeLn2Mesh(K_local), ErrStat, ErrMsg )
   END DO            
   CALL MeshWrBin( unOut, y_ED%TowerLn2Mesh,            ErrStat, ErrMsg )
   CALL MeshWrBin( unOut, y_ED%PlatformPtMesh,          ErrStat, ErrMsg )
   CALL MeshWrBin( unOut, u_SD%TPMesh,                  ErrStat, ErrMsg )
   CALL MeshWrBin( unOut, y_SD%y2Mesh,                  ErrStat, ErrMsg )
   CALL MeshWrBin( unOut, u_HD%Morison%distribMesh,     ErrStat, ErrMsg )
   CALL MeshWrBin( unOut, u_HD%Morison%lumpedMesh,      ErrStat, ErrMsg )
   CALL MeshWrBin( unOut, u_HD%Mesh,                    ErrStat, ErrMsg )
   CALL MeshWrBin( unOut, u_MAP%PtFairDisplacement,     ErrStat, ErrMsg )
   DO K_local = 1,SIZE(y_BD,1)
      CALL MeshWrBin( unOut, u_BD(K_local)%RootMotion, ErrStat, ErrMsg )
      CALL MeshWrBin( unOut, y_BD(K_local)%BldMotion,  ErrStat, ErrMsg )
   END DO            
      
   !   
   !   ! Close the file
   !CLOSE(unOut)
   !      
END SUBROUTINE WriteMotionMeshesToFile   
!----------------------------------------------------------------------------------------------------------------------------------

   
!++++++++++++++++++++++++++++++++++++++++++++++++++++++++++++++++++++++++++++++++++++++++++++++++++++++++++++++++++++++++++++++++++
! Linerization routines   
!++++++++++++++++++++++++++++++++++++++++++++++++++++++++++++++++++++++++++++++++++++++++++++++++++++++++++++++++++++++++++++++++++
!> Routine that calls FAST_Linearize_T for an array of Turbine data structures if the linearization flag is set for each individual turbine. 
SUBROUTINE FAST_Linearize_Tary(t_initial, n_t_global, Turbine, ErrStat, ErrMsg)

   REAL(DbKi),               INTENT(IN   ) :: t_initial           !< initial simulation time (almost always 0)
   INTEGER(IntKi),           INTENT(IN   ) :: n_t_global          !< integer time step   
   TYPE(FAST_TurbineType),   INTENT(INOUT) :: Turbine(:)          !< all data for one instance of a turbine
   INTEGER(IntKi),           INTENT(  OUT) :: ErrStat             !< Error status of the operation
   CHARACTER(*),             INTENT(  OUT) :: ErrMsg              !< Error message if ErrStat /= ErrID_None

      ! local variables
   INTEGER(IntKi)                          :: i_turb, NumTurbines
   INTEGER(IntKi)                          :: ErrStat2            ! local error status
   CHARACTER(ErrMsgLen)                    :: ErrMsg2             ! local error message
   CHARACTER(*),             PARAMETER     :: RoutineName = 'FAST_Linearize_Tary' 
   
   
   NumTurbines = SIZE(Turbine)   
   ErrStat = ErrID_None
   ErrMsg  = ""
      
   DO i_turb = 1,NumTurbines
      
      CALL FAST_Linearize_T(t_initial, n_t_global, Turbine(i_turb), ErrStat2, ErrMsg2 )
         CALL SetErrStat(ErrStat2, ErrMsg2, ErrStat, ErrMsg, RoutineName )
         IF (ErrStat >= AbortErrLev) RETURN
      
   END DO
  
   
END SUBROUTINE FAST_Linearize_Tary
!----------------------------------------------------------------------------------------------------------------------------------
!> Routine that performs lineaization at an operating point for a turbine. This is a separate subroutine so that the FAST
!! driver programs do not need to change or operate on the individual module level. 
SUBROUTINE FAST_Linearize_T(t_initial, n_t_global, Turbine, ErrStat, ErrMsg)

   REAL(DbKi),               INTENT(IN   ) :: t_initial           !< initial simulation time (almost always 0)
   INTEGER(IntKi),           INTENT(IN   ) :: n_t_global          !< integer time step   
   TYPE(FAST_TurbineType),   INTENT(INOUT) :: Turbine             !< all data for one instance of a turbine
   INTEGER(IntKi),           INTENT(  OUT) :: ErrStat             !< Error status of the operation
   CHARACTER(*),             INTENT(  OUT) :: ErrMsg              !< Error message if ErrStat /= ErrID_None

      ! local variables
   REAL(DbKi)                              :: t_global            ! current simulation time
   REAL(DbKi)                              :: next_lin_time       ! next simulation time where linearization analysis should be performed
   INTEGER(IntKi)                          :: ErrStat2            ! local error status
   CHARACTER(ErrMsgLen)                    :: ErrMsg2             ! local error message
   CHARACTER(MaxWrScrLen)                  :: BlankLine
   CHARACTER(*),             PARAMETER     :: RoutineName = 'FAST_Linearize_T' 

            
   ErrStat = ErrID_None
   ErrMsg  = ""
   
   if ( .not. Turbine%p_FAST%Linearize ) return
   
   if (Turbine%m_FAST%NextLinTimeIndx <= size(Turbine%p_FAST%LinTimes) ) then  !bjj: maybe this logic should go in FAST_Linearize_OP???
      
      next_lin_time = Turbine%p_FAST%LinTimes( Turbine%m_FAST%NextLinTimeIndx )
      t_global      = t_initial + n_t_global*Turbine%p_FAST%dt
   
      if ( EqualRealNos( t_global, next_lin_time ) .or. t_global > next_lin_time ) then
            
         BlankLine = ""
         CALL WrOver( BlankLine )  ! BlankLine contains MaxWrScrLen spaces
         CALL WrOver ( ' Performing linearization at simulation time '//TRIM( Num2LStr(t_global) )//' s. (RotSpeed='&
                       //trim(num2lstr(Turbine%ED%Output(1)%RotSpeed*RPS2RPM))//' rpm, BldPitch1='//trim(num2lstr(Turbine%ED%Output(1)%BlPitch(1)*R2D))//' deg)'  )
         CALL WrScr('')


         CALL FAST_Linearize_OP(t_global, Turbine%p_FAST, Turbine%y_FAST, Turbine%m_FAST, &
                  Turbine%ED, Turbine%BD, Turbine%SrvD, Turbine%AD14, Turbine%AD, Turbine%IfW, Turbine%OpFM, &
                  Turbine%HD, Turbine%SD, Turbine%ExtPtfm, Turbine%MAP, Turbine%FEAM, Turbine%MD, Turbine%Orca, &
                  Turbine%IceF, Turbine%IceD, Turbine%MeshMapData, ErrStat2, ErrMsg2 )  
            CALL SetErrStat(ErrStat2, ErrMsg2, ErrStat, ErrMsg, RoutineName )
            IF (ErrStat >= AbortErrLev) RETURN
               
         Turbine%m_FAST%NextLinTimeIndx = Turbine%m_FAST%NextLinTimeIndx + 1
      
      end if
      
   end if
   
   
END SUBROUTINE FAST_Linearize_T   
!----------------------------------------------------------------------------------------------------------------------------------
   
!++++++++++++++++++++++++++++++++++++++++++++++++++++++++++++++++++++++++++++++++++++++++++++++++++++++++++++++++++++++++++++++++++
! PROGRAM EXIT ROUTINES
!++++++++++++++++++++++++++++++++++++++++++++++++++++++++++++++++++++++++++++++++++++++++++++++++++++++++++++++++++++++++++++++++++
!> Routine that calls ExitThisProgram for one instance of a Turbine data structure. This is a separate subroutine so that the FAST
!! driver programs do not need to change or operate on the individual module level. 
!! This routine should be called from glue code only (e.g., FAST_Prog.f90). It should not be called in any of these driver routines.
SUBROUTINE ExitThisProgram_T( Turbine, ErrLevel_in, StopTheProgram, ErrLocMsg )
   
   TYPE(FAST_TurbineType),   INTENT(INOUT) :: Turbine             !< Data for one turbine instance
   INTEGER(IntKi),           INTENT(IN)    :: ErrLevel_in         !< Error level when Error == .TRUE. (required when Error is .TRUE.)
   LOGICAL,                  INTENT(IN)    :: StopTheProgram      !< flag indicating if the program should end (false if there are more turbines to end)
   CHARACTER(*), OPTIONAL,   INTENT(IN)    :: ErrLocMsg           !< an optional message describing the location of the error
   
   
   IF (PRESENT(ErrLocMsg)) THEN
      
      CALL ExitThisProgram( Turbine%p_FAST, Turbine%y_FAST, Turbine%m_FAST, &
                     Turbine%ED, Turbine%BD, Turbine%SrvD, Turbine%AD14, Turbine%AD, Turbine%IfW, Turbine%OpFM, &
                     Turbine%HD, Turbine%SD, Turbine%ExtPtfm, Turbine%MAP, Turbine%FEAM, Turbine%MD, Turbine%Orca, &
                     Turbine%IceF, Turbine%IceD, Turbine%MeshMapData, ErrLevel_in, StopTheProgram, ErrLocMsg )
   
   ELSE     
      
      CALL ExitThisProgram( Turbine%p_FAST, Turbine%y_FAST, Turbine%m_FAST, &
                     Turbine%ED, Turbine%BD, Turbine%SrvD, Turbine%AD14, Turbine%AD, Turbine%IfW, Turbine%OpFM, &
                     Turbine%HD, Turbine%SD, Turbine%ExtPtfm, Turbine%MAP, Turbine%FEAM, Turbine%MD, Turbine%Orca, &
                     Turbine%IceF, Turbine%IceD, Turbine%MeshMapData, ErrLevel_in, StopTheProgram )
      
   END IF

END SUBROUTINE ExitThisProgram_T
!----------------------------------------------------------------------------------------------------------------------------------
!> This subroutine is called when FAST exits. It calls all the modules' end routines and cleans up variables declared in the
!! main program. If there was an error, it also aborts. Otherwise, it prints the run times and performs a normal exit.
!! This routine should not be called from glue code (e.g., FAST_Prog.f90) or ExitThisProgram_T only. It should not be called in any 
!! of these driver routines.
SUBROUTINE ExitThisProgram( p_FAST, y_FAST, m_FAST, ED, BD, SrvD, AD14, AD, IfW, OpFM, HD, SD, ExtPtfm, &
                            MAPp, FEAM, MD, Orca, IceF, IceD, MeshMapData, ErrLevel_in, StopTheProgram, ErrLocMsg )
!...............................................................................................................................

      ! Passed arguments
   TYPE(FAST_ParameterType), INTENT(INOUT) :: p_FAST              !< Parameters for the glue code
   TYPE(FAST_OutputFileType),INTENT(INOUT) :: y_FAST              !< Output variables for the glue code
   TYPE(FAST_MiscVarType),   INTENT(INOUT) :: m_FAST              !< Miscellaneous variables
     
   TYPE(ElastoDyn_Data),     INTENT(INOUT) :: ED                  !< ElastoDyn data
   TYPE(BeamDyn_Data),       INTENT(INOUT) :: BD                  !< BeamDyn data
   TYPE(ServoDyn_Data),      INTENT(INOUT) :: SrvD                !< ServoDyn data
   TYPE(AeroDyn14_Data),     INTENT(INOUT) :: AD14                !< AeroDyn v14 data
   TYPE(AeroDyn_Data),       INTENT(INOUT) :: AD                  !< AeroDyn data
   TYPE(InflowWind_Data),    INTENT(INOUT) :: IfW                 !< InflowWind data
   TYPE(OpenFOAM_Data),      INTENT(INOUT) :: OpFM                !< OpenFOAM data
   TYPE(HydroDyn_Data),      INTENT(INOUT) :: HD                  !< HydroDyn data
   TYPE(SubDyn_Data),        INTENT(INOUT) :: SD                  !< SubDyn data
   TYPE(ExtPtfm_Data),       INTENT(INOUT) :: ExtPtfm             !< ExtPtfm_MCKF data
   TYPE(MAP_Data),           INTENT(INOUT) :: MAPp                !< MAP data
   TYPE(FEAMooring_Data),    INTENT(INOUT) :: FEAM                !< FEAMooring data
   TYPE(MoorDyn_Data),       INTENT(INOUT) :: MD                  !< Data for the MoorDyn module
   TYPE(OrcaFlex_Data),      INTENT(INOUT) :: Orca                !< OrcaFlex interface data
   TYPE(IceFloe_Data),       INTENT(INOUT) :: IceF                !< IceFloe data
   TYPE(IceDyn_Data),        INTENT(INOUT) :: IceD                !< All the IceDyn data used in time-step loop

   TYPE(FAST_ModuleMapType), INTENT(INOUT) :: MeshMapData         !< Data for mapping between modules

   INTEGER(IntKi),           INTENT(IN)    :: ErrLevel_in         !< Error level when Error == .TRUE. (required when Error is .TRUE.)
   LOGICAL,                  INTENT(IN)    :: StopTheProgram      !< flag indicating if the program should end (false if there are more turbines to end)
   CHARACTER(*), OPTIONAL,   INTENT(IN)    :: ErrLocMsg           !< an optional message describing the location of the error


      ! Local variables:            
   INTEGER(IntKi)                          :: ErrorLevel
                                          
   INTEGER(IntKi)                          :: ErrStat2            ! Error status
   CHARACTER(ErrMsgLen)                    :: ErrMsg2             ! Error message
   CHARACTER(1224)                         :: SimMsg              ! optional message to print about where the error took place in the simulation
   
   CHARACTER(*), PARAMETER                 :: RoutineName = 'ExitThisProgram'       
   CHARACTER( LEN(p_FAST%OutFileRoot) )    :: TmpOutFileRoot
   
      
   ErrorLevel = ErrLevel_in
      
      ! for debugging, let's output the meshes and all of their fields
   IF ( ErrorLevel >= AbortErrLev .AND. p_FAST%WrVTK > VTK_None) THEN
      TmpOutFileRoot = p_FAST%OutFileRoot
      p_FAST%OutFileRoot = trim(p_FAST%OutFileRoot)//'.DebugError'
      p_FAST%VTK_fields = .true.
      CALL WrVTK_AllMeshes(p_FAST, y_FAST, MeshMapData, ED, BD, AD14, AD, IfW, OpFM, HD, SD, ExtPtfm, SrvD, MAPp, FEAM, MD, Orca, IceF, IceD)                                 
      p_FAST%OutFileRoot = TmpOutFileRoot
   end if
   
   
      
      ! End all modules
   CALL FAST_EndMods( p_FAST, y_FAST, m_FAST, ED, BD, SrvD, AD14, AD, IfW, HD, SD, ExtPtfm, MAPp, FEAM, MD, Orca, IceF, IceD, ErrStat2, ErrMsg2 )
      IF (ErrStat2 /= ErrID_None) THEN
         CALL WrScr( NewLine//RoutineName//':'//TRIM(ErrMsg2)//NewLine )
         ErrorLevel = MAX(ErrorLevel,ErrStat2)
      END IF
                  
      ! Destroy all data associated with FAST variables:

   CALL FAST_DestroyAll( p_FAST, y_FAST, m_FAST, ED, BD, SrvD, AD14, AD, IfW, OpFM, HD, SD, ExtPtfm, MAPp, FEAM, MD, Orca, IceF, IceD, MeshMapData, ErrStat2, ErrMsg2 )
      IF (ErrStat2 /= ErrID_None) THEN
         CALL WrScr( NewLine//RoutineName//':'//TRIM(ErrMsg2)//NewLine )
         ErrorLevel = MAX(ErrorLevel,ErrStat2)
      END IF

      
   !............................................................................................................................
   ! Set exit error code if there was an error;
   !............................................................................................................................
   IF ( ErrorLevel >= AbortErrLev ) THEN
      
      IF (PRESENT(ErrLocMsg)) THEN
         SimMsg = ErrLocMsg
      ELSE
         SimMsg = 'after the simulation completed'
      END IF
                         
      SimMsg = 'FAST encountered an error '//TRIM(SimMsg)//'.'//NewLine//' Simulation error level: '//TRIM(GetErrStr(ErrorLevel))
      if (StopTheProgram) then
         CALL ProgAbort( trim(SimMsg), TrapErrors=.FALSE., TimeWait=3._ReKi )  ! wait 3 seconds (in case they double-clicked and got an error)
      else
         CALL WrScr(trim(SimMsg))
      end if
                        
   END IF
      
   !............................................................................................................................
   !  Write simulation times and stop
   !............................................................................................................................

   IF (p_FAST%WrSttsTime) THEN
      CALL RunTimes( m_FAST%StrtTime, m_FAST%UsrTime1, m_FAST%SimStrtTime, m_FAST%UsrTime2, m_FAST%t_global, DescStrIn=p_FAST%TDesc )
   END IF
   

   if (StopTheProgram) then
#if (defined COMPILE_SIMULINK || defined COMPILE_LABVIEW)
      ! for Simulink, this may not be a normal stop. It might call this after an error in the model.
      CALL WrScr( NewLine//' '//TRIM(FAST_Ver%Name)//' completed.'//NewLine )
#else   
      CALL NormStop( )
#endif   
   end if


END SUBROUTINE ExitThisProgram
!----------------------------------------------------------------------------------------------------------------------------------
!> This subroutine is called at program termination. It writes any additional output files,
!! deallocates variables for FAST file I/O and closes files.
SUBROUTINE FAST_EndOutput( p_FAST, y_FAST, ErrStat, ErrMsg )

   TYPE(FAST_ParameterType), INTENT(INOUT) :: p_FAST                    !< FAST Parameters
   TYPE(FAST_OutputFileType),INTENT(INOUT) :: y_FAST                    !< FAST Output

   INTEGER(IntKi),           INTENT(OUT)   :: ErrStat                   !< Error status
   CHARACTER(*),             INTENT(OUT)   :: ErrMsg                    !< Message associated with errro status

      ! local variables
   CHARACTER(LEN(y_FAST%FileDescLines)*3)  :: FileDesc                  ! The description of the run, to be written in the binary output file


      ! Initialize some values

   ErrStat = ErrID_None
   ErrMsg  = ''

   !-------------------------------------------------------------------------------------------------
   ! Write the binary output file if requested
   !-------------------------------------------------------------------------------------------------

   IF (p_FAST%WrBinOutFile .AND. y_FAST%n_Out > 0) THEN

      FileDesc = TRIM(y_FAST%FileDescLines(1))//' '//TRIM(y_FAST%FileDescLines(2))//'; '//TRIM(y_FAST%FileDescLines(3))

      CALL WrBinFAST(TRIM(p_FAST%OutFileRoot)//'.outb', Int(p_FAST%WrBinMod, B2Ki), TRIM(FileDesc), &
            y_FAST%ChannelNames, y_FAST%ChannelUnits, y_FAST%TimeData, y_FAST%AllOutData(:,1:y_FAST%n_Out), ErrStat, ErrMsg)

      IF ( ErrStat /= ErrID_None ) CALL WrScr( TRIM(GetErrStr(ErrStat))//' when writing binary output file: '//TRIM(ErrMsg) )

   END IF


   !-------------------------------------------------------------------------------------------------
   ! Close the text tabular output file and summary file (if opened)
   !-------------------------------------------------------------------------------------------------
   IF (y_FAST%UnOu  > 0) THEN ! I/O unit number for the tabular output file
      CLOSE( y_FAST%UnOu )         
      y_FAST%UnOu = -1
   END IF
   
   IF (y_FAST%UnSum > 0) THEN ! I/O unit number for the tabular output file
      CLOSE( y_FAST%UnSum )        
      y_FAST%UnSum = -1
   END IF

   IF (y_FAST%UnGra > 0) THEN ! I/O unit number for the graphics output file
      CLOSE( y_FAST%UnGra )        
      y_FAST%UnGra = -1
   END IF
   
   !-------------------------------------------------------------------------------------------------
   ! Deallocate arrays
   !-------------------------------------------------------------------------------------------------

      ! Output
   IF ( ALLOCATED(y_FAST%AllOutData                  ) ) DEALLOCATE(y_FAST%AllOutData                  )
   IF ( ALLOCATED(y_FAST%TimeData                    ) ) DEALLOCATE(y_FAST%TimeData                    )
   IF ( ALLOCATED(y_FAST%ChannelNames                ) ) DEALLOCATE(y_FAST%ChannelNames                )
   IF ( ALLOCATED(y_FAST%ChannelUnits                ) ) DEALLOCATE(y_FAST%ChannelUnits                )


END SUBROUTINE FAST_EndOutput
!----------------------------------------------------------------------------------------------------------------------------------
!> This routine calls the end routines for each module that was previously initialized.
SUBROUTINE FAST_EndMods( p_FAST, y_FAST, m_FAST, ED, BD, SrvD, AD14, AD, IfW, HD, SD, ExtPtfm, MAPp, FEAM, MD, Orca, IceF, IceD, ErrStat, ErrMsg )

   TYPE(FAST_ParameterType), INTENT(INOUT) :: p_FAST              !< Parameters for the glue code
   TYPE(FAST_OutputFileType),INTENT(INOUT) :: y_FAST              !< Output variables for the glue code
   TYPE(FAST_MiscVarType),   INTENT(INOUT) :: m_FAST              !< Miscellaneous variables
     
   TYPE(ElastoDyn_Data),     INTENT(INOUT) :: ED                  !< ElastoDyn data
   TYPE(BeamDyn_Data),       INTENT(INOUT) :: BD                  !< BeamDyn data
   TYPE(ServoDyn_Data),      INTENT(INOUT) :: SrvD                !< ServoDyn data
   TYPE(AeroDyn14_Data),     INTENT(INOUT) :: AD14                !< AeroDyn v14 data
   TYPE(AeroDyn_Data),       INTENT(INOUT) :: AD                  !< AeroDyn data
   TYPE(InflowWind_Data),    INTENT(INOUT) :: IfW                 !< InflowWind data
   TYPE(HydroDyn_Data),      INTENT(INOUT) :: HD                  !< HydroDyn data
   TYPE(SubDyn_Data),        INTENT(INOUT) :: SD                  !< SubDyn data
   TYPE(ExtPtfm_Data),       INTENT(INOUT) :: ExtPtfm             !< ExtPtfm data
   TYPE(MAP_Data),           INTENT(INOUT) :: MAPp                !< MAP data
   TYPE(FEAMooring_Data),    INTENT(INOUT) :: FEAM                !< FEAMooring data
   TYPE(MoorDyn_Data),       INTENT(INOUT) :: MD                  !< Data for the MoorDyn module
   TYPE(OrcaFlex_Data),      INTENT(INOUT) :: Orca                !< OrcaFlex interface data
   TYPE(IceFloe_Data),       INTENT(INOUT) :: IceF                !< IceFloe data
   TYPE(IceDyn_Data),        INTENT(INOUT) :: IceD                !< All the IceDyn data used in time-step loop
      
   INTEGER(IntKi),           INTENT(  OUT) :: ErrStat             !< Error status of the operation
   CHARACTER(*),             INTENT(  OUT) :: ErrMsg              !< Error message if ErrStat /= ErrID_None
   
   ! local variables
   INTEGER(IntKi)                          :: i, k                ! loop counter
   
   INTEGER(IntKi)                          :: ErrStat2
   CHARACTER(ErrMsgLen)                    :: ErrMsg2
   CHARACTER(*), PARAMETER                 :: RoutineName = 'FAST_EndMods'
                  
      !...............................................................................................................................
      ! End all modules (and write binary FAST output file)
      !...............................................................................................................................

   ErrStat = ErrID_None
   ErrMsg  = ""
            
      
   CALL FAST_EndOutput( p_FAST, y_FAST, ErrStat2, ErrMsg2 )
      CALL SetErrStat(ErrStat2, ErrMsg2, ErrStat, ErrMsg, RoutineName)

   IF ( p_FAST%ModuleInitialized(Module_ED) ) THEN
      CALL ED_End(   ED%Input(1),   ED%p,   ED%x(STATE_CURR),   ED%xd(STATE_CURR),   ED%z(STATE_CURR),   ED%OtherSt(STATE_CURR),   &
                     ED%Output(1),  ED%m,  ErrStat2, ErrMsg2 )
      CALL SetErrStat(ErrStat2, ErrMsg2, ErrStat, ErrMsg, RoutineName)
   END IF

   IF ( p_FAST%ModuleInitialized(Module_BD) ) THEN
         
      DO k=1,p_FAST%nBeams                     
         CALL BD_End(BD%Input(1,k),  BD%p(k),  BD%x(k,STATE_CURR),  BD%xd(k,STATE_CURR),  BD%z(k,STATE_CURR), &
                        BD%OtherSt(k,STATE_CURR),  BD%y(k),  BD%m(k), ErrStat2, ErrMsg2)
         CALL SetErrStat(ErrStat2, ErrMsg2, ErrStat, ErrMsg, RoutineName)            
      END DO
         
   END IF   
   
   
   IF ( p_FAST%ModuleInitialized(Module_AD14) ) THEN
      CALL AD14_End( AD14%Input(1), AD14%p, AD14%x(STATE_CURR), AD14%xd(STATE_CURR), AD14%z(STATE_CURR), &
                     AD14%OtherSt(STATE_CURR), AD14%y, AD14%m, ErrStat2, ErrMsg2 )
      CALL SetErrStat(ErrStat2, ErrMsg2, ErrStat, ErrMsg, RoutineName)
   ELSEIF ( p_FAST%ModuleInitialized(Module_AD) ) THEN
      CALL AD_End(   AD%Input(1), AD%p, AD%x(STATE_CURR), AD%xd(STATE_CURR), AD%z(STATE_CURR), &
                     AD%OtherSt(STATE_CURR), AD%y, AD%m,  ErrStat2, ErrMsg2 )
      CALL SetErrStat(ErrStat2, ErrMsg2, ErrStat, ErrMsg, RoutineName)   
   END IF
      
   IF ( p_FAST%ModuleInitialized(Module_IfW) ) THEN
      CALL InflowWind_End( IfW%Input(1), IfW%p, IfW%x(STATE_CURR), IfW%xd(STATE_CURR), IfW%z(STATE_CURR), IfW%OtherSt(STATE_CURR),   &
                           IfW%y, IfW%m, ErrStat2, ErrMsg2 )
      CALL SetErrStat(ErrStat2, ErrMsg2, ErrStat, ErrMsg, RoutineName)
   END IF   
   
   IF ( p_FAST%ModuleInitialized(Module_SrvD) ) THEN
      CALL SrvD_End( SrvD%Input(1), SrvD%p, SrvD%x(STATE_CURR), SrvD%xd(STATE_CURR), SrvD%z(STATE_CURR), SrvD%OtherSt(STATE_CURR), &
                     SrvD%y, SrvD%m, ErrStat2, ErrMsg2 )
      CALL SetErrStat(ErrStat2, ErrMsg2, ErrStat, ErrMsg, RoutineName)
   END IF

   IF ( p_FAST%ModuleInitialized(Module_HD) ) THEN
      CALL HydroDyn_End( HD%Input(1), HD%p, HD%x(STATE_CURR), HD%xd(STATE_CURR), HD%z(STATE_CURR), HD%OtherSt(STATE_CURR),  &
                         HD%y, HD%m, ErrStat2, ErrMsg2)
      CALL SetErrStat(ErrStat2, ErrMsg2, ErrStat, ErrMsg, RoutineName)
   END IF

   IF ( p_FAST%ModuleInitialized(Module_SD) ) THEN
      CALL SD_End( SD%Input(1), SD%p, SD%x(STATE_CURR), SD%xd(STATE_CURR), SD%z(STATE_CURR), SD%OtherSt(STATE_CURR),   &
                   SD%y, SD%m, ErrStat2, ErrMsg2)
      CALL SetErrStat(ErrStat2, ErrMsg2, ErrStat, ErrMsg, RoutineName)
   ELSE IF ( p_FAST%ModuleInitialized(Module_ExtPtfm) ) THEN
      CALL ExtPtfm_End( ExtPtfm%Input(1), ExtPtfm%p, ExtPtfm%x(STATE_CURR), ExtPtfm%xd(STATE_CURR), ExtPtfm%z(STATE_CURR), &
                        ExtPtfm%OtherSt(STATE_CURR), ExtPtfm%y, ExtPtfm%m, ErrStat2, ErrMsg2)
      CALL SetErrStat(ErrStat2, ErrMsg2, ErrStat, ErrMsg, RoutineName)
   END IF
      
   IF ( p_FAST%ModuleInitialized(Module_MAP) ) THEN
      CALL MAP_End(    MAPp%Input(1),   MAPp%p,   MAPp%x(STATE_CURR),   MAPp%xd(STATE_CURR),   MAPp%z(STATE_CURR),   MAPp%OtherSt,   &
                        MAPp%y,   ErrStat2, ErrMsg2)
      CALL SetErrStat(ErrStat2, ErrMsg2, ErrStat, ErrMsg, RoutineName)
   ELSEIF ( p_FAST%ModuleInitialized(Module_MD) ) THEN
      CALL MD_End(  MD%Input(1), MD%p, MD%x(STATE_CURR), MD%xd(STATE_CURR), MD%z(STATE_CURR), MD%OtherSt(STATE_CURR), &
                    MD%y, MD%m, ErrStat2, ErrMsg2)
      CALL SetErrStat(ErrStat2, ErrMsg2, ErrStat, ErrMsg, RoutineName)
   ELSEIF ( p_FAST%ModuleInitialized(Module_FEAM) ) THEN
      CALL FEAM_End( FEAM%Input(1), FEAM%p, FEAM%x(STATE_CURR), FEAM%xd(STATE_CURR), FEAM%z(STATE_CURR),   &
                     FEAM%OtherSt(STATE_CURR), FEAM%y, FEAM%m, ErrStat2, ErrMsg2)
      CALL SetErrStat(ErrStat2, ErrMsg2, ErrStat, ErrMsg, RoutineName)
   ELSEIF ( p_FAST%ModuleInitialized(Module_Orca) ) THEN
      CALL Orca_End(   Orca%Input(1),  Orca%p,  Orca%x(STATE_CURR),  Orca%xd(STATE_CURR),  Orca%z(STATE_CURR),  Orca%OtherSt(STATE_CURR),  &
                        Orca%y,  Orca%m, ErrStat2, ErrMsg2)
      CALL SetErrStat(ErrStat2, ErrMsg2, ErrStat, ErrMsg, RoutineName)
   END IF
      
   IF ( p_FAST%ModuleInitialized(Module_IceF) ) THEN
      CALL IceFloe_End(IceF%Input(1), IceF%p, IceF%x(STATE_CURR), IceF%xd(STATE_CURR), IceF%z(STATE_CURR),  &
                       IceF%OtherSt(STATE_CURR), IceF%y, IceF%m, ErrStat2, ErrMsg2)
      CALL SetErrStat(ErrStat2, ErrMsg2, ErrStat, ErrMsg, RoutineName)
   ELSEIF ( p_FAST%ModuleInitialized(Module_IceD) ) THEN
         
      DO i=1,p_FAST%numIceLegs                     
         CALL IceD_End(IceD%Input(1,i),  IceD%p(i),  IceD%x(i,STATE_CURR),  IceD%xd(i,STATE_CURR),  IceD%z(i,STATE_CURR), &
                        IceD%OtherSt(i,STATE_CURR),  IceD%y(i),  IceD%m(i), ErrStat2, ErrMsg2)
         CALL SetErrStat(ErrStat2, ErrMsg2, ErrStat, ErrMsg, RoutineName)            
      END DO
         
   END IF   
                     
END SUBROUTINE FAST_EndMods
!----------------------------------------------------------------------------------------------------------------------------------
!> This routine calls the destroy routines for each module. (It is basically a duplicate of FAST_DestroyTurbineType().)
SUBROUTINE FAST_DestroyAll( p_FAST, y_FAST, m_FAST, ED, BD, SrvD, AD14, AD, IfW, OpFM, HD, SD, ExtPtfm, &
                            MAPp, FEAM, MD, Orca, IceF, IceD, MeshMapData, ErrStat, ErrMsg )

   TYPE(FAST_ParameterType), INTENT(INOUT) :: p_FAST              !< Parameters for the glue code
   TYPE(FAST_OutputFileType),INTENT(INOUT) :: y_FAST              !< Output variables for the glue code
   TYPE(FAST_MiscVarType),   INTENT(INOUT) :: m_FAST              !< Miscellaneous variables
     
   TYPE(ElastoDyn_Data),     INTENT(INOUT) :: ED                  !< ElastoDyn data
   TYPE(BeamDyn_Data),       INTENT(INOUT) :: BD                  !< BeamDyn data
   TYPE(ServoDyn_Data),      INTENT(INOUT) :: SrvD                !< ServoDyn data
   TYPE(AeroDyn14_Data),     INTENT(INOUT) :: AD14                !< AeroDyn v14 data
   TYPE(AeroDyn_Data),       INTENT(INOUT) :: AD                  !< AeroDyn data
   TYPE(InflowWind_Data),    INTENT(INOUT) :: IfW                 !< InflowWind data
   TYPE(OpenFOAM_Data),      INTENT(INOUT) :: OpFM                !< OpenFOAM data
   TYPE(HydroDyn_Data),      INTENT(INOUT) :: HD                  !< HydroDyn data
   TYPE(SubDyn_Data),        INTENT(INOUT) :: SD                  !< SubDyn data
   TYPE(ExtPtfm_Data),       INTENT(INOUT) :: ExtPtfm             !< ExtPtfm data
   TYPE(MAP_Data),           INTENT(INOUT) :: MAPp                !< MAP data
   TYPE(FEAMooring_Data),    INTENT(INOUT) :: FEAM                !< FEAMooring data
   TYPE(MoorDyn_Data),       INTENT(INOUT) :: MD                  !< Data for the MoorDyn module
   TYPE(OrcaFlex_Data),      INTENT(INOUT) :: Orca                !< OrcaFlex interface data
   TYPE(IceFloe_Data),       INTENT(INOUT) :: IceF                !< IceFloe data
   TYPE(IceDyn_Data),        INTENT(INOUT) :: IceD                !< All the IceDyn data used in time-step loop

   TYPE(FAST_ModuleMapType), INTENT(INOUT) :: MeshMapData         !< Data for mapping between modules
      
   INTEGER(IntKi),           INTENT(  OUT) :: ErrStat             !< Error status of the operation
   CHARACTER(*),             INTENT(  OUT) :: ErrMsg              !< Error message if ErrStat /= ErrID_None
   
   ! local variables
   INTEGER(IntKi)                          :: ErrStat2
   CHARACTER(ErrMsgLen)                    :: ErrMsg2
   CHARACTER(*), PARAMETER                 :: RoutineName = 'FAST_DestroyAll'


   
   ! -------------------------------------------------------------------------
   ! Deallocate/Destroy structures associated with mesh mapping
   ! -------------------------------------------------------------------------

   ErrStat = ErrID_None
   ErrMsg  = ""
   
   
   ! FAST      
   CALL FAST_DestroyParam( p_FAST, ErrStat2, ErrMsg2 )
      CALL SetErrStat(ErrStat2, ErrMsg2, ErrStat, ErrMsg, RoutineName)
   
   CALL FAST_DestroyOutputFileType( y_FAST, ErrStat2, ErrMsg2 )
      CALL SetErrStat(ErrStat2, ErrMsg2, ErrStat, ErrMsg, RoutineName)
   
   CALL FAST_DestroyMisc( m_FAST, ErrStat2, ErrMsg2 )
      CALL SetErrStat(ErrStat2, ErrMsg2, ErrStat, ErrMsg, RoutineName)
   
   ! ElastoDyn
   CALL FAST_DestroyElastoDyn_Data( ED, ErrStat2, ErrMsg2 )
      CALL SetErrStat(ErrStat2, ErrMsg2, ErrStat, ErrMsg, RoutineName)      
      
   ! BeamDyn
   CALL FAST_DestroyBeamDyn_Data( BD, ErrStat2, ErrMsg2 )
      CALL SetErrStat(ErrStat2, ErrMsg2, ErrStat, ErrMsg, RoutineName)            
      
   ! ServoDyn
   CALL FAST_DestroyServoDyn_Data( SrvD, ErrStat2, ErrMsg2 )
      CALL SetErrStat(ErrStat2, ErrMsg2, ErrStat, ErrMsg, RoutineName)      
   
   ! AeroDyn14
   CALL FAST_DestroyAeroDyn14_Data( AD14, ErrStat2, ErrMsg2 )
      CALL SetErrStat(ErrStat2, ErrMsg2, ErrStat, ErrMsg, RoutineName)      

   ! AeroDyn
   CALL FAST_DestroyAeroDyn_Data( AD, ErrStat2, ErrMsg2 )
      CALL SetErrStat(ErrStat2, ErrMsg2, ErrStat, ErrMsg, RoutineName)            
      
   ! InflowWind
   CALL FAST_DestroyInflowWind_Data( IfW, ErrStat2, ErrMsg2 )
      CALL SetErrStat(ErrStat2, ErrMsg2, ErrStat, ErrMsg, RoutineName)            
      
   ! OpenFOAM
   CALL FAST_DestroyOpenFOAM_Data( OpFM, ErrStat2, ErrMsg2 )
      CALL SetErrStat(ErrStat2, ErrMsg2, ErrStat, ErrMsg, RoutineName)            
            
   ! HydroDyn
   CALL FAST_DestroyHydroDyn_Data( HD, ErrStat2, ErrMsg2 )
      CALL SetErrStat(ErrStat2, ErrMsg2, ErrStat, ErrMsg, RoutineName)      
   
   ! SubDyn
   CALL FAST_DestroySubDyn_Data( SD, ErrStat2, ErrMsg2 )
      CALL SetErrStat(ErrStat2, ErrMsg2, ErrStat, ErrMsg, RoutineName)      
      
   ! ExtPtfm
   CALL FAST_DestroyExtPtfm_Data( ExtPtfm, ErrStat2, ErrMsg2 )
      CALL SetErrStat(ErrStat2, ErrMsg2, ErrStat, ErrMsg, RoutineName)      
      
      
   ! MAP      
   CALL FAST_DestroyMAP_Data( MAPp, ErrStat2, ErrMsg2 )
      CALL SetErrStat(ErrStat2, ErrMsg2, ErrStat, ErrMsg, RoutineName)      
            
   ! FEAMooring 
   CALL FAST_DestroyFEAMooring_Data( FEAM, ErrStat2, ErrMsg2 )
      CALL SetErrStat(ErrStat2, ErrMsg2, ErrStat, ErrMsg, RoutineName)      

   ! MoorDyn 
   CALL FAST_DestroyMoorDyn_Data( MD, ErrStat2, ErrMsg2 )
      CALL SetErrStat(ErrStat2, ErrMsg2, ErrStat, ErrMsg, RoutineName)      

   ! Orca 
   CALL FAST_DestroyOrcaFlex_Data( Orca, ErrStat2, ErrMsg2 )
      CALL SetErrStat(ErrStat2, ErrMsg2, ErrStat, ErrMsg, RoutineName)      
      
      
   ! IceFloe
   CALL FAST_DestroyIceFloe_Data( IceF, ErrStat2, ErrMsg2 )
      CALL SetErrStat(ErrStat2, ErrMsg2, ErrStat, ErrMsg, RoutineName)      
            
   ! IceDyn
   CALL FAST_DestroyIceDyn_Data( IceD, ErrStat2, ErrMsg2 )
      CALL SetErrStat(ErrStat2, ErrMsg2, ErrStat, ErrMsg, RoutineName)      

   ! Module (Mesh) Mapping data
   CALL FAST_DestroyModuleMapType( MeshMapData, ErrStat2, ErrMsg2 )
      CALL SetErrStat(ErrStat2, ErrMsg2, ErrStat, ErrMsg, RoutineName)            
       
      
   
   END SUBROUTINE FAST_DestroyAll
!----------------------------------------------------------------------------------------------------------------------------------
   
   
!++++++++++++++++++++++++++++++++++++++++++++++++++++++++++++++++++++++++++++++++++++++++++++++++++++++++++++++++++++++++++++++++++
! CHECKPOINT/RESTART ROUTINES
!++++++++++++++++++++++++++++++++++++++++++++++++++++++++++++++++++++++++++++++++++++++++++++++++++++++++++++++++++++++++++++++++++
!> Routine that calls FAST_CreateCheckpoint_T for an array of Turbine data structures. 
SUBROUTINE FAST_CreateCheckpoint_Tary(t_initial, n_t_global, Turbine, CheckpointRoot, ErrStat, ErrMsg)

   REAL(DbKi),               INTENT(IN   ) :: t_initial           !< initial time
   INTEGER(IntKi),           INTENT(IN   ) :: n_t_global          !< loop counter
   TYPE(FAST_TurbineType),   INTENT(INOUT) :: Turbine(:)          !< all data for all turbines
   CHARACTER(*),             INTENT(IN   ) :: CheckpointRoot      !< Rootname of checkpoint file
   INTEGER(IntKi),           INTENT(  OUT) :: ErrStat             !< Error status of the operation
   CHARACTER(*),             INTENT(  OUT) :: ErrMsg              !< Error message if ErrStat /= ErrID_None

      ! local variables
   INTEGER(IntKi)                          :: NumTurbines         ! Number of turbines in this simulation
   INTEGER(IntKi)                          :: i_turb
   INTEGER                                 :: Unit
   INTEGER(IntKi)                          :: ErrStat2            ! local error status
   CHARACTER(ErrMsgLen)                    :: ErrMsg2             ! local error message
   CHARACTER(*),             PARAMETER     :: RoutineName = 'FAST_CreateCheckpoint_Tary' 
   
   
   NumTurbines = SIZE(Turbine)   
   ErrStat = ErrID_None
   ErrMsg  = ""
   
   ! TRIM(CheckpointRoot)//'.'//TRIM(Num2LStr(Turbine%TurbID))//
   
      !! This allows us to put all the turbine data in one file.
   Unit = -1         
   DO i_turb = 1,NumTurbines
      CALL FAST_CreateCheckpoint_T(t_initial, n_t_global, NumTurbines, Turbine(i_turb), CheckpointRoot, ErrStat2, ErrMsg2, Unit )
         CALL SetErrStat(ErrStat2, ErrMsg2, ErrStat, ErrMsg, RoutineName )
         if (ErrStat >= AbortErrLev ) then
            if (Unit > 0) close(Unit)
            RETURN
         end if
         
   END DO
               
   
END SUBROUTINE FAST_CreateCheckpoint_Tary
!----------------------------------------------------------------------------------------------------------------------------------
!> Routine that packs all of the data from one turbine instance into arrays and writes checkpoint files. If Unit is present and 
!! greater than 0, it will append the data to an already open file. Otherwise, it opens a new file and writes header information
!! before writing the turbine data to the file.
SUBROUTINE FAST_CreateCheckpoint_T(t_initial, n_t_global, NumTurbines, Turbine, CheckpointRoot, ErrStat, ErrMsg, Unit )

   USE BladedInterface, ONLY: CallBladedDLL  ! Hack for Bladed-style DLL

   REAL(DbKi),               INTENT(IN   ) :: t_initial           !< initial time
   INTEGER(IntKi),           INTENT(IN   ) :: n_t_global          !< loop counter
   INTEGER(IntKi),           INTENT(IN   ) :: NumTurbines         !< Number of turbines in this simulation
   TYPE(FAST_TurbineType),   INTENT(INOUT) :: Turbine             !< all data for one instance of a turbine (INTENT(OUT) only because of hack for Bladed DLL)
   CHARACTER(*),             INTENT(IN   ) :: CheckpointRoot      !< Rootname of checkpoint file
   INTEGER(IntKi),           INTENT(  OUT) :: ErrStat             !< Error status of the operation
   CHARACTER(*),             INTENT(  OUT) :: ErrMsg              !< Error message if ErrStat /= ErrID_None
   INTEGER(IntKi), OPTIONAL, INTENT(INOUT) :: Unit                !< unit number for output file 
   
      ! local variables:
   REAL(ReKi),               ALLOCATABLE   :: ReKiBuf(:)
   REAL(DbKi),               ALLOCATABLE   :: DbKiBuf(:)
   INTEGER(IntKi),           ALLOCATABLE   :: IntKiBuf(:)
   
   INTEGER(B4Ki)                           :: ArraySizes(3) 
   
   INTEGER(IntKi)                          :: unOut               ! unit number for output file 
   INTEGER(IntKi)                          :: old_avrSwap1        ! previous value of avrSwap(1) !hack for Bladed DLL checkpoint/restore
   INTEGER(IntKi)                          :: ErrStat2            ! local error status
   CHARACTER(ErrMsgLen)                    :: ErrMsg2             ! local error message
   CHARACTER(*),             PARAMETER     :: RoutineName = 'FAST_CreateCheckpoint_T' 
  
   CHARACTER(1024)                         :: FileName            ! Name of the (output) checkpoint file
   CHARACTER(1024)                         :: DLLFileName         ! Name of the (output) checkpoint file
   
      ! init error status
   ErrStat = ErrID_None
   ErrMsg  = ""
   
      ! Get the arrays of data to be stored in the output file
   CALL FAST_PackTurbineType( ReKiBuf, DbKiBuf, IntKiBuf, Turbine, ErrStat2, ErrMsg2 )
      CALL SetErrStat(ErrStat2, ErrMsg2, ErrStat, ErrMsg, RoutineName )
      if (ErrStat >= AbortErrLev ) then
         call cleanup()
         RETURN
      end if
      
      
   ArraySizes = 0   
   IF ( ALLOCATED(ReKiBuf)  ) ArraySizes(1) = SIZE(ReKiBuf)
   IF ( ALLOCATED(DbKiBuf)  ) ArraySizes(2) = SIZE(DbKiBuf)
   IF ( ALLOCATED(IntKiBuf) ) ArraySizes(3) = SIZE(IntKiBuf)

   FileName    = TRIM(CheckpointRoot)//'.chkp'
   DLLFileName = TRIM(CheckpointRoot)//'.dll.chkp'

   unOut=-1      
   IF (PRESENT(Unit)) unOut = Unit
         
   IF ( unOut < 0 ) THEN

      CALL GetNewUnit( unOut, ErrStat2, ErrMsg2 )      
      CALL OpenBOutFile ( unOut, FileName, ErrStat2, ErrMsg2)
         CALL SetErrStat(ErrStat2, ErrMsg2, ErrStat, ErrMsg, RoutineName )
         if (ErrStat >= AbortErrLev ) then
            call cleanup()
            IF (.NOT. PRESENT(Unit)) THEN
               CLOSE(unOut)
               unOut = -1
            END IF
                        
            RETURN
         end if
  
         ! checkpoint file header:
      WRITE (unOut, IOSTAT=ErrStat2)   INT(ReKi              ,B4Ki)     ! let's make sure we've got the correct number of bytes for reals on restart.
      WRITE (unOut, IOSTAT=ErrStat2)   INT(DbKi              ,B4Ki)     ! let's make sure we've got the correct number of bytes for doubles on restart.
      WRITE (unOut, IOSTAT=ErrStat2)   INT(IntKi             ,B4Ki)     ! let's make sure we've got the correct number of bytes for integers on restart.
      WRITE (unOut, IOSTAT=ErrStat2)   AbortErrLev
      WRITE (unOut, IOSTAT=ErrStat2)   NumTurbines                      ! Number of turbines
      WRITE (unOut, IOSTAT=ErrStat2)   t_initial                        ! initial time
      WRITE (unOut, IOSTAT=ErrStat2)   n_t_global                       ! current time step
   
   END IF
      
      
      ! data from current turbine at time step:
   WRITE (unOut, IOSTAT=ErrStat2)   ArraySizes                       ! Number of reals, doubles, and integers written to file
   WRITE (unOut, IOSTAT=ErrStat2)   ReKiBuf                          ! Packed reals
   WRITE (unOut, IOSTAT=ErrStat2)   DbKiBuf                          ! Packed doubles
   WRITE (unOut, IOSTAT=ErrStat2)   IntKiBuf                         ! Packed integers
      
      
   IF ( ALLOCATED(ReKiBuf)  ) DEALLOCATE(ReKiBuf)
   IF ( ALLOCATED(DbKiBuf)  ) DEALLOCATE(DbKiBuf)
   IF ( ALLOCATED(IntKiBuf) ) DEALLOCATE(IntKiBuf)
   
      !CALL FAST_CreateCheckpoint(t_initial, n_t_global, Turbine%p_FAST, Turbine%y_FAST, Turbine%m_FAST, &
      !            Turbine%ED, Turbine%SrvD, Turbine%AD, Turbine%IfW, &
      !            Turbine%HD, Turbine%SD, Turbine%MAP, Turbine%FEAM, Turbine%MD, &
      !            Turbine%IceF, Turbine%IceD, Turbine%MeshMapData, ErrStat, ErrMsg )              
   
      
   IF (Turbine%TurbID == NumTurbines .OR. .NOT. PRESENT(Unit)) THEN
      CLOSE(unOut)
      unOut = -1
   END IF
   
   IF (PRESENT(Unit)) Unit = unOut
      
      ! A hack to pack Bladed-style DLL data
   IF (Turbine%SrvD%p%UseBladedInterface) THEN
      if (Turbine%SrvD%m%dll_data%avrSWAP( 1) > 0   ) then
            ! store value to be overwritten
         old_avrSwap1 = Turbine%SrvD%m%dll_data%avrSWAP( 1) 
         FileName     = Turbine%SrvD%p%DLL_InFile
            ! overwrite values:
         Turbine%SrvD%p%DLL_InFile = DLLFileName
         Turbine%SrvD%m%dll_data%avrSWAP(50) = REAL( LEN_TRIM(DLLFileName) ) +1 ! No. of characters in the "INFILE"  argument (-) (we add one for the C NULL CHARACTER)
         Turbine%SrvD%m%dll_data%avrSWAP( 1) = -8
         CALL CallBladedDLL(Turbine%SrvD%Input(1), Turbine%SrvD%p%DLL_Trgt, Turbine%SrvD%m%dll_data, Turbine%SrvD%p, ErrStat2, ErrMsg2)
            CALL SetErrStat(ErrStat2, ErrMsg2, ErrStat, ErrMsg, RoutineName )

            ! put values back:
         Turbine%SrvD%p%DLL_InFile = FileName
         Turbine%SrvD%m%dll_data%avrSWAP(50) = REAL( LEN_TRIM(FileName) ) +1 ! No. of characters in the "INFILE"  argument (-) (we add one for the C NULL CHARACTER)
         Turbine%SrvD%m%dll_data%avrSWAP( 1) = old_avrSwap1
      end if      
   END IF
   
   call cleanup()
   
contains
   subroutine cleanup()
      IF ( ALLOCATED(ReKiBuf)  ) DEALLOCATE(ReKiBuf)
      IF ( ALLOCATED(DbKiBuf)  ) DEALLOCATE(DbKiBuf)
      IF ( ALLOCATED(IntKiBuf) ) DEALLOCATE(IntKiBuf)   
   end subroutine cleanup                  
END SUBROUTINE FAST_CreateCheckpoint_T
!----------------------------------------------------------------------------------------------------------------------------------
!> Routine that calls FAST_RestoreFromCheckpoint_T for an array of Turbine data structures. 
SUBROUTINE FAST_RestoreFromCheckpoint_Tary(t_initial, n_t_global, Turbine, CheckpointRoot, ErrStat, ErrMsg  )

   REAL(DbKi),               INTENT(IN   ) :: t_initial           !< initial time (for comparing with time from checkpoint file)
   INTEGER(IntKi),           INTENT(  OUT) :: n_t_global          !< loop counter
   TYPE(FAST_TurbineType),   INTENT(  OUT) :: Turbine(:)          !< all data for one instance of a turbine
   CHARACTER(*),             INTENT(IN   ) :: CheckpointRoot      !< Rootname of checkpoint file
   INTEGER(IntKi),           INTENT(  OUT) :: ErrStat             !< Error status of the operation
   CHARACTER(*),             INTENT(  OUT) :: ErrMsg              !< Error message if ErrStat /= ErrID_None

      ! local variables
   REAL(DbKi)                              :: t_initial_out
   INTEGER(IntKi)                          :: NumTurbines_out
   INTEGER(IntKi)                          :: NumTurbines         ! Number of turbines in this simulation
   INTEGER(IntKi)                          :: i_turb
   INTEGER                                 :: Unit
   INTEGER(IntKi)                          :: ErrStat2            ! local error status
   CHARACTER(ErrMsgLen)                    :: ErrMsg2             ! local error message
   CHARACTER(*),             PARAMETER     :: RoutineName = 'FAST_RestoreFromCheckpoint_Tary' 
   
   
   NumTurbines = SIZE(Turbine)   
   ErrStat = ErrID_None
   ErrMsg  = ""
   
      ! Init NWTC_Library, display copyright and version information:
   CALL FAST_ProgStart( FAST_Ver )
   
      ! Restore data from checkpoint file
   Unit = -1         
   DO i_turb = 1,NumTurbines
      CALL FAST_RestoreFromCheckpoint_T(t_initial_out, n_t_global, NumTurbines_out, Turbine(i_turb), CheckpointRoot, ErrStat2, ErrMsg2, Unit )
         CALL SetErrStat(ErrStat2, ErrMsg2, ErrStat, ErrMsg, RoutineName )

         IF (t_initial_out /= t_initial) CALL SetErrStat(ErrID_Fatal, "invalid value of t_initial.", ErrStat, ErrMsg, RoutineName )
         IF (NumTurbines_out /= NumTurbines) CALL SetErrStat(ErrID_Fatal, "invalid value of NumTurbines.", ErrStat, ErrMsg, RoutineName )
         IF (ErrStat >= AbortErrLev) RETURN
   END DO

   CALL WrScr( ' Restarting simulation at '//TRIM(Num2LStr(n_t_global*Turbine(1)%p_FAST%DT))//' seconds.' )
   
   
END SUBROUTINE FAST_RestoreFromCheckpoint_Tary
!----------------------------------------------------------------------------------------------------------------------------------
!> This routine is the inverse of FAST_CreateCheckpoint_T. It reads data from a checkpoint file and populates data structures for 
!! the turbine instance.
SUBROUTINE FAST_RestoreFromCheckpoint_T(t_initial, n_t_global, NumTurbines, Turbine, CheckpointRoot, ErrStat, ErrMsg, Unit )
   USE BladedInterface, ONLY: CallBladedDLL  ! Hack for Bladed-style DLL

   REAL(DbKi),               INTENT(INOUT) :: t_initial           !< initial time
   INTEGER(IntKi),           INTENT(INOUT) :: n_t_global          !< loop counter
   INTEGER(IntKi),           INTENT(INOUT) :: NumTurbines         !< Number of turbines in this simulation
   TYPE(FAST_TurbineType),   INTENT(INOUT) :: Turbine             !< all data for one instance of a turbine (bjj: note that is intent INOUT instead of OUT only because of a gfortran compiler memory issue)
   CHARACTER(*),             INTENT(IN   ) :: CheckpointRoot      !< Rootname of checkpoint file
   INTEGER(IntKi),           INTENT(  OUT) :: ErrStat             !< Error status of the operation
   CHARACTER(*),             INTENT(  OUT) :: ErrMsg              !< Error message if ErrStat /= ErrID_None
   INTEGER(IntKi), OPTIONAL, INTENT(INOUT) :: Unit                !< unit number for output file 
   
      ! local variables:
   REAL(ReKi),               ALLOCATABLE   :: ReKiBuf(:)
   REAL(DbKi),               ALLOCATABLE   :: DbKiBuf(:)
   INTEGER(IntKi),           ALLOCATABLE   :: IntKiBuf(:)
   
   INTEGER(B4Ki)                           :: ArraySizes(3) 
   
   INTEGER(IntKi)                          :: unIn                ! unit number for input file 
   INTEGER(IntKi)                          :: old_avrSwap1        ! previous value of avrSwap(1) !hack for Bladed DLL checkpoint/restore
   INTEGER(IntKi)                          :: ErrStat2            ! local error status
   CHARACTER(ErrMsgLen)                    :: ErrMsg2             ! local error message
   CHARACTER(*),             PARAMETER     :: RoutineName = 'FAST_RestoreFromCheckpoint_T' 

   CHARACTER(1024)                         :: FileName            ! Name of the (input) checkpoint file
   CHARACTER(1024)                         :: DLLFileName         ! Name of the (input) checkpoint file

            
   ErrStat=ErrID_None
   ErrMsg=""
   
   FileName    = TRIM(CheckpointRoot)//'.chkp'
   DLLFileName = TRIM(CheckpointRoot)//'.dll.chkp'
   ! FileName = TRIM(CheckpointRoot)//'.cp'   
   unIn=-1      
   IF (PRESENT(Unit)) unIn = Unit
         
   IF ( unIn < 0 ) THEN
   
      CALL GetNewUnit( unIn, ErrStat2, ErrMsg2 )
      
      CALL OpenBInpFile ( unIn, FileName, ErrStat2, ErrMsg2)
         CALL SetErrStat(ErrStat2, ErrMsg2, ErrStat, ErrMsg, RoutineName )
         IF (ErrStat >= AbortErrLev ) RETURN
   
         ! checkpoint file header:
      READ (unIn, IOSTAT=ErrStat2)   ArraySizes     ! let's make sure we've got the correct number of bytes for reals, doubles, and integers on restart.
      
      IF ( ArraySizes(1) /= ReKi  ) CALL SetErrStat(ErrID_Fatal,"ReKi on restart is different than when checkpoint file was created.",ErrStat,ErrMsg,RoutineName)
      IF ( ArraySizes(2) /= DbKi  ) CALL SetErrStat(ErrID_Fatal,"DbKi on restart is different than when checkpoint file was created.",ErrStat,ErrMsg,RoutineName)
      IF ( ArraySizes(3) /= IntKi ) CALL SetErrStat(ErrID_Fatal,"IntKi on restart is different than when checkpoint file was created.",ErrStat,ErrMsg,RoutineName)
      IF (ErrStat >= AbortErrLev) THEN
         CLOSE(unIn)
         unIn = -1
         IF (PRESENT(Unit)) Unit = unIn
         RETURN
      END IF
      
      READ (unIn, IOSTAT=ErrStat2)   AbortErrLev
      READ (unIn, IOSTAT=ErrStat2)   NumTurbines                      ! Number of turbines
      READ (unIn, IOSTAT=ErrStat2)   t_initial                        ! initial time
      READ (unIn, IOSTAT=ErrStat2)   n_t_global                       ! current time step
   
   END IF
      
      ! in case the Turbine data structure isn't empty on entry of this routine:
   call FAST_DestroyTurbineType( Turbine, ErrStat2, ErrMsg2 )   
   
      ! data from current time step:
   READ (unIn, IOSTAT=ErrStat2)   ArraySizes                       ! Number of reals, doubles, and integers written to file
   
   ALLOCATE(ReKiBuf( ArraySizes(1)), STAT=ErrStat2)
      IF (ErrStat2 /=0) CALL SetErrStat(ErrID_Fatal, "Could not allocate ReKiBuf", ErrStat, ErrMsg, RoutineName )
   ALLOCATE(DbKiBuf( ArraySizes(2)), STAT=ErrStat2)
      IF (ErrStat2 /=0) CALL SetErrStat(ErrID_Fatal, "Could not allocate DbKiBuf", ErrStat, ErrMsg, RoutineName )
   ALLOCATE(IntKiBuf(ArraySizes(3)), STAT=ErrStat2)
      IF (ErrStat2 /=0) CALL SetErrStat(ErrID_Fatal, "Could not allocate IntKiBuf", ErrStat, ErrMsg, RoutineName )
      
      ! Read the packed arrays
   IF (ErrStat < AbortErrLev) THEN
      
      READ (unIn, IOSTAT=ErrStat2)   ReKiBuf    ! Packed reals
         IF (ErrStat2 /=0) CALL SetErrStat(ErrID_Fatal, "Could not read ReKiBuf", ErrStat, ErrMsg, RoutineName )         
      READ (unIn, IOSTAT=ErrStat2)   DbKiBuf    ! Packed doubles
         IF (ErrStat2 /=0) CALL SetErrStat(ErrID_Fatal, "Could not read DbKiBuf", ErrStat, ErrMsg, RoutineName )         
      READ (unIn, IOSTAT=ErrStat2)   IntKiBuf   ! Packed integers
         IF (ErrStat2 /=0) CALL SetErrStat(ErrID_Fatal, "Could not read IntKiBuf", ErrStat, ErrMsg, RoutineName )         
                  
   END IF
                           
      ! Put the arrays back in the data types
   IF (ErrStat < AbortErrLev) THEN
      CALL FAST_UnpackTurbineType( ReKiBuf, DbKiBuf, IntKiBuf, Turbine, ErrStat2, ErrMsg2 )
         CALL SetErrStat(ErrStat2, ErrMsg2, ErrStat, ErrMsg, RoutineName )
   END IF
   
   
      ! close file if necessary (do this after unpacking turbine data, so that TurbID is set)     
   IF (Turbine%TurbID == NumTurbines .OR. .NOT. PRESENT(Unit)) THEN
      CLOSE(unIn)
      unIn = -1
   END IF
   
   IF (PRESENT(Unit)) Unit = unIn
      
   
   IF ( ALLOCATED(ReKiBuf)  ) DEALLOCATE(ReKiBuf)
   IF ( ALLOCATED(DbKiBuf)  ) DEALLOCATE(DbKiBuf)
   IF ( ALLOCATED(IntKiBuf) ) DEALLOCATE(IntKiBuf)    
   
   
      ! A sort-of hack to restore MAP DLL data (in particular Turbine%MAP%OtherSt%C_Obj%object)
    ! these must be the same variables that are used in MAP_Init because they get allocated in the DLL and
    ! destroyed in MAP_End (also, inside the DLL)
   IF (Turbine%p_FAST%CompMooring == Module_MAP) THEN
      CALL MAP_Restart( Turbine%MAP%Input(1), Turbine%MAP%p, Turbine%MAP%x(STATE_CURR), Turbine%MAP%xd(STATE_CURR), &
                        Turbine%MAP%z(STATE_CURR), Turbine%MAP%OtherSt, Turbine%MAP%y, ErrStat2, ErrMsg2 )   
         CALL SetErrStat(ErrStat2, ErrMsg2, ErrStat, ErrMsg, RoutineName )                           
   END IF
   
   
      ! A hack to restore Bladed-style DLL data
   if (Turbine%SrvD%p%UseBladedInterface) then
      if (Turbine%SrvD%m%dll_data%avrSWAP( 1) > 0   ) then ! this isn't allocated if UseBladedInterface is FALSE
            ! store value to be overwritten
         old_avrSwap1 = Turbine%SrvD%m%dll_data%avrSWAP( 1) 
         FileName     = Turbine%SrvD%p%DLL_InFile
            ! overwrite values before calling DLL:
         Turbine%SrvD%p%DLL_InFile = DLLFileName
         Turbine%SrvD%m%dll_data%avrSWAP(50) = REAL( LEN_TRIM(DLLFileName) ) +1 ! No. of characters in the "INFILE"  argument (-) (we add one for the C NULL CHARACTER)
         Turbine%SrvD%m%dll_data%avrSWAP( 1) = -9
         CALL CallBladedDLL(Turbine%SrvD%Input(1), Turbine%SrvD%p%DLL_Trgt,  Turbine%SrvD%m%dll_data, Turbine%SrvD%p, ErrStat2, ErrMsg2)
            CALL SetErrStat(ErrStat2, ErrMsg2, ErrStat, ErrMsg, RoutineName )                           
            ! put values back:
         Turbine%SrvD%p%DLL_InFile = FileName
         Turbine%SrvD%m%dll_data%avrSWAP(50) = REAL( LEN_TRIM(FileName) ) +1 ! No. of characters in the "INFILE"  argument (-) (we add one for the C NULL CHARACTER)
         Turbine%SrvD%m%dll_data%avrSWAP( 1) = old_avrSwap1      
      end if      
   end if   
   
      ! deal with sibling meshes here:
   ! (ignoring for now; they are not going to be siblings on restart)
   
   ! deal with files that were open:
   IF (Turbine%p_FAST%WrTxtOutFile) THEN
      CALL OpenFunkFileAppend ( Turbine%y_FAST%UnOu, TRIM(Turbine%p_FAST%OutFileRoot)//'.out', ErrStat2, ErrMsg2)
      IF ( ErrStat2 >= AbortErrLev ) RETURN
      CALL SetErrStat(ErrStat2, ErrMsg2, ErrStat, ErrMsg, RoutineName )
      CALL WrFileNR ( Turbine%y_FAST%UnOu, '#Restarting here')
      WRITE(Turbine%y_FAST%UnOu, '()')
   END IF
   ! (ignoring for now; will have fort.x files if any were open [though I printed a warning about not outputting binary files earlier])
      

END SUBROUTINE FAST_RestoreFromCheckpoint_T
!----------------------------------------------------------------------------------------------------------------------------------

END MODULE FAST_Subs<|MERGE_RESOLUTION|>--- conflicted
+++ resolved
@@ -1753,15 +1753,9 @@
       ! now, make sure we haven't asked for any modules that we can't yet linearize:
       if (p%CompInflow == MODULE_OpFM) call SetErrStat(ErrID_Fatal,'Linearization is not implemented for the OpenFOAM coupling.',ErrStat, ErrMsg, RoutineName)
       if (p%CompAero == MODULE_AD14) call SetErrStat(ErrID_Fatal,'Linearization is not implemented for the AeroDyn v14 module.',ErrStat, ErrMsg, RoutineName)
-<<<<<<< HEAD
-      if (p%CompSub /= MODULE_None) call SetErrStat(ErrID_Fatal,'Linearization is not implemented for any of the substructure modules.',ErrStat, ErrMsg, RoutineName)
+      if (p%CompSub   == MODULE_SD) call SetErrStat(ErrID_Fatal,'Linearization is not implemented for the SubDyn module.',ErrStat, ErrMsg, RoutineName)
       if (p%CompMooring == MODULE_MD) call SetErrStat(ErrID_Fatal,'Linearization is not implemented MoorDyn.', ErrStat, ErrMsg, RoutineName)
       if (p%CompMooring == MODULE_FEAM) call SetErrStat(ErrID_Fatal,'Linearization is not implemented FEAMooring.', ErrStat, ErrMsg, RoutineName)
-=======
-      if (p%CompHydro == MODULE_HD) call SetErrStat(ErrID_Fatal,'Linearization is not implemented for the HydroDyn module.',ErrStat, ErrMsg, RoutineName)
-      if (p%CompSub   == MODULE_SD) call SetErrStat(ErrID_Fatal,'Linearization is not implemented for the SubDyn module.',ErrStat, ErrMsg, RoutineName)
-      if (p%CompMooring /= MODULE_None) call SetErrStat(ErrID_Fatal,'Linearization is not implemented for any of the mooring modules.',ErrStat, ErrMsg, RoutineName)
->>>>>>> 0eec1b42
       if (p%CompIce /= MODULE_None) call SetErrStat(ErrID_Fatal,'Linearization is not implemented for any of the ice loading modules.',ErrStat, ErrMsg, RoutineName)
                   
    end if

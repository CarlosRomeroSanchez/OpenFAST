!**********************************************************************************************************************************
! FAST_Solver.f90, FAST_Subs.f90, FAST_Lin.f90, and FAST_Mods.f90 make up the FAST glue code in the FAST Modularization Framework.
! FAST_Prog.f90, FAST_Library.f90, FAST_Prog.c are different drivers for this code.
!..................................................................................................................................
! LICENSING
! Copyright (C) 2013-2016  National Renewable Energy Laboratory
!
!    This file is part of FAST.
!
! Licensed under the Apache License, Version 2.0 (the "License");
! you may not use this file except in compliance with the License.
! You may obtain a copy of the License at
!
!     http://www.apache.org/licenses/LICENSE-2.0
!
! Unless required by applicable law or agreed to in writing, software
! distributed under the License is distributed on an "AS IS" BASIS,
! WITHOUT WARRANTIES OR CONDITIONS OF ANY KIND, either express or implied.
! See the License for the specific language governing permissions and
! limitations under the License.
!**********************************************************************************************************************************
MODULE FAST_Subs

   USE FAST_Solver
   USE FAST_Linear

   IMPLICIT NONE

CONTAINS
!++++++++++++++++++++++++++++++++++++++++++++++++++++++++++++++++++++++++++++++++++++++++++++++++++++++++++++++++++++++++++++++++++
! INITIALIZATION ROUTINES
!++++++++++++++++++++++++++++++++++++++++++++++++++++++++++++++++++++++++++++++++++++++++++++++++++++++++++++++++++++++++++++++++++
!> a wrapper routine to call FAST_Initialize a the full-turbine simulation level (makes easier to write top-level driver)
SUBROUTINE FAST_InitializeAll_T( t_initial, TurbID, Turbine, ErrStat, ErrMsg, InFile, ExternInitData )

   REAL(DbKi),                        INTENT(IN   ) :: t_initial      !< initial time
   INTEGER(IntKi),                    INTENT(IN   ) :: TurbID         !< turbine Identifier (1-NumTurbines)
   TYPE(FAST_TurbineType),            INTENT(INOUT) :: Turbine        !< all data for one instance of a turbine
   INTEGER(IntKi),                    INTENT(  OUT) :: ErrStat        !< Error status of the operation
   CHARACTER(*),                      INTENT(  OUT) :: ErrMsg         !< Error message if ErrStat /= ErrID_None
   CHARACTER(*),             OPTIONAL,INTENT(IN   ) :: InFile         !< A CHARACTER string containing the name of the primary FAST input file (if not present, we'll get it from the command line)   
   TYPE(FAST_ExternInitType),OPTIONAL,INTENT(IN   ) :: ExternInitData !< Initialization input data from an external source (Simulink)
   
   Turbine%TurbID = TurbID  
   
   
   IF (PRESENT(InFile)) THEN
      IF (PRESENT(ExternInitData)) THEN
         CALL FAST_InitializeAll( t_initial, Turbine%p_FAST, Turbine%y_FAST, Turbine%m_FAST, &
                     Turbine%ED, Turbine%BD, Turbine%SrvD, Turbine%AD14, Turbine%AD, Turbine%IfW, Turbine%OpFM, Turbine%SC,&
                     Turbine%HD, Turbine%SD, Turbine%ExtPtfm, Turbine%MAP, Turbine%FEAM, Turbine%MD, Turbine%Orca, &
                     Turbine%IceF, Turbine%IceD, Turbine%MeshMapData, ErrStat, ErrMsg, InFile, ExternInitData )
      ELSE         
         CALL FAST_InitializeAll( t_initial, Turbine%p_FAST, Turbine%y_FAST, Turbine%m_FAST, &
                     Turbine%ED, Turbine%BD, Turbine%SrvD, Turbine%AD14, Turbine%AD, Turbine%IfW, Turbine%OpFM, Turbine%SC, &
                     Turbine%HD, Turbine%SD, Turbine%ExtPtfm, Turbine%MAP, Turbine%FEAM, Turbine%MD, Turbine%Orca, &
                     Turbine%IceF, Turbine%IceD, Turbine%MeshMapData, ErrStat, ErrMsg, InFile  )
      END IF
   ELSE
      CALL FAST_InitializeAll( t_initial, Turbine%p_FAST, Turbine%y_FAST, Turbine%m_FAST, &
                     Turbine%ED, Turbine%BD, Turbine%SrvD, Turbine%AD14, Turbine%AD, Turbine%IfW, Turbine%OpFM, Turbine%SC, &
                     Turbine%HD, Turbine%SD, Turbine%ExtPtfm, Turbine%MAP, Turbine%FEAM, Turbine%MD, Turbine%Orca, &
                     Turbine%IceF, Turbine%IceD, Turbine%MeshMapData, ErrStat, ErrMsg )
   END IF
   
         
END SUBROUTINE FAST_InitializeAll_T
!----------------------------------------------------------------------------------------------------------------------------------
!> Routine to call Init routine for each module. This routine sets all of the init input data for each module.
SUBROUTINE FAST_InitializeAll( t_initial, p_FAST, y_FAST, m_FAST, ED, BD, SrvD, AD14, AD, IfW, OpFM, SC, HD, SD, ExtPtfm, &
                               MAPp, FEAM, MD, Orca, IceF, IceD, MeshMapData, ErrStat, ErrMsg, InFile, ExternInitData )

   use ElastoDyn_Parameters, only: Method_RK4

   REAL(DbKi),               INTENT(IN   ) :: t_initial           !< initial time
   TYPE(FAST_ParameterType), INTENT(INOUT) :: p_FAST              !< Parameters for the glue code
   TYPE(FAST_OutputFileType),INTENT(INOUT) :: y_FAST              !< Output variables for the glue code
   TYPE(FAST_MiscVarType),   INTENT(INOUT) :: m_FAST              !< Miscellaneous variables
     
   TYPE(ElastoDyn_Data),     INTENT(INOUT) :: ED                  !< ElastoDyn data
   TYPE(BeamDyn_Data),       INTENT(INOUT) :: BD                  !< BeamDyn data
   TYPE(ServoDyn_Data),      INTENT(INOUT) :: SrvD                !< ServoDyn data
   TYPE(AeroDyn14_Data),     INTENT(INOUT) :: AD14                !< AeroDyn14 data
   TYPE(AeroDyn_Data),       INTENT(INOUT) :: AD                  !< AeroDyn data
   TYPE(InflowWind_Data),    INTENT(INOUT) :: IfW                 !< InflowWind data
   TYPE(OpenFOAM_Data),      INTENT(INOUT) :: OpFM                !< OpenFOAM data
   TYPE(SuperController_Data), INTENT(INOUT) :: SC                !< SuperController data
   TYPE(HydroDyn_Data),      INTENT(INOUT) :: HD                  !< HydroDyn data
   TYPE(SubDyn_Data),        INTENT(INOUT) :: SD                  !< SubDyn data
   TYPE(ExtPtfm_Data),       INTENT(INOUT) :: ExtPtfm             !< ExtPtfm_MCKF data
   TYPE(MAP_Data),           INTENT(INOUT) :: MAPp                !< MAP data
   TYPE(FEAMooring_Data),    INTENT(INOUT) :: FEAM                !< FEAMooring data
   TYPE(MoorDyn_Data),       INTENT(INOUT) :: MD                  !< Data for the MoorDyn module
   TYPE(OrcaFlex_Data),      INTENT(INOUT) :: Orca                !< OrcaFlex interface data
   
   TYPE(IceFloe_Data),       INTENT(INOUT) :: IceF                !< IceFloe data
   TYPE(IceDyn_Data),        INTENT(INOUT) :: IceD                !< All the IceDyn data used in time-step loop

   TYPE(FAST_ModuleMapType), INTENT(INOUT) :: MeshMapData         !< Data for mapping between modules
      
   INTEGER(IntKi),           INTENT(  OUT) :: ErrStat             !< Error status of the operation
   CHARACTER(*),             INTENT(  OUT) :: ErrMsg              !< Error message if ErrStat /= ErrID_None
   CHARACTER(*), OPTIONAL,   INTENT(IN   ) :: InFile              !< A CHARACTER string containing the name of the primary FAST input file (if not present, we'll get it from the command line)
   
   TYPE(FAST_ExternInitType), OPTIONAL, INTENT(IN) :: ExternInitData !< Initialization input data from an external source (Simulink)
   
   ! local variables      
   CHARACTER(1024)                         :: InputFile           !< A CHARACTER string containing the name of the primary FAST input file
   TYPE(FAST_InitData)                     :: Init                !< Initialization data for all modules

       
   REAL(ReKi)                              :: AirDens             ! air density for initialization/normalization of OpenFOAM data
   REAL(DbKi)                              :: dt_IceD             ! tmp dt variable to ensure IceDyn doesn't specify different dt values for different legs (IceDyn instances)
   REAL(DbKi)                              :: dt_BD               ! tmp dt variable to ensure BeamDyn doesn't specify different dt values for different instances
   INTEGER(IntKi)                          :: ErrStat2
   INTEGER(IntKi)                          :: IceDim              ! dimension we're pre-allocating for number of IceDyn legs/instances
   INTEGER(IntKi)                          :: I                   ! generic loop counter
   INTEGER(IntKi)                          :: k                   ! blade loop counter
   logical                                 :: CallStart
   
   CHARACTER(ErrMsgLen)                    :: ErrMsg2
                                           
   CHARACTER(*), PARAMETER                 :: RoutineName = 'FAST_InitializeAll'       
   
   
   !..........
   ErrStat = ErrID_None
   ErrMsg  = ""
      
   y_FAST%UnSum = -1                                                    ! set the summary file unit to -1 to indicate it's not open
   y_FAST%UnOu  = -1                                                    ! set the text output file unit to -1 to indicate it's not open
   y_FAST%UnGra = -1                                                    ! set the binary graphics output file unit to -1 to indicate it's not open
   
   p_FAST%WrVTK = VTK_Unknown                                           ! set this so that we can potentially output VTK information on initialization error
   p_FAST%VTK_tWidth = 1                                                ! initialize in case of error before reading the full file
   p_FAST%n_VTKTime  = 1                                                ! initialize in case of error before reading the full file
   y_FAST%VTK_LastWaveIndx = 1                                          ! Start looking for wave data at the first index
   y_FAST%VTK_count = 0                                                 ! first VTK file has 0 as output      
   y_FAST%n_Out = 0                                                     ! set the number of ouptut channels to 0 to indicate there's nothing to write to the binary file
   p_FAST%ModuleInitialized = .FALSE.                                   ! (array initialization) no modules are initialized 
   
      ! Get the current time
   CALL DATE_AND_TIME ( Values=m_FAST%StrtTime )                        ! Let's time the whole simulation
   CALL CPU_TIME ( m_FAST%UsrTime1 )                                    ! Initial time (this zeros the start time when used as a MATLAB function)
   m_FAST%UsrTime1 = MAX( 0.0_ReKi, m_FAST%UsrTime1 )                   ! CPU_TIME: If a meaningful time cannot be returned, a processor-dependent negative value is returned
   

   m_FAST%t_global        = t_initial - 20.                             ! initialize this to a number < t_initial for error message in ProgAbort
   m_FAST%calcJacobian    = .TRUE.                                      ! we need to calculate the Jacobian
   m_FAST%NextJacCalcTime = m_FAST%t_global                             ! We want to calculate the Jacobian on the first step
   p_FAST%TDesc           = ''
!   p_FAST%CheckHSSBrTrqC = .false.

   y_FAST%Lin%WindSpeed = 0.0_ReKi
   
   if (present(ExternInitData)) then
      CallStart = .not. ExternInitData%FarmIntegration ! .and. ExternInitData%TurbineID == 1
      if (ExternInitData%TurbineID > 0) p_FAST%TDesc = 'T'//trim(num2lstr(ExternInitData%TurbineID)) 
   else
      CallStart = .true.
   end if
           
   
      ! Init NWTC_Library, display copyright and version information:
   if (CallStart) then
      AbortErrLev = ErrID_Fatal                                 ! Until we read otherwise from the FAST input file, we abort only on FATAL errors
      CALL FAST_ProgStart( FAST_Ver )
      p_FAST%WrSttsTime = .TRUE.
   else
      ! if we don't call the start data (e.g., from FAST.Farm), we won't override AbortErrLev either 
      CALL DispNVD( FAST_Ver )
      p_FAST%WrSttsTime = .FALSE.
   end if
   
   IF (PRESENT(InFile)) THEN
      p_FAST%UseDWM = .FALSE.
      InputFile = InFile
   ELSE
      CALL GetInputFileName(InputFile,p_FAST%UseDWM,ErrStat2,ErrMsg2)            
         CALL SetErrStat( ErrStat2, ErrMsg2, ErrStat, ErrMsg, RoutineName )
         IF (ErrStat >= AbortErrLev) THEN
            CALL Cleanup()
            RETURN
         END IF
   END IF
   
   ! ... Open and read input files ...
   ! also, set turbine reference position for graphics output
   if (PRESENT(ExternInitData)) then
      p_FAST%TurbinePos = ExternInitData%TurbinePos
      
      if (ExternInitData%FarmIntegration) then ! we're integrating with FAST.Farm
         CALL FAST_Init( p_FAST, m_FAST, y_FAST, t_initial, InputFile, ErrStat2, ErrMsg2, ExternInitData%TMax, OverrideAbortLev=.false., RootName=ExternInitData%RootName )         
      else
         CALL FAST_Init( p_FAST, m_FAST, y_FAST, t_initial, InputFile, ErrStat2, ErrMsg2, ExternInitData%TMax, ExternInitData%TurbineID )  ! We have the name of the input file and the simulation length from somewhere else (e.g. Simulink)         
      end if
      
   else
      p_FAST%TurbinePos = 0.0_ReKi
      CALL FAST_Init( p_FAST, m_FAST, y_FAST, t_initial, InputFile, ErrStat2, ErrMsg2 )                       ! We have the name of the input file from somewhere else (e.g. Simulink)
   end if
         
   CALL SetErrStat(ErrStat2, ErrMsg2, ErrStat, ErrMsg, RoutineName )
   IF (ErrStat >= AbortErrLev) THEN
      CALL Cleanup()
      RETURN
   END IF
      
      
   !...............................................................................................................................  
      
   p_FAST%dt_module = p_FAST%dt ! initialize time steps for each module   

   ! ........................
   ! initialize ElastoDyn (must be done first)
   ! ........................
   
   ALLOCATE( ED%Input( p_FAST%InterpOrder+1 ), ED%InputTimes( p_FAST%InterpOrder+1 ),STAT = ErrStat2 )
      IF (ErrStat2 /= 0) THEN
         CALL SetErrStat(ErrID_Fatal,"Error allocating ED%Input and ED%InputTimes.",ErrStat,ErrMsg,RoutineName)
         CALL Cleanup()
         RETURN
      END IF
      
   Init%InData_ED%Linearize = p_FAST%Linearize
   Init%InData_ED%InputFile = p_FAST%EDFile
   IF ( p_FAST%CompAero == Module_AD14 ) THEN
      Init%InData_ED%ADInputFile = p_FAST%AeroFile
   ELSE
      Init%InData_ED%ADInputFile = ""
   END IF
   
   Init%InData_ED%RootName      = TRIM(p_FAST%OutFileRoot)//'.'//TRIM(y_FAST%Module_Abrev(Module_ED))
   Init%InData_ED%CompElast     = p_FAST%CompElast == Module_ED

   CALL ED_Init( Init%InData_ED, ED%Input(1), ED%p, ED%x(STATE_CURR), ED%xd(STATE_CURR), ED%z(STATE_CURR), ED%OtherSt(STATE_CURR), &
                  ED%y, ED%m, p_FAST%dt_module( MODULE_ED ), Init%OutData_ED, ErrStat2, ErrMsg2 )
      CALL SetErrStat(ErrStat2,ErrMsg2,ErrStat,ErrMsg,RoutineName)
      
   p_FAST%ModuleInitialized(Module_ED) = .TRUE.
   CALL SetModuleSubstepTime(Module_ED, p_FAST, y_FAST, ErrStat2, ErrMsg2)
      CALL SetErrStat(ErrStat2,ErrMsg2,ErrStat,ErrMsg,RoutineName)
      
      ! bjj: added this check per jmj; perhaps it would be better in ElastoDyn, but I'll leave it here for now:
   IF ( p_FAST%TurbineType == Type_Offshore_Floating ) THEN
      IF ( ED%p%TowerBsHt < 0.0_ReKi .AND. .NOT. EqualRealNos( ED%p%TowerBsHt, 0.0_ReKi ) ) THEN
         CALL SetErrStat(ErrID_Fatal,"ElastoDyn TowerBsHt must not be negative for floating offshore systems.",ErrStat,ErrMsg,RoutineName)
      END IF      
   END IF   

   allocate( y_FAST%Lin%Modules(MODULE_ED)%Instance(1), stat=ErrStat2)
   if (ErrStat2 /= 0 ) then
      call SetErrStat(ErrID_Fatal, "Error allocating Lin%Modules(ED).", ErrStat, ErrMsg, RoutineName )
   else
   
      if (allocated(Init%OutData_ED%LinNames_y)) call move_alloc(Init%OutData_ED%LinNames_y,y_FAST%Lin%Modules(MODULE_ED)%Instance(1)%Names_y)
      if (allocated(Init%OutData_ED%LinNames_x)) call move_alloc(Init%OutData_ED%LinNames_x,y_FAST%Lin%Modules(MODULE_ED)%Instance(1)%Names_x)
      if (allocated(Init%OutData_ED%LinNames_u)) call move_alloc(Init%OutData_ED%LinNames_u,y_FAST%Lin%Modules(MODULE_ED)%Instance(1)%Names_u)
      if (allocated(Init%OutData_ED%RotFrame_y)) call move_alloc(Init%OutData_ED%RotFrame_y,y_FAST%Lin%Modules(MODULE_ED)%Instance(1)%RotFrame_y)
      if (allocated(Init%OutData_ED%RotFrame_x)) call move_alloc(Init%OutData_ED%RotFrame_x,y_FAST%Lin%Modules(MODULE_ED)%Instance(1)%RotFrame_x)
      if (allocated(Init%OutData_ED%DerivOrder_x)) call move_alloc(Init%OutData_ED%DerivOrder_x,y_FAST%Lin%Modules(MODULE_ED)%Instance(1)%DerivOrder_x)
      if (allocated(Init%OutData_ED%RotFrame_u)) call move_alloc(Init%OutData_ED%RotFrame_u,y_FAST%Lin%Modules(MODULE_ED)%Instance(1)%RotFrame_u)
      if (allocated(Init%OutData_ED%IsLoad_u  )) call move_alloc(Init%OutData_ED%IsLoad_u  ,y_FAST%Lin%Modules(MODULE_ED)%Instance(1)%IsLoad_u  )
         
      if (allocated(Init%OutData_ED%WriteOutputHdr)) y_FAST%Lin%Modules(MODULE_ED)%Instance(1)%NumOutputs = size(Init%OutData_ED%WriteOutputHdr)
   end if

   IF (ErrStat >= AbortErrLev) THEN
      CALL Cleanup()
      RETURN
   END IF
   
   if (p_FAST%CalcSteady) then
      if ( EqualRealNos(Init%OutData_ED%RotSpeed, 0.0_ReKi) ) then
         p_FAST%TrimCase = TrimCase_none
         p_FAST%NLinTimes = 1
         p_FAST%LinInterpOrder = 0 ! constant values
      elseif ( Init%OutData_ED%isFixed_GenDOF ) then
         p_FAST%TrimCase = TrimCase_none
      end if
   end if
   
   
   ! ........................
   ! initialize BeamDyn 
   ! ........................
   IF ( p_FAST%CompElast == Module_BD ) THEN      
      p_FAST%nBeams = Init%OutData_ED%NumBl          ! initialize number of BeamDyn instances = number of blades      
   ELSE
      p_FAST%nBeams = 0
   END IF

   ALLOCATE( BD%Input( p_FAST%InterpOrder+1, p_FAST%nBeams ), BD%InputTimes( p_FAST%InterpOrder+1, p_FAST%nBeams ), STAT = ErrStat2 )
      IF (ErrStat2 /= 0) THEN
         CALL SetErrStat(ErrID_Fatal,"Error allocating BD%Input and BD%InputTimes.",ErrStat,ErrMsg,RoutineName)
         CALL Cleanup()
         RETURN
      END IF  
                        
   ALLOCATE( BD%x(           p_FAST%nBeams,2), &
             BD%xd(          p_FAST%nBeams,2), &
             BD%z(           p_FAST%nBeams,2), &
             BD%OtherSt(     p_FAST%nBeams,2), &
             BD%p(           p_FAST%nBeams  ), &
             BD%u(           p_FAST%nBeams  ), &
             BD%y(           p_FAST%nBeams  ), &
             BD%m(           p_FAST%nBeams  ), &
             Init%OutData_BD(p_FAST%nBeams  ), &
                                             STAT = ErrStat2 )                                                  
      IF (ErrStat2 /= 0) THEN
         CALL SetErrStat(ErrID_Fatal,"Error allocating BeamDyn state, input, and output data.",ErrStat,ErrMsg,RoutineName)
         CALL Cleanup()
         RETURN
      END IF        
   
   IF (p_FAST%CompElast == Module_BD) THEN

      Init%InData_BD%DynamicSolve = .TRUE.       ! FAST can only couple to BeamDyn when dynamic solve is used.

      Init%InData_BD%Linearize = p_FAST%Linearize
      Init%InData_BD%gravity      = (/ 0.0_ReKi, 0.0_ReKi, -Init%OutData_ED%Gravity /)       ! "Gravitational acceleration" m/s^2
      
         ! now initialize BeamDyn for all beams
      dt_BD = p_FAST%dt_module( MODULE_BD )
                        
      Init%InData_BD%HubPos = ED%y%HubPtMotion%Position(:,1)
      Init%InData_BD%HubRot = ED%y%HubPtMotion%RefOrientation(:,:,1)
            
      p_FAST%BD_OutputSibling = .true.
      
      allocate( y_FAST%Lin%Modules(MODULE_BD)%Instance(p_FAST%nBeams), stat=ErrStat2)
      if (ErrStat2 /= 0 ) then
         call SetErrStat(ErrID_Fatal, "Error allocating Lin%Modules(BD).", ErrStat, ErrMsg, RoutineName )
         CALL Cleanup()
         RETURN
      end if

      DO k=1,p_FAST%nBeams
         Init%InData_BD%RootName     = TRIM(p_FAST%OutFileRoot)//'.'//TRIM(y_FAST%Module_Abrev(Module_BD))//TRIM( Num2LStr(k) )
         
         
         Init%InData_BD%InputFile    = p_FAST%BDBldFile(k)
         
         Init%InData_BD%GlbPos       = ED%y%BladeRootMotion(k)%Position(:,1)          ! {:}    - - "Initial Position Vector of the local blade coordinate system"
         Init%InData_BD%GlbRot       = ED%y%BladeRootMotion(k)%RefOrientation(:,:,1)  ! {:}{:} - - "Initial direction cosine matrix of the local blade coordinate system"
         
         Init%InData_BD%RootDisp     = ED%y%BladeRootMotion(k)%TranslationDisp(:,1)   ! {:}    - - "Initial root displacement"
         Init%InData_BD%RootOri      = ED%y%BladeRootMotion(k)%Orientation(:,:,1)     ! {:}{:} - - "Initial root orientation"
         Init%InData_BD%RootVel(1:3) = ED%y%BladeRootMotion(k)%TranslationVel(:,1)    ! {:}    - - "Initial root velocities and angular veolcities"                  
         Init%InData_BD%RootVel(4:6) = ED%y%BladeRootMotion(k)%RotationVel(:,1)       ! {:}    - - "Initial root velocities and angular veolcities"                  
                           
         CALL BD_Init( Init%InData_BD, BD%Input(1,k), BD%p(k),  BD%x(k,STATE_CURR), BD%xd(k,STATE_CURR), BD%z(k,STATE_CURR), &
                           BD%OtherSt(k,STATE_CURR), BD%y(k),  BD%m(k), dt_BD, Init%OutData_BD(k), ErrStat2, ErrMsg2 )
            CALL SetErrStat(ErrStat2,ErrMsg2,ErrStat,ErrMsg,RoutineName)  
            
         !bjj: we're going to force this to have the same timestep because I don't want to have to deal with n BD modules with n timesteps.
         IF ( k == 1 ) THEN
            p_FAST%dt_module( MODULE_BD ) = dt_BD
            
            p_FAST%ModuleInitialized(Module_BD) = .TRUE. ! this really should be once per BD instance, but BD doesn't care so I won't go through the effort to track this
            CALL SetModuleSubstepTime(Module_BD, p_FAST, y_FAST, ErrStat2, ErrMsg2)
               CALL SetErrStat(ErrStat2,ErrMsg2,ErrStat,ErrMsg,RoutineName)            
         ELSEIF ( .NOT. EqualRealNos( p_FAST%dt_module( MODULE_BD ),dt_BD )) THEN
            CALL SetErrStat(ErrID_Fatal,"All instances of BeamDyn (one per blade) must have the same time step.",ErrStat,ErrMsg,RoutineName)
         END IF

            ! We're going to do fewer computations if the BD input and output meshes that couple to AD are siblings:
         if (BD%p(k)%BldMotionNodeLoc /= BD_MESH_QP) p_FAST%BD_OutputSibling = .false.
      
         if (ErrStat>=AbortErrLev) exit !exit this loop so we don't get p_FAST%nBeams of the same errors
         
         if (allocated(Init%OutData_BD(k)%LinNames_y)) call move_alloc(Init%OutData_BD(k)%LinNames_y, y_FAST%Lin%Modules(MODULE_BD)%Instance(k)%Names_y )
         if (allocated(Init%OutData_BD(k)%LinNames_x)) call move_alloc(Init%OutData_BD(k)%LinNames_x, y_FAST%Lin%Modules(MODULE_BD)%Instance(k)%Names_x )
         if (allocated(Init%OutData_BD(k)%LinNames_u)) call move_alloc(Init%OutData_BD(k)%LinNames_u, y_FAST%Lin%Modules(MODULE_BD)%Instance(k)%Names_u )
         if (allocated(Init%OutData_BD(k)%RotFrame_y)) call move_alloc(Init%OutData_BD(k)%RotFrame_y, y_FAST%Lin%Modules(MODULE_BD)%Instance(k)%RotFrame_y )
         if (allocated(Init%OutData_BD(k)%RotFrame_x)) call move_alloc(Init%OutData_BD(k)%RotFrame_x, y_FAST%Lin%Modules(MODULE_BD)%Instance(k)%RotFrame_x )
         if (allocated(Init%OutData_BD(k)%RotFrame_u)) call move_alloc(Init%OutData_BD(k)%RotFrame_u, y_FAST%Lin%Modules(MODULE_BD)%Instance(k)%RotFrame_u )
         if (allocated(Init%OutData_BD(k)%IsLoad_u  )) call move_alloc(Init%OutData_BD(k)%IsLoad_u  , y_FAST%Lin%Modules(MODULE_BD)%Instance(k)%IsLoad_u   )
         if (allocated(Init%OutData_BD(k)%DerivOrder_x  )) call move_alloc(Init%OutData_BD(k)%DerivOrder_x  , y_FAST%Lin%Modules(MODULE_BD)%Instance(k)%DerivOrder_x   )
         
         if (allocated(Init%OutData_BD(k)%WriteOutputHdr)) y_FAST%Lin%Modules(MODULE_BD)%Instance(k)%NumOutputs = size(Init%OutData_BD(k)%WriteOutputHdr)
         
      END DO
               
      IF (ErrStat >= AbortErrLev) THEN
         CALL Cleanup()
         RETURN
      END IF           
      
   END IF         
      

   ! ........................
   ! initialize AeroDyn 
   ! ........................
   ALLOCATE( AD14%Input( p_FAST%InterpOrder+1 ), AD14%InputTimes( p_FAST%InterpOrder+1 ), STAT = ErrStat2 )
      IF (ErrStat2 /= 0) THEN
         CALL SetErrStat(ErrID_Fatal,"Error allocating AD14%Input and AD14%InputTimes.",ErrStat,ErrMsg,RoutineName)
         CALL Cleanup()
         RETURN
      END IF
     
   ALLOCATE( AD%Input( p_FAST%InterpOrder+1 ), AD%InputTimes( p_FAST%InterpOrder+1 ), STAT = ErrStat2 )
      IF (ErrStat2 /= 0) THEN
         CALL SetErrStat(ErrID_Fatal,"Error allocating AD%Input and AD%InputTimes.",ErrStat,ErrMsg,RoutineName)
         CALL Cleanup()
         RETURN
      END IF
      
      
   IF ( p_FAST%CompAero == Module_AD14 ) THEN
               
      CALL AD_SetInitInput(Init%InData_AD14, Init%OutData_ED, ED%y, p_FAST, ErrStat2, ErrMsg2)            ! set the values in Init%InData_AD14
         CALL SetErrStat(ErrStat2,ErrMsg2,ErrStat,ErrMsg,RoutineName)
                                       
      CALL AD14_Init( Init%InData_AD14, AD14%Input(1), AD14%p, AD14%x(STATE_CURR), AD14%xd(STATE_CURR), AD14%z(STATE_CURR), &
                     AD14%OtherSt(STATE_CURR), AD14%y, AD14%m, p_FAST%dt_module( MODULE_AD14 ), Init%OutData_AD14, ErrStat2, ErrMsg2 )
         CALL SetErrStat(ErrStat2,ErrMsg2,ErrStat,ErrMsg,RoutineName)

      p_FAST%ModuleInitialized(Module_AD14) = .TRUE.            
      CALL SetModuleSubstepTime(Module_AD14, p_FAST, y_FAST, ErrStat2, ErrMsg2)
         CALL SetErrStat(ErrStat2,ErrMsg2,ErrStat,ErrMsg,RoutineName)
      
         ! bjj: this really shouldn't be in the FAST glue code, but I'm going to put this check here so people don't use an invalid model 
         !    and send me emails to debug numerical issues in their results.
      IF ( AD14%p%TwrProps%PJM_Version .AND. p_FAST%TurbineType == Type_Offshore_Floating ) THEN
         CALL SetErrStat(ErrID_Fatal,'AeroDyn v14 tower influence model "NEWTOWER" is invalid for models of floating offshore turbines.',ErrStat,ErrMsg,RoutineName)
      END IF         
            
      AirDens = Init%OutData_AD14%AirDens
      
      IF (ErrStat >= AbortErrLev) THEN
         CALL Cleanup()
         RETURN
      END IF       
      
   ELSEIF ( p_FAST%CompAero == Module_AD ) THEN
      
      
         ! set initialization data for AD
      CALL AllocAry( Init%InData_AD%BladeRootPosition,      3, Init%OutData_ED%NumBl, 'Init%InData_AD%BladeRootPosition', errStat2, ErrMsg2)
         CALL SetErrStat(ErrStat2,ErrMsg2,ErrStat,ErrMsg,RoutineName)
      CALL AllocAry( Init%InData_AD%BladeRootOrientation,3, 3, Init%OutData_ED%NumBl, 'Init%InData_AD%BladeRootOrientation', errStat2, ErrMsg2)
         CALL SetErrStat(ErrStat2,ErrMsg2,ErrStat,ErrMsg,RoutineName)
         IF (ErrStat >= AbortErrLev) THEN
            CALL Cleanup()
            RETURN
         END IF
      Init%InData_AD%Gravity            = Init%OutData_ED%Gravity      
      Init%InData_AD%Linearize          = p_FAST%Linearize
      Init%InData_AD%InputFile          = p_FAST%AeroFile
      Init%InData_AD%NumBlades          = Init%OutData_ED%NumBl
      Init%InData_AD%RootName           = p_FAST%OutFileRoot
      Init%InData_AD%HubPosition        = ED%y%HubPtMotion%Position(:,1)
      Init%InData_AD%HubOrientation     = ED%y%HubPtMotion%RefOrientation(:,:,1)
      
      do k=1,Init%OutData_ED%NumBl
         Init%InData_AD%BladeRootPosition(:,k)      = ED%y%BladeRootMotion(k)%Position(:,1)
         Init%InData_AD%BladeRootOrientation(:,:,k) = ED%y%BladeRootMotion(k)%RefOrientation(:,:,1)
      end do
      
            
      CALL AD_Init( Init%InData_AD, AD%Input(1), AD%p, AD%x(STATE_CURR), AD%xd(STATE_CURR), AD%z(STATE_CURR), &
                    AD%OtherSt(STATE_CURR), AD%y, AD%m, p_FAST%dt_module( MODULE_AD ), Init%OutData_AD, ErrStat2, ErrMsg2 )
         CALL SetErrStat(ErrStat2,ErrMsg2,ErrStat,ErrMsg,RoutineName)

      p_FAST%ModuleInitialized(Module_AD) = .TRUE.            
      CALL SetModuleSubstepTime(Module_AD, p_FAST, y_FAST, ErrStat2, ErrMsg2)
         CALL SetErrStat(ErrStat2,ErrMsg2,ErrStat,ErrMsg,RoutineName)
                               
      allocate( y_FAST%Lin%Modules(MODULE_AD)%Instance(1), stat=ErrStat2)
      if (ErrStat2 /= 0 ) then
         call SetErrStat(ErrID_Fatal, "Error allocating Lin%Modules(AD).", ErrStat, ErrMsg, RoutineName )
      else
         if (allocated(Init%OutData_AD%LinNames_u)) call move_alloc(Init%OutData_AD%LinNames_u,y_FAST%Lin%Modules(MODULE_AD)%Instance(1)%Names_u )
         if (allocated(Init%OutData_AD%LinNames_y)) call move_alloc(Init%OutData_AD%LinNames_y,y_FAST%Lin%Modules(MODULE_AD)%Instance(1)%Names_y )
         if (allocated(Init%OutData_AD%LinNames_z)) call move_alloc(Init%OutData_AD%LinNames_z,y_FAST%Lin%Modules(MODULE_AD)%Instance(1)%Names_z )
         if (allocated(Init%OutData_AD%RotFrame_u)) call move_alloc(Init%OutData_AD%RotFrame_u,y_FAST%Lin%Modules(MODULE_AD)%Instance(1)%RotFrame_u )
         if (allocated(Init%OutData_AD%RotFrame_y)) call move_alloc(Init%OutData_AD%RotFrame_y,y_FAST%Lin%Modules(MODULE_AD)%Instance(1)%RotFrame_y )
         if (allocated(Init%OutData_AD%RotFrame_z)) call move_alloc(Init%OutData_AD%RotFrame_z,y_FAST%Lin%Modules(MODULE_AD)%Instance(1)%RotFrame_z )
         if (allocated(Init%OutData_AD%IsLoad_u  )) call move_alloc(Init%OutData_AD%IsLoad_u  ,y_FAST%Lin%Modules(MODULE_AD)%Instance(1)%IsLoad_u   )
         
         if (allocated(Init%OutData_AD%WriteOutputHdr)) y_FAST%Lin%Modules(MODULE_AD)%Instance(1)%NumOutputs = size(Init%OutData_AD%WriteOutputHdr)
      end if
      
      IF (ErrStat >= AbortErrLev) THEN
         CALL Cleanup()
         RETURN
      END IF       
      
      AirDens = Init%OutData_AD%AirDens
      
   ELSE
      AirDens = 0.0_ReKi
   END IF ! CompAero
   
               
   ! ........................
   ! initialize InflowWind
   ! ........................   
   ALLOCATE( IfW%Input( p_FAST%InterpOrder+1 ), IfW%InputTimes( p_FAST%InterpOrder+1 ), STAT = ErrStat2 )
      IF (ErrStat2 /= 0) THEN
         CALL SetErrStat(ErrID_Fatal,"Error allocating IfW%Input and IfW%InputTimes.",ErrStat,ErrMsg,RoutineName)
         CALL Cleanup()
         RETURN
      END IF
              
   IF ( p_FAST%CompInflow == Module_IfW ) THEN
      
      Init%InData_IfW%Linearize        = p_FAST%Linearize
      Init%InData_IfW%InputFileName    = p_FAST%InflowFile
      Init%InData_IfW%RootName         = TRIM(p_FAST%OutFileRoot)//'.'//TRIM(y_FAST%Module_Abrev(Module_IfW))
      Init%InData_IfW%UseInputFile     = .TRUE.
   
      Init%InData_IfW%NumWindPoints = 0      
      IF ( p_FAST%CompServo == Module_SrvD ) Init%InData_IfW%NumWindPoints = Init%InData_IfW%NumWindPoints + 1
      IF ( p_FAST%CompAero  == Module_AD14 ) THEN
         Init%InData_IfW%NumWindPoints = Init%InData_IfW%NumWindPoints + Init%OutData_ED%NumBl * AD14%Input(1)%InputMarkers(1)%NNodes + AD14%Input(1)%Twr_InputMarkers%NNodes
      ELSEIF ( p_FAST%CompAero  == Module_AD ) THEN
         Init%InData_IfW%NumWindPoints = Init%InData_IfW%NumWindPoints + AD%Input(1)%TowerMotion%NNodes
         DO k=1,Init%OutData_ED%NumBl
            Init%InData_IfW%NumWindPoints = Init%InData_IfW%NumWindPoints + AD%Input(1)%BladeMotion(k)%NNodes
         END DO
         if (allocated(AD%OtherSt(STATE_CURR)%WakeLocationPoints)) then
            Init%InData_IfW%NumWindPoints = Init%InData_IfW%NumWindPoints + size(AD%OtherSt(STATE_CURR)%WakeLocationPoints,DIM=2)
         end if
      END IF
      
      ! lidar        
      Init%InData_IfW%lidar%Tmax                   = p_FAST%TMax
      Init%InData_IfW%lidar%HubPosition            = ED%y%HubPtMotion%Position(:,1) 
      
      IF ( PRESENT(ExternInitData) ) THEN
         Init%InData_IfW%Use4Dext = ExternInitData%FarmIntegration

         if (Init%InData_IfW%Use4Dext) then
            Init%InData_IfW%FDext%n      = ExternInitData%windGrid_n
            Init%InData_IfW%FDext%delta  = ExternInitData%windGrid_delta
            Init%InData_IfW%FDext%pZero  = ExternInitData%windGrid_pZero
         end if
         
         ! bjj: these lidar inputs should come from an InflowWind input file; I'm hard coding them here for now
         Init%InData_IfW%lidar%SensorType          = ExternInitData%SensorType   
         Init%InData_IfW%lidar%LidRadialVel        = ExternInitData%LidRadialVel   
         Init%InData_IfW%lidar%RotorApexOffsetPos  = 0.0         
         Init%InData_IfW%lidar%NumPulseGate        = 0
      ELSE
         Init%InData_IfW%lidar%SensorType          = SensorType_None
         Init%InData_IfW%Use4Dext                  = .false.
      END IF
                                     
      CALL InflowWind_Init( Init%InData_IfW, IfW%Input(1), IfW%p, IfW%x(STATE_CURR), IfW%xd(STATE_CURR), IfW%z(STATE_CURR),  &
                     IfW%OtherSt(STATE_CURR), IfW%y, IfW%m, p_FAST%dt_module( MODULE_IfW ), Init%OutData_IfW, ErrStat2, ErrMsg2 )
         CALL SetErrStat(ErrStat2,ErrMsg2,ErrStat,ErrMsg,RoutineName)

      p_FAST%ModuleInitialized(Module_IfW) = .TRUE.            
      CALL SetModuleSubstepTime(Module_IfW, p_FAST, y_FAST, ErrStat2, ErrMsg2)
         CALL SetErrStat(ErrStat2,ErrMsg2,ErrStat,ErrMsg,RoutineName)
         
      allocate( y_FAST%Lin%Modules(MODULE_IfW)%Instance(1), stat=ErrStat2)
      if (ErrStat2 /= 0 ) then
         call SetErrStat(ErrID_Fatal, "Error allocating Lin%Modules(IfW).", ErrStat, ErrMsg, RoutineName )
      else
         if (allocated(Init%OutData_IfW%LinNames_y)) call move_alloc(Init%OutData_IfW%LinNames_y,y_FAST%Lin%Modules(MODULE_IfW)%Instance(1)%Names_y )
         if (allocated(Init%OutData_IfW%LinNames_u)) call move_alloc(Init%OutData_IfW%LinNames_u,y_FAST%Lin%Modules(MODULE_IfW)%Instance(1)%Names_u )
         if (allocated(Init%OutData_IfW%RotFrame_y)) call move_alloc(Init%OutData_IfW%RotFrame_y,y_FAST%Lin%Modules(MODULE_IfW)%Instance(1)%RotFrame_y )
         if (allocated(Init%OutData_IfW%RotFrame_u)) call move_alloc(Init%OutData_IfW%RotFrame_u,y_FAST%Lin%Modules(MODULE_IfW)%Instance(1)%RotFrame_u )
         if (allocated(Init%OutData_IfW%IsLoad_u  )) call move_alloc(Init%OutData_IfW%IsLoad_u  ,y_FAST%Lin%Modules(MODULE_IfW)%Instance(1)%IsLoad_u   )

         if (allocated(Init%OutData_IfW%WriteOutputHdr)) y_FAST%Lin%Modules(MODULE_IfW)%Instance(1)%NumOutputs = size(Init%OutData_IfW%WriteOutputHdr)
         y_FAST%Lin%WindSpeed = Init%OutData_IfW%WindFileInfo%MWS
      end if
      
      IF (ErrStat >= AbortErrLev) THEN
         CALL Cleanup()
         RETURN
      END IF       
      
   ELSEIF ( p_FAST%CompInflow == Module_OpFM ) THEN
      
      IF ( PRESENT(ExternInitData) ) THEN
         Init%InData_OpFM%NumSC2Ctrl = ExternInitData%NumSC2Ctrl
         Init%InData_OpFM%NumCtrl2SC = ExternInitData%NumCtrl2SC  
         Init%InData_OpFM%NumActForcePtsBlade = ExternInitData%NumActForcePtsBlade
         Init%InData_OpFM%NumActForcePtsTower = ExternInitData%NumActForcePtsTower 
      ELSE
         CALL SetErrStat( ErrID_Fatal, 'OpenFOAM integration can be used only with external input data (not the stand-alone executable).', ErrStat, ErrMsg, RoutineName )
         CALL Cleanup()
         RETURN         
      END IF
      Init%InData_OpFM%BladeLength = Init%OutData_ED%BladeLength
      Init%InData_OpFM%TowerHeight = Init%OutData_ED%TowerHeight
      Init%InData_OpFM%TowerBaseHeight = Init%OutData_ED%TowerBaseHeight
      ALLOCATE(Init%InData_OpFM%StructBldRNodes( SIZE(Init%OutData_ED%BldRNodes)),  STAT=ErrStat2)
      Init%InData_OpFM%StructBldRNodes(:) = Init%OutData_ED%BldRNodes(:)
      ALLOCATE(Init%InData_OpFM%StructTwrHNodes( SIZE(Init%OutData_ED%TwrHNodes)),  STAT=ErrStat2)
      Init%InData_OpFM%StructTwrHNodes(:) = Init%OutData_ED%TwrHNodes(:)
      IF (ErrStat2 /= 0) THEN
         CALL SetErrStat(ErrID_Fatal,"Error allocating OpFM%InitInput.",ErrStat,ErrMsg,RoutineName)
         CALL Cleanup()
         RETURN
      END IF
         ! set up the data structures for integration with OpenFOAM
      CALL Init_OpFM( Init%InData_OpFM, p_FAST, AirDens, AD14%Input(1), AD%Input(1), Init%OutData_AD, AD%y, ED%y, OpFM, Init%OutData_OpFM, ErrStat2, ErrMsg2 )
         CALL SetErrStat(ErrStat2,ErrMsg2,ErrStat,ErrMsg,RoutineName)
      
      IF (ErrStat >= AbortErrLev) THEN
         CALL Cleanup()
         RETURN
      END IF       
                  
      !bjj: fix me!!! to do
      Init%OutData_IfW%WindFileInfo%MWS = 0.0_ReKi
      
   ELSE
      Init%OutData_IfW%WindFileInfo%MWS = 0.0_ReKi
   END IF   ! CompInflow
   
   ! ........................
   ! initialize SuperController
   ! ........................   
      IF ( PRESENT(ExternInitData) ) THEN
         Init%InData_SC%NumSC2Ctrl = ExternInitData%NumSC2Ctrl
         Init%InData_SC%NumCtrl2SC = ExternInitData%NumCtrl2SC  
      ELSE
         Init%InData_SC%NumSC2Ctrl = 0
         Init%InData_SC%NumCtrl2SC = 0
      END IF
      
         ! set up the data structures for integration with supercontroller
      CALL Init_SC( Init%InData_SC, SC, ErrStat2, ErrMsg2 )
      CALL SetErrStat(ErrStat2,ErrMsg2,ErrStat,ErrMsg,RoutineName)
      
      IF (ErrStat >= AbortErrLev) THEN
         CALL Cleanup()
         RETURN
      END IF       

   ! ........................
   ! some checks for AeroDyn14's Dynamic Inflow with Mean Wind Speed from InflowWind:
   ! (DO NOT COPY THIS CODE!)
   ! bjj: AeroDyn14 should not need this rule of thumb; it should check the instantaneous values when the code runs
   ! ........................   
   
   IF ( p_FAST%CompAero == Module_AD14 ) THEN
      IF (AD14%p%DynInfl) THEN               
         IF ( Init%OutData_IfW%WindFileInfo%MWS  < 8.0 ) THEN
            CALL SetErrStat(ErrID_Fatal,'AeroDyn v14 "DYNINFL" InfModel is invalid for models with wind speeds less than 8 m/s.',ErrStat,ErrMsg,RoutineName)
            !CALL SetErrStat(ErrID_Info,'Estimated average inflow wind speed is less than 8 m/s. Dynamic Inflow will be turned off.',ErrStat,ErrMess,RoutineName )
         END IF
      END IF      
   END IF
   
   
   ! ........................
   ! initialize ServoDyn 
   ! ........................
   ALLOCATE( SrvD%Input( p_FAST%InterpOrder+1 ), SrvD%InputTimes( p_FAST%InterpOrder+1 ), STAT = ErrStat2 )
      IF (ErrStat2 /= 0) THEN
         CALL SetErrStat(ErrID_Fatal,"Error allocating SrvD%Input and SrvD%InputTimes.",ErrStat,ErrMsg,RoutineName)
         CALL Cleanup()
         RETURN
      END IF
      
   IF ( p_FAST%CompServo == Module_SrvD ) THEN
      Init%InData_SrvD%InputFile     = p_FAST%ServoFile
      Init%InData_SrvD%RootName      = TRIM(p_FAST%OutFileRoot)//'.'//TRIM(y_FAST%Module_Abrev(Module_SrvD))
      Init%InData_SrvD%NumBl         = Init%OutData_ED%NumBl
      Init%InData_SrvD%gravity       = Init%OutData_ED%gravity
      Init%InData_SrvD%r_N_O_G       = ED%Input(1)%NacelleLoads%Position(:,1)
      Init%InData_SrvD%r_TwrBase     = Init%OutData_ED%TwrBasePos
      Init%InData_SrvD%TMax          = p_FAST%TMax
      Init%InData_SrvD%AirDens       = AirDens
      Init%InData_SrvD%AvgWindSpeed  = Init%OutData_IfW%WindFileInfo%MWS
      Init%InData_SrvD%Linearize     = p_FAST%Linearize
      Init%InData_SrvD%TrimCase      = p_FAST%TrimCase
      Init%InData_SrvD%TrimGain      = p_FAST%TrimGain
      Init%InData_SrvD%RotSpeedRef   = Init%OutData_ED%RotSpeed
      
      IF ( PRESENT(ExternInitData) ) THEN
         Init%InData_SrvD%NumSC2Ctrl = ExternInitData%NumSC2Ctrl
         Init%InData_SrvD%NumCtrl2SC = ExternInitData%NumCtrl2SC
      ELSE
         Init%InData_SrvD%NumSC2Ctrl = 0
         Init%InData_SrvD%NumCtrl2SC = 0
      END IF      
            
      CALL AllocAry(Init%InData_SrvD%BlPitchInit, Init%OutData_ED%NumBl, 'BlPitchInit', ErrStat2, ErrMsg2)
         CALL SetErrStat(ErrStat2,ErrMsg2,ErrStat,ErrMsg,RoutineName)

      if (ErrStat >= abortErrLev) then ! make sure allocatable arrays are valid before setting them
         CALL Cleanup()
         RETURN
      end if

      Init%InData_SrvD%BlPitchInit   = Init%OutData_ED%BlPitch
      CALL SrvD_Init( Init%InData_SrvD, SrvD%Input(1), SrvD%p, SrvD%x(STATE_CURR), SrvD%xd(STATE_CURR), SrvD%z(STATE_CURR), &
                      SrvD%OtherSt(STATE_CURR), SrvD%y, SrvD%m, p_FAST%dt_module( MODULE_SrvD ), Init%OutData_SrvD, ErrStat2, ErrMsg2 )
         CALL SetErrStat(ErrStat2,ErrMsg2,ErrStat,ErrMsg,RoutineName)
      p_FAST%ModuleInitialized(Module_SrvD) = .TRUE.

      !IF ( Init%OutData_SrvD%CouplingScheme == ExplicitLoose ) THEN ...  bjj: abort if we're doing anything else!

      CALL SetModuleSubstepTime(Module_SrvD, p_FAST, y_FAST, ErrStat2, ErrMsg2)
         CALL SetErrStat(ErrStat2,ErrMsg2,ErrStat,ErrMsg,RoutineName)

      !! initialize SrvD%y%ElecPwr and SrvD%y%GenTq because they are one timestep different (used as input for the next step)?
                  
      allocate( y_FAST%Lin%Modules(MODULE_SrvD)%Instance(1), stat=ErrStat2)
      if (ErrStat2 /= 0 ) then
         call SetErrStat(ErrID_Fatal, "Error allocating Lin%Modules(SrvD).", ErrStat, ErrMsg, RoutineName )
      else
         if (allocated(Init%OutData_SrvD%LinNames_y)) call move_alloc(Init%OutData_SrvD%LinNames_y,y_FAST%Lin%Modules(MODULE_SrvD)%Instance(1)%Names_y )
         if (allocated(Init%OutData_SrvD%LinNames_u)) call move_alloc(Init%OutData_SrvD%LinNames_u,y_FAST%Lin%Modules(MODULE_SrvD)%Instance(1)%Names_u )
         if (allocated(Init%OutData_SrvD%RotFrame_y)) call move_alloc(Init%OutData_SrvD%RotFrame_y,y_FAST%Lin%Modules(MODULE_SrvD)%Instance(1)%RotFrame_y )
         if (allocated(Init%OutData_SrvD%RotFrame_u)) call move_alloc(Init%OutData_SrvD%RotFrame_u,y_FAST%Lin%Modules(MODULE_SrvD)%Instance(1)%RotFrame_u )
         if (allocated(Init%OutData_SrvD%IsLoad_u  )) call move_alloc(Init%OutData_SrvD%IsLoad_u  ,y_FAST%Lin%Modules(MODULE_SrvD)%Instance(1)%IsLoad_u   )

         if (allocated(Init%OutData_SrvD%WriteOutputHdr)) y_FAST%Lin%Modules(MODULE_SrvD)%Instance(1)%NumOutputs = size(Init%OutData_SrvD%WriteOutputHdr)
      end if
      
      IF (ErrStat >= AbortErrLev) THEN
         CALL Cleanup()
         RETURN
      END IF
      
   ! ........................
   ! some checks for AeroDyn and ElastoDyn inputs with the high-speed shaft brake hack in ElastoDyn:
   ! (DO NOT COPY THIS CODE!)
   ! ........................   
         ! bjj: this is a hack to get high-speed shaft braking in FAST v8
      
      IF ( Init%OutData_SrvD%UseHSSBrake ) THEN
         IF ( p_FAST%CompAero == Module_AD14 ) THEN
            IF ( AD14%p%DYNINFL ) THEN
               CALL SetErrStat(ErrID_Fatal,'AeroDyn v14 "DYNINFL" InfModel is invalid for models with high-speed shaft braking.',ErrStat,ErrMsg,RoutineName)
            END IF
         END IF
         

         IF ( ED%p%method == Method_RK4 ) THEN ! bjj: should be using ElastoDyn's Method_ABM4 Method_AB4 parameters
            CALL SetErrStat(ErrID_Fatal,'ElastoDyn must use the AB4 or ABM4 integration method to implement high-speed shaft braking.',ErrStat,ErrMsg,RoutineName)
         ENDIF
      END IF ! Init%OutData_SrvD%UseHSSBrake
      
      
   END IF

   ! ........................
   ! set some VTK parameters required before HydroDyn init (so we can get wave elevations for visualization)
   ! ........................
   
      ! get wave elevation data for visualization
   if ( p_FAST%WrVTK > VTK_None ) then   
      call SetVTKParameters_B4HD(p_FAST, Init%OutData_ED, Init%InData_HD, BD, ErrStat2, ErrMsg2)
         CALL SetErrStat(ErrStat2,ErrMsg2,ErrStat,ErrMsg,RoutineName)
         IF (ErrStat >= AbortErrLev) THEN
            CALL Cleanup()
            RETURN
         END IF       
   end if
   
   
   ! ........................
   ! initialize HydroDyn 
   ! ........................
   ALLOCATE( HD%Input( p_FAST%InterpOrder+1 ), HD%InputTimes( p_FAST%InterpOrder+1 ), STAT = ErrStat2 )
      IF (ErrStat2 /= 0) THEN
         CALL SetErrStat(ErrID_Fatal,"Error allocating HD%Input and HD%InputTimes.",ErrStat,ErrMsg,RoutineName)
         CALL Cleanup()
         RETURN
      END IF
      
   IF ( p_FAST%CompHydro == Module_HD ) THEN

      Init%InData_HD%Gravity       = Init%OutData_ED%Gravity
      Init%InData_HD%UseInputFile  = .TRUE.
      Init%InData_HD%InputFile     = p_FAST%HydroFile
      Init%InData_HD%OutRootName   = p_FAST%OutFileRoot
      Init%InData_HD%TMax          = p_FAST%TMax
      Init%InData_HD%hasIce        = p_FAST%CompIce /= Module_None
      Init%InData_HD%Linearize     = p_FAST%Linearize
      
         ! if wave field needs an offset, modify these values (added at request of SOWFA developers):
      Init%InData_HD%PtfmLocationX = p_FAST%TurbinePos(1) 
      Init%InData_HD%PtfmLocationY = p_FAST%TurbinePos(2)
      
      CALL HydroDyn_Init( Init%InData_HD, HD%Input(1), HD%p,  HD%x(STATE_CURR), HD%xd(STATE_CURR), HD%z(STATE_CURR), &
                          HD%OtherSt(STATE_CURR), HD%y, HD%m, p_FAST%dt_module( MODULE_HD ), Init%OutData_HD, ErrStat2, ErrMsg2 )
         CALL SetErrStat(ErrStat2,ErrMsg2,ErrStat,ErrMsg,RoutineName)
         
      p_FAST%ModuleInitialized(Module_HD) = .TRUE.
      CALL SetModuleSubstepTime(Module_HD, p_FAST, y_FAST, ErrStat2, ErrMsg2)
         CALL SetErrStat(ErrStat2,ErrMsg2,ErrStat,ErrMsg,RoutineName)
         
      allocate( y_FAST%Lin%Modules(MODULE_HD)%Instance(1), stat=ErrStat2)
      if (ErrStat2 /= 0 ) then
         call SetErrStat(ErrID_Fatal, "Error allocating Lin%Modules(HD).", ErrStat, ErrMsg, RoutineName )
      else
         if (allocated(Init%OutData_HD%LinNames_y)) call move_alloc(Init%OutData_HD%LinNames_y,y_FAST%Lin%Modules(MODULE_HD)%Instance(1)%Names_y )
         if (allocated(Init%OutData_HD%LinNames_u)) call move_alloc(Init%OutData_HD%LinNames_u,y_FAST%Lin%Modules(MODULE_HD)%Instance(1)%Names_u )
         if (allocated(Init%OutData_HD%LinNames_x)) call move_alloc(Init%OutData_HD%LinNames_x, y_FAST%Lin%Modules(MODULE_HD)%Instance(1)%Names_x )
! LIN-TODO: Determine if we need to create this data even though we don't have rotating frames in HD
         !if (allocated(Init%OutData_HD%RotFrame_y)) call move_alloc(Init%OutData_HD%RotFrame_y,y_FAST%Lin%Modules(MODULE_HD)%Instance(1)%RotFrame_y )
         !if (allocated(Init%OutData_HD%RotFrame_u)) call move_alloc(Init%OutData_HD%RotFrame_u,y_FAST%Lin%Modules(MODULE_HD)%Instance(1)%RotFrame_u )
         if (allocated(Init%OutData_HD%DerivOrder_x)) call move_alloc(Init%OutData_HD%DerivOrder_x,y_FAST%Lin%Modules(MODULE_HD)%Instance(1)%DerivOrder_x)
         if (allocated(Init%OutData_HD%IsLoad_u  )) call move_alloc(Init%OutData_HD%IsLoad_u  ,y_FAST%Lin%Modules(MODULE_HD)%Instance(1)%IsLoad_u   )

         if (allocated(Init%OutData_HD%WriteOutputHdr)) y_FAST%Lin%Modules(MODULE_HD)%Instance(1)%NumOutputs = size(Init%OutData_HD%WriteOutputHdr)
      end if
     
      IF (ErrStat >= AbortErrLev) THEN
         CALL Cleanup()
         RETURN
      END IF       
   END IF   ! CompHydro

   ! ........................
   ! initialize SubDyn or ExtPtfm_MCKF
   ! ........................
   ALLOCATE( SD%Input( p_FAST%InterpOrder+1 ), SD%InputTimes( p_FAST%InterpOrder+1 ), STAT = ErrStat2 )
      IF (ErrStat2 /= 0) THEN
         CALL SetErrStat(ErrID_Fatal,"Error allocating SD%Input and SD%InputTimes.",ErrStat,ErrMsg,RoutineName)
         CALL Cleanup()
         RETURN
      END IF

   ALLOCATE( ExtPtfm%Input( p_FAST%InterpOrder+1 ), ExtPtfm%InputTimes( p_FAST%InterpOrder+1 ), STAT = ErrStat2 )
      IF (ErrStat2 /= 0) THEN
         CALL SetErrStat(ErrID_Fatal,"Error allocating ExtPtfm%Input and ExtPtfm%InputTimes.",ErrStat,ErrMsg,RoutineName)
         CALL Cleanup()
         RETURN
      END IF
      
   IF ( p_FAST%CompSub == Module_SD ) THEN
          
      IF ( p_FAST%CompHydro == Module_HD ) THEN
         Init%InData_SD%WtrDpth = Init%OutData_HD%WtrDpth
      ELSE
         Init%InData_SD%WtrDpth = 0.0_ReKi
      END IF
            
<<<<<<< HEAD
      InitInData_SD%Linearize     = p_FAST%Linearize
      InitInData_SD%g             = InitOutData_ED%Gravity     
      !InitInData_SD%UseInputFile = .TRUE. 
      InitInData_SD%SDInputFile   = p_FAST%SubFile
      InitInData_SD%RootName      = p_FAST%OutFileRoot
      InitInData_SD%TP_RefPoint   = ED%Output(1)%PlatformPtMesh%Position(:,1)  ! "Interface point" where loads will be transferred to
      InitInData_SD%SubRotateZ    = 0.0                                        ! Used by driver to rotate structure around z
=======
      Init%InData_SD%g             = Init%OutData_ED%Gravity     
      !Init%InData_SD%UseInputFile = .TRUE. 
      Init%InData_SD%SDInputFile   = p_FAST%SubFile
      Init%InData_SD%RootName      = p_FAST%OutFileRoot
      Init%InData_SD%TP_RefPoint   = ED%y%PlatformPtMesh%Position(:,1)  ! bjj: not sure what this is supposed to be 
      Init%InData_SD%SubRotateZ    = 0.0                                ! bjj: not sure what this is supposed to be 
>>>>>>> 8fca5c92
      
            
      CALL SD_Init( Init%InData_SD, SD%Input(1), SD%p,  SD%x(STATE_CURR), SD%xd(STATE_CURR), SD%z(STATE_CURR),  &
                    SD%OtherSt(STATE_CURR), SD%y, SD%m, p_FAST%dt_module( MODULE_SD ), Init%OutData_SD, ErrStat2, ErrMsg2 )
         CALL SetErrStat(ErrStat2,ErrMsg2,ErrStat,ErrMsg,RoutineName)
         
      p_FAST%ModuleInitialized(Module_SD) = .TRUE.
      CALL SetModuleSubstepTime(Module_SD, p_FAST, y_FAST, ErrStat2, ErrMsg2)
         CALL SetErrStat(ErrStat2,ErrMsg2,ErrStat,ErrMsg,RoutineName)

      allocate( y_FAST%Lin%Modules(MODULE_SD)%Instance(1), stat=ErrStat2)
      if (ErrStat2 /= 0 ) then
         call SetErrStat(ErrID_Fatal, "Error allocating Lin%Modules(SD).", ErrStat, ErrMsg, RoutineName )
      else
         if (allocated(InitOutData_SD%LinNames_y)) call move_alloc(InitOutData_SD%LinNames_y,y_FAST%Lin%Modules(MODULE_SD)%Instance(1)%Names_y)
         if (allocated(InitOutData_SD%LinNames_x)) call move_alloc(InitOutData_SD%LinNames_x,y_FAST%Lin%Modules(MODULE_SD)%Instance(1)%Names_x)
         if (allocated(InitOutData_SD%LinNames_u)) call move_alloc(InitOutData_SD%LinNames_u,y_FAST%Lin%Modules(MODULE_SD)%Instance(1)%Names_u)
         if (allocated(InitOutData_SD%RotFrame_y)) call move_alloc(InitOutData_SD%RotFrame_y,y_FAST%Lin%Modules(MODULE_SD)%Instance(1)%RotFrame_y)
         if (allocated(InitOutData_SD%RotFrame_x)) call move_alloc(InitOutData_SD%RotFrame_x,y_FAST%Lin%Modules(MODULE_SD)%Instance(1)%RotFrame_x)
         if (allocated(InitOutData_SD%RotFrame_u)) call move_alloc(InitOutData_SD%RotFrame_u,y_FAST%Lin%Modules(MODULE_SD)%Instance(1)%RotFrame_u)
         if (allocated(InitOutData_SD%IsLoad_u  )) call move_alloc(InitOutData_SD%IsLoad_u  ,y_FAST%Lin%Modules(MODULE_SD)%Instance(1)%IsLoad_u  )
         if (allocated(InitOutData_SD%WriteOutputHdr)) y_FAST%Lin%Modules(MODULE_SD)%Instance(1)%NumOutputs = size(InitOutData_SD%WriteOutputHdr)
         if (allocated(InitOutData_SD%DerivOrder_x)) call move_alloc(InitOutData_SD%DerivOrder_x,y_FAST%Lin%Modules(MODULE_SD)%Instance(1)%DerivOrder_x)
      end if
               
      IF (ErrStat >= AbortErrLev) THEN
         CALL Cleanup()
         RETURN
      END IF   
   ELSE IF ( p_FAST%CompSub == Module_ExtPtfm ) THEN

      Init%InData_ExtPtfm%InputFile = p_FAST%SubFile
      Init%InData_ExtPtfm%RootName  = trim(p_FAST%OutFileRoot)//'.'//TRIM(y_FAST%Module_Abrev(Module_ExtPtfm))
      Init%InData_ExtPtfm%Linearize = p_FAST%Linearize
      Init%InData_ExtPtfm%PtfmRefzt = ED%p%PtfmRefzt ! Required
      
      CALL ExtPtfm_Init( Init%InData_ExtPtfm, ExtPtfm%Input(1), ExtPtfm%p,  &
                         ExtPtfm%x(STATE_CURR), ExtPtfm%xd(STATE_CURR), ExtPtfm%z(STATE_CURR),  ExtPtfm%OtherSt(STATE_CURR), &
                         ExtPtfm%y, ExtPtfm%m, p_FAST%dt_module( MODULE_ExtPtfm ), Init%OutData_ExtPtfm, ErrStat2, ErrMsg2 )
         CALL SetErrStat(ErrStat2,ErrMsg2,ErrStat,ErrMsg,RoutineName)
         
      p_FAST%ModuleInitialized(MODULE_ExtPtfm) = .TRUE.
      CALL SetModuleSubstepTime(MODULE_ExtPtfm, p_FAST, y_FAST, ErrStat2, ErrMsg2)
         CALL SetErrStat(ErrStat2,ErrMsg2,ErrStat,ErrMsg,RoutineName)

      allocate( y_FAST%Lin%Modules(MODULE_ExtPtfm)%Instance(1), stat=ErrStat2)
      if (ErrStat2 /= 0 ) then
         call SetErrStat(ErrID_Fatal, "Error allocating Lin%Modules(ExtPtfm).", ErrStat, ErrMsg, RoutineName )
      else
<<<<<<< HEAD
         if (allocated(InitOutData_ExtPtfm%LinNames_y)) call move_alloc(InitOutData_ExtPtfm%LinNames_y,y_FAST%Lin%Modules(MODULE_ExtPtfm)%Instance(1)%Names_y)
         if (allocated(InitOutData_ExtPtfm%LinNames_x)) call move_alloc(InitOutData_ExtPtfm%LinNames_x,y_FAST%Lin%Modules(MODULE_ExtPtfm)%Instance(1)%Names_x)
         if (allocated(InitOutData_ExtPtfm%LinNames_u)) call move_alloc(InitOutData_ExtPtfm%LinNames_u,y_FAST%Lin%Modules(MODULE_ExtPtfm)%Instance(1)%Names_u)
         if (allocated(InitOutData_ExtPtfm%RotFrame_y)) call move_alloc(InitOutData_ExtPtfm%RotFrame_y,y_FAST%Lin%Modules(MODULE_ExtPtfm)%Instance(1)%RotFrame_y)
         if (allocated(InitOutData_ExtPtfm%RotFrame_x)) call move_alloc(InitOutData_ExtPtfm%RotFrame_x,y_FAST%Lin%Modules(MODULE_ExtPtfm)%Instance(1)%RotFrame_x)
         if (allocated(InitOutData_ExtPtfm%RotFrame_u)) call move_alloc(InitOutData_ExtPtfm%RotFrame_u,y_FAST%Lin%Modules(MODULE_ExtPtfm)%Instance(1)%RotFrame_u)
         if (allocated(InitOutData_ExtPtfm%IsLoad_u  )) call move_alloc(InitOutData_ExtPtfm%IsLoad_u  ,y_FAST%Lin%Modules(MODULE_ExtPtfm)%Instance(1)%IsLoad_u  )
         if (allocated(InitOutData_ExtPtfm%WriteOutputHdr)) y_FAST%Lin%Modules(MODULE_ExtPtfm)%Instance(1)%NumOutputs = size(InitOutData_ExtPtfm%WriteOutputHdr)
         if (allocated(InitOutData_ExtPtfm%DerivOrder_x)) call move_alloc(InitOutData_ExtPtfm%DerivOrder_x,y_FAST%Lin%Modules(MODULE_ExtPtfm)%Instance(1)%DerivOrder_x)
=======
         if (allocated(Init%OutData_ExtPtfm%LinNames_y)) call move_alloc(Init%OutData_ExtPtfm%LinNames_y,y_FAST%Lin%Modules(MODULE_ExtPtfm)%Instance(1)%Names_y)
         if (allocated(Init%OutData_ExtPtfm%LinNames_x)) call move_alloc(Init%OutData_ExtPtfm%LinNames_x,y_FAST%Lin%Modules(MODULE_ExtPtfm)%Instance(1)%Names_x)
         if (allocated(Init%OutData_ExtPtfm%LinNames_u)) call move_alloc(Init%OutData_ExtPtfm%LinNames_u,y_FAST%Lin%Modules(MODULE_ExtPtfm)%Instance(1)%Names_u)
         if (allocated(Init%OutData_ExtPtfm%RotFrame_y)) call move_alloc(Init%OutData_ExtPtfm%RotFrame_y,y_FAST%Lin%Modules(MODULE_ExtPtfm)%Instance(1)%RotFrame_y)
         if (allocated(Init%OutData_ExtPtfm%RotFrame_x)) call move_alloc(Init%OutData_ExtPtfm%RotFrame_x,y_FAST%Lin%Modules(MODULE_ExtPtfm)%Instance(1)%RotFrame_x)
         if (allocated(Init%OutData_ExtPtfm%RotFrame_u)) call move_alloc(Init%OutData_ExtPtfm%RotFrame_u,y_FAST%Lin%Modules(MODULE_ExtPtfm)%Instance(1)%RotFrame_u)
         if (allocated(Init%OutData_ExtPtfm%IsLoad_u  )) call move_alloc(Init%OutData_ExtPtfm%IsLoad_u  ,y_FAST%Lin%Modules(MODULE_ExtPtfm)%Instance(1)%IsLoad_u  )
         if (allocated(Init%OutData_ExtPtfm%WriteOutputHdr)) y_FAST%Lin%Modules(MODULE_ExtPtfm)%Instance(1)%NumOutputs = size(Init%OutData_ExtPtfm%WriteOutputHdr)
>>>>>>> 8fca5c92
      end if
               
      IF (ErrStat >= AbortErrLev) THEN
         CALL Cleanup()
         RETURN
      END IF   
      
   END IF

   ! ------------------------------
   ! initialize CompMooring modules 
   ! ------------------------------
   ALLOCATE( MAPp%Input( p_FAST%InterpOrder+1 ), MAPp%InputTimes( p_FAST%InterpOrder+1 ), STAT = ErrStat2 )
      IF (ErrStat2 /= 0) THEN
         CALL SetErrStat(ErrID_Fatal,"Error allocating MAPp%Input and MAPp%InputTimes.",ErrStat,ErrMsg,RoutineName)
         CALL Cleanup()
         RETURN
      END IF
   ALLOCATE( MD%Input( p_FAST%InterpOrder+1 ), MD%InputTimes( p_FAST%InterpOrder+1 ), STAT = ErrStat2 )
      IF (ErrStat2 /= 0) THEN
         CALL SetErrStat(ErrID_Fatal,"Error allocating MD%Input and MD%InputTimes.",ErrStat,ErrMsg,RoutineName)
         CALL Cleanup()
         RETURN
      END IF   
   ALLOCATE( FEAM%Input( p_FAST%InterpOrder+1 ), FEAM%InputTimes( p_FAST%InterpOrder+1 ), STAT = ErrStat2 )
      IF (ErrStat2 /= 0) THEN
         CALL SetErrStat(ErrID_Fatal,"Error allocating FEAM%Input and FEAM%InputTimes.",ErrStat,ErrMsg,RoutineName)
         CALL Cleanup()
         RETURN
      END IF   
   ALLOCATE( Orca%Input( p_FAST%InterpOrder+1 ), Orca%InputTimes( p_FAST%InterpOrder+1 ), STAT = ErrStat2 )
      IF (ErrStat2 /= 0) THEN
         CALL SetErrStat(ErrID_Fatal,"Error allocating Orca%Input and Orca%InputTimes.",ErrStat,ErrMsg,RoutineName)
         CALL Cleanup()
         RETURN
      END IF   
      
   ! ........................
   ! initialize MAP 
   ! ........................
   IF (p_FAST%CompMooring == Module_MAP) THEN
      !bjj: until we modify this, MAP requires HydroDyn to be used. (perhaps we could send air density from AeroDyn or something...)
      
      CALL WrScr(NewLine) !bjj: I'm printing two blank lines here because MAP seems to be writing over the last line on the screen.
      

!      Init%InData_MAP%rootname          =  p_FAST%OutFileRoot        ! Output file name 
      Init%InData_MAP%gravity           =  Init%OutData_ED%Gravity    ! This need to be according to g used in ElastoDyn
      Init%InData_MAP%sea_density       =  Init%OutData_HD%WtrDens    ! This needs to be set according to seawater density in HydroDyn
      Init%InData_MAP%depth             =  Init%OutData_HD%WtrDpth    ! This need to be set according to the water depth in HydroDyn
                  
   ! differences for MAP++
      Init%InData_MAP%file_name         =  p_FAST%MooringFile        ! This needs to be set according to what is in the FAST input file. 
      Init%InData_MAP%summary_file_name =  TRIM(p_FAST%OutFileRoot)//'.MAP.sum'        ! Output file name 
      Init%InData_MAP%depth             = -Init%OutData_HD%WtrDpth    ! This need to be set according to the water depth in HydroDyn
            
      Init%InData_MAP%LinInitInp%Linearize = p_FAST%Linearize   
      
      CALL MAP_Init( Init%InData_MAP, MAPp%Input(1), MAPp%p,  MAPp%x(STATE_CURR), MAPp%xd(STATE_CURR), MAPp%z(STATE_CURR), MAPp%OtherSt, &
                      MAPp%y, p_FAST%dt_module( MODULE_MAP ), Init%OutData_MAP, ErrStat2, ErrMsg2 )
         CALL SetErrStat(ErrStat2,ErrMsg2,ErrStat,ErrMsg,RoutineName)
         
      p_FAST%ModuleInitialized(Module_MAP) = .TRUE.
      CALL SetModuleSubstepTime(Module_MAP, p_FAST, y_FAST, ErrStat2, ErrMsg2)
         CALL SetErrStat(ErrStat2,ErrMsg2,ErrStat,ErrMsg,RoutineName)
         
      allocate( y_FAST%Lin%Modules(Module_MAP)%Instance(1), stat=ErrStat2)
      if (ErrStat2 /= 0 ) then
         call SetErrStat(ErrID_Fatal, "Error allocating Lin%Modules(MAP).", ErrStat, ErrMsg, RoutineName )
      else
         if (allocated(Init%OutData_MAP%LinInitOut%LinNames_y)) call move_alloc(Init%OutData_MAP%LinInitOut%LinNames_y,y_FAST%Lin%Modules(Module_MAP)%Instance(1)%Names_y )
         if (allocated(Init%OutData_MAP%LinInitOut%LinNames_u)) call move_alloc(Init%OutData_MAP%LinInitOut%LinNames_u,y_FAST%Lin%Modules(Module_MAP)%Instance(1)%Names_u )
! LIN-TODO: Determine if we need to create this data even though we don't have rotating frames in MAP
         !if (allocated(Init%OutData_MAP%LinInitOut%RotFrame_y)) call move_alloc(Init%OutData_MAP%LinInitOut%RotFrame_y,y_FAST%Lin%Modules(Module_MAP)%Instance(1)%RotFrame_y )
         !if (allocated(Init%OutData_MAP%LinInitOut%RotFrame_u)) call move_alloc(Init%OutData_MAP%LinInitOut%RotFrame_u,y_FAST%Lin%Modules(Module_MAP)%Instance(1)%RotFrame_u )
         if (allocated(Init%OutData_MAP%LinInitOut%IsLoad_u  )) call move_alloc(Init%OutData_MAP%LinInitOut%IsLoad_u  ,y_FAST%Lin%Modules(Module_MAP)%Instance(1)%IsLoad_u   )

         if (allocated(Init%OutData_MAP%WriteOutputHdr)) y_FAST%Lin%Modules(Module_MAP)%Instance(1)%NumOutputs = size(Init%OutData_MAP%WriteOutputHdr)
      end if
      
      IF (ErrStat >= AbortErrLev) THEN
         CALL Cleanup()
         RETURN
      END IF              
   ! ........................
   ! initialize MoorDyn 
   ! ........................
   ELSEIF (p_FAST%CompMooring == Module_MD) THEN
                        
      Init%InData_MD%FileName  = p_FAST%MooringFile         ! This needs to be set according to what is in the FAST input file. 
      Init%InData_MD%RootName  = p_FAST%OutFileRoot
      
      Init%InData_MD%PtfmInit  = Init%OutData_ED%PlatformPos !ED%x(STATE_CURR)%QT(1:6)   ! initial position of the platform !bjj: this should come from Init%OutData_ED, not x_ED
      Init%InData_MD%g         = Init%OutData_ED%Gravity     ! This need to be according to g used in ElastoDyn 
      Init%InData_MD%rhoW      = Init%OutData_HD%WtrDens     ! This needs to be set according to seawater density in HydroDyn      
      Init%InData_MD%WtrDepth  = Init%OutData_HD%WtrDpth    ! This need to be set according to the water depth in HydroDyn
            
      CALL MD_Init( Init%InData_MD, MD%Input(1), MD%p, MD%x(STATE_CURR), MD%xd(STATE_CURR), MD%z(STATE_CURR), &
                    MD%OtherSt(STATE_CURR), MD%y, MD%m, p_FAST%dt_module( MODULE_MD ), Init%OutData_MD, ErrStat2, ErrMsg2 )
         CALL SetErrStat(ErrStat2,ErrMsg2,ErrStat,ErrMsg,RoutineName)
         
      p_FAST%ModuleInitialized(Module_MD) = .TRUE.
      CALL SetModuleSubstepTime(Module_MD, p_FAST, y_FAST, ErrStat2, ErrMsg2)
         CALL SetErrStat(ErrStat2,ErrMsg2,ErrStat,ErrMsg,RoutineName)
      
      IF (ErrStat >= AbortErrLev) THEN
         CALL Cleanup()
         RETURN
      END IF
   ! ........................
   ! initialize FEAM 
   ! ........................
   ELSEIF (p_FAST%CompMooring == Module_FEAM) THEN
            
      Init%InData_FEAM%InputFile   = p_FAST%MooringFile         ! This needs to be set according to what is in the FAST input file. 
      Init%InData_FEAM%RootName    = TRIM(p_FAST%OutFileRoot)//'.'//TRIM(y_FAST%Module_Abrev(Module_FEAM))
      
      Init%InData_FEAM%PtfmInit    = Init%OutData_ED%PlatformPos !ED%x(STATE_CURR)%QT(1:6)   ! initial position of the platform !bjj: this should come from Init%OutData_ED, not x_ED
      Init%InData_FEAM%NStepWave   = 1                          ! an arbitrary number > 0 (to set the size of the wave data, which currently contains all zero values)     
      Init%InData_FEAM%gravity     = Init%OutData_ED%Gravity     ! This need to be according to g used in ElastoDyn 
      Init%InData_FEAM%WtrDens     = Init%OutData_HD%WtrDens     ! This needs to be set according to seawater density in HydroDyn      
!      Init%InData_FEAM%depth       =  Init%OutData_HD%WtrDpth    ! This need to be set according to the water depth in HydroDyn
            
      CALL FEAM_Init( Init%InData_FEAM, FEAM%Input(1), FEAM%p,  FEAM%x(STATE_CURR), FEAM%xd(STATE_CURR), FEAM%z(STATE_CURR), &
                      FEAM%OtherSt(STATE_CURR), FEAM%y, FEAM%m, p_FAST%dt_module( MODULE_FEAM ), Init%OutData_FEAM, ErrStat2, ErrMsg2 )
         CALL SetErrStat(ErrStat2,ErrMsg2,ErrStat,ErrMsg,RoutineName)
         
      p_FAST%ModuleInitialized(Module_FEAM) = .TRUE.
      CALL SetModuleSubstepTime(Module_FEAM, p_FAST, y_FAST, ErrStat2, ErrMsg2)
         CALL SetErrStat(ErrStat2,ErrMsg2,ErrStat,ErrMsg,RoutineName)
      
      IF (ErrStat >= AbortErrLev) THEN
         CALL Cleanup()
         RETURN
      END IF              
   ! ........................
   ! initialize OrcaFlex Interface 
   ! ........................
   ELSEIF (p_FAST%CompMooring == Module_Orca) THEN
            
      Init%InData_Orca%InputFile = p_FAST%MooringFile
      Init%InData_Orca%RootName  = p_FAST%OutFileRoot
      Init%InData_Orca%TMax      = p_FAST%TMax 
                  
      CALL Orca_Init( Init%InData_Orca, Orca%Input(1), Orca%p,  Orca%x(STATE_CURR), Orca%xd(STATE_CURR), Orca%z(STATE_CURR), Orca%OtherSt(STATE_CURR), &
                      Orca%y, Orca%m, p_FAST%dt_module( MODULE_Orca ), Init%OutData_Orca, ErrStat2, ErrMsg2 )
         CALL SetErrStat(ErrStat2,ErrMsg2,ErrStat,ErrMsg,RoutineName)
         
      p_FAST%ModuleInitialized(MODULE_Orca) = .TRUE.
      CALL SetModuleSubstepTime(MODULE_Orca, p_FAST, y_FAST, ErrStat2, ErrMsg2)
         CALL SetErrStat(ErrStat2,ErrMsg2,ErrStat,ErrMsg,RoutineName)
      
      IF (ErrStat >= AbortErrLev) THEN
         CALL Cleanup()
         RETURN
      END IF
   END IF

   ! ------------------------------
   ! initialize CompIce modules 
   ! ------------------------------
   ALLOCATE( IceF%Input( p_FAST%InterpOrder+1 ), IceF%InputTimes( p_FAST%InterpOrder+1 ), STAT = ErrStat2 )
      IF (ErrStat2 /= 0) THEN
         CALL SetErrStat(ErrID_Fatal,"Error allocating IceF%Input and IceF%InputTimes.",ErrStat,ErrMsg,RoutineName)
         CALL Cleanup()
         RETURN
      END IF  
      
      ! We need this to be allocated (else we have issues passing nonallocated arrays and using the first index of Input(),
      !   but we don't need the space of IceD_MaxLegs if we're not using it. 
   IF ( p_FAST%CompIce /= Module_IceD ) THEN   
      IceDim = 1
   ELSE
      IceDim = IceD_MaxLegs
   END IF
      
      ! because there may be multiple instances of IceDyn, we'll allocate arrays for that here
      ! we could allocate these after 
   ALLOCATE( IceD%Input( p_FAST%InterpOrder+1, IceDim ), IceD%InputTimes( p_FAST%InterpOrder+1, IceDim ), STAT = ErrStat2 )
      IF (ErrStat2 /= 0) THEN
         CALL SetErrStat(ErrID_Fatal,"Error allocating IceD%Input and IceD%InputTimes.",ErrStat,ErrMsg,RoutineName)
         CALL Cleanup()
         RETURN
      END IF  
      
     ALLOCATE( IceD%x(           IceDim,2), &
               IceD%xd(          IceDim,2), &
               IceD%z(           IceDim,2), &
               IceD%OtherSt(     IceDim,2), &
               IceD%p(           IceDim  ), &
               IceD%u(           IceDim  ), &
               IceD%y(           IceDim  ), &
               IceD%m(           IceDim  ), &
                                             STAT = ErrStat2 )                                                  
      IF (ErrStat2 /= 0) THEN
         CALL SetErrStat(ErrID_Fatal,"Error allocating IceD state, input, and output data.",ErrStat,ErrMsg,RoutineName)
         CALL Cleanup()
         RETURN
      END IF      
         
         
   ! ........................
   ! initialize IceFloe 
   ! ........................
   IF ( p_FAST%CompIce == Module_IceF ) THEN
                      
      Init%InData_IceF%InputFile     = p_FAST%IceFile
      Init%InData_IceF%RootName      = TRIM(p_FAST%OutFileRoot)//'.'//TRIM(y_FAST%Module_Abrev(Module_IceF))     
      Init%InData_IceF%simLength     = p_FAST%TMax  !bjj: IceFloe stores this as single-precision (ReKi) TMax is DbKi
      Init%InData_IceF%MSL2SWL       = Init%OutData_HD%MSL2SWL
      Init%InData_IceF%gravity       = Init%OutData_ED%Gravity
      
      CALL IceFloe_Init( Init%InData_IceF, IceF%Input(1), IceF%p,  IceF%x(STATE_CURR), IceF%xd(STATE_CURR), IceF%z(STATE_CURR), &
                         IceF%OtherSt(STATE_CURR), IceF%y, IceF%m, p_FAST%dt_module( MODULE_IceF ), Init%OutData_IceF, ErrStat2, ErrMsg2 )
         CALL SetErrStat(ErrStat2,ErrMsg2,ErrStat,ErrMsg,RoutineName)
         
      p_FAST%ModuleInitialized(Module_IceF) = .TRUE.
      CALL SetModuleSubstepTime(Module_IceF, p_FAST, y_FAST, ErrStat2, ErrMsg2)
         CALL SetErrStat(ErrStat2,ErrMsg2,ErrStat,ErrMsg,RoutineName)
              
      IF (ErrStat >= AbortErrLev) THEN
         CALL Cleanup()
         RETURN
      END IF              
   ! ........................
   ! initialize IceDyn 
   ! ........................
   ELSEIF ( p_FAST%CompIce == Module_IceD ) THEN  
      
      Init%InData_IceD%InputFile     = p_FAST%IceFile
      Init%InData_IceD%RootName      = TRIM(p_FAST%OutFileRoot)//'.'//TRIM(y_FAST%Module_Abrev(Module_IceD))//'1'     
      Init%InData_IceD%MSL2SWL       = Init%OutData_HD%MSL2SWL      
      Init%InData_IceD%WtrDens       = Init%OutData_HD%WtrDens    
      Init%InData_IceD%gravity       = Init%OutData_ED%Gravity
      Init%InData_IceD%TMax          = p_FAST%TMax
      Init%InData_IceD%LegNum        = 1
      
      CALL IceD_Init( Init%InData_IceD, IceD%Input(1,1), IceD%p(1),  IceD%x(1,STATE_CURR), IceD%xd(1,STATE_CURR), IceD%z(1,STATE_CURR), &
                      IceD%OtherSt(1,STATE_CURR), IceD%y(1), IceD%m(1), p_FAST%dt_module( MODULE_IceD ), Init%OutData_IceD, ErrStat2, ErrMsg2 )
         CALL SetErrStat(ErrStat2,ErrMsg2,ErrStat,ErrMsg,RoutineName)
         
      p_FAST%ModuleInitialized(Module_IceD) = .TRUE.
      CALL SetModuleSubstepTime(Module_IceD, p_FAST, y_FAST, ErrStat2, ErrMsg2)
         CALL SetErrStat(ErrStat2,ErrMsg2,ErrStat,ErrMsg,RoutineName)
         
         ! now initialize IceD for additional legs (if necessary)
      dt_IceD           = p_FAST%dt_module( MODULE_IceD )
      p_FAST%numIceLegs = Init%OutData_IceD%numLegs     
      
      IF (p_FAST%numIceLegs > IceD_MaxLegs) THEN
         CALL SetErrStat(ErrID_Fatal,'IceDyn-FAST coupling is supported for up to '//TRIM(Num2LStr(IceD_MaxLegs))//' legs, but ' &
                           //TRIM(Num2LStr(p_FAST%numIceLegs))//' legs were specified.',ErrStat,ErrMsg,RoutineName)
      END IF
                  

      DO i=2,p_FAST%numIceLegs  ! basically, we just need IceDyn to set up its meshes for inputs/outputs and possibly initial values for states
         Init%InData_IceD%LegNum = i
         Init%InData_IceD%RootName = TRIM(p_FAST%OutFileRoot)//'.'//TRIM(y_FAST%Module_Abrev(Module_IceD))//TRIM(Num2LStr(i))     
         
         CALL IceD_Init( Init%InData_IceD, IceD%Input(1,i), IceD%p(i),  IceD%x(i,STATE_CURR), IceD%xd(i,STATE_CURR), IceD%z(i,STATE_CURR), &
                            IceD%OtherSt(i,STATE_CURR), IceD%y(i), IceD%m(i), dt_IceD, Init%OutData_IceD, ErrStat2, ErrMsg2 )
            CALL SetErrStat(ErrStat2,ErrMsg2,ErrStat,ErrMsg,RoutineName)
            
         !bjj: we're going to force this to have the same timestep because I don't want to have to deal with n IceD modules with n timesteps.
         IF (.NOT. EqualRealNos( p_FAST%dt_module( MODULE_IceD ),dt_IceD )) THEN
            CALL SetErrStat(ErrID_Fatal,"All instances of IceDyn (one per support-structure leg) must be the same",ErrStat,ErrMsg,RoutineName)
         END IF
      END DO
            
      IF (ErrStat >= AbortErrLev) THEN
         CALL Cleanup()
         RETURN
      END IF           
      
   END IF   
   

   ! ........................
   ! Set up output for glue code (must be done after all modules are initialized so we have their WriteOutput information)
   ! ........................

   CALL FAST_InitOutput( p_FAST, y_FAST, Init, ErrStat2, ErrMsg2 )
      CALL SetErrStat(ErrStat2,ErrMsg2,ErrStat,ErrMsg,RoutineName)


   ! -------------------------------------------------------------------------
   ! Initialize mesh-mapping data
   ! -------------------------------------------------------------------------

   CALL InitModuleMappings(p_FAST, ED, BD, AD14, AD, HD, SD, ExtPtfm, SrvD, MAPp, FEAM, MD, Orca, IceF, IceD, MeshMapData, ErrStat2, ErrMsg2)
      CALL SetErrStat(ErrStat2,ErrMsg2,ErrStat,ErrMsg,RoutineName)

      IF (ErrStat >= AbortErrLev) THEN
         CALL Cleanup()
         RETURN
      ELSEIF (ErrStat /= ErrID_None) THEN
         ! a little work-around in case the mesh mapping info messages get too long
         CALL WrScr( NewLine//TRIM(ErrMsg)//NewLine )
         ErrStat = ErrID_None
         ErrMsg = ""
      END IF
      
   ! -------------------------------------------------------------------------
   ! Initialize for linearization:
   ! -------------------------------------------------------------------------
   if ( p_FAST%Linearize ) then      
      call Init_Lin(p_FAST, y_FAST, m_FAST, AD, ED, Init%OutData_ED%NumBl, ErrStat2, ErrMsg2)      
         call SetErrStat(ErrStat2,ErrMsg2,ErrStat,ErrMsg,RoutineName)

         if (ErrStat >= AbortErrLev) then
            call Cleanup()
            return
         end if      
   end if
   
      
   ! -------------------------------------------------------------------------
   ! Initialize data for VTK output
   ! -------------------------------------------------------------------------
   if ( p_FAST%WrVTK > VTK_None ) then
      call SetVTKParameters(p_FAST, Init%OutData_ED, Init%OutData_AD, Init%InData_HD, Init%OutData_HD, ED, BD, AD, HD, ErrStat2, ErrMsg2)      
         call SetErrStat(ErrStat2,ErrMsg2,ErrStat,ErrMsg,RoutineName)
   end if
   
   ! -------------------------------------------------------------------------
   ! Write initialization data to FAST summary file:
   ! -------------------------------------------------------------------------
   if (p_FAST%SumPrint)  then
       CALL FAST_WrSum( p_FAST, y_FAST, MeshMapData, ErrStat2, ErrMsg2 )
          CALL SetErrStat(ErrStat2,ErrMsg2,ErrStat,ErrMsg,RoutineName)
   endif
   
   
   ! -------------------------------------------------------------------------
   ! other misc variables initialized here:
   ! -------------------------------------------------------------------------
      
   m_FAST%t_global        = t_initial
         
   ! Initialize external inputs for first step  
   if ( p_FAST%CompServo == MODULE_SrvD ) then      
      m_FAST%ExternInput%GenTrq     = SrvD%Input(1)%ExternalGenTrq !0.0_ReKi
      m_FAST%ExternInput%ElecPwr    = SrvD%Input(1)%ExternalElecPwr
      m_FAST%ExternInput%YawPosCom  = SrvD%Input(1)%ExternalYawPosCom
      m_FAST%ExternInput%YawRateCom = SrvD%Input(1)%ExternalYawRateCom
      m_FAST%ExternInput%HSSBrFrac  = SrvD%Input(1)%ExternalHSSBrFrac
      
      do i=1,SIZE(SrvD%Input(1)%ExternalBlPitchCom)
         m_FAST%ExternInput%BlPitchCom(i) = SrvD%Input(1)%ExternalBlPitchCom(i)
      end do   
   end if
   
   m_FAST%ExternInput%LidarFocus = 1.0_ReKi  ! make this non-zero (until we add the initial position in the InflowWind input file)
         
   
   !...............................................................................................................................
   ! Destroy initializion data
   !...............................................................................................................................      
   CALL Cleanup()
   
CONTAINS
   SUBROUTINE Cleanup()
   !...............................................................................................................................
   ! Destroy initializion data
   !...............................................................................................................................
      CALL FAST_DestroyInitData( Init, ErrStat2, ErrMsg2 )
         CALL SetErrStat(ErrStat2,ErrMsg2,ErrStat,ErrMsg,RoutineName)
   
   END SUBROUTINE Cleanup

END SUBROUTINE FAST_InitializeAll

!----------------------------------------------------------------------------------------------------------------------------------
!> This function returns a string describing the glue code and some of the compilation options we're using.
FUNCTION GetVersion(ThisProgVer)

   ! Passed Variables:

   TYPE(ProgDesc), INTENT( IN    ) :: ThisProgVer     !< program name/date/version description
   CHARACTER(1024)                 :: GetVersion      !< String containing a description of the compiled precision.
   
   CHARACTER(200)                  :: git_commit
   
   GetVersion = TRIM(GetNVD(ThisProgVer))//', compiled'

   IF ( Cmpl4SFun )  THEN     ! FAST has been compiled as an S-Function for Simulink
      GetVersion = TRIM(GetVersion)//' as a DLL S-Function for Simulink'
   ELSEIF ( Cmpl4LV )  THEN     ! FAST has been compiled as a DLL for Labview
      GetVersion = TRIM(GetVersion)//' as a DLL for LabVIEW'
   ENDIF   
   
   GetVersion = TRIM(GetVersion)//' as a '//TRIM(Num2LStr(BITS_IN_ADDR))//'-bit application using'
   
   ! determine precision

      IF ( ReKi == SiKi )  THEN     ! Single precision
         GetVersion = TRIM(GetVersion)//' single'
      ELSEIF ( ReKi == R8Ki )  THEN ! Double precision
         GetVersion = TRIM(GetVersion)// ' double'
      ELSE                          ! Unknown precision
         GetVersion = TRIM(GetVersion)//' unknown'
      ENDIF
      

!   GetVersion = TRIM(GetVersion)//' precision with '//OS_Desc
   GetVersion = TRIM(GetVersion)//' precision'

   ! add git info
   git_commit = QueryGitVersion()
   GetVersion = TRIM(GetVersion)//' at commit '//git_commit

   RETURN
END FUNCTION GetVersion

!----------------------------------------------------------------------------------------------------------------------------------
!> This subroutine is called at the start (or restart) of a FAST program (or FAST.Farm). It initializes the NWTC subroutine library,
!! displays the copyright notice, and displays some version information (including addressing scheme and precision).
SUBROUTINE FAST_ProgStart(ThisProgVer)
   TYPE(ProgDesc), INTENT(IN) :: ThisProgVer     !< program name/date/version description
   
   ! ... Initialize NWTC Library (open console, set pi constants) ...
   ! sets the pi constants, open console for output, etc...
   CALL NWTC_Init( ProgNameIN=ThisProgVer%Name, EchoLibVer=.FALSE. )
   
   ! Display the copyright notice
   CALL DispCopyrightLicense( ThisProgVer%Name )
   
   CALL DispCompileRuntimeInfo

END SUBROUTINE FAST_ProgStart
!----------------------------------------------------------------------------------------------------------------------------------
!> This routine gets the name of the FAST input file from the command line. It also returns a logical indicating if this there
!! was a "DWM" argument after the file name.
SUBROUTINE GetInputFileName(InputFile,UseDWM,ErrStat,ErrMsg)
   CHARACTER(*),             INTENT(OUT)           :: InputFile         !< A CHARACTER string containing the name of the primary FAST input file (if not present, we'll get it from the command line)
   LOGICAL,                  INTENT(OUT)           :: UseDWM            !< whether the last argument from the command line is "DWM"
   INTEGER(IntKi),           INTENT(OUT)           :: ErrStat           !< Error status
   CHARACTER(*),             INTENT(OUT)           :: ErrMsg            !< Error message
   
   INTEGER(IntKi)                                  :: ErrStat2          ! local error stat
   CHARACTER(1024)                                 :: LastArg           ! A second command-line argument that will allow DWM module to be used in AeroDyn
   
   ErrStat = ErrID_None
   ErrMsg = ''
   
   UseDWM = .FALSE.  ! by default, we're not going to use the DWM module
   InputFile = ""  ! initialize to empty string to make sure it's input from the command line
   CALL CheckArgs( InputFile, ErrStat2, LastArg )  ! if ErrStat2 /= ErrID_None, we'll ignore and deal with the problem when we try to read the input file
      
   IF (LEN_TRIM(InputFile) == 0) THEN ! no input file was specified
      ErrStat = ErrID_Fatal
      ErrMsg  = 'The required input file was not specified on the command line.'
      RETURN
   END IF            
      
   IF (LEN_TRIM(LastArg) > 0) THEN ! see if DWM was specified as the second option
      CALL Conv2UC( LastArg )
      IF ( TRIM(LastArg) == "DWM" ) THEN
         UseDWM    = .TRUE.
      END IF
   END IF   
   
END SUBROUTINE GetInputFileName
!----------------------------------------------------------------------------------------------------------------------------------
!> This subroutine checks for command-line arguments, gets the root name of the input files
!! (including full path name), and creates the names of the output files.
SUBROUTINE FAST_Init( p, m_FAST, y_FAST, t_initial, InputFile, ErrStat, ErrMsg, TMax, TurbID, OverrideAbortLev, RootName )

      IMPLICIT                        NONE

   ! Passed variables

   TYPE(FAST_ParameterType), INTENT(INOUT)         :: p                 !< The parameter data for the FAST (glue-code) simulation
   TYPE(FAST_MiscVarType),   INTENT(INOUT)         :: m_FAST            !< Miscellaneous variables
   TYPE(FAST_OutputFileType),INTENT(INOUT)         :: y_FAST            !< The output data for the FAST (glue-code) simulation
   REAL(DbKi),               INTENT(IN)            :: t_initial         !< the beginning time of the simulation
   INTEGER(IntKi),           INTENT(OUT)           :: ErrStat           !< Error status
   CHARACTER(*),             INTENT(OUT)           :: ErrMsg            !< Error message
   CHARACTER(*),             INTENT(IN)            :: InputFile         !< A CHARACTER string containing the name of the primary FAST input file (if not present, we'll get it from the command line)
   REAL(DbKi),               INTENT(IN), OPTIONAL  :: TMax              !< the length of the simulation (from Simulink or FAST.Farm)
   INTEGER(IntKi),           INTENT(IN), OPTIONAL  :: TurbID            !< an ID for naming the tubine output file
   LOGICAL,                  INTENT(IN), OPTIONAL  :: OverrideAbortLev  !< whether or not we should override the abort error level (e.g., FAST.Farm)
   CHARACTER(*),             INTENT(IN), OPTIONAL  :: RootName          !< A CHARACTER string containing the root name of FAST output files, overriding normal naming convention
      ! Local variables

   INTEGER                      :: i                                    ! loop counter
   !CHARACTER(1024)              :: DirName                              ! A CHARACTER string containing the path of the current working directory


   LOGICAL                      :: OverrideAbortErrLev  
   CHARACTER(*), PARAMETER      :: RoutineName = "FAST_Init"
   
   INTEGER(IntKi)               :: ErrStat2
   CHARACTER(ErrMsgLen)         :: ErrMsg2
   
      ! Initialize some variables
   ErrStat = ErrID_None
   ErrMsg = ''
   
   IF (PRESENT(OverrideAbortLev)) THEN
      OverrideAbortErrLev = OverrideAbortLev
   ELSE
      OverrideAbortErrLev = .true.
   END IF
   

   
   !...............................................................................................................................
   ! Set the root name of the output files based on the input file name
   !...............................................................................................................................
   
   if (present(RootName)) then
      p%OutFileRoot = RootName
   else         
         ! Determine the root name of the primary file (will be used for output files)
      CALL GetRoot( InputFile, p%OutFileRoot )
      IF ( Cmpl4SFun )  p%OutFileRoot = TRIM( p%OutFileRoot )//'.SFunc'
      IF ( PRESENT(TurbID) ) THEN
         IF ( TurbID > 0 ) THEN
            p%OutFileRoot = TRIM( p%OutFileRoot )//'.T'//TRIM(Num2LStr(TurbID))
         END IF
      END IF
   
   end if
   p%VTK_OutFileRoot = p%OutFileRoot !initialize this here in case of error before it is set later
   
   
   !...............................................................................................................................
   ! Initialize the module name/date/version info:
   !...............................................................................................................................

   DO i=1,NumModules
      y_FAST%Module_Ver(i)%Date = 'unknown date'
      y_FAST%Module_Ver(i)%Ver  = 'unknown version'
   END DO       
   y_FAST%Module_Ver( Module_IfW    )%Name = 'InflowWind'
   y_FAST%Module_Ver( Module_OpFM   )%Name = 'OpenFOAM integration'
   y_FAST%Module_Ver( Module_ED     )%Name = 'ElastoDyn'
   y_FAST%Module_Ver( Module_BD     )%Name = 'BeamDyn'
   y_FAST%Module_Ver( Module_AD14   )%Name = 'AeroDyn14'
   y_FAST%Module_Ver( Module_AD     )%Name = 'AeroDyn'
   y_FAST%Module_Ver( Module_SrvD   )%Name = 'ServoDyn'
   y_FAST%Module_Ver( Module_HD     )%Name = 'HydroDyn'
   y_FAST%Module_Ver( Module_SD     )%Name = 'SubDyn'
   y_FAST%Module_Ver( Module_ExtPtfm)%Name = 'ExtPtfm_MCKF'
   y_FAST%Module_Ver( Module_MAP    )%Name = 'MAP'
   y_FAST%Module_Ver( Module_FEAM   )%Name = 'FEAMooring'
   y_FAST%Module_Ver( Module_MD     )%Name = 'MoorDyn'
   y_FAST%Module_Ver( Module_Orca   )%Name = 'OrcaFlexInterface'
   y_FAST%Module_Ver( Module_IceF   )%Name = 'IceFloe'
   y_FAST%Module_Ver( Module_IceD   )%Name = 'IceDyn'
         
   y_FAST%Module_Abrev( Module_IfW    ) = 'IfW'
   y_FAST%Module_Abrev( Module_OpFM   ) = 'OpFM'
   y_FAST%Module_Abrev( Module_ED     ) = 'ED'
   y_FAST%Module_Abrev( Module_BD     ) = 'BD'
   y_FAST%Module_Abrev( Module_AD14   ) = 'AD'
   y_FAST%Module_Abrev( Module_AD     ) = 'AD'
   y_FAST%Module_Abrev( Module_SrvD   ) = 'SrvD'
   y_FAST%Module_Abrev( Module_HD     ) = 'HD'
   y_FAST%Module_Abrev( Module_SD     ) = 'SD'
   y_FAST%Module_Abrev( Module_ExtPtfm) = 'ExtPtfm'
   y_FAST%Module_Abrev( Module_MAP    ) = 'MAP'
   y_FAST%Module_Abrev( Module_FEAM   ) = 'FEAM'
   y_FAST%Module_Abrev( Module_MD     ) = 'MD'
   y_FAST%Module_Abrev( Module_Orca   ) = 'Orca'
   y_FAST%Module_Abrev( Module_IceF   ) = 'IceF'
   y_FAST%Module_Abrev( Module_IceD   ) = 'IceD'   
   
   p%n_substeps = 1                                                ! number of substeps for between modules and global/FAST time
   p%BD_OutputSibling = .false.
   
   !...............................................................................................................................
   ! Read the primary file for the glue code:
   !...............................................................................................................................
   CALL FAST_ReadPrimaryFile( InputFile, p, m_FAST, OverrideAbortErrLev, ErrStat2, ErrMsg2 )
      CALL SetErrStat( ErrStat2, ErrMsg2, ErrStat, ErrMsg, RoutineName ) 

      ! make sure some linearization variables are consistant
   if (.not. p%Linearize)  p%CalcSteady = .false.
   if (.not. p%CalcSteady) p%TrimCase = TrimCase_none
   m_FAST%Lin%FoundSteady = .false.
   p%LinInterpOrder = p%InterpOrder ! 1 ! always use linear (or constant) interpolation on rotor?

      ! overwrite TMax if necessary)
   IF (PRESENT(TMax)) THEN
      p%TMax = TMax
      !p%TMax = MAX( TMax, p%TMax )
   END IF
   
   IF ( ErrStat >= AbortErrLev ) RETURN


   p%KMax = 1                 ! after more checking, we may put this in the input file...
   !IF (p%CompIce == Module_IceF) p%KMax = 2
   p%SizeJac_Opt1 = 0  ! initialize this vector to zero; after we figure out what size the ED/SD/HD/BD meshes are, we'll fill this
   
   p%numIceLegs = 0           ! initialize number of support-structure legs in contact with ice (IceDyn will set this later)
   
   p%nBeams = 0               ! initialize number of BeamDyn instances (will be set later)
   
      ! determine what kind of turbine we're modeling:
   IF ( p%CompHydro == Module_HD ) THEN
      IF ( p%CompSub == Module_SD ) THEN
         p%TurbineType = Type_Offshore_Fixed
      ELSE
         p%TurbineType = Type_Offshore_Floating
      END IF
   ELSEIF ( p%CompMooring == Module_Orca ) THEN
      p%TurbineType = Type_Offshore_Floating
   ELSEIF ( p%CompSub == Module_ExtPtfm ) THEN
      p%TurbineType = Type_Offshore_Fixed
   ELSE      
      p%TurbineType = Type_LandBased
   END IF   
         
    
   p%n_TMax_m1  = CEILING( ( (p%TMax - t_initial) / p%DT ) ) - 1 ! We're going to go from step 0 to n_TMax (thus the -1 here)

   if (p%TMax < 1.0_DbKi) then ! log10(0) gives floating point divide-by-zero error
      p%TChanLen = MinChanLen
   else
      p%TChanLen = max( MinChanLen, int(log10(p%TMax))+7 )
   end if
   p%OutFmt_t = 'F'//trim(num2lstr( p%TChanLen ))//'.4' ! 'F10.4'    
    
   !...............................................................................................................................
   ! Do some error checking on the inputs (validation):
   !...............................................................................................................................   
   call ValidateInputData(p, m_FAST, ErrStat2, ErrMsg2)    
      CALL SetErrStat( ErrStat2, ErrMsg2, ErrStat, ErrMsg, RoutineName ) 
    

   
   IF ( ErrStat >= AbortErrLev ) RETURN
   
   
   RETURN
END SUBROUTINE FAST_Init
!----------------------------------------------------------------------------------------------------------------------------------
!> This routine validates FAST data.
SUBROUTINE ValidateInputData(p, m_FAST, ErrStat, ErrMsg)

   TYPE(FAST_ParameterType), INTENT(INOUT)         :: p                 !< The parameter data for the FAST (glue-code) simulation
   TYPE(FAST_MiscVarType),   INTENT(IN   )         :: m_FAST            !< The misc data for the FAST (glue-code) simulation
   INTEGER(IntKi),           INTENT(  OUT)         :: ErrStat           !< Error status
   CHARACTER(*),             INTENT(  OUT)         :: ErrMsg            !< Error message

   REAL(DbKi)                                      :: TmpTime           ! A temporary variable for error checking
   
   INTEGER(IntKi)                                  :: i
   INTEGER(IntKi)                                  :: ErrStat2          
   CHARACTER(ErrMsgLen)                            :: ErrMsg2            
   CHARACTER(*), PARAMETER                         :: RoutineName='ValidateInputData'
   
   ErrStat = ErrID_None
   ErrMsg  = ""
   
   
   IF ( p%TMax < 0.0_DbKi  )  THEN
      CALL SetErrStat( ErrID_Fatal, 'TMax must not be a negative number.', ErrStat, ErrMsg, RoutineName )
   ELSE IF ( p%TMax < p%TStart )  THEN
      CALL SetErrStat( ErrID_Fatal, 'TMax must not be less than TStart.', ErrStat, ErrMsg, RoutineName )
   END IF

   IF ( p%n_ChkptTime < p%n_TMax_m1 ) THEN
      if (.NOT. p%WrBinOutFile) CALL SetErrStat( ErrID_Severe, 'It is highly recommended that time-marching output files be generated in binary format when generating checkpoint files.', ErrStat, ErrMsg, RoutineName )
      if (p%CompMooring==MODULE_Orca) CALL SetErrStat( ErrID_Fatal, 'Restart capability for OrcaFlexInterface is not supported. Set ChkptTime larger than TMax.', ErrStat, ErrMsg, RoutineName )
      ! also check for other features that aren't supported with restart (like ServoDyn's user-defined control routines)
   END IF
      
   IF ( p%DT <= 0.0_DbKi )  THEN
      CALL SetErrStat( ErrID_Fatal, 'DT must be greater than 0.', ErrStat, ErrMsg, RoutineName )
   ELSE ! Test DT and TMax to ensure numerical stability -- HINT: see the use of OnePlusEps
      TmpTime = p%TMax*EPSILON(p%DT)
      IF ( p%DT <= TmpTime ) THEN
         CALL SetErrStat( ErrID_Fatal, 'DT must be greater than '//TRIM ( Num2LStr( TmpTime ) )//' seconds.', ErrStat, ErrMsg, RoutineName )
      END IF
   END IF

      ! Check that InputFileData%OutFmt is a valid format specifier and will fit over the column headings
   CALL ChkRealFmtStr( p%OutFmt, 'OutFmt', p%FmtWidth, ErrStat2, ErrMsg2 )
      call SetErrStat(ErrStat2, ErrMsg2, ErrStat, ErrMsg, RoutineName)

   IF ( p%WrTxtOutFile .and. p%FmtWidth < MinChanLen ) CALL SetErrStat( ErrID_Warn, 'OutFmt produces a column width of '// &
         TRIM(Num2LStr(p%FmtWidth))//'), which may be too small.', ErrStat, ErrMsg, RoutineName )
   
   IF ( p%WrTxtOutFile .AND. p%TChanLen > ChanLen  )  THEN ! ( p%TMax > 9999.999_DbKi )
      CALL SetErrStat( ErrID_Warn, 'TMax is too large for a '//trim(num2lstr(ChanLen))//'-character time column in text tabular (time-marching) output files.'// &
                                   ' Postprocessors with this limitation may not work.', ErrStat, ErrMsg, RoutineName )
   END IF

   IF ( p%TStart      <  0.0_DbKi ) CALL SetErrStat( ErrID_Fatal, 'TStart must not be less than 0 seconds.', ErrStat, ErrMsg, RoutineName )
!  IF ( p%SttsTime    <= 0.0_DbKi ) CALL SetErrStat( ErrID_Fatal, 'SttsTime must be greater than 0 seconds.', ErrStat, ErrMsg, RoutineName )
   IF ( p%n_SttsTime  < 1_IntKi   ) CALL SetErrStat( ErrID_Fatal, 'SttsTime must be greater than 0 seconds.', ErrStat, ErrMsg, RoutineName )
   IF ( p%n_ChkptTime < 1_IntKi   ) CALL SetErrStat( ErrID_Fatal, 'ChkptTime must be greater than 0 seconds.', ErrStat, ErrMsg, RoutineName )
   IF ( p%KMax        < 1_IntKi   ) CALL SetErrStat( ErrID_Fatal, 'KMax must be greater than 0.', ErrStat, ErrMsg, RoutineName )
   
   IF (p%CompElast   == Module_Unknown) CALL SetErrStat( ErrID_Fatal, 'CompElast must be 1 (ElastoDyn) or 2 (BeamDyn).', ErrStat, ErrMsg, RoutineName )   
   IF (p%CompAero    == Module_Unknown) CALL SetErrStat( ErrID_Fatal, 'CompAero must be 0 (None), 1 (AeroDyn14), or 2 (AeroDyn).', ErrStat, ErrMsg, RoutineName )
   IF (p%CompServo   == Module_Unknown) CALL SetErrStat( ErrID_Fatal, 'CompServo must be 0 (None) or 1 (ServoDyn).', ErrStat, ErrMsg, RoutineName )
   IF (p%CompHydro   == Module_Unknown) CALL SetErrStat( ErrID_Fatal, 'CompHydro must be 0 (None) or 1 (HydroDyn).', ErrStat, ErrMsg, RoutineName )
   IF (p%CompSub     == Module_Unknown) CALL SetErrStat( ErrID_Fatal, 'CompSub must be 0 (None), 1 (SubDyn), or 2 (ExtPtfm_MCKF).', ErrStat, ErrMsg, RoutineName )
   IF (p%CompMooring == Module_Unknown) CALL SetErrStat( ErrID_Fatal, 'CompMooring must be 0 (None), 1 (MAP), 2 (FEAMooring), 3 (MoorDyn), or 4 (OrcaFlex).', ErrStat, ErrMsg, RoutineName )
   IF (p%CompIce     == Module_Unknown) CALL SetErrStat( ErrID_Fatal, 'CompIce must be 0 (None) or 1 (IceFloe).', ErrStat, ErrMsg, RoutineName )
   IF (p%CompHydro /= Module_HD) THEN
      IF (p%CompMooring == Module_MAP) THEN
         CALL SetErrStat( ErrID_Fatal, 'HydroDyn must be used when MAP is used. Set CompHydro > 0 or CompMooring = 0 in the FAST input file.', ErrStat, ErrMsg, RoutineName )
      ELSEIF (p%CompMooring == Module_FEAM) THEN
         CALL SetErrStat( ErrID_Fatal, 'HydroDyn must be used when FEAMooring is used. Set CompHydro > 0 or CompMooring = 0 in the FAST input file.', ErrStat, ErrMsg, RoutineName )
      END IF
   ELSE
      IF (p%CompMooring == Module_Orca) CALL SetErrStat( ErrID_Fatal, 'HydroDyn cannot be used if OrcaFlex is used. Set CompHydro = 0 or CompMooring < 4 in the FAST input file.', ErrStat, ErrMsg, RoutineName )
      IF (p%CompSub == Module_ExtPtfm) CALL SetErrStat( ErrID_Fatal, 'HydroDyn cannot be used if ExtPtfm_MCKF is used. Set CompHydro = 0 or CompSub < 2 in the FAST input file.', ErrStat, ErrMsg, RoutineName )
   END IF

   
   IF (p%CompIce == Module_IceF) THEN
      IF (p%CompSub   /= Module_SD) CALL SetErrStat( ErrID_Fatal, 'SubDyn must be used when IceFloe is used. Set CompSub > 0 or CompIce = 0 in the FAST input file.', ErrStat, ErrMsg, RoutineName )
      IF (p%CompHydro /= Module_HD) CALL SetErrStat( ErrID_Fatal, 'HydroDyn must be used when IceFloe is used. Set CompHydro > 0 or CompIce = 0 in the FAST input file.', ErrStat, ErrMsg, RoutineName )
   ELSEIF (p%CompIce == Module_IceD) THEN
      IF (p%CompSub   /= Module_SD) CALL SetErrStat( ErrID_Fatal, 'SubDyn must be used when IceDyn is used. Set CompSub > 0 or CompIce = 0 in the FAST input file.', ErrStat, ErrMsg, RoutineName )
      IF (p%CompHydro /= Module_HD) CALL SetErrStat( ErrID_Fatal, 'HydroDyn must be used when IceDyn is used. Set CompHydro > 0 or CompIce = 0 in the FAST input file.', ErrStat, ErrMsg, RoutineName )
   END IF
   
   IF (p%CompElast == Module_BD .and. p%CompAero == Module_AD14 ) CALL SetErrStat( ErrID_Fatal, 'AeroDyn14 cannot be used when BeamDyn is used. Change CompAero or CompElast in the FAST input file.', ErrStat, ErrMsg, RoutineName )
   
!   IF ( p%InterpOrder < 0 .OR. p%InterpOrder > 2 ) THEN
   IF ( p%InterpOrder < 1 .OR. p%InterpOrder > 2 ) THEN
      CALL SetErrStat( ErrID_Fatal, 'InterpOrder must be 1 or 2.', ErrStat, ErrMsg, RoutineName ) ! 5/13/14 bjj: MAS and JMJ compromise for certain integrators is that InterpOrder cannot be 0
      p%InterpOrder = 1    ! Avoid problems in error handling by setting this to 0
   END IF

   IF ( p%NumCrctn < 0_IntKi ) THEN
      CALL SetErrStat( ErrID_Fatal, 'NumCrctn must be 0 or greater.', ErrStat, ErrMsg, RoutineName )
   END IF   
   
   
   if ( p%WrVTK == VTK_Unknown ) then
      call SetErrStat(ErrID_Fatal, 'WrVTK must be 0 (none), 1 (initialization only), 2 (animation), or 3 (mode shapes).', ErrStat, ErrMsg, RoutineName)
   else
      if ( p%VTK_type == VTK_Unknown ) then
         call SetErrStat(ErrID_Fatal, 'VTK_type must be 1 (surfaces), 2 (basic meshes:lines/points), or 3 (all meshes).', ErrStat, ErrMsg, RoutineName)
         ! note I'm not going to write that 4 (old) is an option
      end if
      
      if (p%WrVTK == VTK_ModeShapes .and. .not. p%Linearize) then
         call SetErrStat(ErrID_Fatal, 'WrVTK cannot be 3 (mode shapes) when Linearize is false. (Mode shapes require linearization analysis.)', ErrStat, ErrMsg, RoutineName)
      end if
   end if
      
   if (p%Linearize) then
   
      if (p%CalcSteady) then
         if (p%NLinTimes < 1) call SetErrStat(ErrID_Fatal,'NLinTimes must be at least 1 for linearization analysis.',ErrStat, ErrMsg, RoutineName)
         if (p%TrimCase /= TrimCase_yaw .and. p%TrimCase /= TrimCase_torque .and. p%TrimCase /= TrimCase_pitch) then
            call SetErrStat(ErrID_Fatal,'TrimCase must be either 1, 2, or 3.',ErrStat, ErrMsg, RoutineName)
         end if
         
         if (p%TrimTol <= epsilon(p%TrimTol)) call SetErrStat(ErrID_Fatal,'TrimTol must be larger than '//trim(num2lstr(epsilon(p%TrimTol)))//'.',ErrStat, ErrMsg, RoutineName)
         if (p%Twr_Kdmp < 0.0_ReKi) call SetErrStat(ErrID_Fatal,'Twr_Kdmp must not be negative.',ErrStat, ErrMsg, RoutineName)
         if (p%Bld_Kdmp < 0.0_ReKi) call SetErrStat(ErrID_Fatal,'Bld_Kdmp must not be negative.',ErrStat, ErrMsg, RoutineName)
      else
   
         if (.not. allocated(m_FAST%Lin%LinTimes)) then
            call SetErrStat(ErrID_Fatal, 'NLinTimes must be at least 1 for linearization analysis.',ErrStat, ErrMsg, RoutineName)
         else
            do i=1,p%NLinTimes
               if (m_FAST%Lin%LinTimes(i) < 0) call SetErrStat(ErrID_Fatal,'LinTimes must be positive values.',ErrStat, ErrMsg, RoutineName)
            end do
            do i=2,p%NLinTimes
               if (m_FAST%Lin%LinTimes(i) <= m_FAST%Lin%LinTimes(i-1)) call SetErrStat(ErrID_Fatal,'LinTimes must be unique values entered in increasing order.',ErrStat, ErrMsg, RoutineName)
            end do
            
            if (m_FAST%Lin%LinTimes(p%NLinTimes) > p%TMax) call SetErrStat(ErrID_Info, 'Tmax is less than the last linearization time. Linearization analysis will not be performed after TMax.',ErrStat, ErrMsg, RoutineName)
         end if
         
      end if
      
      if (p%LinInputs < LIN_NONE .or. p%LinInputs > LIN_ALL) call SetErrStat(ErrID_Fatal,'LinInputs must be 0, 1, or 2.',ErrStat, ErrMsg, RoutineName)
      if (p%LinOutputs < LIN_NONE .or. p%LinOutputs > LIN_ALL) call SetErrStat(ErrID_Fatal,'LinOutputs must be 0, 1, or 2.',ErrStat, ErrMsg, RoutineName)
      
      if (p%LinOutJac) then
         if ( p%LinInputs /= LIN_ALL .or. p%LinOutputs /= LIN_ALL) then
            call SetErrStat(ErrID_Info,'LinOutJac can be used only when LinInputs=LinOutputs=2.',ErrStat, ErrMsg, RoutineName)
            p%LinOutJac = .false.
         end if
      end if
      
      ! now, make sure we haven't asked for any modules that we can't yet linearize:
      if (p%CompInflow == MODULE_OpFM) call SetErrStat(ErrID_Fatal,'Linearization is not implemented for the OpenFOAM coupling.',ErrStat, ErrMsg, RoutineName)
      if (p%CompAero == MODULE_AD14) call SetErrStat(ErrID_Fatal,'Linearization is not implemented for the AeroDyn v14 module.',ErrStat, ErrMsg, RoutineName)
<<<<<<< HEAD
      if (p%CompMooring == MODULE_MD) call SetErrStat(ErrID_Fatal,'Linearization is not implemented MoorDyn.', ErrStat, ErrMsg, RoutineName)
      if (p%CompMooring == MODULE_FEAM) call SetErrStat(ErrID_Fatal,'Linearization is not implemented FEAMooring.', ErrStat, ErrMsg, RoutineName)
=======
      !if (p%CompSub   == MODULE_SD) call SetErrStat(ErrID_Fatal,'Linearization is not implemented for the SubDyn module.',ErrStat, ErrMsg, RoutineName)
      if (p%CompSub /= MODULE_None) call SetErrStat(ErrID_Fatal,'Linearization is not implemented for the any of the substructure modules.',ErrStat, ErrMsg, RoutineName)
      if (p%CompMooring /= MODULE_None .and. p%CompMooring /= MODULE_MAP) call SetErrStat(ErrID_Fatal,'Linearization is not implemented for the FEAMooring or MoorDyn mooring modules.',ErrStat, ErrMsg, RoutineName)
>>>>>>> 8fca5c92
      if (p%CompIce /= MODULE_None) call SetErrStat(ErrID_Fatal,'Linearization is not implemented for any of the ice loading modules.',ErrStat, ErrMsg, RoutineName)
                  
   end if
      
   
   if ( p%TurbineType /= Type_LandBased .and. .not. EqualRealNos(p%TurbinePos(3), 0.0_SiKi) ) then
    call SetErrStat(ErrID_Fatal, 'Height of turbine location, TurbinePos(3), must be 0 for offshore turbines.', ErrStat, ErrMsg, RoutineName)
   end if

   !...............................................................................................................................

      ! temporary check on p_FAST%DT_out 

   IF ( .NOT. EqualRealNos( p%DT_out, p%DT ) ) THEN
      IF ( p%DT_out < p%DT ) THEN
         CALL SetErrStat( ErrID_Fatal, 'DT_out must be at least DT ('//TRIM(Num2LStr(p%DT))//' s).', ErrStat, ErrMsg, RoutineName )
      ELSEIF ( .NOT. EqualRealNos( p%DT_out, p%DT * p%n_DT_Out )  ) THEN
         CALL SetErrStat( ErrID_Fatal, 'DT_out must be an integer multiple of DT.', ErrStat, ErrMsg, RoutineName )
      END IF
   END IF
   
   

END SUBROUTINE ValidateInputData
!----------------------------------------------------------------------------------------------------------------------------------
!> This routine initializes the output for the glue code, including writing the header for the primary output file.
SUBROUTINE FAST_InitOutput( p_FAST, y_FAST, Init, ErrStat, ErrMsg )

   IMPLICIT NONE

      ! Passed variables
   TYPE(FAST_ParameterType),       INTENT(IN)           :: p_FAST                                !< Glue-code simulation parameters
   TYPE(FAST_OutputFileType),      INTENT(INOUT)        :: y_FAST                                !< Glue-code simulation outputs
   TYPE(FAST_InitData),            INTENT(IN)           :: Init                                  !< Initialization data for all modules

   INTEGER(IntKi),                 INTENT(OUT)          :: ErrStat                               !< Error status
   CHARACTER(*),                   INTENT(OUT)          :: ErrMsg                                !< Error message corresponding to ErrStat


      ! Local variables.

   INTEGER(IntKi)                   :: I, J                                            ! Generic index for DO loops.
   INTEGER(IntKi)                   :: indxNext                                        ! The index of the next value to be written to an array
   INTEGER(IntKi)                   :: NumOuts                                         ! number of channels to be written to the output file(s)



   !......................................................
   ! Set the description lines to be printed in the output file
   !......................................................
   y_FAST%FileDescLines(1)  = 'Predictions were generated on '//CurDate()//' at '//CurTime()//' using '//TRIM(GetVersion(FAST_Ver))
   y_FAST%FileDescLines(2)  = 'linked with ' //' '//TRIM(GetNVD(NWTC_Ver            ))  ! we'll get the rest of the linked modules in the section below
   y_FAST%FileDescLines(3)  = 'Description from the FAST input file: '//TRIM(p_FAST%FTitle)
   
   !......................................................
   ! We'll fill out the rest of FileDescLines(2), 
   ! and save the module version info for later use, too:
   !......................................................

   y_FAST%Module_Ver( Module_ED ) = Init%OutData_ED%Ver
   y_FAST%FileDescLines(2) = TRIM(y_FAST%FileDescLines(2) ) //'; '//TRIM(GetNVD(y_FAST%Module_Ver( Module_ED )  ))

   IF ( p_FAST%CompElast == Module_BD )  THEN
      y_FAST%Module_Ver( Module_BD ) = Init%OutData_BD(1)%Ver ! call copy routine for this type if it every uses dynamic memory     
      y_FAST%FileDescLines(2)  = TRIM(y_FAST%FileDescLines(2) ) //'; '//TRIM(GetNVD(y_FAST%Module_Ver( Module_BD ))) 
   END IF   
   
   
   IF ( p_FAST%CompInflow == Module_IfW )  THEN
      y_FAST%Module_Ver( Module_IfW ) = Init%OutData_IfW%Ver ! call copy routine for this type if it every uses dynamic memory     
      y_FAST%FileDescLines(2)  = TRIM(y_FAST%FileDescLines(2) ) //'; '//TRIM(GetNVD(y_FAST%Module_Ver( Module_IfW ))) 
   ELSEIF ( p_FAST%CompInflow == Module_OpFM )  THEN
      y_FAST%Module_Ver( Module_OpFM ) = Init%OutData_OpFM%Ver ! call copy routine for this type if it every uses dynamic memory     
      y_FAST%FileDescLines(2)  = TRIM(y_FAST%FileDescLines(2) ) //'; '//TRIM(GetNVD(y_FAST%Module_Ver( Module_OpFM ))) 
   END IF   
   
   IF ( p_FAST%CompAero == Module_AD14 )  THEN
      y_FAST%Module_Ver( Module_AD14  ) = Init%OutData_AD14%Ver     
      y_FAST%FileDescLines(2)  = TRIM(y_FAST%FileDescLines(2) ) //'; '//TRIM(GetNVD(y_FAST%Module_Ver( Module_AD14  ) ))                  
   ELSEIF ( p_FAST%CompAero == Module_AD )  THEN
      y_FAST%Module_Ver( Module_AD  ) = Init%OutData_AD%Ver     
      y_FAST%FileDescLines(2)  = TRIM(y_FAST%FileDescLines(2) ) //'; '//TRIM(GetNVD(y_FAST%Module_Ver( Module_AD  ) ))                  
   END IF

   IF ( p_FAST%CompServo == Module_SrvD ) THEN
      y_FAST%Module_Ver( Module_SrvD ) = Init%OutData_SrvD%Ver
      y_FAST%FileDescLines(2)  = TRIM(y_FAST%FileDescLines(2) ) //'; '//TRIM(GetNVD(y_FAST%Module_Ver( Module_SrvD )))
   END IF
         
   IF ( p_FAST%CompHydro == Module_HD ) THEN
      y_FAST%Module_Ver( Module_HD )   = Init%OutData_HD%Ver
      y_FAST%FileDescLines(2)  = TRIM(y_FAST%FileDescLines(2) ) //'; '//TRIM(GetNVD(y_FAST%Module_Ver( Module_HD )))
   END IF

   IF ( p_FAST%CompSub == Module_SD ) THEN
      y_FAST%Module_Ver( Module_SD )   = Init%OutData_SD%Ver
      y_FAST%FileDescLines(2)  = TRIM(y_FAST%FileDescLines(2) ) //'; '//TRIM(GetNVD(y_FAST%Module_Ver( Module_SD )))
   ELSE IF ( p_FAST%CompSub == Module_ExtPtfm ) THEN
      y_FAST%Module_Ver( Module_ExtPtfm )   = Init%OutData_ExtPtfm%Ver
      y_FAST%FileDescLines(2)  = TRIM(y_FAST%FileDescLines(2) ) //'; '//TRIM(GetNVD(y_FAST%Module_Ver( Module_ExtPtfm )))
   END IF

   IF ( p_FAST%CompMooring == Module_MAP ) THEN
      y_FAST%Module_Ver( Module_MAP )   = Init%OutData_MAP%Ver
      y_FAST%FileDescLines(2)  = TRIM(y_FAST%FileDescLines(2) ) //'; '//TRIM(GetNVD(y_FAST%Module_Ver( Module_MAP )))
   ELSEIF ( p_FAST%CompMooring == Module_MD ) THEN
      y_FAST%Module_Ver( Module_MD )   = Init%OutData_MD%Ver
      y_FAST%FileDescLines(2)  = TRIM(y_FAST%FileDescLines(2) ) //'; '//TRIM(GetNVD(y_FAST%Module_Ver( Module_MD )))
   ELSEIF ( p_FAST%CompMooring == Module_FEAM ) THEN
      y_FAST%Module_Ver( Module_FEAM )   = Init%OutData_FEAM%Ver
      y_FAST%FileDescLines(2)  = TRIM(y_FAST%FileDescLines(2) ) //'; '//TRIM(GetNVD(y_FAST%Module_Ver( Module_FEAM )))
   ELSEIF ( p_FAST%CompMooring == Module_Orca ) THEN
      y_FAST%Module_Ver( Module_Orca )   = Init%OutData_Orca%Ver
      y_FAST%FileDescLines(2)  = TRIM(y_FAST%FileDescLines(2) ) //'; '//TRIM(GetNVD(y_FAST%Module_Ver( Module_Orca)))
   END IF   
   
   IF ( p_FAST%CompIce == Module_IceF ) THEN
      y_FAST%Module_Ver( Module_IceF )   = Init%OutData_IceF%Ver
      y_FAST%FileDescLines(2)  = TRIM(y_FAST%FileDescLines(2) ) //'; '//TRIM(GetNVD(y_FAST%Module_Ver( Module_IceF )))
   ELSEIF ( p_FAST%CompIce == Module_IceD ) THEN
      y_FAST%Module_Ver( Module_IceD )   = Init%OutData_IceD%Ver
      y_FAST%FileDescLines(2)  = TRIM(y_FAST%FileDescLines(2) ) //'; '//TRIM(GetNVD(y_FAST%Module_Ver( Module_IceD )))   
   END IF      
   
   !......................................................
   ! Set the number of output columns from each module
   !......................................................
   y_FAST%numOuts = 0    ! Inintialize entire array
   
   
   
   !y_FAST%numOuts(Module_InfW)  = 3  !hack for now: always output 3 wind speeds at hub-height
   IF ( ALLOCATED( Init%OutData_IfW%WriteOutputHdr  ) ) y_FAST%numOuts(Module_IfW)  = SIZE(Init%OutData_IfW%WriteOutputHdr)
   IF ( ALLOCATED( Init%OutData_OpFM%WriteOutputHdr ) ) y_FAST%numOuts(Module_OpFM) = SIZE(Init%OutData_OpFM%WriteOutputHdr)
   IF ( ALLOCATED( Init%OutData_ED%WriteOutputHdr   ) ) y_FAST%numOuts(Module_ED)   = SIZE(Init%OutData_ED%WriteOutputHdr)
do i=1,p_FAST%nBeams
   IF ( ALLOCATED( Init%OutData_BD(i)%WriteOutputHdr) ) y_FAST%numOuts(Module_BD)   = y_FAST%numOuts(Module_BD) + SIZE(Init%OutData_BD(i)%WriteOutputHdr)
end do   
!ad14 doesn't have outputs:
                                                       y_FAST%numOuts(Module_AD14) = 0
                                                       
   IF ( ALLOCATED( Init%OutData_AD%WriteOutputHdr     ) ) y_FAST%numOuts(Module_AD)     = SIZE(Init%OutData_AD%WriteOutputHdr)
   IF ( ALLOCATED( Init%OutData_SrvD%WriteOutputHdr   ) ) y_FAST%numOuts(Module_SrvD)   = SIZE(Init%OutData_SrvD%WriteOutputHdr)
   IF ( ALLOCATED( Init%OutData_HD%WriteOutputHdr     ) ) y_FAST%numOuts(Module_HD)     = SIZE(Init%OutData_HD%WriteOutputHdr)
   IF ( ALLOCATED( Init%OutData_SD%WriteOutputHdr     ) ) y_FAST%numOuts(Module_SD)     = SIZE(Init%OutData_SD%WriteOutputHdr)
   IF ( ALLOCATED( Init%OutData_ExtPtfm%WriteOutputHdr) ) y_FAST%numOuts(Module_ExtPtfm)= SIZE(Init%OutData_ExtPtfm%WriteOutputHdr)
   IF ( ALLOCATED( Init%OutData_MAP%WriteOutputHdr    ) ) y_FAST%numOuts(Module_MAP)    = SIZE(Init%OutData_MAP%WriteOutputHdr)
   IF ( ALLOCATED( Init%OutData_FEAM%WriteOutputHdr   ) ) y_FAST%numOuts(Module_FEAM)   = SIZE(Init%OutData_FEAM%WriteOutputHdr)
   IF ( ALLOCATED( Init%OutData_MD%WriteOutputHdr     ) ) y_FAST%numOuts(Module_MD)     = SIZE(Init%OutData_MD%WriteOutputHdr)
   IF ( ALLOCATED( Init%OutData_Orca%WriteOutputHdr   ) ) y_FAST%numOuts(Module_Orca)   = SIZE(Init%OutData_Orca%WriteOutputHdr)
   IF ( ALLOCATED( Init%OutData_IceF%WriteOutputHdr   ) ) y_FAST%numOuts(Module_IceF)   = SIZE(Init%OutData_IceF%WriteOutputHdr)
   IF ( ALLOCATED( Init%OutData_IceD%WriteOutputHdr   ) ) y_FAST%numOuts(Module_IceD)   = SIZE(Init%OutData_IceD%WriteOutputHdr)*p_FAST%numIceLegs         
   
   !......................................................
   ! Initialize the output channel names and units
   !......................................................
   NumOuts   = 1 + SUM( y_FAST%numOuts )

   CALL AllocAry( y_FAST%ChannelNames,NumOuts, 'ChannelNames', ErrStat, ErrMsg )
      IF ( ErrStat /= ErrID_None ) RETURN
   CALL AllocAry( y_FAST%ChannelUnits,NumOuts, 'ChannelUnits', ErrStat, ErrMsg )
      IF ( ErrStat /= ErrID_None ) RETURN

   y_FAST%ChannelNames(1) = 'Time'
   y_FAST%ChannelUnits(1) = '(s)'

   indxNext = 2
   DO i=1,y_FAST%numOuts(Module_IfW) !InflowWind
      y_FAST%ChannelNames(indxNext) = Init%OutData_IfW%WriteOutputHdr(i)
      y_FAST%ChannelUnits(indxNext) = Init%OutData_IfW%WriteOutputUnt(i)
      indxNext = indxNext + 1
   END DO

   DO i=1,y_FAST%numOuts(Module_OpFM) !OpenFOAM
      y_FAST%ChannelNames(indxNext) = Init%OutData_OpFM%WriteOutputHdr(i)
      y_FAST%ChannelUnits(indxNext) = Init%OutData_OpFM%WriteOutputUnt(i)
      indxNext = indxNext + 1
   END DO   

   DO i=1,y_FAST%numOuts(Module_ED) !ElastoDyn
      y_FAST%ChannelNames(indxNext) = Init%OutData_ED%WriteOutputHdr(i)
      y_FAST%ChannelUnits(indxNext) = Init%OutData_ED%WriteOutputUnt(i)
      indxNext = indxNext + 1
   END DO   

   IF ( y_FAST%numOuts(Module_BD) > 0_IntKi ) THEN !BeamDyn
      do i=1,p_FAST%nBeams
         if ( allocated(Init%OutData_BD(i)%WriteOutputHdr) ) then            
            do j=1,size(Init%OutData_BD(i)%WriteOutputHdr) 
               y_FAST%ChannelNames(indxNext) = 'B'//TRIM(Num2Lstr(i))//trim(Init%OutData_BD(i)%WriteOutputHdr(j))
               y_FAST%ChannelUnits(indxNext) = Init%OutData_BD(i)%WriteOutputUnt(j)
               indxNext = indxNext + 1
            end do ! j            
         end if         
      end do                 
   END IF
   
   
   ! none for AeroDyn14 
   
   DO i=1,y_FAST%numOuts(Module_AD) !AeroDyn
      y_FAST%ChannelNames(indxNext) = Init%OutData_AD%WriteOutputHdr(i)
      y_FAST%ChannelUnits(indxNext) = Init%OutData_AD%WriteOutputUnt(i)
      indxNext = indxNext + 1
   END DO   
   
   DO i=1,y_FAST%numOuts(Module_SrvD) !ServoDyn
      y_FAST%ChannelNames(indxNext) = Init%OutData_SrvD%WriteOutputHdr(i)
      y_FAST%ChannelUnits(indxNext) = Init%OutData_SrvD%WriteOutputUnt(i)
      indxNext = indxNext + 1
   END DO   

   DO i=1,y_FAST%numOuts(Module_HD) !HydroDyn
      y_FAST%ChannelNames(indxNext) = Init%OutData_HD%WriteOutputHdr(i)
      y_FAST%ChannelUnits(indxNext) = Init%OutData_HD%WriteOutputUnt(i)
      indxNext = indxNext + 1
   END DO      

   DO i=1,y_FAST%numOuts(Module_SD) !SubDyn
      y_FAST%ChannelNames(indxNext) = Init%OutData_SD%WriteOutputHdr(i)
      y_FAST%ChannelUnits(indxNext) = Init%OutData_SD%WriteOutputUnt(i)
      indxNext = indxNext + 1
   END DO      

   DO i=1,y_FAST%numOuts(Module_ExtPtfm) !ExtPtfm_MCKF
      y_FAST%ChannelNames(indxNext) = Init%OutData_ExtPtfm%WriteOutputHdr(i)
      y_FAST%ChannelUnits(indxNext) = Init%OutData_ExtPtfm%WriteOutputUnt(i)
      indxNext = indxNext + 1
   END DO      
   
   DO i=1,y_FAST%numOuts(Module_MAP) !MAP
      y_FAST%ChannelNames(indxNext) = Init%OutData_MAP%WriteOutputHdr(i)
      y_FAST%ChannelUnits(indxNext) = Init%OutData_MAP%WriteOutputUnt(i)
      indxNext = indxNext + 1
   END DO      
   
   DO i=1,y_FAST%numOuts(Module_MD) !MoorDyn
      y_FAST%ChannelNames(indxNext) = Init%OutData_MD%WriteOutputHdr(i)
      y_FAST%ChannelUnits(indxNext) = Init%OutData_MD%WriteOutputUnt(i)
      indxNext = indxNext + 1
   END DO      

   DO i=1,y_FAST%numOuts(Module_FEAM) !FEAMooring
      y_FAST%ChannelNames(indxNext) = Init%OutData_FEAM%WriteOutputHdr(i)
      y_FAST%ChannelUnits(indxNext) = Init%OutData_FEAM%WriteOutputUnt(i)
      indxNext = indxNext + 1
   END DO      

   DO i=1,y_FAST%numOuts(Module_Orca) !OrcaFlex
      y_FAST%ChannelNames(indxNext) = Init%OutData_Orca%WriteOutputHdr(i)
      y_FAST%ChannelUnits(indxNext) = Init%OutData_Orca%WriteOutputUnt(i)
      indxNext = indxNext + 1
   END DO         
   
   DO i=1,y_FAST%numOuts(Module_IceF) !IceFloe
      y_FAST%ChannelNames(indxNext) = Init%OutData_IceF%WriteOutputHdr(i)
      y_FAST%ChannelUnits(indxNext) = Init%OutData_IceF%WriteOutputUnt(i)
      indxNext = indxNext + 1
   END DO         
   
   IF ( y_FAST%numOuts(Module_IceD) > 0_IntKi ) THEN !IceDyn
      DO I=1,p_FAST%numIceLegs         
         DO J=1,SIZE(Init%OutData_IceD%WriteOutputHdr) 
            y_FAST%ChannelNames(indxNext) =TRIM(Init%OutData_IceD%WriteOutputHdr(J))//'L'//TRIM(Num2Lstr(I))  !bjj: do we want this "Lx" at the end?
            y_FAST%ChannelUnits(indxNext) = Init%OutData_IceD%WriteOutputUnt(J)
            indxNext = indxNext + 1
         END DO ! J
      END DO ! I
   END IF   
      
   
   !......................................................
   ! Open the text output file and print the headers
   !......................................................

   IF (p_FAST%WrTxtOutFile) THEN

      y_FAST%ActualChanLen = max( MinChanLen, p_FAST%FmtWidth )
      DO I=1,NumOuts
         y_FAST%ActualChanLen = max( y_FAST%ActualChanLen, LEN_TRIM(y_FAST%ChannelNames(I)) )
         y_FAST%ActualChanLen = max( y_FAST%ActualChanLen, LEN_TRIM(y_FAST%ChannelUnits(I)) )
      ENDDO ! I

      y_FAST%OutFmt_a = '"'//p_FAST%Delim//'"'//p_FAST%OutFmt      ! format for array elements from individual modules
      if (p_FAST%FmtWidth < y_FAST%ActualChanLen) then
         y_FAST%OutFmt_a = trim(y_FAST%OutFmt_a)//','//trim(num2lstr(y_FAST%ActualChanLen - p_FAST%FmtWidth))//'x'
      end if
      
      CALL GetNewUnit( y_FAST%UnOu, ErrStat, ErrMsg )
         IF ( ErrStat >= AbortErrLev ) RETURN

      CALL OpenFOutFile ( y_FAST%UnOu, TRIM(p_FAST%OutFileRoot)//'.out', ErrStat, ErrMsg )
         IF ( ErrStat >= AbortErrLev ) RETURN

         ! Add some file information:

      WRITE (y_FAST%UnOu,'(/,A)')  TRIM( y_FAST%FileDescLines(1) )
      WRITE (y_FAST%UnOu,'(1X,A)') TRIM( y_FAST%FileDescLines(2) )
      WRITE (y_FAST%UnOu,'()' )    !print a blank line
      WRITE (y_FAST%UnOu,'(A)'   ) TRIM( y_FAST%FileDescLines(3) )
      WRITE (y_FAST%UnOu,'()' )    !print a blank line


         !......................................................
         ! Write the names of the output parameters on one line:
         !......................................................
      if (p_FAST%Delim /= " ") then ! trim trailing spaces if not space delimited:

         CALL WrFileNR ( y_FAST%UnOu, trim(y_FAST%ChannelNames(1)) ) ! first one is time, with a special format

         DO I=2,NumOuts
            CALL WrFileNR ( y_FAST%UnOu, p_FAST%Delim//trim(y_FAST%ChannelNames(I)) )
         ENDDO ! I
      else
      
         CALL WrFileNR ( y_FAST%UnOu, y_FAST%ChannelNames(1)(1:p_FAST%TChanLen) ) ! first one is time, with a special format

         DO I=2,NumOuts
            CALL WrFileNR ( y_FAST%UnOu, p_FAST%Delim//y_FAST%ChannelNames(I)(1:y_FAST%ActualChanLen) )
         ENDDO ! I
      end if

      WRITE (y_FAST%UnOu,'()')

         !......................................................
         ! Write the units of the output parameters on one line:
         !......................................................

      if (p_FAST%Delim /= " ") then
      
         CALL WrFileNR ( y_FAST%UnOu, trim(y_FAST%ChannelUnits(1)) )

         DO I=2,NumOuts
            CALL WrFileNR ( y_FAST%UnOu, p_FAST%Delim//trim(y_FAST%ChannelUnits(I)) )
         ENDDO ! I
      else
      
         CALL WrFileNR ( y_FAST%UnOu, y_FAST%ChannelUnits(1)(1:p_FAST%TChanLen) )

         DO I=2,NumOuts
            CALL WrFileNR ( y_FAST%UnOu, p_FAST%Delim//y_FAST%ChannelUnits(I)(1:y_FAST%ActualChanLen) )
         ENDDO ! I
      end if

      WRITE (y_FAST%UnOu,'()')

   END IF

   !......................................................
   ! Allocate data for binary output file
   !......................................................
   IF (p_FAST%WrBinOutFile) THEN

         ! calculate the size of the array of outputs we need to store
      y_FAST%NOutSteps = CEILING ( (p_FAST%TMax - p_FAST%TStart) / p_FAST%DT_OUT ) + 1

      CALL AllocAry( y_FAST%AllOutData, NumOuts-1, y_FAST%NOutSteps, 'AllOutData', ErrStat, ErrMsg )
      y_FAST%AllOutData = 0.0_ReKi
      IF ( ErrStat >= AbortErrLev ) RETURN

      IF ( p_FAST%WrBinMod == FileFmtID_WithTime ) THEN   ! we store the entire time array
         CALL AllocAry( y_FAST%TimeData, y_FAST%NOutSteps, 'TimeData', ErrStat, ErrMsg )
         IF ( ErrStat >= AbortErrLev ) RETURN
      ELSE  
         CALL AllocAry( y_FAST%TimeData, 2_IntKi, 'TimeData', ErrStat, ErrMsg )
         IF ( ErrStat >= AbortErrLev ) RETURN

         y_FAST%TimeData(1) = 0.0_DbKi           ! This is the first output time, which we will set later
         y_FAST%TimeData(2) = p_FAST%DT_out      ! This is the (constant) time between subsequent writes to the output file
      END IF

      y_FAST%n_Out = 0  !number of steps actually written to the file

   END IF

   y_FAST%VTK_count = 0  ! first VTK file has 0 as output

RETURN
END SUBROUTINE FAST_InitOutput
!----------------------------------------------------------------------------------------------------------------------------------
!> This routine reads in the primary FAST input file, does some validation, and places the values it reads in the
!!   parameter structure (p). It prints to an echo file if requested.
SUBROUTINE FAST_ReadPrimaryFile( InputFile, p, m_FAST, OverrideAbortErrLev, ErrStat, ErrMsg )

   IMPLICIT                        NONE

      ! Passed variables
   TYPE(FAST_ParameterType), INTENT(INOUT) :: p                               !< The parameter data for the FAST (glue-code) simulation
   TYPE(FAST_MiscVarType),   INTENT(INOUT) :: m_FAST                          !< Miscellaneous variables
   CHARACTER(*),             INTENT(IN)    :: InputFile                       !< Name of the file containing the primary input data
   LOGICAL,                  INTENT(IN)    :: OverrideAbortErrLev             !< Determines if we should override AbortErrLev
   INTEGER(IntKi),           INTENT(OUT)   :: ErrStat                         !< Error status
   CHARACTER(*),             INTENT(OUT)   :: ErrMsg                          !< Error message

      ! Local variables:
   REAL(DbKi)                    :: TmpRate                                   ! temporary variable to read VTK_fps before converting to #steps based on DT
   REAL(DbKi)                    :: TmpTime                                   ! temporary variable to read SttsTime and ChkptTime before converting to #steps based on DT
   INTEGER(IntKi)                :: I                                         ! loop counter
   INTEGER(IntKi)                :: UnIn                                      ! Unit number for reading file
   INTEGER(IntKi)                :: UnEc                                      ! I/O unit for echo file. If > 0, file is open for writing.

   INTEGER(IntKi)                :: IOS                                       ! Temporary Error status
   INTEGER(IntKi)                :: ErrStat2                                  ! Temporary Error status
   INTEGER(IntKi)                :: OutFileFmt                                ! An integer that indicates what kind of tabular output should be generated (1=text, 2=binary, 3=both)
   LOGICAL                       :: Echo                                      ! Determines if an echo file should be written
   LOGICAL                       :: TabDelim                                  ! Determines if text output should be delimited by tabs (true) or space (false)
   CHARACTER(ErrMsgLen)          :: ErrMsg2                                   ! Temporary Error message
   CHARACTER(1024)               :: PriPath                                   ! Path name of the primary file

   CHARACTER(10)                 :: AbortLevel                                ! String that indicates which error level should be used to abort the program: WARNING, SEVERE, or FATAL
   CHARACTER(30)                 :: Line                                      ! string for default entry in input file

   CHARACTER(*),   PARAMETER     :: RoutineName = 'FAST_ReadPrimaryFile'
   

      ! Initialize some variables:
   UnEc = -1
   Echo = .FALSE.                        ! Don't echo until we've read the "Echo" flag
   CALL GetPath( InputFile, PriPath )    ! Input files will be relative to the path where the primary input file is located.


      ! Get an available unit number for the file.

   CALL GetNewUnit( UnIn, ErrStat, ErrMsg )
   IF ( ErrStat >= AbortErrLev ) RETURN


      ! Open the Primary input file.

   CALL OpenFInpFile ( UnIn, InputFile, ErrStat2, ErrMsg2 )
      CALL SetErrStat( ErrStat2, ErrMsg2,ErrStat,ErrMsg,RoutineName)
      if ( ErrStat >= AbortErrLev ) then
         call cleanup()
         RETURN        
      end if


   ! Read the lines up/including to the "Echo" simulation control variable
   ! If echo is FALSE, don't write these lines to the echo file.
   ! If Echo is TRUE, rewind and write on the second try.

   I = 1 !set the number of times we've read the file
   DO
   !-------------------------- HEADER ---------------------------------------------

      CALL ReadCom( UnIn, InputFile, 'File header: Module Version (line 1)', ErrStat2, ErrMsg2, UnEc )
         CALL SetErrStat( ErrStat2, ErrMsg2,ErrStat,ErrMsg,RoutineName)
         if ( ErrStat >= AbortErrLev ) then
            call cleanup()
            RETURN        
         end if

      CALL ReadStr( UnIn, InputFile, p%FTitle, 'FTitle', 'File Header: File Description (line 2)', ErrStat2, ErrMsg2, UnEc )
         CALL SetErrStat( ErrStat2, ErrMsg2,ErrStat,ErrMsg,RoutineName)
         if ( ErrStat >= AbortErrLev ) then
            call cleanup()
            RETURN        
         end if


   !---------------------- SIMULATION CONTROL --------------------------------------
      CALL ReadCom( UnIn, InputFile, 'Section Header: Simulation Control', ErrStat2, ErrMsg2, UnEc )
         CALL SetErrStat( ErrStat2, ErrMsg2,ErrStat,ErrMsg,RoutineName)
         if ( ErrStat >= AbortErrLev ) then
            call cleanup()
            RETURN        
         end if


         ! Echo - Echo input data to <RootName>.ech (flag):
      CALL ReadVar( UnIn, InputFile, Echo, "Echo", "Echo input data to <RootName>.ech (flag)", ErrStat2, ErrMsg2, UnEc)
         CALL SetErrStat( ErrStat2, ErrMsg2,ErrStat,ErrMsg,RoutineName)
         if ( ErrStat >= AbortErrLev ) then
            call cleanup()
            RETURN        
         end if


      IF (.NOT. Echo .OR. I > 1) EXIT !exit this loop

         ! Otherwise, open the echo file, then rewind the input file and echo everything we've read

      I = I + 1         ! make sure we do this only once (increment counter that says how many times we've read this file)

      CALL OpenEcho ( UnEc, TRIM(p%OutFileRoot)//'.ech', ErrStat2, ErrMsg2, FAST_Ver )
         CALL SetErrStat( ErrStat2, ErrMsg2,ErrStat,ErrMsg,RoutineName)
         if ( ErrStat >= AbortErrLev ) then
            call cleanup()
            RETURN        
         end if

      IF ( UnEc > 0 )  WRITE (UnEc,'(/,A,/)')  'Data from '//TRIM(FAST_Ver%Name)//' primary input file "'//TRIM( InputFile )//'":'

      REWIND( UnIn, IOSTAT=ErrStat2 )
         IF (ErrStat2 /= 0_IntKi ) THEN
            CALL SetErrStat( ErrID_Fatal, 'Error rewinding file "'//TRIM(InputFile)//'".',ErrStat,ErrMsg,RoutineName)
            call cleanup()
            RETURN        
         END IF

   END DO

   CALL WrScr( TRIM(FAST_Ver%Name)//' input file heading:' )
   CALL WrScr( '    '//TRIM( p%FTitle ) )
   CALL WrScr('')


      ! AbortLevel - Error level when simulation should abort:
   CALL ReadVar( UnIn, InputFile, AbortLevel, "AbortLevel", "Error level when simulation should abort (string)", &
                        ErrStat2, ErrMsg2, UnEc)
      CALL SetErrStat( ErrStat2, ErrMsg2,ErrStat,ErrMsg,RoutineName)
      if ( ErrStat >= AbortErrLev ) then
         call cleanup()
         RETURN        
      end if

      IF (OverrideAbortErrLev) THEN
      ! Let's set the abort level here.... knowing that everything before this aborted only on FATAL errors!
         CALL Conv2UC( AbortLevel ) !convert to upper case
         SELECT CASE( TRIM(AbortLevel) )
            CASE ( "WARNING" )
               AbortErrLev = ErrID_Warn
            CASE ( "SEVERE" )
               AbortErrLev = ErrID_Severe
            CASE ( "FATAL" )
               AbortErrLev = ErrID_Fatal
            CASE DEFAULT
               CALL SetErrStat( ErrID_Fatal, 'Invalid AbortLevel specified in FAST input file. '// &
                                'Valid entries are "WARNING", "SEVERE", or "FATAL".',ErrStat,ErrMsg,RoutineName)
               call cleanup()
               RETURN
         END SELECT
      END IF
      

      ! TMax - Total run time (s):
   CALL ReadVar( UnIn, InputFile, p%TMax, "TMax", "Total run time (s)", ErrStat2, ErrMsg2, UnEc)
      CALL SetErrStat( ErrStat2, ErrMsg2, ErrStat, ErrMsg, RoutineName)
      if ( ErrStat >= AbortErrLev ) then
         call cleanup()
         RETURN        
      end if
      
      ! DT - Recommended module time step (s):
   CALL ReadVar( UnIn, InputFile, p%DT, "DT", "Recommended module time step (s)", ErrStat2, ErrMsg2, UnEc)
      CALL SetErrStat( ErrStat2, ErrMsg2, ErrStat, ErrMsg, RoutineName)
      if ( ErrStat >= AbortErrLev ) then
         call cleanup()
         RETURN        
      end if
      
      if ( EqualRealNos(p%DT, 0.0_DbKi) ) then
         ! add a fatal error here because we're going to divide by DT later in this routine:
         CALL SetErrStat( ErrID_Fatal, 'DT cannot be zero.', ErrStat, ErrMsg, RoutineName)
         call cleanup()
         return
      end if
      
      
      ! InterpOrder - Interpolation order for inputs and outputs {0=nearest neighbor ,1=linear, 2=quadratic}
   CALL ReadVar( UnIn, InputFile, p%InterpOrder, "InterpOrder", "Interpolation order "//&
                   "for inputs and outputs {0=nearest neighbor ,1=linear, 2=quadratic} (-)", ErrStat2, ErrMsg2, UnEc)
      CALL SetErrStat( ErrStat2, ErrMsg2, ErrStat, ErrMsg, RoutineName)
      if ( ErrStat >= AbortErrLev ) then
         call cleanup()
         RETURN        
      end if

      ! NumCrctn - Number of predictor-corrector iterations {1=explicit calculation, i.e., no corrections}
   CALL ReadVar( UnIn, InputFile, p%NumCrctn, "NumCrctn", "Number of corrections"//&
                   "{0=explicit calculation, i.e., no corrections} (-)", ErrStat2, ErrMsg2, UnEc)
      CALL SetErrStat( ErrStat2, ErrMsg2, ErrStat, ErrMsg, RoutineName)
      if ( ErrStat >= AbortErrLev ) then
         call cleanup()
         RETURN        
      end if

      ! DT_UJac - Time between calls to get Jacobians (s)
   CALL ReadVar( UnIn, InputFile, p%DT_UJac, "DT_UJac", "Time between calls to get Jacobians (s)", ErrStat2, ErrMsg2, UnEc)
      CALL SetErrStat( ErrStat2, ErrMsg2, ErrStat, ErrMsg, RoutineName)
      if ( ErrStat >= AbortErrLev ) then
         call cleanup()
         RETURN        
      end if

      ! UJacSclFact - Scaling factor used in Jacobians (-)
   CALL ReadVar( UnIn, InputFile, p%UJacSclFact, "UJacSclFact", "Scaling factor used in Jacobians (-)", ErrStat2, ErrMsg2, UnEc)
      CALL SetErrStat( ErrStat2, ErrMsg2, ErrStat, ErrMsg, RoutineName)
      if ( ErrStat >= AbortErrLev ) then
         call cleanup()
         RETURN        
      end if
                  
   !---------------------- FEATURE SWITCHES AND FLAGS --------------------------------
   CALL ReadCom( UnIn, InputFile, 'Section Header: Feature Switches and Flags', ErrStat2, ErrMsg2, UnEc )
      CALL SetErrStat( ErrStat2, ErrMsg2, ErrStat, ErrMsg, RoutineName)
      if ( ErrStat >= AbortErrLev ) then
         call cleanup()
         RETURN        
      end if

      ! CompElast - Compute structural dynamics (switch) {1=ElastoDyn; 2=ElastoDyn + BeamDyn for blades}:
   CALL ReadVar( UnIn, InputFile, p%CompElast, "CompElast", "Compute structural dynamics (switch) {1=ElastoDyn; 2=ElastoDyn + BeamDyn for blades}", ErrStat2, ErrMsg2, UnEc)
      CALL SetErrStat( ErrStat2, ErrMsg2, ErrStat, ErrMsg, RoutineName)
      if ( ErrStat >= AbortErrLev ) then
         call cleanup()
         RETURN        
      end if
      
          ! immediately convert to values used inside the code:
         IF ( p%CompElast == 1 ) THEN 
            p%CompElast = Module_ED
         ELSEIF ( p%CompElast == 2 ) THEN
            p%CompElast = Module_BD
         ELSE
            p%CompElast = Module_Unknown
         END IF
                                  
      ! CompInflow - inflow wind velocities (switch) {0=still air; 1=InflowWind}:
   CALL ReadVar( UnIn, InputFile, p%CompInflow, "CompInflow", "inflow wind velocities (switch) {0=still air; 1=InflowWind}", ErrStat2, ErrMsg2, UnEc)
      CALL SetErrStat( ErrStat2, ErrMsg2, ErrStat, ErrMsg, RoutineName)
      if ( ErrStat >= AbortErrLev ) then
         call cleanup()
         RETURN        
      end if
      
          ! immediately convert to values used inside the code:
         IF ( p%CompInflow == 0 ) THEN 
            p%CompInflow = Module_NONE
         ELSEIF ( p%CompInflow == 1 ) THEN
            p%CompInflow = Module_IfW
         ELSEIF ( p%CompInflow == 2 ) THEN
            p%CompInflow = Module_OpFM
         ELSE
            p%CompInflow = Module_Unknown
         END IF

      ! CompAero - Compute aerodynamic loads (switch) {0=None; 1=AeroDyn}:
   CALL ReadVar( UnIn, InputFile, p%CompAero, "CompAero", "Compute aerodynamic loads (switch) {0=None; 1=AeroDyn}", ErrStat2, ErrMsg2, UnEc)
      CALL SetErrStat( ErrStat2, ErrMsg2, ErrStat, ErrMsg, RoutineName)
      if ( ErrStat >= AbortErrLev ) then
         call cleanup()
         RETURN        
      end if
      
          ! immediately convert to values used inside the code:
         IF ( p%CompAero == 0 ) THEN 
            p%CompAero = Module_NONE
         ELSEIF ( p%CompAero == 1 ) THEN
            p%CompAero = Module_AD14
         ELSEIF ( p%CompAero == 2 ) THEN
            p%CompAero = Module_AD
         ELSE
            p%CompAero = Module_Unknown
         END IF

      ! CompServo - Compute control and electrical-drive dynamics (switch) {0=None; 1=ServoDyn}:
   CALL ReadVar( UnIn, InputFile, p%CompServo, "CompServo", "Compute control and electrical-drive dynamics (switch) {0=None; 1=ServoDyn}", ErrStat2, ErrMsg2, UnEc)
      CALL SetErrStat( ErrStat2, ErrMsg2, ErrStat, ErrMsg, RoutineName)
      if ( ErrStat >= AbortErrLev ) then
         call cleanup()
         RETURN        
      end if
      
          ! immediately convert to values used inside the code:
         IF ( p%CompServo == 0 ) THEN 
            p%CompServo = Module_NONE
         ELSEIF ( p%CompServo == 1 ) THEN
            p%CompServo = Module_SrvD
         ELSE
            p%CompServo = Module_Unknown
         END IF
      
      
      ! CompHydro - Compute hydrodynamic loads (switch) {0=None; 1=HydroDyn}:
   CALL ReadVar( UnIn, InputFile, p%CompHydro, "CompHydro", "Compute hydrodynamic loads (switch) {0=None; 1=HydroDyn}", ErrStat2, ErrMsg2, UnEc)
      CALL SetErrStat( ErrStat2, ErrMsg2, ErrStat, ErrMsg, RoutineName)
      if ( ErrStat >= AbortErrLev ) then
         call cleanup()
         RETURN        
      end if
      
          ! immediately convert to values used inside the code:
         IF ( p%CompHydro == 0 ) THEN 
            p%CompHydro = Module_NONE
         ELSEIF ( p%CompHydro == 1 ) THEN
            p%CompHydro = Module_HD
         ELSE
            p%CompHydro = Module_Unknown
         END IF
         
      ! CompSub - Compute sub-structural dynamics (switch) {0=None; 1=SubDyn; 2=ExtPtfm_MCKF}:
   CALL ReadVar( UnIn, InputFile, p%CompSub, "CompSub", "Compute sub-structural dynamics (switch) {0=None; 1=SubDyn}", ErrStat2, ErrMsg2, UnEc)
      CALL SetErrStat( ErrStat2, ErrMsg2, ErrStat, ErrMsg, RoutineName)
      if ( ErrStat >= AbortErrLev ) then
         call cleanup()
         RETURN        
      end if
      
          ! immediately convert to values used inside the code:
         IF ( p%CompSub == 0 ) THEN 
            p%CompSub = Module_NONE
         ELSEIF ( p%CompSub == 1 ) THEN
            p%CompSub = Module_SD
         ELSEIF ( p%CompSub == 2 ) THEN
            p%CompSub = Module_ExtPtfm
         ELSE
            p%CompSub = Module_Unknown
         END IF
         
      ! CompMooring - Compute mooring line dynamics (flag):
   CALL ReadVar( UnIn, InputFile, p%CompMooring, "CompMooring", "Compute mooring system (switch) {0=None; 1=MAP; 2=FEAMooring; 3=MoorDyn; 4=OrcaFlex}", ErrStat2, ErrMsg2, UnEc)
      CALL SetErrStat( ErrStat2, ErrMsg2, ErrStat, ErrMsg, RoutineName)
      if ( ErrStat >= AbortErrLev ) then
         call cleanup()
         RETURN        
      end if
      
          ! immediately convert to values used inside the code:
         IF ( p%CompMooring == 0 ) THEN 
            p%CompMooring = Module_NONE
         ELSEIF ( p%CompMooring == 1 ) THEN
            p%CompMooring = Module_MAP
         ELSEIF ( p%CompMooring == 2 ) THEN
            p%CompMooring = Module_FEAM
         ELSEIF ( p%CompMooring == 3 ) THEN
            p%CompMooring = Module_MD
         ELSEIF ( p%CompMooring == 4 ) THEN
            p%CompMooring = Module_Orca            
         ELSE
            p%CompMooring = Module_Unknown
         END IF      
      
      ! CompIce - Compute ice loads (switch) {0=None; 1=IceFloe}:
   CALL ReadVar( UnIn, InputFile, p%CompIce, "CompIce", "Compute ice loads (switch) {0=None; 1=IceFloe}", ErrStat2, ErrMsg2, UnEc)
      CALL SetErrStat( ErrStat2, ErrMsg2, ErrStat, ErrMsg, RoutineName)
      if ( ErrStat >= AbortErrLev ) then
         call cleanup()
         RETURN        
      end if
      
          ! immediately convert to values used inside the code:
         IF ( p%CompIce == 0 ) THEN 
            p%CompIce = Module_NONE
         ELSEIF ( p%CompIce == 1 ) THEN
            p%CompIce = Module_IceF
         ELSEIF ( p%CompIce == 2 ) THEN
            p%CompIce = Module_IceD
         ELSE
            p%CompIce = Module_Unknown
         END IF
               

   !---------------------- INPUT FILES ---------------------------------------------
   CALL ReadCom( UnIn, InputFile, 'Section Header: Input Files', ErrStat2, ErrMsg2, UnEc )
      CALL SetErrStat( ErrStat2, ErrMsg2, ErrStat, ErrMsg, RoutineName)
      if ( ErrStat >= AbortErrLev ) then
         call cleanup()
         RETURN        
      end if

      ! EDFile - Name of file containing ElastoDyn input parameters (-):
   CALL ReadVar( UnIn, InputFile, p%EDFile, "EDFile", "Name of file containing ElastoDyn input parameters (-)", ErrStat2, ErrMsg2, UnEc)
      CALL SetErrStat( ErrStat2, ErrMsg2, ErrStat, ErrMsg, RoutineName)
      if ( ErrStat >= AbortErrLev ) then
         call cleanup()
         RETURN        
      end if
   IF ( PathIsRelative( p%EDFile ) ) p%EDFile = TRIM(PriPath)//TRIM(p%EDFile)

DO i=1,MaxNBlades
      ! BDBldFile - Name of file containing BeamDyn blade input parameters (-):
   CALL ReadVar( UnIn, InputFile, p%BDBldFile(i), "BDBldFile("//TRIM(num2LStr(i))//")", "Name of file containing BeamDyn blade "//trim(num2lstr(i))//"input parameters (-)", ErrStat2, ErrMsg2, UnEc)
      CALL SetErrStat( ErrStat2, ErrMsg2, ErrStat, ErrMsg, RoutineName)
      if ( ErrStat >= AbortErrLev ) then
         call cleanup()
         RETURN        
      end if
   IF ( PathIsRelative( p%BDBldFile(i) ) ) p%BDBldFile(i) = TRIM(PriPath)//TRIM(p%BDBldFile(i))
END DO
   
      ! InflowFile - Name of file containing inflow wind input parameters (-):
   CALL ReadVar( UnIn, InputFile, p%InflowFile, "InflowFile", "Name of file containing inflow wind input parameters (-)", ErrStat2, ErrMsg2, UnEc)
      CALL SetErrStat( ErrStat2, ErrMsg2, ErrStat, ErrMsg, RoutineName)
      if ( ErrStat >= AbortErrLev ) then
         call cleanup()
         RETURN        
      end if
   IF ( PathIsRelative( p%InflowFile ) ) p%InflowFile = TRIM(PriPath)//TRIM(p%InflowFile)

      ! AeroFile - Name of file containing aerodynamic input parameters (-):
   CALL ReadVar( UnIn, InputFile, p%AeroFile, "AeroFile", "Name of file containing aerodynamic input parameters (-)", ErrStat2, ErrMsg2, UnEc)
      CALL SetErrStat( ErrStat2, ErrMsg2, ErrStat, ErrMsg, RoutineName)
      if ( ErrStat >= AbortErrLev ) then
         call cleanup()
         RETURN        
      end if
   IF ( PathIsRelative( p%AeroFile ) ) p%AeroFile = TRIM(PriPath)//TRIM(p%AeroFile)

      ! ServoFile - Name of file containing control and electrical-drive input parameters (-):
   CALL ReadVar( UnIn, InputFile, p%ServoFile, "ServoFile", "Name of file containing control and electrical-drive input parameters (-)", ErrStat2, ErrMsg2, UnEc)
      CALL SetErrStat( ErrStat2, ErrMsg2, ErrStat, ErrMsg, RoutineName)
      if ( ErrStat >= AbortErrLev ) then
         call cleanup()
         RETURN        
      end if
   IF ( PathIsRelative( p%ServoFile ) ) p%ServoFile = TRIM(PriPath)//TRIM(p%ServoFile)

      ! HydroFile - Name of file containing hydrodynamic input parameters (-):
   CALL ReadVar( UnIn, InputFile, p%HydroFile, "HydroFile", "Name of file containing hydrodynamic input parameters (-)", ErrStat2, ErrMsg2, UnEc)
      CALL SetErrStat( ErrStat2, ErrMsg2, ErrStat, ErrMsg, RoutineName)
      if ( ErrStat >= AbortErrLev ) then
         call cleanup()
         RETURN        
      end if
   IF ( PathIsRelative( p%HydroFile ) ) p%HydroFile = TRIM(PriPath)//TRIM(p%HydroFile)

      ! SubFile - Name of file containing sub-structural input parameters (-):
   CALL ReadVar( UnIn, InputFile, p%SubFile, "SubFile", "Name of file containing sub-structural input parameters (-)", ErrStat2, ErrMsg2, UnEc)
      CALL SetErrStat( ErrStat2, ErrMsg2, ErrStat, ErrMsg, RoutineName)
      if ( ErrStat >= AbortErrLev ) then
         call cleanup()
         RETURN        
      end if
   IF ( PathIsRelative( p%SubFile ) ) p%SubFile = TRIM(PriPath)//TRIM(p%SubFile)

      ! MooringFile - Name of file containing mooring system input parameters (-):
   CALL ReadVar( UnIn, InputFile, p%MooringFile, "MooringFile", "Name of file containing mooring system input parameters (-)", ErrStat2, ErrMsg2, UnEc)
      CALL SetErrStat( ErrStat2, ErrMsg2, ErrStat, ErrMsg, RoutineName)
      if ( ErrStat >= AbortErrLev ) then
         call cleanup()
         RETURN        
      end if
   IF ( PathIsRelative( p%MooringFile ) ) p%MooringFile = TRIM(PriPath)//TRIM(p%MooringFile)
  
      ! IceFile - Name of file containing ice input parameters (-):
   CALL ReadVar( UnIn, InputFile, p%IceFile, "IceFile", "Name of file containing ice input parameters (-)", ErrStat2, ErrMsg2, UnEc)
      CALL SetErrStat( ErrStat2, ErrMsg2, ErrStat, ErrMsg, RoutineName)
      if ( ErrStat >= AbortErrLev ) then
         call cleanup()
         RETURN        
      end if
   IF ( PathIsRelative( p%IceFile ) ) p%IceFile = TRIM(PriPath)//TRIM(p%IceFile)
   
   
   !---------------------- OUTPUT --------------------------------------------------
   CALL ReadCom( UnIn, InputFile, 'Section Header: Output', ErrStat2, ErrMsg2, UnEc )
      CALL SetErrStat( ErrStat2, ErrMsg2, ErrStat, ErrMsg, RoutineName)
      if ( ErrStat >= AbortErrLev ) then
         call cleanup()
         RETURN        
      end if

      ! SumPrint - Print summary data to <RootName>.sum (flag):
   CALL ReadVar( UnIn, InputFile, p%SumPrint, "SumPrint", "Print summary data to <RootName>.sum (flag)", ErrStat2, ErrMsg2, UnEc)
      CALL SetErrStat( ErrStat2, ErrMsg2, ErrStat, ErrMsg, RoutineName)
      if ( ErrStat >= AbortErrLev ) then
         call cleanup()
         RETURN        
      end if

      ! SttsTime - Amount of time between screen status messages (s):
   CALL ReadVar( UnIn, InputFile, TmpTime, "SttsTime", "Amount of time between screen status messages (s)", ErrStat2, ErrMsg2, UnEc)
      CALL SetErrStat( ErrStat2, ErrMsg2, ErrStat, ErrMsg, RoutineName)
      if ( ErrStat >= AbortErrLev ) then
         call cleanup()
         RETURN        
      end if
      
      IF (TmpTime > p%TMax) THEN
         p%n_SttsTime = HUGE(p%n_SttsTime)
      ELSE         
         p%n_SttsTime = NINT( TmpTime / p%DT )
      END IF

      ! ChkptTime - Amount of time between creating checkpoint files for potential restart (s):
   CALL ReadVar( UnIn, InputFile, TmpTime, "ChkptTime", "Amount of time between creating checkpoint files for potential restart (s)", ErrStat2, ErrMsg2, UnEc)
      CALL SetErrStat( ErrStat2, ErrMsg2, ErrStat, ErrMsg, RoutineName)
      if ( ErrStat >= AbortErrLev ) then
         call cleanup()
         RETURN        
      end if
      
      IF (TmpTime > p%TMax) THEN
         p%n_ChkptTime = HUGE(p%n_ChkptTime)
      ELSE         
         p%n_ChkptTime = NINT( TmpTime / p%DT )
      END IF
      
      ! DT_Out - Time step for tabular output (s):
   CALL ReadVar( UnIn, InputFile, Line, "DT_Out", "Time step for tabular output (s)", ErrStat2, ErrMsg2, UnEc)
   !CALL ReadVar( UnIn, InputFile, p%DT_Out, "DT_Out", "Time step for tabular output (s)", ErrStat2, ErrMsg2, UnEc)
      CALL SetErrStat( ErrStat2, ErrMsg2, ErrStat, ErrMsg, RoutineName)
      if ( ErrStat >= AbortErrLev ) then
         call cleanup()
         RETURN        
      end if
      
      CALL Conv2UC( Line )
      IF ( INDEX(Line, "DEFAULT" ) == 1 ) THEN 
         p%DT_Out = p%DT
      ELSE
         ! If it's not "default", read this variable; otherwise use the value in p%DT
         READ( Line, *, IOSTAT=IOS) p%DT_Out
            CALL CheckIOS ( IOS, InputFile, 'DT_Out', NumType, ErrStat2, ErrMsg2 )
            CALL SetErrStat( ErrStat2, ErrMsg2, ErrStat, ErrMsg, RoutineName)
            if ( ErrStat >= AbortErrLev ) then
               call cleanup()
               RETURN        
            end if
      END IF
          
      p%n_DT_Out = NINT( p%DT_Out / p%DT )
      
      ! TStart - Time to begin tabular output (s):
   CALL ReadVar( UnIn, InputFile, p%TStart, "TStart", "Time to begin tabular output (s)", ErrStat2, ErrMsg2, UnEc)
      CALL SetErrStat( ErrStat2, ErrMsg2, ErrStat, ErrMsg, RoutineName)
      if ( ErrStat >= AbortErrLev ) then
         call cleanup()
         RETURN        
      end if


      !> OutFileFmt - Format for tabular (time-marching) output file (switch) {1: text file [<RootName>.out], 2: binary file [<RootName>.outb], 4: HDF5 [<RootName>.h5], add for combinations}
      !!
      !!  Combinations of output files are possible by adding the values corresponding to each file.  The possible combination of options are therefore
      !!
      !! | `OutFileFmt` | Description                                                          |
      !! |:------------:|:---------------------------------------------------------------------|
      !! | 1            | Text file only `<RootName>.out`                                      |
      !! | 2            | Binary file only `<RootName>.outb`                                   |
      !! | 3            | Text and binary files                                                |
      !! | 4            | uncompressed binary file `<RootName>.outbu`                          |
      !! | 5            | Text and uncompressed binary files                                   |
      !! | 6  => 4      | Binary (not written) and uncompressed binary files; same as 4        |
      !! | 7  => 5      | Text, Binary (not written), and uncompressed binary files; same as 5 |
      !!

      ! OutFileFmt - Format for tabular (time-marching) output file(s) (1: text file [<RootName>.out], 2: binary file [<RootName>.outb], 3: both) (-):
   CALL ReadVar( UnIn, InputFile, OutFileFmt, "OutFileFmt", "Format for tabular (time-marching) output file(s) {0: uncompressed binary and text file, 1: text file [<RootName>.out], 2: compressed binary file [<RootName>.outb], 3: both text and compressed binary, 4: uncompressed binary <RootName>.outb]; add for combinations) (-)", ErrStat2, ErrMsg2, UnEc)
      CALL SetErrStat( ErrStat2, ErrMsg2, ErrStat, ErrMsg, RoutineName)
      if ( ErrStat >= AbortErrLev ) then
         call cleanup()
         RETURN
      end if

     if (OutFileFmt == 0) OutFileFmt = 5

         ! convert integer to binary representation of which file formats to generate:
      p%WrTxtOutFile = mod(OutFileFmt,2) == 1
      
      OutFileFmt = OutFileFmt / 2 ! integer division
      p%WrBinOutFile = mod(OutFileFmt,2) == 1

      OutFileFmt = OutFileFmt / 2 ! integer division
      if (mod(OutFileFmt,2) == 1) then
         ! This is a feature for the regression testing system.  It writes binary output stored as uncompressed double floating point data instead of compressed int16 data.
         ! If the compressed binary version was requested, that will not be generated
         if (p%WrBinOutFile) then
            call SetErrStat(ErrID_Warn,'Binary compressed file will not be generated because the uncompressed version was also requested.', ErrStat, ErrMsg, RoutineName)
         else
            p%WrBinOutFile = .true.
         end if
         p%WrBinMod = FileFmtID_NoCompressWithoutTime    ! A format specifier for the binary output file format (3=don't include time channel and do not pack data)
      else
         p%WrBinMod = FileFmtID_ChanLen_In               ! A format specifier for the binary output file format (4=don't include time channel; do include channel width; do pack data)
      end if

      OutFileFmt = OutFileFmt / 2 ! integer division

      if (OutFileFmt /= 0) then
         call SetErrStat( ErrID_Fatal, "OutFileFmt must be 0, 1, 2, or 3.",ErrStat,ErrMsg,RoutineName)
         call cleanup()
         return
      end if
      
      ! TabDelim - Use tab delimiters in text tabular output file? (flag):
   CALL ReadVar( UnIn, InputFile, TabDelim, "TabDelim", "Use tab delimiters in text tabular output file? (flag)", ErrStat2, ErrMsg2, UnEc)
      CALL SetErrStat( ErrStat2, ErrMsg2, ErrStat, ErrMsg, RoutineName)
      if ( ErrStat >= AbortErrLev ) then
         call cleanup()
         RETURN        
      end if

      IF ( TabDelim ) THEN
         p%Delim = TAB
      ELSE
         p%Delim = ' '
      END IF

      ! OutFmt - Format used for text tabular output (except time).  Resulting field should be 10 characters. (-):
   CALL ReadVar( UnIn, InputFile, p%OutFmt, "OutFmt", "Format used for text tabular output (except time).  Resulting field should be 10 characters. (-)", ErrStat2, ErrMsg2, UnEc)
      CALL SetErrStat( ErrStat2, ErrMsg2, ErrStat, ErrMsg, RoutineName)
      if ( ErrStat >= AbortErrLev ) then
         call cleanup()
         RETURN        
      end if

      
   !---------------------- LINEARIZATION -----------------------------------------------
   CALL ReadCom( UnIn, InputFile, 'Section Header: Linearization', ErrStat2, ErrMsg2, UnEc )
      CALL SetErrStat( ErrStat2, ErrMsg2, ErrStat, ErrMsg, RoutineName)
      if ( ErrStat >= AbortErrLev ) then
         call cleanup()
         RETURN        
      end if

      
      ! Linearize - Linearization analysis (flag)
   CALL ReadVar( UnIn, InputFile, p%Linearize, "Linearize", "Linearization analysis (flag)", ErrStat2, ErrMsg2, UnEc)
      CALL SetErrStat( ErrStat2, ErrMsg2, ErrStat, ErrMsg, RoutineName)
      if ( ErrStat >= AbortErrLev ) then
         call cleanup()
         RETURN        
      end if      
      
      
      ! CalcSteady - Calculate a steady-state periodic operating point before linearization? [unused if Linearize=False] (flag)
   CALL ReadVar( UnIn, InputFile, p%CalcSteady, "CalcSteady", "Calculate a steady-state periodic operating point before linearization? (flag)", ErrStat2, ErrMsg2, UnEc)
      CALL SetErrStat( ErrStat2, ErrMsg2, ErrStat, ErrMsg, RoutineName)
      
      ! TrimCase - Controller parameter to be trimmed {1:yaw; 2:torque; 3:pitch} [used only if CalcSteady=True] (-)
   CALL ReadVar( UnIn, InputFile, p%TrimCase, "TrimCase", "Controller parameter to be trimmed {1:yaw; 2:torque; 3:pitch} (-)", ErrStat2, ErrMsg2, UnEc)   
      CALL SetErrStat( ErrStat2, ErrMsg2, ErrStat, ErrMsg, RoutineName)
      
      ! TrimTol - Tolerance for the rotational speed convergence [used only if CalcSteady=True] (-)
   CALL ReadVar( UnIn, InputFile, p%TrimTol, "TrimTol", "Tolerance for the rotational speed convergence (-)", ErrStat2, ErrMsg2, UnEc)
      CALL SetErrStat( ErrStat2, ErrMsg2, ErrStat, ErrMsg, RoutineName)
      
      ! TrimGain - Proportional gain for the rotational speed error (>0) [used only if CalcSteady=True] (rad/(rad/s) for yaw or pitch; Nm/(rad/s) for torque)
   CALL ReadVar( UnIn, InputFile, p%TrimGain, "TrimGain", "Proportional gain for the rotational speed error (>0) (rad/(rad/s) for yaw or pitch; Nm/(rad/s) for torque)", ErrStat2, ErrMsg2, UnEc)
      CALL SetErrStat( ErrStat2, ErrMsg2, ErrStat, ErrMsg, RoutineName)
      
      ! Twr_Kdmp - Damping factor for the tower [used only if CalcSteady=True] (N/(m/s))
   CALL ReadVar( UnIn, InputFile, p%Twr_Kdmp, "Twr_Kdmp", "Damping factor for the tower (N/(m/s))", ErrStat2, ErrMsg2, UnEc)
      CALL SetErrStat( ErrStat2, ErrMsg2, ErrStat, ErrMsg, RoutineName)
      
      ! Bld_Kdmp - Damping factor for the blades [used only if CalcSteady=True] (N/(m/s))
   CALL ReadVar( UnIn, InputFile, p%Bld_Kdmp, "Bld_Kdmp", "Damping factor for the blades (N/(m/s))", ErrStat2, ErrMsg2, UnEc)
      CALL SetErrStat( ErrStat2, ErrMsg2, ErrStat, ErrMsg, RoutineName)
      
      if ( ErrStat >= AbortErrLev ) then
         call cleanup()
         RETURN
      end if

      ! NLinTimes - Number of times to linearize (or number of equally spaced azimuth steps in periodic linearized model) (-) [>=1]
   CALL ReadVar( UnIn, InputFile, p%NLinTimes, "NLinTimes", "Number of times to linearize (-) [>=1]", ErrStat2, ErrMsg2, UnEc)
      CALL SetErrStat( ErrStat2, ErrMsg2, ErrStat, ErrMsg, RoutineName)
      if ( ErrStat >= AbortErrLev ) then
         call cleanup()
         RETURN
      end if

   if (.not. p%Linearize) then
      p%CalcSteady = .false.
      p%NLinTimes = 0
   end if
   
         ! LinTimes - Times to linearize (s) [1 to NLinTimes]
   if (.not. p%CalcSteady .and. p%NLinTimes >= 1 ) then
      call AllocAry( m_FAST%Lin%LinTimes, p%NLinTimes, 'LinTimes', ErrStat2, ErrMsg2 )
         CALL SetErrStat( ErrStat2, ErrMsg2, ErrStat, ErrMsg, RoutineName)
         if ( ErrStat >= AbortErrLev ) then
            call cleanup()
            RETURN
         end if
      
      CALL ReadAry( UnIn, InputFile, m_FAST%Lin%LinTimes, p%NLinTimes, "LinTimes", "Times to linearize (s) [1 to NLinTimes]", ErrStat2, ErrMsg2, UnEc)
   else
      CALL ReadCom( UnIn, InputFile, 'Times to linearize (s) [1 to NLinTimes] ', ErrStat2, ErrMsg2, UnEc )
   end if
   CALL SetErrStat( ErrStat2, ErrMsg2,ErrStat,ErrMsg,RoutineName)
   if ( ErrStat >= AbortErrLev ) then
      call cleanup()
      RETURN
   end if
   
      ! LinInputs - Include inputs in linearization (switch) {0=none; 1=standard; 2=all module inputs (debug)}
   CALL ReadVar( UnIn, InputFile, p%LinInputs, "LinInputs", "Include inputs in linearization (switch) {0=none; 1=standard; 2=all module inputs (debug)}", ErrStat2, ErrMsg2, UnEc)
      CALL SetErrStat( ErrStat2, ErrMsg2, ErrStat, ErrMsg, RoutineName)
      if ( ErrStat >= AbortErrLev ) then
         call cleanup()
         RETURN        
      end if

      ! LinOutputs - Include outputs in linearization (switch) (0=none; 1=from OutList(s); 2=all module outputs (debug))
   CALL ReadVar( UnIn, InputFile, p%LinOutputs, "LinOutputs", "Include outputs in linearization (switch) (0=none; 1=from OutList(s); 2=all module outputs (debug))", ErrStat2, ErrMsg2, UnEc)
      CALL SetErrStat( ErrStat2, ErrMsg2, ErrStat, ErrMsg, RoutineName)
      if ( ErrStat >= AbortErrLev ) then
         call cleanup()
         RETURN        
      end if

      ! LinOutJac - Include full Jacabians in linearization output (for debug) (flag)
   CALL ReadVar( UnIn, InputFile, p%LinOutJac, "LinOutJac", "Include full Jacabians in linearization output (for debug) (flag)", ErrStat2, ErrMsg2, UnEc)
      CALL SetErrStat( ErrStat2, ErrMsg2, ErrStat, ErrMsg, RoutineName)
      if ( ErrStat >= AbortErrLev ) then
         call cleanup()
         RETURN        
      end if
      
      ! LinOutMod - Write module-level linearization output files in addition to output for full system? (flag)
   CALL ReadVar( UnIn, InputFile, p%LinOutMod, "LinOutMod", "Write module-level linearization output files in addition to output for full system? (flag)", ErrStat2, ErrMsg2, UnEc)
      CALL SetErrStat( ErrStat2, ErrMsg2, ErrStat, ErrMsg, RoutineName)
      if ( ErrStat >= AbortErrLev ) then
         call cleanup()
         RETURN        
      end if
      
   !---------------------- VISUALIZATION -----------------------------------------------
   CALL ReadCom( UnIn, InputFile, 'Section Header: Visualization', ErrStat2, ErrMsg2, UnEc )
      CALL SetErrStat( ErrStat2, ErrMsg2, ErrStat, ErrMsg, RoutineName)
      if ( ErrStat >= AbortErrLev ) then
         call cleanup()
         RETURN        
      end if

      ! WrVTK - VTK Visualization data output: (switch) {0=none; 1=initialization data only; 2=animation; 3=mode shapes}:
   CALL ReadVar( UnIn, InputFile, p%WrVTK, "WrVTK", "Write VTK visualization files (0=none; 1=initialization data only; 2=animation; 3=mode shapes)", ErrStat2, ErrMsg2, UnEc)
      CALL SetErrStat( ErrStat2, ErrMsg2, ErrStat, ErrMsg, RoutineName)
      if ( ErrStat >= AbortErrLev ) then
         call cleanup()
         RETURN        
      end if
      
      IF ( p%WrVTK < 0 .OR. p%WrVTK > 3 ) THEN 
         p%WrVTK = VTK_Unknown
      END IF
      
      ! VTK_Type - Type of  VTK visualization data: (switch) {1=surfaces; 2=basic meshes (lines/points); 3=all meshes (debug)}:
   CALL ReadVar( UnIn, InputFile, p%VTK_Type, "VTK_Type", "Type of  VTK visualization data: (1=surfaces; 2=basic meshes (lines/points); 3=all meshes)", ErrStat2, ErrMsg2, UnEc)
      CALL SetErrStat( ErrStat2, ErrMsg2, ErrStat, ErrMsg, RoutineName)
      if ( ErrStat >= AbortErrLev ) then
         call cleanup()
         RETURN        
      end if
            
          ! immediately convert to values used inside the code:
         IF ( p%VTK_Type == 0 ) THEN 
            p%VTK_Type = VTK_None
         ELSEIF ( p%VTK_Type == 1 ) THEN
            p%VTK_Type = VTK_Surf
         ELSEIF ( p%VTK_Type == 2 ) THEN
            p%VTK_Type = VTK_Basic
         ELSEIF ( p%VTK_Type == 3 ) THEN
            p%VTK_Type = VTK_All
         ELSEIF ( p%VTK_Type == 4 ) THEN
            p%VTK_Type = VTK_Old
         ELSE
            p%VTK_Type = VTK_Unknown
         END IF
         
         !! equivalent:
         !IF ( p%VTK_Type < 0 .OR. p%VTK_Type > 4 ) THEN 
         !   p%VTK_Type = VTK_Unknown
         !END IF
         
      ! VTK_fields - Write mesh fields to VTK data files? (flag) {true/false}:
   CALL ReadVar( UnIn, InputFile, p%VTK_fields, "VTK_fields", "Write mesh fields to VTK data files? (flag)", ErrStat2, ErrMsg2, UnEc)
      CALL SetErrStat( ErrStat2, ErrMsg2, ErrStat, ErrMsg, RoutineName)
      if ( ErrStat >= AbortErrLev ) then
         call cleanup()
         RETURN        
      end if
      
      ! VTK_fps - Frame rate for VTK output (frames per second) {will use closest integer multiple of DT} 
   CALL ReadVar( UnIn, InputFile, p%VTK_fps, "VTK_fps", "Frame rate for VTK output(fps)", ErrStat2, ErrMsg2, UnEc)
      CALL SetErrStat( ErrStat2, ErrMsg2, ErrStat, ErrMsg, RoutineName)
      if ( ErrStat >= AbortErrLev ) then
         call cleanup()
         RETURN        
      end if
      
    
      ! convert frames-per-second to seconds per sample:
      if ( EqualRealNos(p%VTK_fps, 0.0_DbKi) ) then
         TmpTime = p%TMax + p%DT
      else
         TmpTime = 1.0_DbKi / p%VTK_fps
      end if
      
      ! now save the number of time steps between VTK file output:      
      IF (p%WrVTK == VTK_ModeShapes) THEN
         p%n_VTKTime = 1
      ELSE IF (TmpTime > p%TMax) THEN
         p%n_VTKTime = HUGE(p%n_VTKTime)
      ELSE
         p%n_VTKTime = NINT( TmpTime / p%DT )
         ! I'll warn if p%n_VTKTime*p%DT is not TmpTime 
         IF (p%WrVTK == VTK_Animate) THEN
            TmpRate = p%n_VTKTime*p%DT
            if (.not. EqualRealNos(TmpRate, TmpTime)) then
               call SetErrStat(ErrID_Info, '1/VTK_fps is not an integer multiple of DT. FAST will output VTK information at '//&
                              trim(num2lstr(1.0_DbKi/TmpRate))//' fps, the closest rate possible.',ErrStat,ErrMsg,RoutineName)
            end if
         END IF
                  
      END IF

   call cleanup()
   RETURN

CONTAINS
   !...............................................................................................................................
   subroutine cleanup()
      CLOSE( UnIn )
      IF ( UnEc > 0 ) CLOSE ( UnEc )   
   end subroutine cleanup
   !...............................................................................................................................
END SUBROUTINE FAST_ReadPrimaryFile
!----------------------------------------------------------------------------------------------------------------------------------
!> This subroutine sets up some of the information needed for plotting VTK surfaces. It initializes only the data needed before 
!! HD initialization. (HD needs some of this data so it can return the wave elevation data we want.)
SUBROUTINE SetVTKParameters_B4HD(p_FAST, InitOutData_ED, InitInData_HD, BD, ErrStat, ErrMsg)

   TYPE(FAST_ParameterType),     INTENT(INOUT) :: p_FAST           !< The parameters of the glue code
   TYPE(ED_InitOutputType),      INTENT(IN   ) :: InitOutData_ED   !< The initialization output from structural dynamics module
   TYPE(HydroDyn_InitInputType), INTENT(INOUT) :: InitInData_HD    !< The initialization input to HydroDyn
   TYPE(BeamDyn_Data),           INTENT(IN   ) :: BD               !< BeamDyn data
   INTEGER(IntKi),               INTENT(  OUT) :: ErrStat          !< Error status of the operation
   CHARACTER(*),                 INTENT(  OUT) :: ErrMsg           !< Error message if ErrStat /= ErrID_None

      
   REAL(SiKi)                              :: BladeLength, Width, WidthBy2
   REAL(SiKi)                              :: dx, dy                
   INTEGER(IntKi)                          :: i, j, n
   INTEGER(IntKi)                          :: ErrStat2
   CHARACTER(ErrMsgLen)                    :: ErrMsg2
   CHARACTER(*), PARAMETER                 :: RoutineName = 'SetVTKParameters_B4HD'
   
         
   ErrStat = ErrID_None
   ErrMsg  = ""
   
      ! Get radius for ground (blade length + hub radius):
   if ( p_FAST%CompElast == Module_BD ) then  
      BladeLength = TwoNorm(BD%y(1)%BldMotion%Position(:,1) - BD%y(1)%BldMotion%Position(:,BD%y(1)%BldMotion%Nnodes))
   else
      BladeLength = InitOutData_ED%BladeLength 
   end if
   p_FAST%VTK_Surface%HubRad    = InitOutData_ED%HubRad
   p_FAST%VTK_Surface%GroundRad = BladeLength + p_FAST%VTK_Surface%HubRad

   !........................................................................................................
   ! We don't use the rest of this routine for stick-figure output
   if (p_FAST%VTK_Type /= VTK_Surf) return  
   !........................................................................................................
      
      ! initialize wave elevation data:
   if ( p_FAST%CompHydro == Module_HD ) then
      
      p_FAST%VTK_surface%NWaveElevPts(1) = 25
      p_FAST%VTK_surface%NWaveElevPts(2) = 25
            
      call allocAry( InitInData_HD%WaveElevXY, 2, p_FAST%VTK_surface%NWaveElevPts(1)*p_FAST%VTK_surface%NWaveElevPts(2), 'WaveElevXY', ErrStat2, ErrMsg2)
         call SetErrStat(ErrStat2, ErrMsg2, ErrStat, ErrMsg, RoutineName)
         if (ErrStat >= AbortErrLev) return

      Width = p_FAST%VTK_Surface%GroundRad * VTK_GroundFactor
      dx = Width / (p_FAST%VTK_surface%NWaveElevPts(1) - 1)
      dy = Width / (p_FAST%VTK_surface%NWaveElevPts(2) - 1)
            
      WidthBy2 = Width / 2.0_SiKi
      n = 1
      do i=1,p_FAST%VTK_surface%NWaveElevPts(1)
         do j=1,p_FAST%VTK_surface%NWaveElevPts(2)
            InitInData_HD%WaveElevXY(1,n) = dx*(i-1) - WidthBy2 !+ p_FAST%TurbinePos(1) ! HD takes p_FAST%TurbinePos into account already
            InitInData_HD%WaveElevXY(2,n) = dy*(j-1) - WidthBy2 !+ p_FAST%TurbinePos(2)
            n = n+1
         end do
      end do
      
   end if
         
      
END SUBROUTINE SetVTKParameters_B4HD
!----------------------------------------------------------------------------------------------------------------------------------
!> This subroutine sets up the information needed for plotting VTK surfaces.
SUBROUTINE SetVTKParameters(p_FAST, InitOutData_ED, InitOutData_AD, InitInData_HD, InitOutData_HD, ED, BD, AD, HD, ErrStat, ErrMsg)

   TYPE(FAST_ParameterType),     INTENT(INOUT) :: p_FAST           !< The parameters of the glue code
   TYPE(ED_InitOutputType),      INTENT(IN   ) :: InitOutData_ED   !< The initialization output from structural dynamics module
   TYPE(AD_InitOutputType),      INTENT(INOUT) :: InitOutData_AD   !< The initialization output from AeroDyn
   TYPE(HydroDyn_InitInputType), INTENT(INOUT) :: InitInData_HD    !< The initialization input to HydroDyn
   TYPE(HydroDyn_InitOutputType),INTENT(INOUT) :: InitOutData_HD   !< The initialization output from HydroDyn
   TYPE(ElastoDyn_Data),         INTENT(IN   ) :: ED               !< ElastoDyn data
   TYPE(BeamDyn_Data),           INTENT(IN   ) :: BD               !< BeamDyn data
   TYPE(AeroDyn_Data),           INTENT(IN   ) :: AD               !< AeroDyn data
   TYPE(HydroDyn_Data),          INTENT(IN   ) :: HD               !< HydroDyn data
   INTEGER(IntKi),               INTENT(  OUT) :: ErrStat          !< Error status of the operation
   CHARACTER(*),                 INTENT(  OUT) :: ErrMsg           !< Error message if ErrStat /= ErrID_None

   REAL(SiKi)                              :: RefPoint(3), RefLengths(2)               
   REAL(SiKi)                              :: x, y                
   REAL(SiKi)                              :: TwrDiam_top, TwrDiam_base, TwrRatio, TwrLength
   INTEGER(IntKi)                          :: topNode, baseNode
   INTEGER(IntKi)                          :: NumBl, k
   CHARACTER(1024)                         :: vtkroot
   INTEGER(IntKi)                          :: ErrStat2
   CHARACTER(ErrMsgLen)                    :: ErrMsg2
   CHARACTER(*), PARAMETER                 :: RoutineName = 'SetVTKParameters'
   
         
   ErrStat = ErrID_None
   ErrMsg  = ""
   
   ! get the name of the output directory for vtk files (in a subdirectory called "vtk" of the output directory), and
   ! create the VTK directory if it does not exist
   
   call GetPath ( p_FAST%OutFileRoot, p_FAST%VTK_OutFileRoot, vtkroot ) ! the returned p_FAST%VTK_OutFileRoot includes a file separator character at the end
   p_FAST%VTK_OutFileRoot = trim(p_FAST%VTK_OutFileRoot) // 'vtk'
   
   call MKDIR( trim(p_FAST%VTK_OutFileRoot) )

   p_FAST%VTK_OutFileRoot = trim( p_FAST%VTK_OutFileRoot ) // PathSep // trim(vtkroot)
   
   
   ! calculate the number of digits in 'y_FAST%NOutSteps' (Maximum number of output steps to be written)
   ! this will be used to pad the write-out step in the VTK filename with zeros in calls to MeshWrVTK()
   if (p_FAST%WrVTK == VTK_ModeShapes .AND. p_FAST%VTK_modes%VTKLinTim==1) then
      if (p_FAST%NLinTimes < 1) p_FAST%NLinTimes = 1 !in case we reached here with an error
      p_FAST%VTK_tWidth = CEILING( log10( real( p_FAST%NLinTimes) ) ) + 1
   else
      p_FAST%VTK_tWidth = CEILING( log10( real(p_FAST%n_TMax_m1+1, ReKi) / p_FAST%n_VTKTime ) ) + 1
   end if
   
   ! determine number of blades
   NumBl = InitOutData_ED%NumBl

   ! initialize the vtk data

   p_FAST%VTK_Surface%NumSectors = 25   
   ! NOTE: we set p_FAST%VTK_Surface%GroundRad and p_FAST%VTK_Surface%HubRad in SetVTKParameters_B4HD
   
   
   ! write the ground or seabed reference polygon:
   RefPoint = p_FAST%TurbinePos
   if (p_FAST%CompHydro == MODULE_HD) then
      RefLengths = p_FAST%VTK_Surface%GroundRad*VTK_GroundFactor/2.0_SiKi
      
      ! note that p_FAST%TurbinePos(3) must be 0 for offshore turbines
      RefPoint(3) = p_FAST%TurbinePos(3) - InitOutData_HD%WtrDpth      
      call WrVTK_Ground ( RefPoint, RefLengths, trim(p_FAST%VTK_OutFileRoot) // '.SeabedSurface', ErrStat2, ErrMsg2 )   
      
      RefPoint(3) = p_FAST%TurbinePos(3) - InitOutData_HD%MSL2SWL    
      call WrVTK_Ground ( RefPoint, RefLengths, trim(p_FAST%VTK_OutFileRoot) // '.StillWaterSurface', ErrStat2, ErrMsg2 )       
   else
      RefLengths = p_FAST%VTK_Surface%GroundRad !array = scalar
      call WrVTK_Ground ( RefPoint, RefLengths, trim(p_FAST%VTK_OutFileRoot) // '.GroundSurface', ErrStat2, ErrMsg2 )         
   end if
   
   
   !........................................................................................................
   ! We don't use the rest of this routine for stick-figure output
   if (p_FAST%VTK_Type /= VTK_Surf) return  
   !........................................................................................................
            
      ! we're going to create a box using these dimensions
   y  =          ED%y%HubPtMotion%Position(3,  1) - ED%y%NacelleMotion%Position(3,  1)
   x  = TwoNorm( ED%y%HubPtMotion%Position(1:2,1) - ED%y%NacelleMotion%Position(1:2,1) ) - p_FAST%VTK_Surface%HubRad

   
   p_FAST%VTK_Surface%NacelleBox(:,1) = (/ -x,  y, 0.0_SiKi /)
   p_FAST%VTK_Surface%NacelleBox(:,2) = (/  x,  y, 0.0_SiKi /) 
   p_FAST%VTK_Surface%NacelleBox(:,3) = (/  x, -y, 0.0_SiKi /)
   p_FAST%VTK_Surface%NacelleBox(:,4) = (/ -x, -y, 0.0_SiKi /) 
   p_FAST%VTK_Surface%NacelleBox(:,5) = (/ -x, -y, 2*y      /)
   p_FAST%VTK_Surface%NacelleBox(:,6) = (/  x, -y, 2*y      /) 
   p_FAST%VTK_Surface%NacelleBox(:,7) = (/  x,  y, 2*y      /)
   p_FAST%VTK_Surface%NacelleBox(:,8) = (/ -x,  y, 2*y      /) 
   
   !.......................
   ! tapered tower
   !.......................
      
   CALL AllocAry(p_FAST%VTK_Surface%TowerRad,ED%y%TowerLn2Mesh%NNodes,'VTK_Surface%TowerRad',ErrStat2,ErrMsg2)
      CALL SetErrStat(ErrStat2,ErrMsg2,ErrStat,ErrMsg,RoutineName)
      IF (ErrStat >= AbortErrLev) RETURN

   topNode   = ED%y%TowerLn2Mesh%NNodes - 1
   baseNode  = ED%y%TowerLn2Mesh%refNode
   TwrLength = TwoNorm( ED%y%TowerLn2Mesh%position(:,topNode) - ED%y%TowerLn2Mesh%position(:,baseNode) ) ! this is the assumed length of the tower
   TwrRatio  = TwrLength / 87.6_SiKi  ! use ratio of the tower length to the length of the 5MW tower
   TwrDiam_top  = 3.87*TwrRatio
   TwrDiam_base = 6.0*TwrRatio
   
   TwrRatio = 0.5 * (TwrDiam_top - TwrDiam_base) / TwrLength
   do k=1,ED%y%TowerLn2Mesh%NNodes
      TwrLength = TwoNorm( ED%y%TowerLn2Mesh%position(:,k) - ED%y%TowerLn2Mesh%position(:,baseNode) ) 
      p_FAST%VTK_Surface%TowerRad(k) = 0.5*TwrDiam_Base + TwrRatio*TwrLength
   end do
         

   
   !.......................
   ! blade surfaces
   !.......................
   allocate(p_FAST%VTK_Surface%BladeShape(NumBl),stat=ErrStat2)
   if (errStat2/=0) then
      call setErrStat(ErrID_Fatal,'Error allocating VTK_Surface%BladeShape.',ErrStat,ErrMsg,RoutineName)
      return
   end if
            
   IF ( p_FAST%CompAero == Module_AD ) THEN  ! These meshes may have airfoil data associated with nodes...

      IF (ALLOCATED(InitOutData_AD%BladeShape)) THEN
         do k=1,NumBl   
            call move_alloc( InitOutData_AD%BladeShape(k)%AirfoilCoords, p_FAST%VTK_Surface%BladeShape(k)%AirfoilCoords )
         end do
      ELSE
#ifndef USE_DEFAULT_BLADE_SURFACE
         call setErrStat(ErrID_Fatal,'Cannot do surface visualization without airfoil coordinates defined in AeroDyn.',ErrStat,ErrMsg,RoutineName)
         return
      END IF
   ELSE
      call setErrStat(ErrID_Fatal,'Cannot do surface visualization without using AeroDyn.',ErrStat,ErrMsg,RoutineName)
      return
   END IF      
#else
      ! AD used without airfoil coordinates specified

         rootNode = 1
      
         DO K=1,NumBl   
            tipNode  = AD%Input(1)%BladeMotion(K)%NNodes
            cylNode  = min(3,AD%Input(1)%BladeMotion(K)%Nnodes)
         
            call SetVTKDefaultBladeParams(AD%Input(1)%BladeMotion(K), p_FAST%VTK_Surface%BladeShape(K), tipNode, rootNode, cylNode, ErrStat2, ErrMsg2)
               CALL SetErrStat(ErrStat2,ErrMsg2,ErrStat,ErrMsg,RoutineName)
               IF (ErrStat >= AbortErrLev) RETURN
         END DO                           
      END IF
      
   ELSE IF ( p_FAST%CompElast == Module_BD ) THEN
      rootNode = 1      
      DO K=1,NumBl   
         tipNode  = BD%y(k)%BldMotion%NNodes
         cylNode  = min(3,BD%y(k)%BldMotion%NNodes)
         
         call SetVTKDefaultBladeParams(BD%y(k)%BldMotion, p_FAST%VTK_Surface%BladeShape(K), tipNode, rootNode, cylNode, ErrStat2, ErrMsg2)
            CALL SetErrStat(ErrStat2,ErrMsg2,ErrStat,ErrMsg,RoutineName)
            IF (ErrStat >= AbortErrLev) RETURN
      END DO      
   ELSE
      DO K=1,NumBl   
         rootNode = ED%y%BladeLn2Mesh(K)%NNodes     
         tipNode  = ED%y%BladeLn2Mesh(K)%NNodes-1
         cylNode  = min(2,ED%y%BladeLn2Mesh(K)%NNodes)
         
         call SetVTKDefaultBladeParams(ED%y%BladeLn2Mesh(K), p_FAST%VTK_Surface%BladeShape(K), tipNode, rootNode, cylNode, ErrStat2, ErrMsg2)
            CALL SetErrStat(ErrStat2,ErrMsg2,ErrStat,ErrMsg,RoutineName)
            IF (ErrStat >= AbortErrLev) RETURN
      END DO  
   END IF   
#endif 
   
   
   !.......................
   ! wave elevation 
   !.......................

   !bjj: interpolate here instead of each time step?
   if ( allocated(InitOutData_HD%WaveElevSeries) ) then
      call move_alloc( InitInData_HD%WaveElevXY, p_FAST%VTK_Surface%WaveElevXY )
      call move_alloc( InitOutData_HD%WaveElevSeries, p_FAST%VTK_Surface%WaveElev )
      
         ! put the following lines in loops to avoid stack-size issues:
      do k=1,size(p_FAST%VTK_Surface%WaveElevXY,2)
         p_FAST%VTK_Surface%WaveElevXY(:,k) = p_FAST%VTK_Surface%WaveElevXY(:,k) + p_FAST%TurbinePos(1:2)
      end do
         
      ! note that p_FAST%TurbinePos(3) must be 0 for offshore turbines
      !do k=1,size(p_FAST%VTK_Surface%WaveElev,2)
      !   p_FAST%VTK_Surface%WaveElev(:,k) = p_FAST%VTK_Surface%WaveElev(:,k) + p_FAST%TurbinePos(3)  ! not sure this is really accurate if p_FAST%TurbinePos(3) is non-zero
      !end do
      
   end if
   
   !.......................
   ! morison surfaces
   !.......................
   
   IF ( HD%Input(1)%Morison%DistribMesh%Committed ) THEN      
      
      call move_alloc(InitOutData_HD%Morison%Morison_Rad, p_FAST%VTK_Surface%MorisonRad)
      
   END IF
   
END SUBROUTINE SetVTKParameters
!----------------------------------------------------------------------------------------------------------------------------------
!> This subroutine comes up with some default airfoils for blade surfaces for a given blade mesh, M.
SUBROUTINE SetVTKDefaultBladeParams(M, BladeShape, tipNode, rootNode, cylNode, ErrStat, ErrMsg)

   TYPE(MeshType),               INTENT(IN   ) :: M                !< The Mesh the defaults should be calculated for
   TYPE(FAST_VTK_BLSurfaceType), INTENT(INOUT) :: BladeShape       !< BladeShape to set to default values
   INTEGER(IntKi),               INTENT(IN   ) :: rootNode         !< Index of root node (innermost node) for this mesh
   INTEGER(IntKi),               INTENT(IN   ) :: tipNode          !< Index of tip node (outermost node) for this mesh
   INTEGER(IntKi),               INTENT(IN   ) :: cylNode          !< Index of last node to have a cylinder shape
   INTEGER(IntKi),               INTENT(  OUT) :: ErrStat          !< Error status of the operation
   CHARACTER(*),                 INTENT(  OUT) :: ErrMsg           !< Error message if ErrStat /= ErrID_None

      
   REAL(SiKi)                                  :: bladeLength, chord, pitchAxis
   REAL(SiKi)                                  :: bladeLengthFract, bladeLengthFract2, ratio, posLength ! temporary quantities               
   REAL(SiKi)                                  :: cylinderLength, x, y, angle               
   INTEGER(IntKi)                              :: i, j
   INTEGER(IntKi)                              :: ErrStat2
   CHARACTER(ErrMsgLen)                        :: ErrMsg2
   CHARACTER(*), PARAMETER                     :: RoutineName = 'SetVTKDefaultBladeParams'
   
   !Note: jmj does not like this default option

   integer, parameter :: N = 66
   
   ! default airfoil shape coordinates; uses S809 values from http://wind.nrel.gov/airfoils/Shapes/S809_Shape.html:   
   real, parameter, dimension(N) :: xc=(/ 1.0,0.996203,0.98519,0.967844,0.945073,0.917488,0.885293,0.848455,0.80747,0.763042,0.715952,0.667064,0.617331,0.56783,0.519832,0.474243,0.428461,0.382612,0.33726,0.29297,0.250247,0.209576,0.171409,0.136174,0.104263,0.076035,0.051823,0.03191,0.01659,0.006026,0.000658,0.000204,0.0,0.000213,0.001045,0.001208,0.002398,0.009313,0.02323,0.04232,0.065877,0.093426,0.124111,0.157653,0.193738,0.231914,0.271438,0.311968,0.35337,0.395329,0.438273,0.48192,0.527928,0.576211,0.626092,0.676744,0.727211,0.776432,0.823285,0.86663,0.905365,0.938474,0.965086,0.984478,0.996141,1.0 /)
   real, parameter, dimension(N) :: yc=(/ 0.0,0.000487,0.002373,0.00596,0.011024,0.017033,0.023458,0.03028,0.037766,0.045974,0.054872,0.064353,0.074214,0.084095,0.093268,0.099392,0.10176,0.10184,0.10007,0.096703,0.091908,0.085851,0.078687,0.07058,0.061697,0.052224,0.042352,0.032299,0.02229,0.012615,0.003723,0.001942,-0.00002,-0.001794,-0.003477,-0.003724,-0.005266,-0.011499,-0.020399,-0.030269,-0.040821,-0.051923,-0.063082,-0.07373,-0.083567,-0.092442,-0.099905,-0.105281,-0.108181,-0.108011,-0.104552,-0.097347,-0.086571,-0.073979,-0.060644,-0.047441,-0.0351,-0.024204,-0.015163,-0.008204,-0.003363,-0.000487,0.000743,0.000775,0.00029,0.0 /)

   call AllocAry(BladeShape%AirfoilCoords, 2, N, M%NNodes, 'BladeShape%AirfoilCoords', ErrStat2, ErrMsg2)
      CALL SetErrStat(ErrStat2,ErrMsg2,ErrStat,ErrMsg,RoutineName)
      IF (ErrStat >= AbortErrLev) RETURN
         
   ! Chord length and pitch axis location are given by scaling law
   bladeLength       = TwoNorm( M%position(:,tipNode) - M%Position(:,rootNode) )
   cylinderLength    = TwoNorm( M%Position(:,cylNode) - M%Position(:,rootNode) )
   bladeLengthFract  = 0.22*bladeLength
   bladeLengthFract2 = bladeLength-bladeLengthFract != 0.78*bladeLength
   
   DO i=1,M%Nnodes
      posLength = TwoNorm( M%Position(:,i) - M%Position(:,rootNode) )
         
      IF (posLength .LE. bladeLengthFract) THEN
         ratio     = posLength/bladeLengthFract
         chord     =  (0.06 + 0.02*ratio)*bladeLength
         pitchAxis =   0.25 + 0.125*ratio
      ELSE
         chord     = (0.08 - 0.06*(posLength-bladeLengthFract)/bladeLengthFract2)*bladeLength
         pitchAxis = 0.375
      END IF
         
      IF (posLength .LE. cylinderLength) THEN 
         ! create a cylinder for this node
         
         chord = chord/2.0_SiKi
         
         DO j=1,N
            ! normalized x,y coordinates for airfoil
            x = yc(j)
            y = xc(j) - 0.5
                     
            angle = ATAN2( y, x)
         
               ! x,y coordinates for cylinder
            BladeShape%AirfoilCoords(1,j,i) = chord*COS(angle) ! x (note that "chord" is really representing chord/2 here)
            BladeShape%AirfoilCoords(2,j,i) = chord*SIN(angle) ! y (note that "chord" is really representing chord/2 here)
         END DO                                                     
         
      ELSE
         ! create an airfoil for this node
            
         DO j=1,N                  
            ! normalized x,y coordinates for airfoil, assuming an upwind turbine
            x = yc(j)
            y = xc(j) - pitchAxis
                  
               ! x,y coordinates for airfoil
            BladeShape%AirfoilCoords(1,j,i) =  chord*x
            BladeShape%AirfoilCoords(2,j,i) =  chord*y                        
         END DO
         
      END IF
      
   END DO ! nodes on mesh
         
END SUBROUTINE SetVTKDefaultBladeParams
!----------------------------------------------------------------------------------------------------------------------------------
!> This routine writes the ground or seabed reference surface information in VTK format.
!! see VTK file information format for XML, here: http://www.vtk.org/wp-content/uploads/2015/04/file-formats.pdf
SUBROUTINE WrVTK_Ground ( RefPoint, HalfLengths, FileRootName, ErrStat, ErrMsg )
      
   REAL(SiKi),      INTENT(IN)           :: RefPoint(3)     !< reference point (plane will be created around it)
   REAL(SiKi),      INTENT(IN)           :: HalfLengths(2)  !< half of the X-Y lengths of plane surrounding RefPoint
   CHARACTER(*),    INTENT(IN)           :: FileRootName    !< Name of the file to write the output in (excluding extension)
   
   INTEGER(IntKi),  INTENT(OUT)          :: ErrStat         !< Indicates whether an error occurred (see NWTC_Library)
   CHARACTER(*),    INTENT(OUT)          :: ErrMsg          !< Error message associated with the ErrStat


   ! local variables
   INTEGER(IntKi)                        :: Un            ! fortran unit number
   INTEGER(IntKi)                        :: ix            ! loop counters
   CHARACTER(1024)                       :: FileName
   INTEGER(IntKi), parameter             :: NumberOfPoints = 4
   INTEGER(IntKi), parameter             :: NumberOfLines = 0
   INTEGER(IntKi), parameter             :: NumberOfPolys = 1
        
   INTEGER(IntKi)                        :: ErrStat2 
   CHARACTER(ErrMsgLen)                  :: ErrMsg2
   CHARACTER(*),PARAMETER                :: RoutineName = 'WrVTK_Ground'
   
   ErrStat = ErrID_None
   ErrMsg  = ""
   
   !.................................................................
   ! write the data that potentially changes each time step:
   !.................................................................
      
   ! PolyData (.vtp) - Serial vtkPolyData (unstructured) file
   FileName = TRIM(FileRootName)//'.vtp'
      
   call WrVTK_header( FileName, NumberOfPoints, NumberOfLines, NumberOfPolys, Un, ErrStat2, ErrMsg2 )    
      call SetErrStat(ErrStat2,ErrMsg2,ErrStat,ErrMsg,RoutineName)
      if (ErrStat >= AbortErrLev) return
         
! points (nodes, augmented with NumSegments):   
      WRITE(Un,'(A)')         '      <Points>'
      WRITE(Un,'(A)')         '        <DataArray type="Float32" NumberOfComponents="3" format="ascii">'
               
      WRITE(Un,VTK_AryFmt) RefPoint(1) + HalfLengths(1) , RefPoint(2) + HalfLengths(2), RefPoint(3)
      WRITE(Un,VTK_AryFmt) RefPoint(1) + HalfLengths(1) , RefPoint(2) - HalfLengths(2), RefPoint(3)
      WRITE(Un,VTK_AryFmt) RefPoint(1) - HalfLengths(1) , RefPoint(2) - HalfLengths(2), RefPoint(3)
      WRITE(Un,VTK_AryFmt) RefPoint(1) - HalfLengths(1) , RefPoint(2) + HalfLengths(2), RefPoint(3)
            
      WRITE(Un,'(A)')         '        </DataArray>'
      WRITE(Un,'(A)')         '      </Points>'
  
                  
      WRITE(Un,'(A)')         '      <Polys>'      
      WRITE(Un,'(A)')         '        <DataArray type="Int32" Name="connectivity" format="ascii">'         
      WRITE(Un,'('//trim(num2lstr(NumberOfPoints))//'(i7))') (ix, ix=0,NumberOfPoints-1)                   
      WRITE(Un,'(A)')         '        </DataArray>'      
      
      WRITE(Un,'(A)')         '        <DataArray type="Int32" Name="offsets" format="ascii">'            
      WRITE(Un,'(i7)') NumberOfPoints
      WRITE(Un,'(A)')         '        </DataArray>'
      WRITE(Un,'(A)')         '      </Polys>'      
            
      call WrVTK_footer( Un )       
                     
END SUBROUTINE WrVTK_Ground
!----------------------------------------------------------------------------------------------------------------------------------
!> This subroutine sets up the information needed to initialize AeroDyn, then initializes AeroDyn
SUBROUTINE AD_SetInitInput(InitInData_AD14, InitOutData_ED, y_ED, p_FAST, ErrStat, ErrMsg)

   ! Passed variables:
   TYPE(AD14_InitInputType),INTENT(INOUT) :: InitInData_AD14  !< The initialization input to AeroDyn14
   TYPE(ED_InitOutputType), INTENT(IN)    :: InitOutData_ED   !< The initialization output from structural dynamics module
   TYPE(ED_OutputType),     INTENT(IN)    :: y_ED             !< The outputs of the structural dynamics module (meshes with position/RefOrientation set)
   TYPE(FAST_ParameterType),INTENT(IN)    :: p_FAST           !< The parameters of the glue code
   INTEGER(IntKi)                         :: ErrStat          !< Error status of the operation
   CHARACTER(*)                           :: ErrMsg           !< Error message if ErrStat /= ErrID_None

      ! Local variables

   !TYPE(AD_InitOptions)       :: ADOptions                  ! Options for AeroDyn

   INTEGER                    :: K


   ErrStat = ErrID_None
   ErrMsg  = ""
   
   
      ! Set up the AeroDyn parameters
   InitInData_AD14%ADFileName   = p_FAST%AeroFile
   InitInData_AD14%OutRootName  = p_FAST%OutFileRoot
   InitInData_AD14%WrSumFile    = p_FAST%SumPrint      
   InitInData_AD14%NumBl        = InitOutData_ED%NumBl
   InitInData_AD14%UseDWM       = p_FAST%UseDWM
   
   InitInData_AD14%DWM%IfW%InputFileName   = p_FAST%InflowFile
   
      ! Hub position and orientation (relative here, but does not need to be)

   InitInData_AD14%TurbineComponents%Hub%Position(:)      = y_ED%HubPtMotion14%Position(:,1) - y_ED%HubPtMotion14%Position(:,1)  ! bjj: was 0; mesh was changed by adding p_ED%HubHt to 3rd component
   InitInData_AD14%TurbineComponents%Hub%Orientation(:,:) = y_ED%HubPtMotion14%RefOrientation(:,:,1)
   InitInData_AD14%TurbineComponents%Hub%TranslationVel   = 0.0_ReKi ! bjj: we don't need this field
   InitInData_AD14%TurbineComponents%Hub%RotationVel      = 0.0_ReKi ! bjj: we don't need this field

      ! Blade root position and orientation (relative here, but does not need to be)

   IF (.NOT. ALLOCATED( InitInData_AD14%TurbineComponents%Blade ) ) THEN
      ALLOCATE( InitInData_AD14%TurbineComponents%Blade( InitInData_AD14%NumBl ), STAT = ErrStat )
      IF ( ErrStat /= 0 ) THEN
         ErrStat = ErrID_Fatal
         ErrMsg = ' Error allocating space for InitInData_AD%TurbineComponents%Blade.'
         RETURN
      ELSE
         ErrStat = ErrID_None !reset to ErrID_None, just in case ErrID_None /= 0
      END IF
   END IF

   DO K=1, InitInData_AD14%NumBl
      InitInData_AD14%TurbineComponents%Blade(K)%Position        = y_ED%BladeRootMotion14%Position(:,K)
      InitInData_AD14%TurbineComponents%Blade(K)%Orientation     = y_ED%BladeRootMotion14%RefOrientation(:,:,K)
      InitInData_AD14%TurbineComponents%Blade(K)%TranslationVel  = 0.0_ReKi ! bjj: we don't need this field
      InitInData_AD14%TurbineComponents%Blade(K)%RotationVel     = 0.0_ReKi ! bjj: we don't need this field      
   END DO
  

      ! Blade length
   IF (p_FAST%CompElast == Module_ED) THEN  ! note, we can't get here if we're using BeamDyn....
      InitInData_AD14%TurbineComponents%BladeLength = InitOutData_ED%BladeLength
   END IF
   
   
      ! Tower mesh ( here only because we currently need line2 meshes to contain the same nodes/elements )
      
   InitInData_AD14%NumTwrNodes = y_ED%TowerLn2Mesh%NNodes - 2
   IF (.NOT. ALLOCATED( InitInData_AD14%TwrNodeLocs ) ) THEN
      ALLOCATE( InitInData_AD14%TwrNodeLocs( 3, InitInData_AD14%NumTwrNodes ), STAT = ErrStat )
      IF ( ErrStat /= 0 ) THEN
         ErrStat = ErrID_Fatal
         ErrMsg = ' Error allocating space for InitInData_AD%TwrNodeLocs.'
         RETURN
      ELSE
         ErrStat = ErrID_None
      END IF
   END IF   
   
   IF ( InitInData_AD14%NumTwrNodes > 0 ) THEN
      InitInData_AD14%TwrNodeLocs = y_ED%TowerLn2Mesh%Position(:,1:InitInData_AD14%NumTwrNodes)  ! ED has extra nodes at beginning and top and bottom of tower
   END IF
   
      ! hub height         
   InitInData_AD14%HubHt = InitOutData_ED%HubHt
             

   RETURN
END SUBROUTINE AD_SetInitInput
!----------------------------------------------------------------------------------------------------------------------------------
!> This routine sets the number of subcycles (substeps) for modules at initialization, checking to make sure that their requested 
!! time step is valid.
SUBROUTINE SetModuleSubstepTime(ModuleID, p_FAST, y_FAST, ErrStat, ErrMsg)
   INTEGER(IntKi),           INTENT(IN   ) :: ModuleID            !< ID of the module to check time step and set
   TYPE(FAST_ParameterType), INTENT(INOUT) :: p_FAST              !< Parameters for the glue code
   TYPE(FAST_OutputFileType),INTENT(IN   ) :: y_FAST              !< Output variables for the glue code
   INTEGER(IntKi),           INTENT(  OUT) :: ErrStat             !< Error status of the operation
   CHARACTER(*),             INTENT(  OUT) :: ErrMsg              !< Error message if ErrStat /= ErrID_None

      
   ErrStat = ErrID_None
   ErrMsg  = "" 
   
   IF ( EqualRealNos( p_FAST%dt_module( ModuleID ), p_FAST%dt ) ) THEN
      p_FAST%n_substeps(ModuleID) = 1
   ELSE
      IF ( p_FAST%dt_module( ModuleID ) > p_FAST%dt ) THEN
         ErrStat = ErrID_Fatal
         ErrMsg = "The "//TRIM(y_FAST%Module_Ver(ModuleID)%Name)//" module time step ("//&
                          TRIM(Num2LStr(p_FAST%dt_module( ModuleID )))// &
                    " s) cannot be larger than FAST time step ("//TRIM(Num2LStr(p_FAST%dt))//" s)."
      ELSE
            ! calculate the number of subcycles:
         p_FAST%n_substeps(ModuleID) = NINT( p_FAST%dt / p_FAST%dt_module( ModuleID ) )
            
            ! let's make sure THE module DT is an exact integer divisor of the global (FAST) time step:
         IF ( .NOT. EqualRealNos( p_FAST%dt, p_FAST%dt_module( ModuleID ) * p_FAST%n_substeps(ModuleID) )  ) THEN
            ErrStat = ErrID_Fatal
            ErrMsg  = "The "//TRIM(y_FAST%Module_Ver(ModuleID)%Name)//" module time step ("//&
                              TRIM(Num2LStr(p_FAST%dt_module( ModuleID )))// &
                              " s) must be an integer divisor of the FAST time step ("//TRIM(Num2LStr(p_FAST%dt))//" s)."
         END IF
            
      END IF
   END IF      
                 
   RETURN
      
END SUBROUTINE SetModuleSubstepTime   
!----------------------------------------------------------------------------------------------------------------------------------
!> This writes data to the FAST summary file.
SUBROUTINE FAST_WrSum( p_FAST, y_FAST, MeshMapData, ErrStat, ErrMsg )

   TYPE(FAST_ParameterType), INTENT(IN)    :: p_FAST                             !< Glue-code simulation parameters
   TYPE(FAST_OutputFileType),INTENT(INOUT) :: y_FAST                             !< Glue-code simulation outputs (changes value of UnSum)
   TYPE(FAST_ModuleMapType), INTENT(IN)    :: MeshMapData                        !< Data for mapping between modules
   INTEGER(IntKi),           INTENT(OUT)   :: ErrStat                            !< Error status (level)
   CHARACTER(*),             INTENT(OUT)   :: ErrMsg                             !< Message describing error reported in ErrStat

      ! local variables
   REAL(ReKi)                              :: TmpRate                            ! temporary rate for vtk output
   INTEGER(IntKi)                          :: I                                  ! temporary counter
   INTEGER(IntKi)                          :: J                                  ! temporary counter
   INTEGER(IntKi)                          :: Module_Number                      ! loop counter through the modules
   CHARACTER(200)                          :: Fmt                                ! temporary format string
   CHARACTER(200)                          :: DescStr                            ! temporary string to write text
   CHARACTER(*), PARAMETER                 :: NotUsedTxt = " [not called]"       ! text written if a module is not called
   CHARACTER(ChanLen)                      :: ChanTxt(2)                         ! temp strings to help with formatting with unknown ChanLen size
   
      ! Get a unit number and open the file:

   CALL GetNewUnit( y_FAST%UnSum, ErrStat, ErrMsg )
      IF ( ErrStat >= AbortErrLev ) RETURN

   CALL OpenFOutFile ( y_FAST%UnSum, TRIM(p_FAST%OutFileRoot)//'.sum', ErrStat, ErrMsg )
      IF ( ErrStat >= AbortErrLev ) RETURN

         ! Add some file information:

   !.......................... Module Versions .....................................................
   !bjj: modules in this list are ordered by the order they are specified in the FAST input file

   WRITE (y_FAST%UnSum,'(/A)') 'FAST Summary File'
   WRITE (y_FAST%UnSum,'(/A)')  TRIM( y_FAST%FileDescLines(1) )

   WRITE (y_FAST%UnSum,'(2X,A)'   )  'compiled with'
   Fmt = '(4x,A)'
   WRITE (y_FAST%UnSum,Fmt)  TRIM( GetNVD(        NWTC_Ver ) )
   WRITE (y_FAST%UnSum,Fmt)  TRIM( GetNVD( y_FAST%Module_Ver( Module_ED )   ) )

   DescStr = GetNVD( y_FAST%Module_Ver( Module_BD ) )
   IF ( p_FAST%CompElast /= Module_BD ) DescStr = TRIM(DescStr)//NotUsedTxt
   WRITE (y_FAST%UnSum,Fmt)  TRIM( DescStr )
      
   DescStr = GetNVD( y_FAST%Module_Ver( Module_IfW ) )
   IF ( p_FAST%CompInflow /= Module_IfW ) DescStr = TRIM(DescStr)//NotUsedTxt
   WRITE (y_FAST%UnSum,Fmt)  TRIM( DescStr )
   
   ! I'm not going to write the openfoam module info to the summary file
   !DescStr = GetNVD( y_FAST%Module_Ver( Module_OpFM ) )
   !IF ( p_FAST%CompInflow /= Module_OpFM ) DescStr = TRIM(DescStr)//NotUsedTxt
   !WRITE (y_FAST%UnSum,Fmt)  TRIM( DescStr )
      
   DescStr = GetNVD( y_FAST%Module_Ver( Module_AD14 ) )
   IF ( p_FAST%CompAero /= Module_AD14 ) DescStr = TRIM(DescStr)//NotUsedTxt
   WRITE (y_FAST%UnSum,Fmt)  TRIM( DescStr )
      
   DescStr = GetNVD( y_FAST%Module_Ver( Module_AD ) )
   IF ( p_FAST%CompAero /= Module_AD ) DescStr = TRIM(DescStr)//NotUsedTxt
   WRITE (y_FAST%UnSum,Fmt)  TRIM( DescStr )
     
   DescStr = GetNVD( y_FAST%Module_Ver( Module_SrvD ) )
   IF ( p_FAST%CompServo /= Module_SrvD ) DescStr = TRIM(DescStr)//NotUsedTxt
   WRITE (y_FAST%UnSum,Fmt)  TRIM( DescStr )  
   
   DescStr = GetNVD( y_FAST%Module_Ver( Module_HD ) )
   IF ( p_FAST%CompHydro /= Module_HD  ) DescStr = TRIM(DescStr)//NotUsedTxt
   WRITE (y_FAST%UnSum,Fmt)  TRIM( DescStr )
   
   DescStr = GetNVD( y_FAST%Module_Ver( Module_SD ) )
   IF ( p_FAST%CompSub /= Module_SD ) DescStr = TRIM(DescStr)//NotUsedTxt
   WRITE (y_FAST%UnSum,Fmt)  TRIM( DescStr )
   
   DescStr = GetNVD( y_FAST%Module_Ver( Module_ExtPtfm ) )
   IF ( p_FAST%CompSub /= Module_ExtPtfm ) DescStr = TRIM(DescStr)//NotUsedTxt
   WRITE (y_FAST%UnSum,Fmt)  TRIM( DescStr )
   
   DescStr = GetNVD( y_FAST%Module_Ver( Module_MAP ) )
   IF ( p_FAST%CompMooring /= Module_MAP ) DescStr = TRIM(DescStr)//NotUsedTxt
   WRITE (y_FAST%UnSum,Fmt)  TRIM( DescStr )

   DescStr = GetNVD( y_FAST%Module_Ver( Module_FEAM ) )
   IF ( p_FAST%CompMooring /= Module_FEAM ) DescStr = TRIM(DescStr)//NotUsedTxt
   WRITE (y_FAST%UnSum,Fmt)  TRIM( DescStr )
   
   DescStr = GetNVD( y_FAST%Module_Ver( Module_MD ) )
   IF ( p_FAST%CompMooring /= Module_MD ) DescStr = TRIM(DescStr)//NotUsedTxt
   WRITE (y_FAST%UnSum,Fmt)  TRIM( DescStr )
   
   DescStr = GetNVD( y_FAST%Module_Ver( Module_Orca ) )
   IF ( p_FAST%CompMooring /= Module_Orca ) DescStr = TRIM(DescStr)//NotUsedTxt
   WRITE (y_FAST%UnSum,Fmt)  TRIM( DescStr )
   
   DescStr = GetNVD( y_FAST%Module_Ver( Module_IceF ) )
   IF ( p_FAST%CompIce /= Module_IceF ) DescStr = TRIM(DescStr)//NotUsedTxt
   WRITE (y_FAST%UnSum,Fmt)  TRIM( DescStr )
   
   DescStr = GetNVD( y_FAST%Module_Ver( Module_IceD ) )
   IF ( p_FAST%CompIce /= Module_IceD ) DescStr = TRIM(DescStr)//NotUsedTxt
   WRITE (y_FAST%UnSum,Fmt)  TRIM( DescStr )
   
   
   !.......................... Information from FAST input File ......................................
! OTHER information we could print here:   
! current working directory
! output file root name
! output file time step
! output file format (text/binary)
! coupling method

   SELECT CASE ( p_FAST%TurbineType )
   CASE ( Type_LandBased )
      DescStr = 'Modeling a land-based turbine'
   CASE ( Type_Offshore_Fixed )
      DescStr = 'Modeling a fixed-bottom offshore turbine'
   CASE ( Type_Offshore_Floating )
      DescStr = 'Modeling a floating offshore turbine'
   CASE DEFAULT ! This should never happen
      DescStr=""
   END SELECT                  
   WRITE(y_FAST%UnSum,'(//A)') TRIM(DescStr)

   WRITE (y_FAST%UnSum,'(A)' )   'Description from the FAST input file: '
   WRITE (y_FAST%UnSum,'(2X,A)')  TRIM(p_FAST%FTitle)

   !.......................... Requested Features ...................................................
   
   SELECT CASE ( p_FAST%InterpOrder )
   CASE (0)
      DescStr = ' (nearest neighbor)'
   CASE (1)
      DescStr = ' (linear)'
   CASE (2)
      DescStr = ' (quadratic)'
   CASE DEFAULT 
      DescStr = ' ( )'
   END SELECT               
   
   WRITE(y_FAST%UnSum,'(/A,I1,A)'  ) 'Interpolation order for input/output time histories: ', p_FAST%InterpOrder, TRIM(DescStr)
   WRITE(y_FAST%UnSum,'( A,I2)'    ) 'Number of correction iterations: ', p_FAST%NumCrctn
   
      
   !.......................... Information About Coupling ...................................................
      
   IF ( ALLOCATED( MeshMapData%Jacobian_Opt1 ) ) then ! we're using option 1
      
      IF ( p_FAST%CompSub /= Module_None .OR. p_FAST%CompElast == Module_BD .OR. p_FAST%CompMooring == Module_Orca ) THEN  ! SubDyn-BeamDyn-HydroDyn-ElastoDyn-ExtPtfm
         DescStr = 'ElastoDyn, SubDyn, HydroDyn, OrcaFlex, ExtPtfm_MCKF, and/or BeamDyn'                  
      ELSE ! IF ( p_FAST%CompHydro == Module_HD ) THEN
         DescStr = "ElastoDyn to HydroDyn"
      END IF
                  
      WRITE(y_FAST%UnSum,'( A,I6)'  ) 'Number of rows in Jacobian matrix used for coupling '//TRIM(DescStr)//': ', &
                                       SIZE(MeshMapData%Jacobian_Opt1, 1)
   END IF

   !.......................... Time step information: ...................................................
   
   WRITE (y_FAST%UnSum,'(//,2X,A)') " Requested Time Steps  "
   WRITE (y_FAST%UnSum,   '(2X,A)') "-------------------------------------------------"
   Fmt = '(2X,A17,2X,A15,2X,A13)'
   WRITE (y_FAST%UnSum, Fmt ) "Component        ", "Time Step (s)  ", "Subcycles (-)"
   WRITE (y_FAST%UnSum, Fmt ) "-----------------", "---------------", "-------------"
   Fmt = '(2X,A17,2X,'//TRIM(p_FAST%OutFmt)//',:,T37,2X,I8,:,A)'
   WRITE (y_FAST%UnSum, Fmt ) "FAST (glue code) ", p_FAST%DT
   DO Module_Number=1,NumModules
      IF (p_FAST%ModuleInitialized(Module_Number)) THEN
         WRITE (y_FAST%UnSum, Fmt ) y_FAST%Module_Ver(Module_Number)%Name, p_FAST%DT_module(Module_Number), p_FAST%n_substeps(Module_Number)
      END IF
   END DO
   IF ( p_FAST%n_DT_Out  == 1_IntKi ) THEN
      WRITE (y_FAST%UnSum, Fmt ) "FAST output files", p_FAST%DT_out, 1_IntKi   ! we'll write "1" instead of "1^-1"
   ELSE
      WRITE (y_FAST%UnSum, Fmt ) "FAST output files", p_FAST%DT_out, p_FAST%n_DT_Out,"^-1"
   END IF

   IF (p_FAST%WrVTK == VTK_Animate) THEN
      
      TmpRate = p_FAST%DT*p_FAST%n_VTKTime
      
      IF ( p_FAST%n_VTKTime == 1_IntKi ) THEN
         WRITE (y_FAST%UnSum, Fmt ) "VTK output files ", p_FAST%DT, 1_IntKi   ! we'll write "1" instead of "1^-1"
      ELSE
         WRITE (y_FAST%UnSum, Fmt ) "VTK output files ", TmpRate, p_FAST%n_VTKTime,"^-1"
      END IF
   ELSE
      TmpRate = p_FAST%VTK_fps
   END IF

      ! bjj: fix this; possibly add names of which files will be generated?
   IF (p_FAST%WrVTK == VTK_Animate .or. p_FAST%WrVTK == VTK_ModeShapes) THEN
      Fmt = '(2X,A17,2X,'//TRIM(p_FAST%OutFmt)//',:,T37,:,A)'

      WRITE (y_FAST%UnSum,'(//,2X,A)') " Requested Visualization Output"
      WRITE (y_FAST%UnSum,   '(2X,A)') "-------------------------------------------------"
      WRITE (y_FAST%UnSum,     Fmt   ) "Frame rate", 1.0_DbKi/TmpRate, " fps"
   END IF

   
   !.......................... Requested Output Channels ............................................

   WRITE (y_FAST%UnSum,'(//,2X,A)') " Requested Channels in FAST Output File(s)  "
   WRITE (y_FAST%UnSum,   '(2X,A)') "--------------------------------------------"
   Fmt = '(2X,A6,2(2X,A'//TRIM(num2lstr(ChanLen))//'),2X,A)'
   ChanTxt(1) = 'Name'
   ChanTxt(2) = 'Units'
   WRITE (y_FAST%UnSum, Fmt ) "Number", ChanTxt, "Generated by"
   ChanTxt = '--------------------' !this ought to be sufficiently long
   WRITE (y_FAST%UnSum, Fmt ) "------", ChanTxt, "------------"

   Fmt = '(4X,I4,2(2X,A'//TRIM(num2lstr(ChanLen))//'),2X,A)'
   I = 1
   WRITE (y_FAST%UnSum, Fmt ) I, y_FAST%ChannelNames(I), y_FAST%ChannelUnits(I), TRIM(FAST_Ver%Name)

   
   DO Module_Number = 1,NumModules
      DO J = 1,y_FAST%numOuts( Module_Number )
         I = I + 1
         WRITE (y_FAST%UnSum, Fmt ) I, y_FAST%ChannelNames(I), y_FAST%ChannelUnits(I), TRIM(y_FAST%Module_Ver( Module_Number )%Name)
      END DO
   END DO
      
   
   !.......................... End of Summary File ............................................
   
   ! bjj: note that I'm not closing the summary file here, though at the present time we don't write to this file again.
   ! In the future, we may want to write additional information to this file during the simulation.
   ! bjj 4/21/2015: closing the file now because of restart. If it needs to be open later, we can change it again.
   
   CLOSE( y_FAST%UnSum )        
   y_FAST%UnSum = -1

END SUBROUTINE FAST_WrSum
!----------------------------------------------------------------------------------------------------------------------------------

!++++++++++++++++++++++++++++++++++++++++++++++++++++++++++++++++++++++++++++++++++++++++++++++++++++++++++++++++++++++++++++++++++
! TIME-STEP SOLVER ROUTINES (includes initialization after first call to calcOutput at t=0)
!++++++++++++++++++++++++++++++++++++++++++++++++++++++++++++++++++++++++++++++++++++++++++++++++++++++++++++++++++++++++++++++++++
!> Routine that calls FAST_Solution0 for one instance of a Turbine data structure. This is a separate subroutine so that the FAST 
!! driver programs do not need to change or operate on the individual module level. 
SUBROUTINE FAST_Solution0_T(Turbine, ErrStat, ErrMsg)

   TYPE(FAST_TurbineType),   INTENT(INOUT) :: Turbine             !< all data for one instance of a turbine
   INTEGER(IntKi),           INTENT(  OUT) :: ErrStat             !< Error status of the operation
   CHARACTER(*),             INTENT(  OUT) :: ErrMsg              !< Error message if ErrStat /= ErrID_None


      CALL FAST_Solution0(Turbine%p_FAST, Turbine%y_FAST, Turbine%m_FAST, &
                     Turbine%ED, Turbine%BD, Turbine%SrvD, Turbine%AD14, Turbine%AD, Turbine%IfW, Turbine%OpFM, &
                     Turbine%HD, Turbine%SD, Turbine%ExtPtfm, Turbine%MAP, Turbine%FEAM, Turbine%MD, Turbine%Orca, &
                     Turbine%IceF, Turbine%IceD, Turbine%MeshMapData, ErrStat, ErrMsg )
      
END SUBROUTINE FAST_Solution0_T
!----------------------------------------------------------------------------------------------------------------------------------
!> Routine that calls CalcOutput for the first time of the simulation (at t=0). After the initial solve, data arrays are initialized.
SUBROUTINE FAST_Solution0(p_FAST, y_FAST, m_FAST, ED, BD, SrvD, AD14, AD, IfW, OpFM, HD, SD, ExtPtfm, &
                          MAPp, FEAM, MD, Orca, IceF, IceD, MeshMapData, ErrStat, ErrMsg )

   TYPE(FAST_ParameterType), INTENT(IN   ) :: p_FAST              !< Parameters for the glue code
   TYPE(FAST_OutputFileType),INTENT(INOUT) :: y_FAST              !< Output variables for the glue code
   TYPE(FAST_MiscVarType),   INTENT(INOUT) :: m_FAST              !< Miscellaneous variables
     
   TYPE(ElastoDyn_Data),     INTENT(INOUT) :: ED                  !< ElastoDyn data
   TYPE(BeamDyn_Data),       INTENT(INOUT) :: BD                  !< BeamDyn data
   TYPE(ServoDyn_Data),      INTENT(INOUT) :: SrvD                !< ServoDyn data
   TYPE(AeroDyn14_Data),     INTENT(INOUT) :: AD14                !< AeroDyn14 data
   TYPE(AeroDyn_Data),       INTENT(INOUT) :: AD                  !< AeroDyn data
   TYPE(InflowWind_Data),    INTENT(INOUT) :: IfW                 !< InflowWind data
   TYPE(OpenFOAM_Data),      INTENT(INOUT) :: OpFM                !< OpenFOAM data
   TYPE(HydroDyn_Data),      INTENT(INOUT) :: HD                  !< HydroDyn data
   TYPE(SubDyn_Data),        INTENT(INOUT) :: SD                  !< SubDyn data
   TYPE(ExtPtfm_Data),       INTENT(INOUT) :: ExtPtfm             !< ExtPtfm_MCKF data
   TYPE(MAP_Data),           INTENT(INOUT) :: MAPp                !< MAP data
   TYPE(FEAMooring_Data),    INTENT(INOUT) :: FEAM                !< FEAMooring data
   TYPE(MoorDyn_Data),       INTENT(INOUT) :: MD                  !< Data for the MoorDyn module
   TYPE(OrcaFlex_Data),      INTENT(INOUT) :: Orca                !< OrcaFlex interface data
   TYPE(IceFloe_Data),       INTENT(INOUT) :: IceF                !< IceFloe data
   TYPE(IceDyn_Data),        INTENT(INOUT) :: IceD                !< All the IceDyn data used in time-step loop

   TYPE(FAST_ModuleMapType), INTENT(INOUT) :: MeshMapData         !< Data for mapping between modules
      
   INTEGER(IntKi),           INTENT(  OUT) :: ErrStat             !< Error status of the operation
   CHARACTER(*),             INTENT(  OUT) :: ErrMsg              !< Error message if ErrStat /= ErrID_None
   
   ! local variables
   INTEGER(IntKi), PARAMETER               :: n_t_global = -1     ! loop counter
   INTEGER(IntKi), PARAMETER               :: n_t_global_next = 0 ! loop counter
   REAL(DbKi)                              :: t_initial           ! next simulation time (t_global_next)
   
   INTEGER(IntKi)                          :: ErrStat2
   CHARACTER(ErrMsgLen)                    :: ErrMsg2
   CHARACTER(*), PARAMETER                 :: RoutineName = 'FAST_Solution0'

   
   !NOTE: m_FAST%t_global is t_initial in this routine
   
   ErrStat = ErrID_None
   ErrMsg  = ""
   
   t_initial = m_FAST%t_global ! which is used in place of t_global_next
   y_FAST%WriteThisStep = NeedWriteOutput(n_t_global_next, t_initial, p_FAST)

   IF (p_FAST%WrSttsTime) then
      CALL SimStatus_FirstTime( m_FAST%TiLstPrn, m_FAST%PrevClockTime, m_FAST%SimStrtTime, m_FAST%UsrTime2, t_initial, p_FAST%TMax, p_FAST%TDesc )
   END IF
   

   ! Solve input-output relations; this section of code corresponds to Eq. (35) in Gasmi et al. (2013)
   ! This code will be specific to the underlying modules
   
      ! the initial ServoDyn and IfW/Lidar inputs from Simulink:
   IF ( p_FAST%CompServo == Module_SrvD ) CALL SrvD_SetExternalInputs( p_FAST, m_FAST, SrvD%Input(1) )   
   IF ( p_FAST%CompInflow == Module_IfW ) CALL IfW_SetExternalInputs( IfW%p, m_FAST, ED%y, IfW%Input(1) )  

   CALL CalcOutputs_And_SolveForInputs(  n_t_global, t_initial,  STATE_CURR, m_FAST%calcJacobian, m_FAST%NextJacCalcTime, &
                        p_FAST, m_FAST, y_FAST%WriteThisStep, ED, BD, SrvD, AD14, AD, IfW, OpFM, HD, SD, ExtPtfm, &
                        MAPp, FEAM, MD, Orca, IceF, IceD, MeshMapData, ErrStat2, ErrMsg2 )
      CALL SetErrStat(ErrStat2, ErrMsg2, ErrStat, ErrMsg, RoutineName )
   
            
   !----------------------------------------------------------------------------------------
   ! Check to see if we should output data this time step:
   !----------------------------------------------------------------------------------------

   CALL WriteOutputToFile(n_t_global_next, t_initial, p_FAST, y_FAST, ED, BD, AD14, AD, IfW, OpFM, HD, SD, ExtPtfm, SrvD, MAPp, FEAM, MD, Orca, IceF, IceD, MeshMapData, ErrStat2, ErrMsg2)   
      CALL SetErrStat(ErrStat2, ErrMsg2, ErrStat, ErrMsg, RoutineName )

      ! turn off VTK output when
   if (p_FAST%WrVTK == VTK_InitOnly) then
      ! Write visualization data for initialization (and also note that we're ignoring any errors that occur doing so)

      call WriteVTK(t_initial, p_FAST, y_FAST, MeshMapData, ED, BD, AD, IfW, OpFM, HD, SD, ExtPtfm, SrvD, MAPp, FEAM, MD, Orca, IceF, IceD)
         
   end if      

                  
   !...............
   ! Copy values of these initial guesses for interpolation/extrapolation and 
   ! initialize predicted states for j_pc loop (use MESH_NEWCOPY here so we can use MESH_UPDATE copy later)
   !...............
         
   ! Initialize Input-Output arrays for interpolation/extrapolation:

   CALL FAST_InitIOarrays( m_FAST%t_global, p_FAST, y_FAST, m_FAST, ED, BD, SrvD, AD14, AD, IfW, HD, SD, ExtPtfm, &
                           MAPp, FEAM, MD, Orca, IceF, IceD, ErrStat2, ErrMsg2 )
      CALL SetErrStat(ErrStat2, ErrMsg2, ErrStat, ErrMsg, RoutineName )
         

END SUBROUTINE FAST_Solution0
!----------------------------------------------------------------------------------------------------------------------------------
!> This routine initializes the input and output arrays stored for extrapolation. They are initialized after the first input-output solve so that the first
!! extrapolations are used with values from the solution, not just initial guesses. It also creates new copies of the state variables, which need to 
!! be stored for the predictor-corrector loop.
SUBROUTINE FAST_InitIOarrays( t_initial, p_FAST, y_FAST, m_FAST, ED, BD, SrvD, AD14, AD, IfW, HD, SD, ExtPtfm, &
                              MAPp, FEAM, MD, Orca, IceF, IceD, ErrStat, ErrMsg )

   REAL(DbKi),               INTENT(IN   ) :: t_initial           !< start time of the simulation 
   TYPE(FAST_ParameterType), INTENT(IN   ) :: p_FAST              !< Parameters for the glue code
   TYPE(FAST_OutputFileType),INTENT(IN   ) :: y_FAST              !< Output variables for the glue code
   TYPE(FAST_MiscVarType),   INTENT(IN   ) :: m_FAST              !< Miscellaneous variables
     
   TYPE(ElastoDyn_Data),     INTENT(INOUT) :: ED                  !< ElastoDyn data
   TYPE(BeamDyn_Data),       INTENT(INOUT) :: BD                  !< BeamDyn data
   TYPE(ServoDyn_Data),      INTENT(INOUT) :: SrvD                !< ServoDyn data
   TYPE(AeroDyn14_Data),     INTENT(INOUT) :: AD14                !< AeroDyn v14 data
   TYPE(AeroDyn_Data),       INTENT(INOUT) :: AD                  !< AeroDyn data
   TYPE(InflowWind_Data),    INTENT(INOUT) :: IfW                 !< InflowWind data
   TYPE(HydroDyn_Data),      INTENT(INOUT) :: HD                  !< HydroDyn data
   TYPE(SubDyn_Data),        INTENT(INOUT) :: SD                  !< SubDyn data
   TYPE(ExtPtfm_Data),       INTENT(INOUT) :: ExtPtfm             !< ExtPtfm_MCKF data
   TYPE(MAP_Data),           INTENT(INOUT) :: MAPp                !< MAP data
   TYPE(FEAMooring_Data),    INTENT(INOUT) :: FEAM                !< FEAMooring data
   TYPE(MoorDyn_Data),       INTENT(INOUT) :: MD                  !< MoorDyn data
   TYPE(OrcaFlex_Data),      INTENT(INOUT) :: Orca                !< OrcaFlex interface data
   TYPE(IceFloe_Data),       INTENT(INOUT) :: IceF                !< IceFloe data
   TYPE(IceDyn_Data),        INTENT(INOUT) :: IceD                !< All the IceDyn data used in time-step loop
      
   INTEGER(IntKi),           INTENT(  OUT) :: ErrStat             !< Error status of the operation
   CHARACTER(*),             INTENT(  OUT) :: ErrMsg              !< Error message if ErrStat /= ErrID_None

   ! local variables
   INTEGER(IntKi)                          :: i, j, k             ! loop counters
   INTEGER(IntKi)                          :: ErrStat2
   CHARACTER(ErrMsgLen)                    :: ErrMsg2
   CHARACTER(*), PARAMETER                 :: RoutineName = 'FAST_InitIOarrays'       
   
   
   ErrStat = ErrID_None
   ErrMsg  = ""
   
   ! We fill ED%InputTimes with negative times, but the ED%Input values are identical for each of those times; this allows
   ! us to use, e.g., quadratic interpolation that effectively acts as a zeroth-order extrapolation and first-order extrapolation
   ! for the first and second time steps.  (The interpolation order in the ExtrapInput routines are determined as
   ! order = SIZE(ED%Input)

   
   DO j = 1, p_FAST%InterpOrder + 1
      ED%InputTimes(j) = t_initial - (j - 1) * p_FAST%dt
      !ED_OutputTimes(j) = t_initial - (j - 1) * dt
   END DO

   DO j = 2, p_FAST%InterpOrder + 1
      CALL ED_CopyInput (ED%Input(1),  ED%Input(j),  MESH_NEWCOPY, Errstat2, ErrMsg2)
         CALL SetErrStat( Errstat2, ErrMsg2, ErrStat, ErrMsg, RoutineName )
   END DO
   CALL ED_CopyInput (ED%Input(1),  ED%u,  MESH_NEWCOPY, Errstat2, ErrMsg2) ! do this to initialize meshes/allocatable arrays for output of ExtrapInterp routine
      CALL SetErrStat( Errstat2, ErrMsg2, ErrStat, ErrMsg, RoutineName )
   
      ! Initialize predicted states for j_pc loop:
   CALL ED_CopyContState   (ED%x( STATE_CURR), ED%x( STATE_PRED), MESH_NEWCOPY, Errstat2, ErrMsg2)
      CALL SetErrStat( Errstat2, ErrMsg2, ErrStat, ErrMsg, RoutineName )
   CALL ED_CopyDiscState   (ED%xd(STATE_CURR), ED%xd(STATE_PRED), MESH_NEWCOPY, Errstat2, ErrMsg2)  
      CALL SetErrStat( Errstat2, ErrMsg2, ErrStat, ErrMsg, RoutineName )
   CALL ED_CopyConstrState (ED%z( STATE_CURR), ED%z( STATE_PRED), MESH_NEWCOPY, Errstat2, ErrMsg2)
      CALL SetErrStat( Errstat2, ErrMsg2, ErrStat, ErrMsg, RoutineName )   
   CALL ED_CopyOtherState (ED%OtherSt( STATE_CURR), ED%OtherSt( STATE_PRED), MESH_NEWCOPY, Errstat2, ErrMsg2)
      CALL SetErrStat( Errstat2, ErrMsg2, ErrStat, ErrMsg, RoutineName )   
      
   
   IF  (p_FAST%CompElast == Module_BD ) THEN      

      DO k = 1,p_FAST%nBeams
         
            ! Copy values for interpolation/extrapolation:
         DO j = 1, p_FAST%InterpOrder + 1
            BD%InputTimes(j,k) = t_initial - (j - 1) * p_FAST%dt
         END DO

         DO j = 2, p_FAST%InterpOrder + 1
            CALL BD_CopyInput (BD%Input(1,k),  BD%Input(j,k),  MESH_NEWCOPY, Errstat2, ErrMsg2)
               CALL SetErrStat( Errstat2, ErrMsg2, ErrStat, ErrMsg, RoutineName )
         END DO
         CALL BD_CopyInput (BD%Input(1,k),  BD%u(k),  MESH_NEWCOPY, Errstat2, ErrMsg2) ! do this to initialize meshes/allocatable arrays for output of ExtrapInterp routine
            CALL SetErrStat( Errstat2, ErrMsg2, ErrStat, ErrMsg, RoutineName )      
                               
                     
            ! Initialize predicted states for j_pc loop:
         CALL BD_CopyContState   (BD%x( k,STATE_CURR), BD%x( k,STATE_PRED), MESH_NEWCOPY, Errstat2, ErrMsg2)
            CALL SetErrStat( Errstat2, ErrMsg2, ErrStat, ErrMsg, RoutineName )
         CALL BD_CopyDiscState   (BD%xd(k,STATE_CURR), BD%xd(k,STATE_PRED), MESH_NEWCOPY, Errstat2, ErrMsg2)  
            CALL SetErrStat( Errstat2, ErrMsg2, ErrStat, ErrMsg, RoutineName )
         CALL BD_CopyConstrState (BD%z( k,STATE_CURR), BD%z( k,STATE_PRED), MESH_NEWCOPY, Errstat2, ErrMsg2)
            CALL SetErrStat( Errstat2, ErrMsg2, ErrStat, ErrMsg, RoutineName )
         CALL BD_CopyOtherState (BD%OtherSt( k,STATE_CURR), BD%OtherSt( k,STATE_PRED), MESH_NEWCOPY, Errstat2, ErrMsg2)
            CALL SetErrStat( Errstat2, ErrMsg2, ErrStat, ErrMsg, RoutineName )
         
      END DO ! nBeams
      
   END IF ! CompElast            
      
   
   IF ( p_FAST%CompServo == Module_SrvD ) THEN      
      ! Initialize Input-Output arrays for interpolation/extrapolation:
         
      DO j = 1, p_FAST%InterpOrder + 1
         SrvD%InputTimes(j) = t_initial - (j - 1) * p_FAST%dt
         !SrvD_OutputTimes(j) = t_initial - (j - 1) * dt
      END DO

      DO j = 2, p_FAST%InterpOrder + 1
         CALL SrvD_CopyInput (SrvD%Input(1),  SrvD%Input(j),  MESH_NEWCOPY, Errstat2, ErrMsg2)
            CALL SetErrStat( Errstat2, ErrMsg2, ErrStat, ErrMsg, RoutineName )
      END DO
      CALL SrvD_CopyInput (SrvD%Input(1),  SrvD%u,  MESH_NEWCOPY, Errstat2, ErrMsg2) ! do this to initialize meshes/allocatable arrays for output of ExtrapInterp routine
         CALL SetErrStat( Errstat2, ErrMsg2, ErrStat, ErrMsg, RoutineName )
   
         ! Initialize predicted states for j_pc loop:
      CALL SrvD_CopyContState   (SrvD%x( STATE_CURR), SrvD%x( STATE_PRED), MESH_NEWCOPY, Errstat2, ErrMsg2)
         CALL SetErrStat( Errstat2, ErrMsg2, ErrStat, ErrMsg, RoutineName )
      CALL SrvD_CopyDiscState   (SrvD%xd(STATE_CURR), SrvD%xd(STATE_PRED), MESH_NEWCOPY, Errstat2, ErrMsg2)  
         CALL SetErrStat( Errstat2, ErrMsg2, ErrStat, ErrMsg, RoutineName )
      CALL SrvD_CopyConstrState (SrvD%z( STATE_CURR), SrvD%z( STATE_PRED), MESH_NEWCOPY, Errstat2, ErrMsg2)
         CALL SetErrStat( Errstat2, ErrMsg2, ErrStat, ErrMsg, RoutineName )
      CALL SrvD_CopyOtherState( SrvD%OtherSt(STATE_CURR), SrvD%OtherSt(STATE_PRED), MESH_NEWCOPY, Errstat2, ErrMsg2)
            CALL SetErrStat( Errstat2, ErrMsg2, ErrStat, ErrMsg, RoutineName )   
         
   END IF ! CompServo
   
   
   IF ( p_FAST%CompAero == Module_AD14 ) THEN      
         ! Copy values for interpolation/extrapolation:

      DO j = 1, p_FAST%InterpOrder + 1
         AD14%InputTimes(j) = t_initial - (j - 1) * p_FAST%dt
      END DO

      DO j = 2, p_FAST%InterpOrder + 1
         CALL AD14_CopyInput (AD14%Input(1),  AD14%Input(j),  MESH_NEWCOPY, Errstat2, ErrMsg2)
            CALL SetErrStat( Errstat2, ErrMsg2, ErrStat, ErrMsg, RoutineName )
      END DO
      CALL AD14_CopyInput (AD14%Input(1),  AD14%u,  MESH_NEWCOPY, Errstat2, ErrMsg2) ! do this to initialize meshes/allocatable arrays for output of ExtrapInterp routine
         CALL SetErrStat( Errstat2, ErrMsg2, ErrStat, ErrMsg, RoutineName )


         ! Initialize predicted states for j_pc loop:
      CALL AD14_CopyContState   (AD14%x( STATE_CURR), AD14%x( STATE_PRED), MESH_NEWCOPY, Errstat2, ErrMsg2)
         CALL SetErrStat( Errstat2, ErrMsg2, ErrStat, ErrMsg, RoutineName )
      CALL AD14_CopyDiscState   (AD14%xd(STATE_CURR), AD14%xd(STATE_PRED), MESH_NEWCOPY, Errstat2, ErrMsg2)  
         CALL SetErrStat( Errstat2, ErrMsg2, ErrStat, ErrMsg, RoutineName )
      CALL AD14_CopyConstrState (AD14%z( STATE_CURR), AD14%z( STATE_PRED), MESH_NEWCOPY, Errstat2, ErrMsg2)
         CALL SetErrStat( Errstat2, ErrMsg2, ErrStat, ErrMsg, RoutineName )      
      CALL AD14_CopyOtherState( AD14%OtherSt(STATE_CURR), AD14%OtherSt(STATE_PRED), MESH_NEWCOPY, Errstat2, ErrMsg2)
         CALL SetErrStat( Errstat2, ErrMsg2, ErrStat, ErrMsg, RoutineName )   

   ELSEIF ( p_FAST%CompAero == Module_AD ) THEN      
         ! Copy values for interpolation/extrapolation:
   
      DO j = 1, p_FAST%InterpOrder + 1
         AD%InputTimes(j) = t_initial - (j - 1) * p_FAST%dt
      END DO
   
      DO j = 2, p_FAST%InterpOrder + 1
         CALL AD_CopyInput (AD%Input(1),  AD%Input(j),  MESH_NEWCOPY, Errstat2, ErrMsg2)
            CALL SetErrStat( Errstat2, ErrMsg2, ErrStat, ErrMsg, RoutineName )
      END DO
      CALL AD_CopyInput (AD%Input(1),  AD%u,  MESH_NEWCOPY, Errstat2, ErrMsg2) ! do this to initialize meshes/allocatable arrays for output of ExtrapInterp routine
         CALL SetErrStat( Errstat2, ErrMsg2, ErrStat, ErrMsg, RoutineName )
   
   
         ! Initialize predicted states for j_pc loop:
      CALL AD_CopyContState(AD%x(STATE_CURR), AD%x(STATE_PRED), MESH_NEWCOPY, Errstat2, ErrMsg2)
         CALL SetErrStat( Errstat2, ErrMsg2, ErrStat, ErrMsg, RoutineName )
      CALL AD_CopyDiscState(AD%xd(STATE_CURR), AD%xd(STATE_PRED), MESH_NEWCOPY, Errstat2, ErrMsg2)  
         CALL SetErrStat( Errstat2, ErrMsg2, ErrStat, ErrMsg, RoutineName )
      CALL AD_CopyConstrState(AD%z(STATE_CURR), AD%z(STATE_PRED), MESH_NEWCOPY, Errstat2, ErrMsg2)
         CALL SetErrStat( Errstat2, ErrMsg2, ErrStat, ErrMsg, RoutineName )      
      CALL AD_CopyOtherState(AD%OtherSt(STATE_CURR), AD%OtherSt(STATE_PRED), MESH_NEWCOPY, Errstat2, ErrMsg2)
         CALL SetErrStat( Errstat2, ErrMsg2, ErrStat, ErrMsg, RoutineName )   
            
   END IF ! CompAero == Module_AD    
   
   
   
   IF ( p_FAST%CompInflow == Module_IfW ) THEN      
         ! Copy values for interpolation/extrapolation:

      DO j = 1, p_FAST%InterpOrder + 1
         IfW%InputTimes(j) = t_initial - (j - 1) * p_FAST%dt
         !IfW%OutputTimes(i) = t_initial - (j - 1) * dt
      END DO

      DO j = 2, p_FAST%InterpOrder + 1
         CALL InflowWind_CopyInput (IfW%Input(1),  IfW%Input(j),  MESH_NEWCOPY, Errstat2, ErrMsg2)
            CALL SetErrStat( Errstat2, ErrMsg2, ErrStat, ErrMsg, RoutineName )
      END DO
      CALL InflowWind_CopyInput (IfW%Input(1),  IfW%u,  MESH_NEWCOPY, Errstat2, ErrMsg2) ! do this to initialize meshes/allocatable arrays for output of ExtrapInterp routine
         CALL SetErrStat( Errstat2, ErrMsg2, ErrStat, ErrMsg, RoutineName )


         ! Initialize predicted states for j_pc loop:
      CALL InflowWind_CopyContState   (IfW%x( STATE_CURR), IfW%x( STATE_PRED), MESH_NEWCOPY, Errstat2, ErrMsg2)
         CALL SetErrStat( Errstat2, ErrMsg2, ErrStat, ErrMsg, RoutineName )
      CALL InflowWind_CopyDiscState   (IfW%xd(STATE_CURR), IfW%xd(STATE_PRED), MESH_NEWCOPY, Errstat2, ErrMsg2)  
         CALL SetErrStat( Errstat2, ErrMsg2, ErrStat, ErrMsg, RoutineName )
      CALL InflowWind_CopyConstrState (IfW%z( STATE_CURR), IfW%z( STATE_PRED), MESH_NEWCOPY, Errstat2, ErrMsg2)
         CALL SetErrStat( Errstat2, ErrMsg2, ErrStat, ErrMsg, RoutineName )      
      CALL InflowWind_CopyOtherState( IfW%OtherSt(STATE_CURR), IfW%OtherSt(STATE_PRED), MESH_NEWCOPY, Errstat2, ErrMsg2)
            CALL SetErrStat( Errstat2, ErrMsg2, ErrStat, ErrMsg, RoutineName )   

   END IF ! CompInflow == Module_IfW 
      
   
   IF ( p_FAST%CompHydro == Module_HD ) THEN      
         ! Copy values for interpolation/extrapolation:
      DO j = 1, p_FAST%InterpOrder + 1
         HD%InputTimes(j) = t_initial - (j - 1) * p_FAST%dt
         !HD_OutputTimes(i) = t_initial - (j - 1) * dt
      END DO

      DO j = 2, p_FAST%InterpOrder + 1
         CALL HydroDyn_CopyInput (HD%Input(1),  HD%Input(j),  MESH_NEWCOPY, Errstat2, ErrMsg2)
            CALL SetErrStat( Errstat2, ErrMsg2, ErrStat, ErrMsg, RoutineName )
      END DO
      CALL HydroDyn_CopyInput (HD%Input(1),  HD%u,  MESH_NEWCOPY, Errstat2, ErrMsg2) ! do this to initialize meshes/allocatable arrays for output of ExtrapInterp routine
         CALL SetErrStat( Errstat2, ErrMsg2, ErrStat, ErrMsg, RoutineName )


         ! Initialize predicted states for j_pc loop:
      CALL HydroDyn_CopyContState   (HD%x( STATE_CURR), HD%x( STATE_PRED), MESH_NEWCOPY, Errstat2, ErrMsg2)
         CALL SetErrStat( Errstat2, ErrMsg2, ErrStat, ErrMsg, RoutineName )
      CALL HydroDyn_CopyDiscState   (HD%xd(STATE_CURR), HD%xd(STATE_PRED), MESH_NEWCOPY, Errstat2, ErrMsg2)  
         CALL SetErrStat( Errstat2, ErrMsg2, ErrStat, ErrMsg, RoutineName )
      CALL HydroDyn_CopyConstrState (HD%z( STATE_CURR), HD%z( STATE_PRED), MESH_NEWCOPY, Errstat2, ErrMsg2)
         CALL SetErrStat( Errstat2, ErrMsg2, ErrStat, ErrMsg, RoutineName )
      CALL HydroDyn_CopyOtherState( HD%OtherSt(STATE_CURR), HD%OtherSt(STATE_PRED), MESH_NEWCOPY, Errstat2, ErrMsg2)
         CALL SetErrStat( Errstat2, ErrMsg2, ErrStat, ErrMsg, RoutineName )   
      
   END IF !CompHydro
         
   
   IF  (p_FAST%CompSub == Module_SD ) THEN      

         ! Copy values for interpolation/extrapolation:
      DO j = 1, p_FAST%InterpOrder + 1
         SD%InputTimes(j) = t_initial - (j - 1) * p_FAST%dt
         !SD_OutputTimes(i) = t_initial - (j - 1) * dt
      END DO

      DO j = 2, p_FAST%InterpOrder + 1
         CALL SD_CopyInput (SD%Input(1),  SD%Input(j),  MESH_NEWCOPY, Errstat2, ErrMsg2)
            CALL SetErrStat( Errstat2, ErrMsg2, ErrStat, ErrMsg, RoutineName )
      END DO
      CALL SD_CopyInput (SD%Input(1),  SD%u,  MESH_NEWCOPY, Errstat2, ErrMsg2) ! do this to initialize meshes/allocatable arrays for output of ExtrapInterp routine
         CALL SetErrStat( Errstat2, ErrMsg2, ErrStat, ErrMsg, RoutineName )      
                               
         
         ! Initialize predicted states for j_pc loop:
      CALL SD_CopyContState   (SD%x( STATE_CURR), SD%x( STATE_PRED), MESH_NEWCOPY, Errstat2, ErrMsg2)
         CALL SetErrStat( Errstat2, ErrMsg2, ErrStat, ErrMsg, RoutineName )
      CALL SD_CopyDiscState   (SD%xd(STATE_CURR), SD%xd(STATE_PRED), MESH_NEWCOPY, Errstat2, ErrMsg2)  
         CALL SetErrStat( Errstat2, ErrMsg2, ErrStat, ErrMsg, RoutineName )
      CALL SD_CopyConstrState (SD%z( STATE_CURR), SD%z( STATE_PRED), MESH_NEWCOPY, Errstat2, ErrMsg2)
         CALL SetErrStat( Errstat2, ErrMsg2, ErrStat, ErrMsg, RoutineName )
      CALL SD_CopyOtherState( SD%OtherSt(STATE_CURR), SD%OtherSt(STATE_PRED), MESH_NEWCOPY, Errstat2, ErrMsg2)
         CALL SetErrStat( Errstat2, ErrMsg2, ErrStat, ErrMsg, RoutineName )   
         
   ELSE IF (p_FAST%CompSub == Module_ExtPtfm ) THEN      

         ! Copy values for interpolation/extrapolation:
      DO j = 1, p_FAST%InterpOrder + 1
         ExtPtfm%InputTimes(j) = t_initial - (j - 1) * p_FAST%dt
      END DO

      DO j = 2, p_FAST%InterpOrder + 1
         CALL ExtPtfm_CopyInput (ExtPtfm%Input(1),  ExtPtfm%Input(j),  MESH_NEWCOPY, Errstat2, ErrMsg2)
            CALL SetErrStat( Errstat2, ErrMsg2, ErrStat, ErrMsg, RoutineName )
      END DO
      CALL ExtPtfm_CopyInput (ExtPtfm%Input(1),  ExtPtfm%u,  MESH_NEWCOPY, Errstat2, ErrMsg2) ! do this to initialize meshes/allocatable arrays for output of ExtrapInterp routine
         CALL SetErrStat( Errstat2, ErrMsg2, ErrStat, ErrMsg, RoutineName )      
                               
         
         ! Initialize predicted states for j_pc loop:
      CALL ExtPtfm_CopyContState   (ExtPtfm%x( STATE_CURR), ExtPtfm%x( STATE_PRED), MESH_NEWCOPY, Errstat2, ErrMsg2)
         CALL SetErrStat( Errstat2, ErrMsg2, ErrStat, ErrMsg, RoutineName )
      CALL ExtPtfm_CopyDiscState   (ExtPtfm%xd(STATE_CURR), ExtPtfm%xd(STATE_PRED), MESH_NEWCOPY, Errstat2, ErrMsg2)  
         CALL SetErrStat( Errstat2, ErrMsg2, ErrStat, ErrMsg, RoutineName )
      CALL ExtPtfm_CopyConstrState (ExtPtfm%z( STATE_CURR), ExtPtfm%z( STATE_PRED), MESH_NEWCOPY, Errstat2, ErrMsg2)
         CALL SetErrStat( Errstat2, ErrMsg2, ErrStat, ErrMsg, RoutineName )
      CALL ExtPtfm_CopyOtherState( ExtPtfm%OtherSt(STATE_CURR), ExtPtfm%OtherSt(STATE_PRED), MESH_NEWCOPY, Errstat2, ErrMsg2)
         CALL SetErrStat( Errstat2, ErrMsg2, ErrStat, ErrMsg, RoutineName )   
   END IF ! CompSub         
      
   
   IF (p_FAST%CompMooring == Module_MAP) THEN      
         ! Copy values for interpolation/extrapolation:

      DO j = 1, p_FAST%InterpOrder + 1
         MAPp%InputTimes(j) = t_initial - (j - 1) * p_FAST%dt
         !MAP_OutputTimes(i) = t_initial - (j - 1) * dt
      END DO

      DO j = 2, p_FAST%InterpOrder + 1
         CALL MAP_CopyInput (MAPp%Input(1),  MAPp%Input(j),  MESH_NEWCOPY, Errstat2, ErrMsg2)
            CALL SetErrStat( Errstat2, ErrMsg2, ErrStat, ErrMsg, RoutineName )
      END DO
      CALL MAP_CopyInput (MAPp%Input(1),  MAPp%u,  MESH_NEWCOPY, Errstat2, ErrMsg2) ! do this to initialize meshes/allocatable arrays for output of ExtrapInterp routine
         CALL SetErrStat( Errstat2, ErrMsg2, ErrStat, ErrMsg, RoutineName )
               
         ! Initialize predicted states for j_pc loop:
      CALL MAP_CopyContState   (MAPp%x( STATE_CURR), MAPp%x( STATE_PRED), MESH_NEWCOPY, Errstat2, ErrMsg2)
         CALL SetErrStat( Errstat2, ErrMsg2, ErrStat, ErrMsg, RoutineName )
      CALL MAP_CopyDiscState   (MAPp%xd(STATE_CURR), MAPp%xd(STATE_PRED), MESH_NEWCOPY, Errstat2, ErrMsg2)  
         CALL SetErrStat( Errstat2, ErrMsg2, ErrStat, ErrMsg, RoutineName )
      CALL MAP_CopyConstrState (MAPp%z( STATE_CURR), MAPp%z( STATE_PRED), MESH_NEWCOPY, Errstat2, ErrMsg2)
         CALL SetErrStat( Errstat2, ErrMsg2, ErrStat, ErrMsg, RoutineName )
      IF ( p_FAST%n_substeps( MODULE_MAP ) > 1 ) THEN
         CALL MAP_CopyOtherState( MAPp%OtherSt, MAPp%OtherSt_old, MESH_NEWCOPY, Errstat2, ErrMsg2)
            CALL SetErrStat( Errstat2, ErrMsg2, ErrStat, ErrMsg, RoutineName )   
      END IF  
      
   ELSEIF (p_FAST%CompMooring == Module_MD) THEN      
         ! Copy values for interpolation/extrapolation:

      DO j = 1, p_FAST%InterpOrder + 1
         MD%InputTimes(j) = t_initial - (j - 1) * p_FAST%dt
         !MD_OutputTimes(i) = t_initial - (j - 1) * dt
      END DO

      DO j = 2, p_FAST%InterpOrder + 1
         CALL MD_CopyInput (MD%Input(1),  MD%Input(j),  MESH_NEWCOPY, Errstat2, ErrMsg2)
            CALL SetErrStat( Errstat2, ErrMsg2, ErrStat, ErrMsg, RoutineName )
      END DO
      CALL MD_CopyInput (MD%Input(1),  MD%u,  MESH_NEWCOPY, Errstat2, ErrMsg2) ! do this to initialize meshes/allocatable arrays for output of ExtrapInterp routine
         CALL SetErrStat( Errstat2, ErrMsg2, ErrStat, ErrMsg, RoutineName )
               
         ! Initialize predicted states for j_pc loop:
      CALL MD_CopyContState   (MD%x( STATE_CURR), MD%x( STATE_PRED), MESH_NEWCOPY, Errstat2, ErrMsg2)
         CALL SetErrStat( Errstat2, ErrMsg2, ErrStat, ErrMsg, RoutineName )
      CALL MD_CopyDiscState   (MD%xd(STATE_CURR), MD%xd(STATE_PRED), MESH_NEWCOPY, Errstat2, ErrMsg2)  
         CALL SetErrStat( Errstat2, ErrMsg2, ErrStat, ErrMsg, RoutineName )
      CALL MD_CopyConstrState (MD%z( STATE_CURR), MD%z( STATE_PRED), MESH_NEWCOPY, Errstat2, ErrMsg2)
         CALL SetErrStat( Errstat2, ErrMsg2, ErrStat, ErrMsg, RoutineName )
      CALL MD_CopyOtherState( MD%OtherSt(STATE_CURR), MD%OtherSt(STATE_PRED), MESH_NEWCOPY, Errstat2, ErrMsg2)
         CALL SetErrStat( Errstat2, ErrMsg2, ErrStat, ErrMsg, RoutineName )   
      
   ELSEIF (p_FAST%CompMooring == Module_FEAM) THEN      
         ! Copy values for interpolation/extrapolation:

      DO j = 1, p_FAST%InterpOrder + 1
         FEAM%InputTimes(j) = t_initial - (j - 1) * p_FAST%dt
         !FEAM_OutputTimes(i) = t_initial - (j - 1) * dt
      END DO

      DO j = 2, p_FAST%InterpOrder + 1
         CALL FEAM_CopyInput (FEAM%Input(1),  FEAM%Input(j),  MESH_NEWCOPY, Errstat2, ErrMsg2)
            CALL SetErrStat( Errstat2, ErrMsg2, ErrStat, ErrMsg, RoutineName )
      END DO
      CALL FEAM_CopyInput (FEAM%Input(1),  FEAM%u,  MESH_NEWCOPY, Errstat2, ErrMsg2) ! do this to initialize meshes/allocatable arrays for output of ExtrapInterp routine
         CALL SetErrStat( Errstat2, ErrMsg2, ErrStat, ErrMsg, RoutineName )
               
         ! Initialize predicted states for j_pc loop:
      CALL FEAM_CopyContState   (FEAM%x( STATE_CURR), FEAM%x( STATE_PRED), MESH_NEWCOPY, Errstat2, ErrMsg2)
         CALL SetErrStat( Errstat2, ErrMsg2, ErrStat, ErrMsg, RoutineName )
      CALL FEAM_CopyDiscState   (FEAM%xd(STATE_CURR), FEAM%xd(STATE_PRED), MESH_NEWCOPY, Errstat2, ErrMsg2)  
         CALL SetErrStat( Errstat2, ErrMsg2, ErrStat, ErrMsg, RoutineName )
      CALL FEAM_CopyConstrState (FEAM%z( STATE_CURR), FEAM%z( STATE_PRED), MESH_NEWCOPY, Errstat2, ErrMsg2)
         CALL SetErrStat( Errstat2, ErrMsg2, ErrStat, ErrMsg, RoutineName )
      CALL FEAM_CopyOtherState( FEAM%OtherSt(STATE_CURR), FEAM%OtherSt(STATE_PRED), MESH_NEWCOPY, Errstat2, ErrMsg2)
         CALL SetErrStat( Errstat2, ErrMsg2, ErrStat, ErrMsg, RoutineName )   
      
   ELSEIF (p_FAST%CompMooring == Module_Orca) THEN      
         ! Copy values for interpolation/extrapolation:

      DO j = 1, p_FAST%InterpOrder + 1
         Orca%InputTimes(j) = t_initial - (j - 1) * p_FAST%dt
      END DO

      DO j = 2, p_FAST%InterpOrder + 1
         CALL Orca_CopyInput (Orca%Input(1),  Orca%Input(j),  MESH_NEWCOPY, Errstat2, ErrMsg2)
            CALL SetErrStat( Errstat2, ErrMsg2, ErrStat, ErrMsg, RoutineName )
      END DO
      CALL Orca_CopyInput (Orca%Input(1),  Orca%u,  MESH_NEWCOPY, Errstat2, ErrMsg2) ! do this to initialize meshes/allocatable arrays for output of ExtrapInterp routine
         CALL SetErrStat( Errstat2, ErrMsg2, ErrStat, ErrMsg, RoutineName )
               
         ! Initialize predicted states for j_pc loop:
      CALL Orca_CopyContState   (Orca%x( STATE_CURR), Orca%x( STATE_PRED), MESH_NEWCOPY, Errstat2, ErrMsg2)
         CALL SetErrStat( Errstat2, ErrMsg2, ErrStat, ErrMsg, RoutineName )
      CALL Orca_CopyDiscState   (Orca%xd(STATE_CURR), Orca%xd(STATE_PRED), MESH_NEWCOPY, Errstat2, ErrMsg2)  
         CALL SetErrStat( Errstat2, ErrMsg2, ErrStat, ErrMsg, RoutineName )
      CALL Orca_CopyConstrState (Orca%z( STATE_CURR), Orca%z( STATE_PRED), MESH_NEWCOPY, Errstat2, ErrMsg2)
         CALL SetErrStat( Errstat2, ErrMsg2, ErrStat, ErrMsg, RoutineName )
      CALL Orca_CopyOtherState( Orca%OtherSt(STATE_CURR), Orca%OtherSt(STATE_PRED), MESH_NEWCOPY, Errstat2, ErrMsg2)
         CALL SetErrStat( Errstat2, ErrMsg2, ErrStat, ErrMsg, RoutineName )   
   END IF ! CompMooring
                 
   
   IF  (p_FAST%CompIce == Module_IceF ) THEN      

         ! Copy values for interpolation/extrapolation:
      DO j = 1, p_FAST%InterpOrder + 1
         IceF%InputTimes(j) = t_initial - (j - 1) * p_FAST%dt
         !IceF_OutputTimes(i) = t_initial - (j - 1) * dt
      END DO

      DO j = 2, p_FAST%InterpOrder + 1
         CALL IceFloe_CopyInput (IceF%Input(1),  IceF%Input(j),  MESH_NEWCOPY, Errstat2, ErrMsg2)
            CALL SetErrStat( Errstat2, ErrMsg2, ErrStat, ErrMsg, RoutineName )
      END DO
      CALL IceFloe_CopyInput (IceF%Input(1),  IceF%u,  MESH_NEWCOPY, Errstat2, ErrMsg2) ! do this to initialize meshes/allocatable arrays for output of ExtrapInterp routine
         CALL SetErrStat( Errstat2, ErrMsg2, ErrStat, ErrMsg, RoutineName )      
                               
         
         ! Initialize predicted states for j_pc loop:
      CALL IceFloe_CopyContState   (IceF%x( STATE_CURR), IceF%x( STATE_PRED), MESH_NEWCOPY, Errstat2, ErrMsg2)
         CALL SetErrStat( Errstat2, ErrMsg2, ErrStat, ErrMsg, RoutineName )
      CALL IceFloe_CopyDiscState   (IceF%xd(STATE_CURR), IceF%xd(STATE_PRED), MESH_NEWCOPY, Errstat2, ErrMsg2)  
         CALL SetErrStat( Errstat2, ErrMsg2, ErrStat, ErrMsg, RoutineName )
      CALL IceFloe_CopyConstrState (IceF%z( STATE_CURR), IceF%z( STATE_PRED), MESH_NEWCOPY, Errstat2, ErrMsg2)
         CALL SetErrStat( Errstat2, ErrMsg2, ErrStat, ErrMsg, RoutineName )
      CALL IceFloe_CopyOtherState( IceF%OtherSt(STATE_CURR), IceF%OtherSt(STATE_PRED), MESH_NEWCOPY, Errstat2, ErrMsg2)
         CALL SetErrStat( Errstat2, ErrMsg2, ErrStat, ErrMsg, RoutineName )   
      
   ELSEIF  (p_FAST%CompIce == Module_IceD ) THEN      

      DO i = 1,p_FAST%numIceLegs
         
            ! Copy values for interpolation/extrapolation:
         DO j = 1, p_FAST%InterpOrder + 1
            IceD%InputTimes(j,i) = t_initial - (j - 1) * p_FAST%dt
            !IceD%OutputTimes(j,i) = t_initial - (j - 1) * dt
         END DO

         DO j = 2, p_FAST%InterpOrder + 1
            CALL IceD_CopyInput (IceD%Input(1,i),  IceD%Input(j,i),  MESH_NEWCOPY, Errstat2, ErrMsg2)
               CALL SetErrStat( Errstat2, ErrMsg2, ErrStat, ErrMsg, RoutineName )
         END DO
         CALL IceD_CopyInput (IceD%Input(1,i),  IceD%u(i),  MESH_NEWCOPY, Errstat2, ErrMsg2) ! do this to initialize meshes/allocatable arrays for output of ExtrapInterp routine
            CALL SetErrStat( Errstat2, ErrMsg2, ErrStat, ErrMsg, RoutineName )      
                               
         
            ! Initialize predicted states for j_pc loop:
         CALL IceD_CopyContState   (IceD%x( i,STATE_CURR), IceD%x( i,STATE_PRED), MESH_NEWCOPY, Errstat2, ErrMsg2)
            CALL SetErrStat( Errstat2, ErrMsg2, ErrStat, ErrMsg, RoutineName )
         CALL IceD_CopyDiscState   (IceD%xd(i,STATE_CURR), IceD%xd(i,STATE_PRED), MESH_NEWCOPY, Errstat2, ErrMsg2)  
            CALL SetErrStat( Errstat2, ErrMsg2, ErrStat, ErrMsg, RoutineName )
         CALL IceD_CopyConstrState (IceD%z( i,STATE_CURR), IceD%z( i,STATE_PRED), MESH_NEWCOPY, Errstat2, ErrMsg2)
            CALL SetErrStat( Errstat2, ErrMsg2, ErrStat, ErrMsg, RoutineName )
         CALL IceD_CopyOtherState( IceD%OtherSt(i,STATE_CURR), IceD%OtherSt(i,STATE_PRED), MESH_NEWCOPY, Errstat2, ErrMsg2)
            CALL SetErrStat( Errstat2, ErrMsg2, ErrStat, ErrMsg, RoutineName )   
         
      END DO ! numIceLegs
      
   END IF ! CompIce            
   
   
END SUBROUTINE FAST_InitIOarrays
!----------------------------------------------------------------------------------------------------------------------------------
!> Routine that calls FAST_Solution for one instance of a Turbine data structure. This is a separate subroutine so that the FAST
!! driver programs do not need to change or operate on the individual module level. 
SUBROUTINE FAST_Solution_T(t_initial, n_t_global, Turbine, ErrStat, ErrMsg )

   REAL(DbKi),               INTENT(IN   ) :: t_initial           !< initial time
   INTEGER(IntKi),           INTENT(IN   ) :: n_t_global          !< loop counter
   TYPE(FAST_TurbineType),   INTENT(INOUT) :: Turbine             !< all data for one instance of a turbine
   INTEGER(IntKi),           INTENT(  OUT) :: ErrStat             !< Error status of the operation
   CHARACTER(*),             INTENT(  OUT) :: ErrMsg              !< Error message if ErrStat /= ErrID_None
   
      CALL FAST_Solution(t_initial, n_t_global, Turbine%p_FAST, Turbine%y_FAST, Turbine%m_FAST, &
                  Turbine%ED, Turbine%BD, Turbine%SrvD, Turbine%AD14, Turbine%AD, Turbine%IfW, Turbine%OpFM, &
                  Turbine%HD, Turbine%SD, Turbine%ExtPtfm, Turbine%MAP, Turbine%FEAM, Turbine%MD, Turbine%Orca, &
                  Turbine%IceF, Turbine%IceD, Turbine%MeshMapData, ErrStat, ErrMsg )                  
                  
END SUBROUTINE FAST_Solution_T
!----------------------------------------------------------------------------------------------------------------------------------
!> This routine takes data from n_t_global and gets values at n_t_global + 1
SUBROUTINE FAST_Solution(t_initial, n_t_global, p_FAST, y_FAST, m_FAST, ED, BD, SrvD, AD14, AD, IfW, OpFM, HD, SD, ExtPtfm, &
                         MAPp, FEAM, MD, Orca, IceF, IceD, MeshMapData, ErrStat, ErrMsg )

   REAL(DbKi),               INTENT(IN   ) :: t_initial           !< initial time
   INTEGER(IntKi),           INTENT(IN   ) :: n_t_global          !< loop counter

   TYPE(FAST_ParameterType), INTENT(IN   ) :: p_FAST              !< Parameters for the glue code
   TYPE(FAST_OutputFileType),INTENT(INOUT) :: y_FAST              !< Output variables for the glue code
   TYPE(FAST_MiscVarType),   INTENT(INOUT) :: m_FAST              !< Miscellaneous variables
     
   TYPE(ElastoDyn_Data),     INTENT(INOUT) :: ED                  !< ElastoDyn data
   TYPE(BeamDyn_Data),       INTENT(INOUT) :: BD                  !< BeamDyn data
   TYPE(ServoDyn_Data),      INTENT(INOUT) :: SrvD                !< ServoDyn data
   TYPE(AeroDyn14_Data),     INTENT(INOUT) :: AD14                !< AeroDyn14 data
   TYPE(AeroDyn_Data),       INTENT(INOUT) :: AD                  !< AeroDyn data
   TYPE(InflowWind_Data),    INTENT(INOUT) :: IfW                 !< InflowWind data
   TYPE(OpenFOAM_Data),      INTENT(INOUT) :: OpFM                !< OpenFOAM data
   TYPE(HydroDyn_Data),      INTENT(INOUT) :: HD                  !< HydroDyn data
   TYPE(SubDyn_Data),        INTENT(INOUT) :: SD                  !< SubDyn data
   TYPE(ExtPtfm_Data),       INTENT(INOUT) :: ExtPtfm             !< ExtPtfm_MCKF data
   TYPE(MAP_Data),           INTENT(INOUT) :: MAPp                !< MAP data
   TYPE(FEAMooring_Data),    INTENT(INOUT) :: FEAM                !< FEAMooring data
   TYPE(MoorDyn_Data),       INTENT(INOUT) :: MD                  !< Data for the MoorDyn module
   TYPE(OrcaFlex_Data),      INTENT(INOUT) :: Orca                !< OrcaFlex interface data
   TYPE(IceFloe_Data),       INTENT(INOUT) :: IceF                !< IceFloe data
   TYPE(IceDyn_Data),        INTENT(INOUT) :: IceD                !< All the IceDyn data used in time-step loop

   TYPE(FAST_ModuleMapType), INTENT(INOUT) :: MeshMapData         !< Data for mapping between modules
      
   INTEGER(IntKi),           INTENT(  OUT) :: ErrStat             !< Error status of the operation
   CHARACTER(*),             INTENT(  OUT) :: ErrMsg              !< Error message if ErrStat /= ErrID_None
   
   ! local variables
   REAL(DbKi)                              :: t_global_next       ! next simulation time (m_FAST%t_global + p_FAST%dt)
   INTEGER(IntKi)                          :: n_t_global_next     ! n_t_global + 1
   INTEGER(IntKi)                          :: j_pc                ! predictor-corrector loop counter 
   INTEGER(IntKi)                          :: NumCorrections      ! number of corrections for this time step 
   INTEGER(IntKi), parameter               :: MaxCorrections = 20 ! maximum number of corrections allowed
   LOGICAL                                 :: WriteThisStep       ! Whether WriteOutput values will be printed
   
   INTEGER(IntKi)                          :: I, k                ! generic loop counters

   !REAL(ReKi)                              :: ControlInputGuess   ! value of controller inputs
   
   
   INTEGER(IntKi)                          :: ErrStat2
   CHARACTER(ErrMsgLen)                    :: ErrMsg2
   CHARACTER(*), PARAMETER                 :: RoutineName = 'FAST_Solution'


   ErrStat = ErrID_None
   ErrMsg  = ""
   
   n_t_global_next = n_t_global+1
   t_global_next = t_initial + n_t_global_next*p_FAST%DT  ! = m_FAST%t_global + p_FAST%dt
   
   y_FAST%WriteThisStep = NeedWriteOutput(n_t_global_next, t_global_next, p_FAST)

      !! determine if the Jacobian should be calculated this time
   IF ( m_FAST%calcJacobian ) THEN ! this was true (possibly at initialization), so we'll advance the time for the next calculation of the Jacobian
      
      if (p_FAST%CompMooring == Module_Orca .and. n_t_global < 5) then
         m_FAST%NextJacCalcTime = m_FAST%t_global + p_FAST%DT  ! the jacobian calculated with OrcaFlex at t=0 is incorrect, but is okay on the 2nd step (it's not okay for OrcaFlex version 10, so I increased this to 5)
      else
         m_FAST%NextJacCalcTime = m_FAST%t_global + p_FAST%DT_UJac
      end if
      
   END IF
      
      ! set number of corrections to be used for this time step:
   IF ( p_FAST%CompElast == Module_BD ) THEN ! BD accelerations have fewer spikes with these corrections on the first several time steps
      if (n_t_global > 2) then ! this 2 should probably be related to p_FAST%InterpOrder
         NumCorrections = p_FAST%NumCrctn
      elseif (n_t_global == 0) then
         NumCorrections = max(p_FAST%NumCrctn,16)
      else      
         NumCorrections = max(p_FAST%NumCrctn,1)
      end if
   ELSE
      NumCorrections = p_FAST%NumCrctn
   END IF   
   
      ! the ServoDyn inputs from Simulink are for t, not t+dt, so we're going to overwrite the inputs from
      ! the previous step before we extrapolate these inputs:
   IF ( p_FAST%CompServo == Module_SrvD ) CALL SrvD_SetExternalInputs( p_FAST, m_FAST, SrvD%Input(1) )   
   
   !++++++++++++++++++++++++++++++++++++++++++++++++++++++++++++++++++++++++++++++++++++++++++++++++++++++++++++++++++++++++++++
   !! ## Step 1.a: Extrapolate Inputs 
   !!
   !! gives predicted values at t+dt
   !++++++++++++++++++++++++++++++++++++++++++++++++++++++++++++++++++++++++++++++++++++++++++++++++++++++++++++++++++++++++++++
   CALL FAST_ExtrapInterpMods( t_global_next, p_FAST, m_FAST, ED, BD, SrvD, AD14, AD, IfW, HD, SD, ExtPtfm, &
                               MAPp, FEAM, MD, Orca, IceF, IceD, ErrStat2, ErrMsg2 )
      CALL SetErrStat(ErrStat2, ErrMsg2, ErrStat, ErrMsg, RoutineName )

      
   !! predictor-corrector loop:
   j_pc = 0
   do while (j_pc <= NumCorrections)
      WriteThisStep = y_FAST%WriteThisStep .AND. j_pc==NumCorrections
      
   !++++++++++++++++++++++++++++++++++++++++++++++++++++++++++++++++++++++++++++++++++++++++++++++++++++++++++++++++++++++++++++
   !! ## Step 1.b: Advance states (yield state and constraint values at t_global_next)
   !!
   !! STATE_CURR values of x, xd, z, and OtherSt contain values at m_FAST%t_global;
   !! STATE_PRED values contain values at t_global_next.
   !++++++++++++++++++++++++++++++++++++++++++++++++++++++++++++++++++++++++++++++++++++++++++++++++++++++++++++++++++++++++++++
      
      CALL FAST_AdvanceStates( t_initial, n_t_global, p_FAST, m_FAST, ED, BD, SrvD, AD14, AD, IfW, OpFM, HD, SD, ExtPtfm, &
                               MAPp, FEAM, MD, Orca, IceF, IceD, MeshMapData, ErrStat2, ErrMsg2, WriteThisStep )               
         CALL SetErrStat(ErrStat2, ErrMsg2, ErrStat, ErrMsg, RoutineName )
         IF (ErrStat >= AbortErrLev) RETURN
         
   !++++++++++++++++++++++++++++++++++++++++++++++++++++++++++++++++++++++++++++++++++++++++++++++++++++++++++++++++++++++++++++
   !! ## Step 1.c: Input-Output Solve      
   !++++++++++++++++++++++++++++++++++++++++++++++++++++++++++++++++++++++++++++++++++++++++++++++++++++++++++++++++++++++++++++
      ! save predicted inputs for comparison with corrected value later
      !IF (p_FAST%CheckHSSBrTrqC) THEN
      !   ControlInputGuess = ED%Input(1)%HSSBrTrqC
      !END IF
        
      CALL CalcOutputs_And_SolveForInputs( n_t_global, t_global_next,  STATE_PRED, m_FAST%calcJacobian, m_FAST%NextJacCalcTime, &
         p_FAST, m_FAST, WriteThisStep, ED, BD, SrvD, AD14, AD, IfW, OpFM, HD, SD, ExtPtfm, MAPp, FEAM, MD, Orca, IceF, IceD, MeshMapData, ErrStat2, ErrMsg2 )
         CALL SetErrStat(ErrStat2, ErrMsg2, ErrStat, ErrMsg, RoutineName )
         IF (ErrStat >= AbortErrLev) RETURN
         
   !++++++++++++++++++++++++++++++++++++++++++++++++++++++++++++++++++++++++++++++++++++++++++++++++++++++++++++++++++++++++++++
   !! ## Step 2: Correct (continue in loop) 
   !++++++++++++++++++++++++++++++++++++++++++++++++++++++++++++++++++++++++++++++++++++++++++++++++++++++++++++++++++++++++++++
      j_pc = j_pc + 1

      !   ! Check if the predicted inputs were significantly different than the corrected inputs 
      !   ! (values before and after CalcOutputs_And_SolveForInputs)
      !if (j_pc > NumCorrections) then
      !
      !   !if (p_FAST%CheckHSSBrTrqC) then
      !   !   if ( abs(ControlInputGuess - ED%Input(1)%HSSBrTrqC) > 50.0_ReKi ) then ! I randomly picked 50 N-m
      !   !      NumCorrections = min(p_FAST%NumCrctn + 1, MaxCorrections)
      !   !      ! print *, 'correction:', t_global_next, NumCorrections
      !   !      cycle
      !   !   end if
      !   !end if
      !
      !   ! check pitch position input to structural code (not implemented, yet)
      !end if

   enddo ! j_pc
      
   !++++++++++++++++++++++++++++++++++++++++++++++++++++++++++++++++++++++++++++++++++++++++++++++++++++++++++++++++++++++++++++
   !! ## Step 3: Save all final variables (advance to next time)
   !++++++++++++++++++++++++++++++++++++++++++++++++++++++++++++++++++++++++++++++++++++++++++++++++++++++++++++++++++++++++++++
      
   !----------------------------------------------------------------------------------------
   !! copy the final predicted states from step t_global_next to actual states for that step
   !----------------------------------------------------------------------------------------
      
      ! ElastoDyn: copy final predictions to actual states
   CALL ED_CopyContState   (ED%x( STATE_PRED), ED%x( STATE_CURR), MESH_UPDATECOPY, Errstat2, ErrMsg2)
      CALL SetErrStat(ErrStat2, ErrMsg2, ErrStat, ErrMsg, RoutineName )
   CALL ED_CopyDiscState   (ED%xd(STATE_PRED), ED%xd(STATE_CURR), MESH_UPDATECOPY, Errstat2, ErrMsg2)  
      CALL SetErrStat(ErrStat2, ErrMsg2, ErrStat, ErrMsg, RoutineName )
   CALL ED_CopyConstrState (ED%z( STATE_PRED), ED%z( STATE_CURR), MESH_UPDATECOPY, Errstat2, ErrMsg2)      
      CALL SetErrStat(ErrStat2, ErrMsg2, ErrStat, ErrMsg, RoutineName )
   CALL ED_CopyOtherState (ED%OtherSt( STATE_PRED), ED%OtherSt( STATE_CURR), MESH_UPDATECOPY, Errstat2, ErrMsg2)      
      CALL SetErrStat(ErrStat2, ErrMsg2, ErrStat, ErrMsg, RoutineName )
      
      
      ! BeamDyn: copy final predictions to actual states
   IF ( p_FAST%CompElast == Module_BD ) THEN
      DO k=1,p_FAST%nBeams
         CALL BD_CopyContState   (BD%x( k,STATE_PRED), BD%x( k,STATE_CURR), MESH_UPDATECOPY, Errstat2, ErrMsg2)
            CALL SetErrStat(ErrStat2, ErrMsg2, ErrStat, ErrMsg, RoutineName )
         CALL BD_CopyDiscState   (BD%xd(k,STATE_PRED), BD%xd(k,STATE_CURR), MESH_UPDATECOPY, Errstat2, ErrMsg2)  
            CALL SetErrStat(ErrStat2, ErrMsg2, ErrStat, ErrMsg, RoutineName )
         CALL BD_CopyConstrState (BD%z( k,STATE_PRED), BD%z( k,STATE_CURR), MESH_UPDATECOPY, Errstat2, ErrMsg2)
            CALL SetErrStat(ErrStat2, ErrMsg2, ErrStat, ErrMsg, RoutineName )
         CALL BD_CopyOtherState (BD%OtherSt( k,STATE_PRED), BD%OtherSt( k,STATE_CURR), MESH_UPDATECOPY, Errstat2, ErrMsg2)
            CALL SetErrStat(ErrStat2, ErrMsg2, ErrStat, ErrMsg, RoutineName )
      END DO
   END IF

   
      ! AeroDyn: copy final predictions to actual states; copy current outputs to next 
   IF ( p_FAST%CompAero == Module_AD14 ) THEN
      CALL AD14_CopyContState   (AD14%x( STATE_PRED), AD14%x( STATE_CURR), MESH_UPDATECOPY, Errstat2, ErrMsg2)
         CALL SetErrStat(ErrStat2, ErrMsg2, ErrStat, ErrMsg, RoutineName )
      CALL AD14_CopyDiscState   (AD14%xd(STATE_PRED), AD14%xd(STATE_CURR), MESH_UPDATECOPY, Errstat2, ErrMsg2)  
         CALL SetErrStat(ErrStat2, ErrMsg2, ErrStat, ErrMsg, RoutineName )
      CALL AD14_CopyConstrState (AD14%z( STATE_PRED), AD14%z( STATE_CURR), MESH_UPDATECOPY, Errstat2, ErrMsg2)      
         CALL SetErrStat(ErrStat2, ErrMsg2, ErrStat, ErrMsg, RoutineName )
      CALL AD14_CopyOtherState (AD14%OtherSt(STATE_PRED), AD14%OtherSt(STATE_CURR), MESH_UPDATECOPY, Errstat2, ErrMsg2)      
         CALL SetErrStat(ErrStat2, ErrMsg2, ErrStat, ErrMsg, RoutineName )
   ELSEIF ( p_FAST%CompAero == Module_AD ) THEN
      CALL AD_CopyContState   (AD%x( STATE_PRED), AD%x( STATE_CURR), MESH_UPDATECOPY, Errstat2, ErrMsg2)
         CALL SetErrStat(ErrStat2, ErrMsg2, ErrStat, ErrMsg, RoutineName )
      CALL AD_CopyDiscState   (AD%xd(STATE_PRED), AD%xd(STATE_CURR), MESH_UPDATECOPY, Errstat2, ErrMsg2)  
         CALL SetErrStat(ErrStat2, ErrMsg2, ErrStat, ErrMsg, RoutineName )
      CALL AD_CopyConstrState (AD%z( STATE_PRED), AD%z( STATE_CURR), MESH_UPDATECOPY, Errstat2, ErrMsg2)      
         CALL SetErrStat(ErrStat2, ErrMsg2, ErrStat, ErrMsg, RoutineName )
      CALL AD_CopyOtherState (AD%OtherSt(STATE_PRED), AD%OtherSt(STATE_CURR), MESH_UPDATECOPY, Errstat2, ErrMsg2)      
         CALL SetErrStat(ErrStat2, ErrMsg2, ErrStat, ErrMsg, RoutineName )
   END IF
            
      
   ! InflowWind: copy final predictions to actual states; copy current outputs to next 
   IF ( p_FAST%CompInflow == Module_IfW ) THEN
      CALL InflowWind_CopyContState   (IfW%x( STATE_PRED), IfW%x( STATE_CURR), MESH_UPDATECOPY, Errstat2, ErrMsg2)
         CALL SetErrStat(ErrStat2, ErrMsg2, ErrStat, ErrMsg, RoutineName )
      CALL InflowWind_CopyDiscState   (IfW%xd(STATE_PRED), IfW%xd(STATE_CURR), MESH_UPDATECOPY, Errstat2, ErrMsg2)  
         CALL SetErrStat(ErrStat2, ErrMsg2, ErrStat, ErrMsg, RoutineName )
      CALL InflowWind_CopyConstrState (IfW%z( STATE_PRED), IfW%z( STATE_CURR), MESH_UPDATECOPY, Errstat2, ErrMsg2)      
         CALL SetErrStat(ErrStat2, ErrMsg2, ErrStat, ErrMsg, RoutineName )
      CALL InflowWind_CopyOtherState (IfW%OtherSt( STATE_PRED), IfW%OtherSt( STATE_CURR), MESH_UPDATECOPY, Errstat2, ErrMsg2)      
         CALL SetErrStat(ErrStat2, ErrMsg2, ErrStat, ErrMsg, RoutineName )
   END IF
            
      
   ! ServoDyn: copy final predictions to actual states; copy current outputs to next 
   IF ( p_FAST%CompServo == Module_SrvD ) THEN
      CALL SrvD_CopyContState   (SrvD%x( STATE_PRED), SrvD%x( STATE_CURR), MESH_UPDATECOPY, Errstat2, ErrMsg2)
         CALL SetErrStat(ErrStat2, ErrMsg2, ErrStat, ErrMsg, RoutineName )
      CALL SrvD_CopyDiscState   (SrvD%xd(STATE_PRED), SrvD%xd(STATE_CURR), MESH_UPDATECOPY, Errstat2, ErrMsg2)  
         CALL SetErrStat(ErrStat2, ErrMsg2, ErrStat, ErrMsg, RoutineName )
      CALL SrvD_CopyConstrState (SrvD%z( STATE_PRED), SrvD%z( STATE_CURR), MESH_UPDATECOPY, Errstat2, ErrMsg2)      
         CALL SetErrStat(ErrStat2, ErrMsg2, ErrStat, ErrMsg, RoutineName )
      CALL SrvD_CopyOtherState (SrvD%OtherSt( STATE_PRED), SrvD%OtherSt( STATE_CURR), MESH_UPDATECOPY, Errstat2, ErrMsg2)      
         CALL SetErrStat(ErrStat2, ErrMsg2, ErrStat, ErrMsg, RoutineName )
   END IF
      
      
   ! HydroDyn: copy final predictions to actual states
   IF ( p_FAST%CompHydro == Module_HD ) THEN         
      CALL HydroDyn_CopyContState   (HD%x( STATE_PRED), HD%x( STATE_CURR), MESH_UPDATECOPY, Errstat2, ErrMsg2)
         CALL SetErrStat(ErrStat2, ErrMsg2, ErrStat, ErrMsg, RoutineName )
      CALL HydroDyn_CopyDiscState   (HD%xd(STATE_PRED), HD%xd(STATE_CURR), MESH_UPDATECOPY, Errstat2, ErrMsg2)  
         CALL SetErrStat(ErrStat2, ErrMsg2, ErrStat, ErrMsg, RoutineName )
      CALL HydroDyn_CopyConstrState (HD%z( STATE_PRED), HD%z( STATE_CURR), MESH_UPDATECOPY, Errstat2, ErrMsg2)
         CALL SetErrStat(ErrStat2, ErrMsg2, ErrStat, ErrMsg, RoutineName )
      CALL HydroDyn_CopyOtherState (HD%OtherSt(STATE_PRED), HD%OtherSt(STATE_CURR), MESH_UPDATECOPY, Errstat2, ErrMsg2)
         CALL SetErrStat(ErrStat2, ErrMsg2, ErrStat, ErrMsg, RoutineName )
   END IF
            
            
   ! SubDyn: copy final predictions to actual states
   IF ( p_FAST%CompSub == Module_SD ) THEN
      CALL SD_CopyContState   (SD%x( STATE_PRED), SD%x( STATE_CURR), MESH_UPDATECOPY, Errstat2, ErrMsg2)
         CALL SetErrStat(ErrStat2, ErrMsg2, ErrStat, ErrMsg, RoutineName )
      CALL SD_CopyDiscState   (SD%xd(STATE_PRED), SD%xd(STATE_CURR), MESH_UPDATECOPY, Errstat2, ErrMsg2)  
         CALL SetErrStat(ErrStat2, ErrMsg2, ErrStat, ErrMsg, RoutineName )
      CALL SD_CopyConstrState (SD%z( STATE_PRED), SD%z( STATE_CURR), MESH_UPDATECOPY, Errstat2, ErrMsg2)
         CALL SetErrStat(ErrStat2, ErrMsg2, ErrStat, ErrMsg, RoutineName )
      CALL SD_CopyOtherState (SD%OtherSt(STATE_PRED), SD%OtherSt(STATE_CURR), MESH_UPDATECOPY, Errstat2, ErrMsg2)
         CALL SetErrStat(ErrStat2, ErrMsg2, ErrStat, ErrMsg, RoutineName )
   ELSE IF ( p_FAST%CompSub == Module_ExtPtfm ) THEN
      CALL ExtPtfm_CopyContState   (ExtPtfm%x( STATE_PRED), ExtPtfm%x( STATE_CURR), MESH_UPDATECOPY, Errstat2, ErrMsg2)
         CALL SetErrStat(ErrStat2, ErrMsg2, ErrStat, ErrMsg, RoutineName )
      CALL ExtPtfm_CopyDiscState   (ExtPtfm%xd(STATE_PRED), ExtPtfm%xd(STATE_CURR), MESH_UPDATECOPY, Errstat2, ErrMsg2)  
         CALL SetErrStat(ErrStat2, ErrMsg2, ErrStat, ErrMsg, RoutineName )
      CALL ExtPtfm_CopyConstrState (ExtPtfm%z( STATE_PRED), ExtPtfm%z( STATE_CURR), MESH_UPDATECOPY, Errstat2, ErrMsg2)
         CALL SetErrStat(ErrStat2, ErrMsg2, ErrStat, ErrMsg, RoutineName )
      CALL ExtPtfm_CopyOtherState (ExtPtfm%OtherSt(STATE_PRED), ExtPtfm%OtherSt(STATE_CURR), MESH_UPDATECOPY, Errstat2, ErrMsg2)
         CALL SetErrStat(ErrStat2, ErrMsg2, ErrStat, ErrMsg, RoutineName )
   END IF
         
      
   ! MAP: copy final predictions to actual states
   IF (p_FAST%CompMooring == Module_MAP) THEN
      CALL MAP_CopyContState   (MAPp%x( STATE_PRED), MAPp%x( STATE_CURR), MESH_UPDATECOPY, Errstat2, ErrMsg2)
         CALL SetErrStat(ErrStat2, ErrMsg2, ErrStat, ErrMsg, RoutineName )
      CALL MAP_CopyDiscState   (MAPp%xd(STATE_PRED), MAPp%xd(STATE_CURR), MESH_UPDATECOPY, Errstat2, ErrMsg2)  
         CALL SetErrStat(ErrStat2, ErrMsg2, ErrStat, ErrMsg, RoutineName )
      CALL MAP_CopyConstrState (MAPp%z( STATE_PRED), MAPp%z( STATE_CURR), MESH_UPDATECOPY, Errstat2, ErrMsg2)
         CALL SetErrStat(ErrStat2, ErrMsg2, ErrStat, ErrMsg, RoutineName )
      !CALL MAP_CopyOtherState (MAPp%OtherSt(STATE_PRED), MAPp%OtherSt(STATE_CURR), MESH_UPDATECOPY, Errstat2, ErrMsg2)
      !   CALL SetErrStat(ErrStat2, ErrMsg2, ErrStat, ErrMsg, RoutineName )
   ELSEIF (p_FAST%CompMooring == Module_MD) THEN
      CALL MD_CopyContState   (MD%x( STATE_PRED), MD%x( STATE_CURR), MESH_UPDATECOPY, Errstat2, ErrMsg2)
         CALL SetErrStat(ErrStat2, ErrMsg2, ErrStat, ErrMsg, RoutineName )
      CALL MD_CopyDiscState   (MD%xd(STATE_PRED), MD%xd(STATE_CURR), MESH_UPDATECOPY, Errstat2, ErrMsg2)  
         CALL SetErrStat(ErrStat2, ErrMsg2, ErrStat, ErrMsg, RoutineName )
      CALL MD_CopyConstrState (MD%z( STATE_PRED), MD%z( STATE_CURR), MESH_UPDATECOPY, Errstat2, ErrMsg2)
         CALL SetErrStat(ErrStat2, ErrMsg2, ErrStat, ErrMsg, RoutineName )
      CALL MD_CopyOtherState (MD%OtherSt(STATE_PRED), MD%OtherSt(STATE_CURR), MESH_UPDATECOPY, Errstat2, ErrMsg2)
         CALL SetErrStat(ErrStat2, ErrMsg2, ErrStat, ErrMsg, RoutineName )
   ELSEIF (p_FAST%CompMooring == Module_FEAM) THEN
      CALL FEAM_CopyContState   (FEAM%x( STATE_PRED), FEAM%x( STATE_CURR), MESH_UPDATECOPY, Errstat2, ErrMsg2)
         CALL SetErrStat(ErrStat2, ErrMsg2, ErrStat, ErrMsg, RoutineName )
      CALL FEAM_CopyDiscState   (FEAM%xd(STATE_PRED), FEAM%xd(STATE_CURR), MESH_UPDATECOPY, Errstat2, ErrMsg2)  
         CALL SetErrStat(ErrStat2, ErrMsg2, ErrStat, ErrMsg, RoutineName )
      CALL FEAM_CopyConstrState (FEAM%z( STATE_PRED), FEAM%z( STATE_CURR), MESH_UPDATECOPY, Errstat2, ErrMsg2)
         CALL SetErrStat(ErrStat2, ErrMsg2, ErrStat, ErrMsg, RoutineName )
      CALL FEAM_CopyOtherState (FEAM%OtherSt( STATE_PRED), FEAM%OtherSt( STATE_CURR), MESH_UPDATECOPY, Errstat2, ErrMsg2)
         CALL SetErrStat(ErrStat2, ErrMsg2, ErrStat, ErrMsg, RoutineName )
   ELSEIF (p_FAST%CompMooring == Module_Orca) THEN
      CALL Orca_CopyContState   (Orca%x( STATE_PRED), Orca%x( STATE_CURR), MESH_UPDATECOPY, Errstat2, ErrMsg2)
         CALL SetErrStat(ErrStat2, ErrMsg2, ErrStat, ErrMsg, RoutineName )
      CALL Orca_CopyDiscState   (Orca%xd(STATE_PRED), Orca%xd(STATE_CURR), MESH_UPDATECOPY, Errstat2, ErrMsg2)  
         CALL SetErrStat(ErrStat2, ErrMsg2, ErrStat, ErrMsg, RoutineName )
      CALL Orca_CopyConstrState (Orca%z( STATE_PRED), Orca%z( STATE_CURR), MESH_UPDATECOPY, Errstat2, ErrMsg2)
         CALL SetErrStat(ErrStat2, ErrMsg2, ErrStat, ErrMsg, RoutineName )
      CALL Orca_CopyOtherState (Orca%OtherSt( STATE_PRED), Orca%OtherSt( STATE_CURR), MESH_UPDATECOPY, Errstat2, ErrMsg2)
         CALL SetErrStat(ErrStat2, ErrMsg2, ErrStat, ErrMsg, RoutineName )
   END IF
             
         ! IceFloe: copy final predictions to actual states
   IF ( p_FAST%CompIce == Module_IceF ) THEN
      CALL IceFloe_CopyContState   (IceF%x( STATE_PRED), IceF%x( STATE_CURR), MESH_UPDATECOPY, Errstat2, ErrMsg2)
         CALL SetErrStat(ErrStat2, ErrMsg2, ErrStat, ErrMsg, RoutineName )
      CALL IceFloe_CopyDiscState   (IceF%xd(STATE_PRED), IceF%xd(STATE_CURR), MESH_UPDATECOPY, Errstat2, ErrMsg2)  
         CALL SetErrStat(ErrStat2, ErrMsg2, ErrStat, ErrMsg, RoutineName )
      CALL IceFloe_CopyConstrState (IceF%z( STATE_PRED), IceF%z( STATE_CURR), MESH_UPDATECOPY, Errstat2, ErrMsg2)
         CALL SetErrStat(ErrStat2, ErrMsg2, ErrStat, ErrMsg, RoutineName )
      CALL IceFloe_CopyOtherState (IceF%OtherSt(STATE_PRED), IceF%OtherSt(STATE_CURR), MESH_UPDATECOPY, Errstat2, ErrMsg2)
         CALL SetErrStat(ErrStat2, ErrMsg2, ErrStat, ErrMsg, RoutineName )
   ELSEIF ( p_FAST%CompIce == Module_IceD ) THEN
      DO i=1,p_FAST%numIceLegs
         CALL IceD_CopyContState   (IceD%x( i,STATE_PRED), IceD%x( i,STATE_CURR), MESH_UPDATECOPY, Errstat2, ErrMsg2)
            CALL SetErrStat(ErrStat2, ErrMsg2, ErrStat, ErrMsg, RoutineName )
         CALL IceD_CopyDiscState   (IceD%xd(i,STATE_PRED), IceD%xd(i,STATE_CURR), MESH_UPDATECOPY, Errstat2, ErrMsg2)  
            CALL SetErrStat(ErrStat2, ErrMsg2, ErrStat, ErrMsg, RoutineName )
         CALL IceD_CopyConstrState (IceD%z( i,STATE_PRED), IceD%z( i,STATE_CURR), MESH_UPDATECOPY, Errstat2, ErrMsg2)
            CALL SetErrStat(ErrStat2, ErrMsg2, ErrStat, ErrMsg, RoutineName )
         CALL IceD_CopyOtherState (IceD%OtherSt( i,STATE_PRED), IceD%OtherSt( i,STATE_CURR), MESH_UPDATECOPY, Errstat2, ErrMsg2)
            CALL SetErrStat(ErrStat2, ErrMsg2, ErrStat, ErrMsg, RoutineName )
      END DO
   END IF

            
   !++++++++++++++++++++++++++++++++++++++++++++++++++++++++++++++++++++++++++++++++++++++++++++++++++++++++++++++++++++++++++++
   !! We've advanced everything to the next time step: 
   !++++++++++++++++++++++++++++++++++++++++++++++++++++++++++++++++++++++++++++++++++++++++++++++++++++++++++++++++++++++++++++                       
      
   !! update the global time 
  
   m_FAST%t_global = t_global_next 
      
      
   !----------------------------------------------------------------------------------------
   !! Check to see if we should output data this time step:
   !----------------------------------------------------------------------------------------

   CALL WriteOutputToFile(n_t_global_next, t_global_next, p_FAST, y_FAST, ED, BD, AD14, AD, IfW, OpFM, HD, SD, ExtPtfm, &
                          SrvD, MAPp, FEAM, MD, Orca, IceF, IceD, MeshMapData, ErrStat2, ErrMsg2)
      CALL SetErrStat(ErrStat2, ErrMsg2, ErrStat, ErrMsg, RoutineName )

   !----------------------------------------------------------------------------------------
   !! Display simulation status every SttsTime-seconds (i.e., n_SttsTime steps):
   !----------------------------------------------------------------------------------------   
      
   IF (p_FAST%WrSttsTime) then
      IF ( MOD( n_t_global_next, p_FAST%n_SttsTime ) == 0 ) THEN
            CALL SimStatus( m_FAST%TiLstPrn, m_FAST%PrevClockTime, m_FAST%t_global, p_FAST%TMax, p_FAST%TDesc )

      ENDIF
   ENDIF
     
END SUBROUTINE FAST_Solution
!----------------------------------------------------------------------------------------------------------------------------------
! ROUTINES TO OUTPUT WRITE DATA TO FILE AT EACH REQUSTED TIME STEP
!----------------------------------------------------------------------------------------------------------------------------------
FUNCTION NeedWriteOutput(n_t_global, t_global, p_FAST)
   INTEGER(IntKi),           INTENT(IN   ) :: n_t_global          !< Current global time step
   REAL(DbKi),               INTENT(IN   ) :: t_global            !< Current global time
   TYPE(FAST_ParameterType), INTENT(IN   ) :: p_FAST              !< Parameters for the glue code
   
   LOGICAL                                 :: NeedWriteOutput     !< Function result; if true, WriteOutput values are needed on this time step

   IF ( t_global >= p_FAST%TStart )  THEN ! note that if TStart isn't an multiple of DT_out, we will not necessarially start output to the file at TStart
      NeedWriteOutput = MOD( n_t_global, p_FAST%n_DT_Out ) == 0
   ELSE
      NeedWriteOutput = .FALSE.
   END IF

END FUNCTION NeedWriteOutput
!----------------------------------------------------------------------------------------------------------------------------------
!> This routine determines if it's time to write to the output files--based on a previous call to fast_subs::needwriteoutput--, and 
!! calls the routine to write to the files with the output data. It should be called after all the output solves for a given time 
!! have been completed, and assumes y_FAST\%WriteThisStep has been set.
SUBROUTINE WriteOutputToFile(n_t_global, t_global, p_FAST, y_FAST, ED, BD, AD14, AD, IfW, OpFM, HD, SD, ExtPtfm, &
                             SrvD, MAPp, FEAM, MD, Orca, IceF, IceD, MeshMapData, ErrStat, ErrMsg)
!...............................................................................................................................
   INTEGER(IntKi),           INTENT(IN   ) :: n_t_global          !< Current global time step
   REAL(DbKi),               INTENT(IN   ) :: t_global            !< Current global time
   TYPE(FAST_ParameterType), INTENT(IN   ) :: p_FAST              !< Parameters for the glue code
   TYPE(FAST_OutputFileType),INTENT(INOUT) :: y_FAST              !< Output variables for the glue code

   TYPE(ElastoDyn_Data),     INTENT(IN   ) :: ED                  !< ElastoDyn data
   TYPE(BeamDyn_Data),       INTENT(IN   ) :: BD                  !< BeamDyn data
   TYPE(ServoDyn_Data),      INTENT(IN   ) :: SrvD                !< ServoDyn data
   TYPE(AeroDyn14_Data),     INTENT(IN   ) :: AD14                !< AeroDyn14 data
   TYPE(AeroDyn_Data),       INTENT(IN   ) :: AD                  !< AeroDyn data
   TYPE(InflowWind_Data),    INTENT(IN   ) :: IfW                 !< InflowWind data
   TYPE(OpenFOAM_Data),      INTENT(IN   ) :: OpFM                !< OpenFOAM data
   TYPE(HydroDyn_Data),      INTENT(IN   ) :: HD                  !< HydroDyn data
   TYPE(SubDyn_Data),        INTENT(IN   ) :: SD                  !< SubDyn data
   TYPE(ExtPtfm_Data),       INTENT(IN   ) :: ExtPtfm             !< ExtPtfm_MCKF data
   TYPE(MAP_Data),           INTENT(IN   ) :: MAPp                !< MAP data
   TYPE(FEAMooring_Data),    INTENT(IN   ) :: FEAM                !< FEAMooring data
   TYPE(MoorDyn_Data),       INTENT(IN   ) :: MD                  !< MoorDyn data
   TYPE(OrcaFlex_Data),      INTENT(IN   ) :: Orca                !< OrcaFlex interface data
   TYPE(IceFloe_Data),       INTENT(IN   ) :: IceF                !< IceFloe data
   TYPE(IceDyn_Data),        INTENT(IN   ) :: IceD                !< All the IceDyn data used in time-step loop

   TYPE(FAST_ModuleMapType), INTENT(IN   ) :: MeshMapData         !< Data for mapping between modules
   INTEGER(IntKi),           INTENT(  OUT) :: ErrStat             !< Error status of the operation
   CHARACTER(*),             INTENT(  OUT) :: ErrMsg              !< Error message if ErrStat /= ErrID_None


   CHARACTER(*), PARAMETER                 :: RoutineName = 'WriteOutputToFile'
      
   ErrStat = ErrID_None
   ErrMsg  = ""
   
      ! Write time-series channel data
   
  !y_FAST%WriteThisStep = NeedWriteOutput(n_t_global, t_global, p_FAST)
   IF ( y_FAST%WriteThisStep )  THEN

         ! Generate glue-code output file

         CALL WrOutputLine( t_global, p_FAST, y_FAST, IfW%y%WriteOutput, OpFM%y%WriteOutput, ED%y%WriteOutput, &
               AD%y%WriteOutput, SrvD%y%WriteOutput, HD%y%WriteOutput, SD%y%WriteOutput, ExtPtfm%y%WriteOutput, MAPp%y%WriteOutput, &
               FEAM%y%WriteOutput, MD%y%WriteOutput, Orca%y%WriteOutput, IceF%y%WriteOutput, IceD%y, BD%y, ErrStat, ErrMsg )

   ENDIF
      
      ! Write visualization data (and also note that we're ignoring any errors that occur doing so)
   IF ( p_FAST%WrVTK == VTK_Animate ) THEN
      IF ( MOD( n_t_global, p_FAST%n_VTKTime ) == 0 ) THEN
         call WriteVTK(t_global, p_FAST, y_FAST, MeshMapData, ED, BD, AD, IfW, OpFM, HD, SD, ExtPtfm, SrvD, MAPp, FEAM, MD, Orca, IceF, IceD)
      END IF
   END IF
   
            
END SUBROUTINE WriteOutputToFile
!----------------------------------------------------------------------------------------------------------------------------------
!> This routine writes the module output to the primary output file(s).
SUBROUTINE WrOutputLine( t, p_FAST, y_FAST, IfWOutput, OpFMOutput, EDOutput, ADOutput, SrvDOutput, HDOutput, SDOutput, ExtPtfmOutput,&
                        MAPOutput, FEAMOutput, MDOutput, OrcaOutput, IceFOutput, y_IceD, y_BD, ErrStat, ErrMsg)

   IMPLICIT                        NONE
   
      ! Passed variables
   REAL(DbKi), INTENT(IN)                  :: t                                  !< Current simulation time, in seconds
   TYPE(FAST_ParameterType), INTENT(IN)    :: p_FAST                             !< Glue-code simulation parameters
   TYPE(FAST_OutputFileType),INTENT(INOUT) :: y_FAST                             !< Glue-code simulation outputs


   REAL(ReKi),               INTENT(IN)    :: IfWOutput (:)                      !< InflowWind WriteOutput values
   REAL(ReKi),               INTENT(IN)    :: OpFMOutput (:)                     !< OpenFOAM WriteOutput values
   REAL(ReKi),               INTENT(IN)    :: EDOutput (:)                       !< ElastoDyn WriteOutput values
   REAL(ReKi),               INTENT(IN)    :: ADOutput (:)                       !< AeroDyn WriteOutput values
   REAL(ReKi),               INTENT(IN)    :: SrvDOutput (:)                     !< ServoDyn WriteOutput values
   REAL(ReKi),               INTENT(IN)    :: HDOutput (:)                       !< HydroDyn WriteOutput values
   REAL(ReKi),               INTENT(IN)    :: SDOutput (:)                       !< SubDyn WriteOutput values
   REAL(ReKi),               INTENT(IN)    :: ExtPtfmOutput (:)                  !< ExtPtfm_MCKF WriteOutput values
   REAL(ReKi),               INTENT(IN)    :: MAPOutput (:)                      !< MAP WriteOutput values
   REAL(ReKi),               INTENT(IN)    :: FEAMOutput (:)                     !< FEAMooring WriteOutput values
   REAL(ReKi),               INTENT(IN)    :: MDOutput (:)                       !< MoorDyn WriteOutput values
   REAL(ReKi),               INTENT(IN)    :: OrcaOutput (:)                     !< OrcaFlex interface WriteOutput values
   REAL(ReKi),               INTENT(IN)    :: IceFOutput (:)                     !< IceFloe WriteOutput values
   TYPE(IceD_OutputType),    INTENT(IN)    :: y_IceD (:)                         !< IceDyn outputs (WriteOutput values are subset)
   TYPE(BD_OutputType),      INTENT(IN)    :: y_BD (:)                           !< BeamDyn outputs (WriteOutput values are subset)

   INTEGER(IntKi),           INTENT(OUT)   :: ErrStat                            !< Error status
   CHARACTER(*),             INTENT(OUT)   :: ErrMsg                             !< Error message

      ! Local variables.

   CHARACTER(200)                   :: Frmt                                      ! A string to hold a format specifier
   CHARACTER(p_FAST%TChanLen)       :: TmpStr                                    ! temporary string to print the time output as text

   REAL(ReKi)                       :: OutputAry(SIZE(y_FAST%ChannelNames)-1)

   ErrStat = ErrID_None
   ErrMsg  = ''
   
   CALL FillOutputAry(p_FAST, y_FAST, IfWOutput, OpFMOutput, EDOutput, ADOutput, SrvDOutput, HDOutput, SDOutput, ExtPtfmOutput, &
                      MAPOutput, FEAMOutput, MDOutput, OrcaOutput, IceFOutput, y_IceD, y_BD, OutputAry)   

   IF (p_FAST%WrTxtOutFile) THEN

         ! Write one line of tabular output:
   !   Frmt = '(F8.3,'//TRIM(Num2LStr(p%NumOuts))//'(:,A,'//TRIM( p%OutFmt )//'))'
      Frmt = '"'//p_FAST%Delim//'"'//p_FAST%OutFmt      ! format for array elements from individual modules

            ! time
      WRITE( TmpStr, '('//trim(p_FAST%OutFmt_t)//')' ) t
      CALL WrFileNR( y_FAST%UnOu, TmpStr )

         ! write the individual module output (convert to SiKi if necessary, so that we don't need to print so many digits in the exponent)
      CALL WrNumAryFileNR ( y_FAST%UnOu, REAL(OutputAry,SiKi), Frmt, ErrStat, ErrMsg )
         !IF ( ErrStat >= AbortErrLev ) RETURN
      
         ! write a new line (advance to the next line)
      WRITE (y_FAST%UnOu,'()')

   END IF


   IF (p_FAST%WrBinOutFile) THEN

         ! Write data to array for binary output file

      IF ( y_FAST%n_Out == y_FAST%NOutSteps ) THEN
         ErrStat = ErrID_Warn
         ErrMsg = 'Not all data could be written to the binary output file.'
         !CALL ProgWarn( 'Not all data could be written to the binary output file.' )
         !this really would only happen if we have an error somewhere else, right?
         !otherwise, we could allocate a new, larger array and move existing data
      ELSE
         y_FAST%n_Out = y_FAST%n_Out + 1

            ! store time data
         IF ( y_FAST%n_Out == 1_IntKi .OR. p_FAST%WrBinMod == FileFmtID_WithTime ) THEN
            y_FAST%TimeData(y_FAST%n_Out) = t   ! Time associated with these outputs
         END IF

            ! store individual module data
         y_FAST%AllOutData(:, y_FAST%n_Out) = OutputAry
         
      END IF      

   END IF

   RETURN
END SUBROUTINE WrOutputLine
!----------------------------------------------------------------------------------------------------------------------------------
!> Routine that calls FillOutputAry for one instance of a Turbine data structure. This is a separate subroutine so that the FAST
!! driver programs do not need to change or operate on the individual module level. (Called from Simulink interface.) 
SUBROUTINE FillOutputAry_T(Turbine, Outputs)
                   
   TYPE(FAST_TurbineType),   INTENT(IN   ) :: Turbine                          !< all data for one instance of a turbine
   REAL(ReKi),               INTENT(  OUT) :: Outputs(:)                       !< single array of output 
   

      CALL FillOutputAry(Turbine%p_FAST, Turbine%y_FAST, Turbine%IfW%y%WriteOutput, Turbine%OpFM%y%WriteOutput, &
                Turbine%ED%y%WriteOutput, Turbine%AD%y%WriteOutput, Turbine%SrvD%y%WriteOutput, &
                Turbine%HD%y%WriteOutput, Turbine%SD%y%WriteOutput, Turbine%ExtPtfm%y%WriteOutput, Turbine%MAP%y%WriteOutput, &
                Turbine%FEAM%y%WriteOutput, Turbine%MD%y%WriteOutput, Turbine%Orca%y%WriteOutput, &
                Turbine%IceF%y%WriteOutput, Turbine%IceD%y, Turbine%BD%y, Outputs)   
                        
END SUBROUTINE FillOutputAry_T                        
!----------------------------------------------------------------------------------------------------------------------------------
!> This routine concatenates all of the WriteOutput values from the module Output into one array to be written to the FAST 
!! output file.
SUBROUTINE FillOutputAry(p_FAST, y_FAST, IfWOutput, OpFMOutput, EDOutput, ADOutput, SrvDOutput, HDOutput, SDOutput, ExtPtfmOutput, &
                        MAPOutput, FEAMOutput, MDOutput, OrcaOutput, IceFOutput, y_IceD, y_BD, OutputAry)

   TYPE(FAST_ParameterType), INTENT(IN)    :: p_FAST                             !< Glue-code simulation parameters
   TYPE(FAST_OutputFileType),INTENT(IN)    :: y_FAST                             !< Glue-code simulation outputs

   REAL(ReKi),               INTENT(IN)    :: IfWOutput (:)                      !< InflowWind WriteOutput values
   REAL(ReKi),               INTENT(IN)    :: OpFMOutput (:)                     !< OpenFOAM WriteOutput values
   REAL(ReKi),               INTENT(IN)    :: EDOutput (:)                       !< ElastoDyn WriteOutput values
   REAL(ReKi),               INTENT(IN)    :: ADOutput (:)                       !< AeroDyn WriteOutput values
   REAL(ReKi),               INTENT(IN)    :: SrvDOutput (:)                     !< ServoDyn WriteOutput values
   REAL(ReKi),               INTENT(IN)    :: HDOutput (:)                       !< HydroDyn WriteOutput values
   REAL(ReKi),               INTENT(IN)    :: SDOutput (:)                       !< SubDyn WriteOutput values
   REAL(ReKi),               INTENT(IN)    :: ExtPtfmOutput (:)                  !< ExtPtfm_MCKF WriteOutput values
   REAL(ReKi),               INTENT(IN)    :: MAPOutput (:)                      !< MAP WriteOutput values
   REAL(ReKi),               INTENT(IN)    :: FEAMOutput (:)                     !< FEAMooring WriteOutput values
   REAL(ReKi),               INTENT(IN)    :: MDOutput (:)                       !< MoorDyn WriteOutput values
   REAL(ReKi),               INTENT(IN)    :: OrcaOutput (:)                     !< OrcaFlex interface WriteOutput values
   REAL(ReKi),               INTENT(IN)    :: IceFOutput (:)                     !< IceFloe WriteOutput values
   TYPE(IceD_OutputType),    INTENT(IN)    :: y_IceD (:)                         !< IceDyn outputs (WriteOutput values are subset)
   TYPE(BD_OutputType),      INTENT(IN)    :: y_BD (:)                           !< BeamDyn outputs (WriteOutput values are subset)

   REAL(ReKi),               INTENT(OUT)   :: OutputAry(:)                       !< single array of output 
   
   INTEGER(IntKi)                          :: i                                  ! loop counter
   INTEGER(IntKi)                          :: indxLast                           ! The index of the last row value to be written to AllOutData for this time step (column).
   INTEGER(IntKi)                          :: indxNext                           ! The index of the next row value to be written to AllOutData for this time step (column).
   
   
            ! store individual module data into one array for output

      indxLast = 0
      indxNext = 1

      IF ( y_FAST%numOuts(Module_IfW) > 0 ) THEN
         indxLast = indxNext + SIZE(IfWOutput) - 1
         OutputAry(indxNext:indxLast) = IfWOutput
         indxNext = IndxLast + 1
      ELSEIF ( y_FAST%numOuts(Module_OpFM) > 0 ) THEN
         indxLast = indxNext + SIZE(OpFMOutput) - 1
         OutputAry(indxNext:indxLast) = OpFMOutput
         indxNext = IndxLast + 1
      END IF

      IF ( y_FAST%numOuts(Module_ED) > 0 ) THEN
         indxLast = indxNext + SIZE(EDOutput) - 1
         OutputAry(indxNext:indxLast) = EDOutput
         indxNext = IndxLast + 1
      END IF
         
      IF ( y_FAST%numOuts(Module_BD) > 0 ) THEN
         do i=1,SIZE(y_BD)
            indxLast = indxNext + SIZE(y_BD(i)%WriteOutput) - 1
            OutputAry(indxNext:indxLast) = y_BD(i)%WriteOutput
            indxNext = IndxLast + 1
         end do         
      END IF            
      
      IF ( y_FAST%numOuts(Module_AD) > 0 ) THEN
         indxLast = indxNext + SIZE(ADOutput) - 1
         OutputAry(indxNext:indxLast) = ADOutput
         indxNext = IndxLast + 1
      END IF
         
      IF ( y_FAST%numOuts(Module_SrvD) > 0 ) THEN
         indxLast = indxNext + SIZE(SrvDOutput) - 1
         OutputAry(indxNext:indxLast) = SrvDOutput
         indxNext = IndxLast + 1
      END IF

      IF ( y_FAST%numOuts(Module_HD) > 0 ) THEN
         indxLast = indxNext + SIZE(HDOutput) - 1
         OutputAry(indxNext:indxLast) = HDOutput
         indxNext = IndxLast + 1
      END IF

      IF ( y_FAST%numOuts(Module_SD) > 0 ) THEN
         indxLast = indxNext + SIZE(SDOutput) - 1
         OutputAry(indxNext:indxLast) = SDOutput
         indxNext = IndxLast + 1
      ELSE IF ( y_FAST%numOuts(Module_ExtPtfm) > 0 ) THEN
         indxLast = indxNext + SIZE(ExtPtfmOutput) - 1
         OutputAry(indxNext:indxLast) = ExtPtfmOutput
         indxNext = IndxLast + 1
      END IF
                  
      IF ( y_FAST%numOuts(Module_MAP) > 0 ) THEN
         indxLast = indxNext + SIZE(MAPOutput) - 1
         OutputAry(indxNext:indxLast) = MAPOutput
         indxNext = IndxLast + 1
      ELSEIF ( y_FAST%numOuts(Module_MD) > 0 ) THEN
         indxLast = indxNext + SIZE(MDOutput) - 1
         OutputAry(indxNext:indxLast) = MDOutput
         indxNext = IndxLast + 1
      ELSEIF ( y_FAST%numOuts(Module_FEAM) > 0 ) THEN
         indxLast = indxNext + SIZE(FEAMOutput) - 1
         OutputAry(indxNext:indxLast) = FEAMOutput
         indxNext = IndxLast + 1
      ELSEIF ( y_FAST%numOuts(Module_Orca) > 0 ) THEN
         indxLast = indxNext + SIZE(OrcaOutput) - 1
         OutputAry(indxNext:indxLast) = OrcaOutput
         indxNext = IndxLast + 1
      END IF
         
      IF ( y_FAST%numOuts(Module_IceF) > 0 ) THEN
         indxLast = indxNext + SIZE(IceFOutput) - 1
         OutputAry(indxNext:indxLast) = IceFOutput
         indxNext = IndxLast + 1
      ELSEIF ( y_FAST%numOuts(Module_IceD) > 0 ) THEN
         DO i=1,p_FAST%numIceLegs
            indxLast = indxNext + SIZE(y_IceD(i)%WriteOutput) - 1
            OutputAry(indxNext:indxLast) = y_IceD(i)%WriteOutput
            indxNext = IndxLast + 1
         END DO            
      END IF     
         
END SUBROUTINE FillOutputAry
!----------------------------------------------------------------------------------------------------------------------------------
SUBROUTINE WriteVTK(t_global, p_FAST, y_FAST, MeshMapData, ED, BD, AD, IfW, OpFM, HD, SD, ExtPtfm, SrvD, MAPp, FEAM, MD, Orca, IceF, IceD)
   REAL(DbKi),               INTENT(IN   ) :: t_global            !< Current global time
   TYPE(FAST_ParameterType), INTENT(IN   ) :: p_FAST              !< Parameters for the glue code
   TYPE(FAST_OutputFileType),INTENT(INOUT) :: y_FAST              !< Output variables for the glue code (only because we're updating VTK_LastWaveIndx)
   TYPE(FAST_ModuleMapType), INTENT(IN   ) :: MeshMapData         !< Data for mapping between modules

   TYPE(ElastoDyn_Data),     INTENT(IN   ) :: ED                  !< ElastoDyn data
   TYPE(BeamDyn_Data),       INTENT(IN   ) :: BD                  !< BeamDyn data
   TYPE(ServoDyn_Data),      INTENT(IN   ) :: SrvD                !< ServoDyn data
   TYPE(AeroDyn_Data),       INTENT(IN   ) :: AD                  !< AeroDyn data
   TYPE(InflowWind_Data),    INTENT(IN   ) :: IfW                 !< InflowWind data
   TYPE(OpenFOAM_Data),      INTENT(IN   ) :: OpFM                !< OpenFOAM data
   TYPE(HydroDyn_Data),      INTENT(IN   ) :: HD                  !< HydroDyn data
   TYPE(SubDyn_Data),        INTENT(IN   ) :: SD                  !< SubDyn data
   TYPE(ExtPtfm_Data),       INTENT(IN   ) :: ExtPtfm             !< ExtPtfm_MCKF data
   TYPE(MAP_Data),           INTENT(IN   ) :: MAPp                !< MAP data
   TYPE(FEAMooring_Data),    INTENT(IN   ) :: FEAM                !< FEAMooring data
   TYPE(MoorDyn_Data),       INTENT(IN   ) :: MD                  !< MoorDyn data
   TYPE(OrcaFlex_Data),      INTENT(IN   ) :: Orca                !< OrcaFlex interface data
   TYPE(IceFloe_Data),       INTENT(IN   ) :: IceF                !< IceFloe data
   TYPE(IceDyn_Data),        INTENT(IN   ) :: IceD                !< All the IceDyn data used in time-step loop


   INTEGER(IntKi)                          :: ErrStat2
   CHARACTER(ErrMsgLen)                    :: ErrMSg2
   CHARACTER(*), PARAMETER                 :: RoutineName = 'WriteVTK'


      IF ( p_FAST%VTK_Type == VTK_Surf ) THEN
         CALL WrVTK_Surfaces(t_global, p_FAST, y_FAST, MeshMapData, ED, BD, AD, IfW, OpFM, HD, SD, SrvD, MAPp, FEAM, MD, Orca, IceF, IceD)
      ELSE IF ( p_FAST%VTK_Type == VTK_Basic ) THEN
         CALL WrVTK_BasicMeshes(p_FAST, y_FAST, MeshMapData, ED, BD, AD, IfW, OpFM, HD, SD, SrvD, MAPp, FEAM, MD, Orca, IceF, IceD)
      ELSE IF ( p_FAST%VTK_Type == VTK_All ) THEN
         CALL WrVTK_AllMeshes(p_FAST, y_FAST, MeshMapData, ED, BD, AD, IfW, OpFM, HD, SD, ExtPtfm, SrvD, MAPp, FEAM, MD, Orca, IceF, IceD)
      ELSE IF (p_FAST%VTK_Type==VTK_Old) THEN
         CALL WriteInputMeshesToFile( ED%Input(1), AD%Input(1), SD%Input(1), HD%Input(1), MAPp%Input(1), BD%Input(1,:), TRIM(p_FAST%OutFileRoot)//'.InputMeshes.bin', ErrStat2, ErrMsg2)
         CALL WriteMotionMeshesToFile(t_global, ED%y, SD%Input(1), SD%y, HD%Input(1), MAPp%Input(1), BD%y, BD%Input(1,:), y_FAST%UnGra, ErrStat2, ErrMsg2, TRIM(p_FAST%OutFileRoot)//'.gra') 
   !unOut = -1
   !CALL MeshWrBin ( unOut, AD%y%BladeLoad(2), ErrStat2, ErrMsg2, 'AD_2_ED_loads.bin');  IF (ErrStat2 /= ErrID_None) CALL WrScr(TRIM(ErrMsg2))
   !CALL MeshWrBin ( unOut, ED%Input(1)%BladePtLoads(2),ErrStat2, ErrMsg2, 'AD_2_ED_loads.bin');  IF (ErrStat2 /= ErrID_None) CALL WrScr(TRIM(ErrMsg2))
   !CALL MeshMapWrBin( unOut, AD%y%BladeLoad(2), ED%Input(1)%BladePtLoads(2), MeshMapData%AD_L_2_BDED_B(2), ErrStat2, ErrMsg2, 'AD_2_ED_loads.bin' );  IF (ErrStat2 /= ErrID_None) CALL WrScr(TRIM(ErrMsg2))
   !close( unOut )
      END IF
         
     y_FAST%VTK_count = y_FAST%VTK_count + 1

END SUBROUTINE WriteVTK
!----------------------------------------------------------------------------------------------------------------------------------
!> This routine writes all the committed meshes to VTK-formatted files. It doesn't bother with returning an error code.
SUBROUTINE WrVTK_AllMeshes(p_FAST, y_FAST, MeshMapData, ED, BD, AD, IfW, OpFM, HD, SD, ExtPtfm, SrvD, MAPp, FEAM, MD, Orca, IceF, IceD)
   use FVW_IO, only: WrVTK_FVW

   TYPE(FAST_ParameterType), INTENT(IN   ) :: p_FAST              !< Parameters for the glue code
   TYPE(FAST_OutputFileType),INTENT(IN   ) :: y_FAST              !< Output variables for the glue code
   TYPE(FAST_ModuleMapType), INTENT(IN   ) :: MeshMapData         !< Data for mapping between modules

   TYPE(ElastoDyn_Data),     INTENT(IN   ) :: ED                  !< ElastoDyn data
   TYPE(BeamDyn_Data),       INTENT(IN   ) :: BD                  !< BeamDyn data
   TYPE(ServoDyn_Data),      INTENT(IN   ) :: SrvD                !< ServoDyn data
   TYPE(AeroDyn_Data),       INTENT(IN   ) :: AD                  !< AeroDyn data
   TYPE(InflowWind_Data),    INTENT(IN   ) :: IfW                 !< InflowWind data
   TYPE(OpenFOAM_Data),      INTENT(IN   ) :: OpFM                !< OpenFOAM data
   TYPE(HydroDyn_Data),      INTENT(IN   ) :: HD                  !< HydroDyn data
   TYPE(SubDyn_Data),        INTENT(IN   ) :: SD                  !< SubDyn data
   TYPE(ExtPtfm_Data),       INTENT(IN   ) :: ExtPtfm             !< ExtPtfm data
   TYPE(MAP_Data),           INTENT(IN   ) :: MAPp                !< MAP data
   TYPE(FEAMooring_Data),    INTENT(IN   ) :: FEAM                !< FEAMooring data
   TYPE(MoorDyn_Data),       INTENT(IN   ) :: MD                  !< MoorDyn data
   TYPE(OrcaFlex_Data),      INTENT(IN   ) :: Orca                !< OrcaFlex interface data
   TYPE(IceFloe_Data),       INTENT(IN   ) :: IceF                !< IceFloe data
   TYPE(IceDyn_Data),        INTENT(IN   ) :: IceD                !< All the IceDyn data used in time-step loop


   logical                                 :: outputFields        ! flag to determine if we want to output the HD mesh fields
   INTEGER(IntKi)                          :: NumBl, k

   INTEGER(IntKi)                          :: ErrStat2
   CHARACTER(ErrMsgLen)                    :: ErrMSg2
   CHARACTER(*), PARAMETER                 :: RoutineName = 'WrVTK_AllMeshes'

   
   
   NumBl = 0
   if (allocated(ED%y%BladeRootMotion)) then
      NumBl = SIZE(ED%y%BladeRootMotion)
   end if
   
   
   
! I'm first going to just put all of the meshes that get mapped together, then decide if we're going to print/plot them all
         
!  ElastoDyn
   if (allocated(ED%Input)) then
   
         !  ElastoDyn outputs (motions)
      DO K=1,NumBl        
         !%BladeLn2Mesh(K) used only when not BD (see below)
         call MeshWrVTK(p_FAST%TurbinePos, ED%y%BladeRootMotion(K), trim(p_FAST%VTK_OutFileRoot)//'.ED_BladeRootMotion'//trim(num2lstr(k)), y_FAST%VTK_count, p_FAST%VTK_fields, ErrStat2, ErrMsg2, p_FAST%VTK_tWidth )
      END DO
      
      call MeshWrVTK(p_FAST%TurbinePos, ED%y%TowerLn2Mesh, trim(p_FAST%VTK_OutFileRoot)//'.ED_TowerLn2Mesh_motion', y_FAST%VTK_count, p_FAST%VTK_fields, ErrStat2, ErrMsg2, p_FAST%VTK_tWidth )     

! these will get output with their sibling input meshes
      !call MeshWrVTK(p_FAST%TurbinePos, ED%y%HubPtMotion, trim(p_FAST%VTK_OutFileRoot)//'.ED_HubPtMotion', y_FAST%VTK_count, p_FAST%VTK_fields, ErrStat2, ErrMsg2, p_FAST%VTK_tWidth )
      !call MeshWrVTK(p_FAST%TurbinePos, ED%y%NacelleMotion, trim(p_FAST%VTK_OutFileRoot)//'.ED_NacelleMotion', y_FAST%VTK_count, p_FAST%VTK_fields, ErrStat2, ErrMsg2, p_FAST%VTK_tWidth )
      !call MeshWrVTK(p_FAST%TurbinePos, ED%y%PlatformPtMesh, trim(p_FAST%VTK_OutFileRoot)//'.ED_PlatformPtMesh_motion', y_FAST%VTK_count, p_FAST%VTK_fields, ErrStat2, ErrMsg2, p_FAST%VTK_tWidth )
      
         !  ElastoDyn inputs (loads)
      ! %BladePtLoads used only when not BD (see below)
      call MeshWrVTK(p_FAST%TurbinePos, ED%Input(1)%TowerPtLoads, trim(p_FAST%VTK_OutFileRoot)//'.ED_TowerPtLoads', y_FAST%VTK_count, p_FAST%VTK_fields, ErrStat2, ErrMsg2, p_FAST%VTK_tWidth, ED%y%TowerLn2Mesh )
      call MeshWrVTK(p_FAST%TurbinePos, ED%Input(1)%HubPtLoad, trim(p_FAST%VTK_OutFileRoot)//'.ED_Hub', y_FAST%VTK_count, p_FAST%VTK_fields, ErrStat2, ErrMsg2, p_FAST%VTK_tWidth, ED%y%HubPtMotion )
      call MeshWrVTK(p_FAST%TurbinePos, ED%Input(1)%NacelleLoads, trim(p_FAST%VTK_OutFileRoot)//'.ED_Nacelle' ,y_FAST%VTK_count, p_FAST%VTK_fields, ErrStat2, ErrMsg2, p_FAST%VTK_tWidth, ED%y%NacelleMotion )
      call MeshWrVTK(p_FAST%TurbinePos, ED%Input(1)%PlatformPtMesh, trim(p_FAST%VTK_OutFileRoot)//'.ED_PlatformPtMesh', y_FAST%VTK_count, p_FAST%VTK_fields, ErrStat2, ErrMsg2, p_FAST%VTK_tWidth, ED%y%PlatformPtMesh )
   end if
   
   
!  BeamDyn
   IF ( p_FAST%CompElast == Module_BD .and. allocated(BD%Input) .and. allocated(BD%y)) THEN
            
      do K=1,NumBl        
            ! BeamDyn inputs
         !call MeshWrVTK(p_FAST%TurbinePos, BD%Input(1,k)%RootMotion, trim(p_FAST%VTK_OutFileRoot)//'.BD_RootMotion'//trim(num2lstr(k)), y_FAST%VTK_count, p_FAST%VTK_fields, ErrStat2, ErrMsg2, p_FAST%VTK_tWidth )
         call MeshWrVTK(p_FAST%TurbinePos, BD%Input(1,k)%HubMotion, trim(p_FAST%VTK_OutFileRoot)//'.BD_HubMotion'//trim(num2lstr(k)), y_FAST%VTK_count, p_FAST%VTK_fields, ErrStat2, ErrMsg2, p_FAST%VTK_tWidth )
      end do
      if (allocated(MeshMapData%y_BD_BldMotion_4Loads)) then
         do K=1,NumBl 
            call MeshWrVTK(p_FAST%TurbinePos, BD%Input(1,k)%DistrLoad, trim(p_FAST%VTK_OutFileRoot)//'.BD_DistrLoad'//trim(num2lstr(k)), y_FAST%VTK_count, p_FAST%VTK_fields, ErrStat2, ErrMsg2, p_FAST%VTK_tWidth, MeshMapData%y_BD_BldMotion_4Loads(k) )
            ! skipping PointLoad
         end do
      elseif (p_FAST%BD_OutputSibling) then
         do K=1,NumBl
            call MeshWrVTK(p_FAST%TurbinePos, BD%Input(1,k)%DistrLoad, trim(p_FAST%VTK_OutFileRoot)//'.BD_Blade'//trim(num2lstr(k)), y_FAST%VTK_count, p_FAST%VTK_fields, ErrStat2, ErrMsg2, p_FAST%VTK_tWidth, BD%y(k)%BldMotion )
            ! skipping PointLoad
         end do
      end if
      
      do K=1,NumBl
            ! BeamDyn outputs
         call MeshWrVTK(p_FAST%TurbinePos, BD%y(k)%ReactionForce, trim(p_FAST%VTK_OutFileRoot)//'.BD_ReactionForce_RootMotion'//trim(num2lstr(k)), y_FAST%VTK_count, p_FAST%VTK_fields, ErrStat2, ErrMsg2, p_FAST%VTK_tWidth, BD%Input(1,k)%RootMotion )
      end do  
      
      if (.not. p_FAST%BD_OutputSibling) then !otherwise this mesh has been put with the DistrLoad mesh
         do K=1,NumBl
               ! BeamDyn outputs
         call MeshWrVTK(p_FAST%TurbinePos, BD%y(k)%BldMotion, trim(p_FAST%VTK_OutFileRoot)//'.BD_BldMotion'//trim(num2lstr(k)), y_FAST%VTK_count, p_FAST%VTK_fields, ErrStat2, ErrMsg2, p_FAST%VTK_tWidth )
      end do  
      end if
      
      
   ELSE if (p_FAST%CompElast == Module_ED .and. allocated(ED%Input)) then
      ! ElastoDyn
      DO K=1,NumBl        
         call MeshWrVTK(p_FAST%TurbinePos, ED%y%BladeLn2Mesh(K), trim(p_FAST%VTK_OutFileRoot)//'.ED_BladeLn2Mesh_motion'//trim(num2lstr(k)), y_FAST%VTK_count, p_FAST%VTK_fields, ErrStat2, ErrMsg2, p_FAST%VTK_tWidth )
         call MeshWrVTK(p_FAST%TurbinePos, ED%Input(1)%BladePtLoads(K), trim(p_FAST%VTK_OutFileRoot)//'.ED_BladePtLoads'//trim(num2lstr(k)), y_FAST%VTK_count, p_FAST%VTK_fields, ErrStat2, ErrMsg2, p_FAST%VTK_tWidth, ED%y%BladeLn2Mesh(K) )
      END DO      
   END IF
            
!  ServoDyn
   if (allocated(SrvD%Input)) then
      IF ( SrvD%Input(1)%NTMD%Mesh%Committed ) THEN         
         !call MeshWrVTK(p_FAST%TurbinePos, SrvD%Input(1)%NTMD%Mesh, trim(p_FAST%VTK_OutFileRoot)//'.SrvD_NTMD_Motion', y_FAST%VTK_count, p_FAST%VTK_fields, ErrStat2, ErrMsg2, p_FAST%VTK_tWidth )
         call MeshWrVTK(p_FAST%TurbinePos, SrvD%y%NTMD%Mesh, trim(p_FAST%VTK_OutFileRoot)//'.SrvD_NTMD', y_FAST%VTK_count, p_FAST%VTK_fields, ErrStat2, ErrMsg2, p_FAST%VTK_tWidth, SrvD%Input(1)%TTMD%Mesh )
      END IF      
      IF ( SrvD%Input(1)%TTMD%Mesh%Committed ) THEN 
         !call MeshWrVTK(p_FAST%TurbinePos, SrvD%Input(1)%TTMD%Mesh, trim(p_FAST%VTK_OutFileRoot)//'.SrvD_TTMD_Motion', y_FAST%VTK_count, p_FAST%VTK_fields, ErrStat2, ErrMsg2, p_FAST%VTK_tWidth )
         call MeshWrVTK(p_FAST%TurbinePos, SrvD%y%TTMD%Mesh, trim(p_FAST%VTK_OutFileRoot)//'.SrvD_TTMD', y_FAST%VTK_count, p_FAST%VTK_fields, ErrStat2, ErrMsg2, p_FAST%VTK_tWidth, SrvD%Input(1)%TTMD%Mesh )
      END IF   
   end if
   
      
!  AeroDyn   
   IF ( p_FAST%CompAero == Module_AD .and. allocated(AD%Input)) THEN 
               
      if (allocated(AD%Input(1)%BladeRootMotion)) then      
      
         DO K=1,NumBl   
            call MeshWrVTK(p_FAST%TurbinePos, AD%Input(1)%BladeRootMotion(K), trim(p_FAST%VTK_OutFileRoot)//'.AD_BladeRootMotion'//trim(num2lstr(k)), y_FAST%VTK_count, p_FAST%VTK_fields, ErrStat2, ErrMsg2, p_FAST%VTK_tWidth )
            !call MeshWrVTK(p_FAST%TurbinePos, AD%Input(1)%BladeMotion(K), trim(p_FAST%VTK_OutFileRoot)//'.AD_BladeMotion'//trim(num2lstr(k)), y_FAST%VTK_count, p_FAST%VTK_fields, ErrStat2, ErrMsg2, p_FAST%VTK_tWidth )
         END DO            

         call MeshWrVTK(p_FAST%TurbinePos, AD%Input(1)%HubMotion, trim(p_FAST%VTK_OutFileRoot)//'.AD_HubMotion', y_FAST%VTK_count, p_FAST%VTK_fields, ErrStat2, ErrMsg2, p_FAST%VTK_tWidth )
         !call MeshWrVTK(p_FAST%TurbinePos, AD%Input(1)%TowerMotion, trim(p_FAST%VTK_OutFileRoot)//'.AD_TowerMotion', y_FAST%VTK_count, p_FAST%VTK_fields, ErrStat2, ErrMsg2, p_FAST%VTK_tWidth )
               
         DO K=1,NumBl   
            call MeshWrVTK(p_FAST%TurbinePos, AD%y%BladeLoad(K), trim(p_FAST%VTK_OutFileRoot)//'.AD_Blade'//trim(num2lstr(k)), y_FAST%VTK_count, p_FAST%VTK_fields, ErrStat2, ErrMsg2, p_FAST%VTK_tWidth, AD%Input(1)%BladeMotion(k) )
         END DO            
         call MeshWrVTK(p_FAST%TurbinePos, AD%y%TowerLoad, trim(p_FAST%VTK_OutFileRoot)//'.AD_Tower', y_FAST%VTK_count, p_FAST%VTK_fields, ErrStat2, ErrMsg2, p_FAST%VTK_tWidth, AD%Input(1)%TowerMotion )
         
      end if

         ! FVW submodule of AD15
      if (allocated(AD%m%FVW_u)) then
         if (allocated(AD%m%FVW_u(1)%WingsMesh)) then
            DO K=1,NumBl
               call MeshWrVTK(p_FAST%TurbinePos, AD%m%FVW_u(1)%WingsMesh(k), trim(p_FAST%VTK_OutFileRoot)//'.FVW_WingsMesh'//trim(num2lstr(k)), y_FAST%VTK_count, p_FAST%VTK_fields, ErrStat2, ErrMsg2, p_FAST%VTK_tWidth, AD%Input(1)%BladeMotion(k) )
               !call MeshWrVTK(p_FAST%TurbinePos, AD%Input(1)%BladeMotion(K), trim(p_FAST%OutFileRoot)//'.AD_BladeMotion'//trim(num2lstr(k)), y_FAST%VTK_count, p_FAST%VTK_fields, ErrStat2, ErrMsg2 )
            END DO
            ! Free wake
            call WrVTK_FVW(AD%p%FVW, AD%x(1)%FVW, AD%z(1)%FVW, AD%m%FVW, trim(p_FAST%VTK_OutFileRoot)//'.FVW', y_FAST%VTK_count, p_FAST%VTK_tWidth, bladeFrame=.FALSE.)  ! bladeFrame==.FALSE. to output in global coords
         end if
      end if
   END IF
   
! HydroDyn            
   IF ( p_FAST%CompHydro == Module_HD .and. allocated(HD%Input)) THEN       
      !call MeshWrVTK(p_FAST%TurbinePos, HD%Input(1)%Mesh, trim(p_FAST%VTK_OutFileRoot)//'.HD_Mesh_motion', y_FAST%VTK_count, p_FAST%VTK_fields, ErrStat2, ErrMsg2 )     
      !call MeshWrVTK(p_FAST%TurbinePos, HD%Input(1)%Morison%LumpedMesh, trim(p_FAST%VTK_OutFileRoot)//'.HD_MorisonLumped_motion', y_FAST%VTK_count, p_FAST%VTK_fields, ErrStat2, ErrMsg2 )     
      !call MeshWrVTK(p_FAST%TurbinePos, HD%Input(1)%Morison%DistribMesh, trim(p_FAST%VTK_OutFileRoot)//'.HD_MorisonDistrib_motion', y_FAST%VTK_count, p_FAST%VTK_fields, ErrStat2, ErrMsg2 )     
      
      if (p_FAST%CompSub == Module_NONE) then
         call MeshWrVTK(p_FAST%TurbinePos, HD%y%AllHdroOrigin, trim(p_FAST%VTK_OutFileRoot)//'.HD_AllHdroOrigin', y_FAST%VTK_count, p_FAST%VTK_fields, ErrStat2, ErrMsg2, p_FAST%VTK_tWidth, HD%Input(1)%Mesh )
         outputFields = .false.
      else         
         call MeshWrVTK(p_FAST%TurbinePos, HD%y%Mesh, trim(p_FAST%VTK_OutFileRoot)//'.HD_Mesh', y_FAST%VTK_count, p_FAST%VTK_fields, ErrStat2, ErrMsg2, p_FAST%VTK_tWidth, HD%Input(1)%Mesh )
         outputFields = p_FAST%VTK_fields
      end if
      call MeshWrVTK(p_FAST%TurbinePos, HD%y%Morison%LumpedMesh, trim(p_FAST%VTK_OutFileRoot)//'.HD_MorisonLumped', y_FAST%VTK_count, outputFields, ErrStat2, ErrMsg2, p_FAST%VTK_tWidth, HD%Input(1)%Morison%LumpedMesh )
      call MeshWrVTK(p_FAST%TurbinePos, HD%y%Morison%DistribMesh, trim(p_FAST%VTK_OutFileRoot)//'.HD_MorisonDistrib', y_FAST%VTK_count, outputFields, ErrStat2, ErrMsg2, p_FAST%VTK_tWidth, HD%Input(1)%Morison%DistribMesh )
      
                  
   END IF
   
! SubDyn   
   IF ( p_FAST%CompSub == Module_SD .and. allocated(SD%Input)) THEN
      !call MeshWrVTK(p_FAST%TurbinePos, SD%Input(1)%TPMesh, trim(p_FAST%VTK_OutFileRoot)//'.SD_TPMesh_motion', y_FAST%VTK_count, p_FAST%VTK_fields, ErrStat2, ErrMsg2, p_FAST%VTK_tWidth )
      call MeshWrVTK(p_FAST%TurbinePos, SD%Input(1)%LMesh, trim(p_FAST%VTK_OutFileRoot)//'.SD_LMesh_y2Mesh', y_FAST%VTK_count, p_FAST%VTK_fields, ErrStat2, ErrMsg2, p_FAST%VTK_tWidth, SD%y%y2Mesh )
      
      call MeshWrVTK(p_FAST%TurbinePos, SD%y%y1Mesh, trim(p_FAST%VTK_OutFileRoot)//'.SD_y1Mesh_TPMesh', y_FAST%VTK_count, p_FAST%VTK_fields, ErrStat2, ErrMsg2, p_FAST%VTK_tWidth, SD%Input(1)%TPMesh )
      !call MeshWrVTK(p_FAST%TurbinePos, SD%y%y2Mesh, trim(p_FAST%VTK_OutFileRoot)//'.SD_y2Mesh_motion', y_FAST%VTK_count, p_FAST%VTK_fields, ErrStat2, ErrMsg2, p_FAST%VTK_tWidth )
   ELSE IF ( p_FAST%CompSub == Module_ExtPtfm .and. allocated(ExtPtfm%Input)) THEN
      call MeshWrVTK(p_FAST%TurbinePos, ExtPtfm%y%PtfmMesh, trim(p_FAST%VTK_OutFileRoot)//'.ExtPtfm', y_FAST%VTK_count, p_FAST%VTK_fields, ErrStat2, ErrMsg2, p_FAST%VTK_tWidth, ExtPtfm%Input(1)%PtfmMesh )
   END IF     
       
! MAP
   IF ( p_FAST%CompMooring == Module_MAP ) THEN
      if (allocated(MAPp%Input)) then
         call MeshWrVTK(p_FAST%TurbinePos, MAPp%y%PtFairleadLoad, trim(p_FAST%VTK_OutFileRoot)//'.MAP_PtFairlead', y_FAST%VTK_count, p_FAST%VTK_fields, ErrStat2, ErrMsg2, p_FAST%VTK_tWidth, MAPp%Input(1)%PtFairDisplacement )
         !call MeshWrVTK(p_FAST%TurbinePos, MAPp%Input(1)%PtFairDisplacement, trim(p_FAST%VTK_OutFileRoot)//'.MAP_PtFair_motion', y_FAST%VTK_count, p_FAST%VTK_fields, ErrStat2, ErrMsg2, p_FAST%VTK_tWidth )
      end if
      
! MoorDyn      
   ELSEIF ( p_FAST%CompMooring == Module_MD ) THEN
      if (allocated(MD%Input)) then
         call MeshWrVTK(p_FAST%TurbinePos, MD%y%PtFairleadLoad, trim(p_FAST%VTK_OutFileRoot)//'.MD_PtFairlead', y_FAST%VTK_count, p_FAST%VTK_fields, ErrStat2, ErrMsg2, p_FAST%VTK_tWidth, MD%Input(1)%PtFairleadDisplacement )
         !call MeshWrVTK(p_FAST%TurbinePos, MD%Input(1)%PtFairleadDisplacement, trim(p_FAST%VTK_OutFileRoot)//'.MD_PtFair_motion', y_FAST%VTK_count, p_FAST%VTK_fields, ErrStat2, ErrMsg2, p_FAST%VTK_tWidth )
      end if
      
! FEAMooring                   
   ELSEIF ( p_FAST%CompMooring == Module_FEAM ) THEN
      if (allocated(FEAM%Input)) then
         call MeshWrVTK(p_FAST%TurbinePos, FEAM%y%PtFairleadLoad, trim(p_FAST%VTK_OutFileRoot)//'.FEAM_PtFairlead', y_FAST%VTK_count, p_FAST%VTK_fields, ErrStat2, ErrMsg2, p_FAST%VTK_tWidth, FEAM%Input(1)%PtFairleadDisplacement )
         !call MeshWrVTK(p_FAST%TurbinePos, FEAM%Input(1)%PtFairleadDisplacement, trim(p_FAST%VTK_OutFileRoot)//'.FEAM_PtFair_motion', y_FAST%VTK_count, p_FAST%VTK_fields, ErrStat2, ErrMsg2, p_FAST%VTK_tWidth )
      end if
      
! Orca      
   ELSEIF ( p_FAST%CompMooring == Module_Orca ) THEN
      if (allocated(Orca%Input)) then
         call MeshWrVTK(p_FAST%TurbinePos, Orca%y%PtfmMesh, trim(p_FAST%VTK_OutFileRoot)//'.Orca_PtfmMesh', y_FAST%VTK_count, p_FAST%VTK_fields, ErrStat2, ErrMsg2, p_FAST%VTK_tWidth, Orca%Input(1)%PtfmMesh )
         !call MeshWrVTK(p_FAST%TurbinePos, Orca%Input(1)%PtfmMesh, trim(p_FAST%VTK_OutFileRoot)//'.Orca_PtfmMesh_motion', y_FAST%VTK_count, p_FAST%VTK_fields, ErrStat2, ErrMsg2, p_FAST%VTK_tWidth )
      end if
   END IF
            
         
! IceFloe      
   IF ( p_FAST%CompIce == Module_IceF ) THEN
      if (allocated(IceF%Input)) then
         call MeshWrVTK(p_FAST%TurbinePos, IceF%y%iceMesh, trim(p_FAST%VTK_OutFileRoot)//'.IceF_iceMesh', y_FAST%VTK_count, p_FAST%VTK_fields, ErrStat2, ErrMsg2, p_FAST%VTK_tWidth, IceF%Input(1)%iceMesh )
         !call MeshWrVTK(p_FAST%TurbinePos, IceF%Input(1)%iceMesh, trim(p_FAST%VTK_OutFileRoot)//'.IceF_iceMesh_motion', y_FAST%VTK_count, p_FAST%VTK_fields, ErrStat2, ErrMsg2, p_FAST%VTK_tWidth )
      end if
      
! IceDyn
   ELSEIF ( p_FAST%CompIce == Module_IceD ) THEN
      if (allocated(IceD%Input)) then
            
         DO k = 1,p_FAST%numIceLegs
            call MeshWrVTK(p_FAST%TurbinePos, IceD%y(k)%PointMesh, trim(p_FAST%VTK_OutFileRoot)//'.IceD_PointMesh'//trim(num2lstr(k)), y_FAST%VTK_count, p_FAST%VTK_fields, ErrStat2, ErrMsg2, p_FAST%VTK_tWidth, IceD%Input(1,k)%PointMesh )
            !call MeshWrVTK(p_FAST%TurbinePos, IceD%Input(1,k)%PointMesh, trim(p_FAST%VTK_OutFileRoot)//'.IceD_PointMesh_motion'//trim(num2lstr(k)), y_FAST%VTK_count, p_FAST%VTK_fields, ErrStat2, ErrMsg2, p_FAST%VTK_tWidth )
         END DO
      end if
      
   END IF
   
   
END SUBROUTINE WrVTK_AllMeshes 
!----------------------------------------------------------------------------------------------------------------------------------
!> This routine writes a minimal subset of meshes (enough to visualize the turbine) to VTK-formatted files. It doesn't bother with 
!! returning an error code.
SUBROUTINE WrVTK_BasicMeshes(p_FAST, y_FAST, MeshMapData, ED, BD, AD, IfW, OpFM, HD, SD, SrvD, MAPp, FEAM, MD, Orca, IceF, IceD)

   TYPE(FAST_ParameterType), INTENT(IN   ) :: p_FAST              !< Parameters for the glue code
   TYPE(FAST_OutputFileType),INTENT(IN   ) :: y_FAST              !< Output variables for the glue code
   TYPE(FAST_ModuleMapType), INTENT(IN   ) :: MeshMapData         !< Data for mapping between modules

   TYPE(ElastoDyn_Data),     INTENT(IN   ) :: ED                  !< ElastoDyn data
   TYPE(BeamDyn_Data),       INTENT(IN   ) :: BD                  !< BeamDyn data
   TYPE(ServoDyn_Data),      INTENT(IN   ) :: SrvD                !< ServoDyn data
   TYPE(AeroDyn_Data),       INTENT(IN   ) :: AD                  !< AeroDyn data
   TYPE(InflowWind_Data),    INTENT(IN   ) :: IfW                 !< InflowWind data
   TYPE(OpenFOAM_Data),      INTENT(IN   ) :: OpFM                !< OpenFOAM data
   TYPE(HydroDyn_Data),      INTENT(IN   ) :: HD                  !< HydroDyn data
   TYPE(SubDyn_Data),        INTENT(IN   ) :: SD                  !< SubDyn data
   TYPE(MAP_Data),           INTENT(IN   ) :: MAPp                !< MAP data
   TYPE(FEAMooring_Data),    INTENT(IN   ) :: FEAM                !< FEAMooring data
   TYPE(MoorDyn_Data),       INTENT(IN   ) :: MD                  !< MoorDyn data
   TYPE(OrcaFlex_Data),      INTENT(IN   ) :: Orca                !< OrcaFlex interface data
   TYPE(IceFloe_Data),       INTENT(IN   ) :: IceF                !< IceFloe data
   TYPE(IceDyn_Data),        INTENT(IN   ) :: IceD                !< All the IceDyn data used in time-step loop

   logical                                 :: OutputFields
   INTEGER(IntKi)                          :: NumBl, k
   INTEGER(IntKi)                          :: ErrStat2
   CHARACTER(ErrMsgLen)                    :: ErrMSg2
   CHARACTER(*), PARAMETER                 :: RoutineName = 'WrVTK_BasicMeshes'


   NumBl = 0
   if (allocated(ED%y%BladeRootMotion)) then
      NumBl = SIZE(ED%y%BladeRootMotion)
   end if

   
! Blades
   IF ( p_FAST%CompAero == Module_AD ) THEN  ! These meshes may have airfoil data associated with nodes...
      DO K=1,NumBl   
         call MeshWrVTK(p_FAST%TurbinePos, AD%Input(1)%BladeMotion(K), trim(p_FAST%VTK_OutFileRoot)//'.AD_Blade'//trim(num2lstr(k)), &
                        y_FAST%VTK_count, p_FAST%VTK_fields, ErrStat2, ErrMsg2, p_FAST%VTK_tWidth, Sib=AD%y%BladeLoad(K) )
      END DO                  
   ELSE IF ( p_FAST%CompElast == Module_BD ) THEN
      DO K=1,NumBl                 
         call MeshWrVTK(p_FAST%TurbinePos, BD%y(k)%BldMotion, trim(p_FAST%VTK_OutFileRoot)//'.BD_BldMotion'//trim(num2lstr(k)), &
                        y_FAST%VTK_count, p_FAST%VTK_fields, ErrStat2, ErrMsg2, p_FAST%VTK_tWidth )
      END DO  
   ELSE IF ( p_FAST%CompElast == Module_ED ) THEN
      DO K=1,NumBl        
         call MeshWrVTK(p_FAST%TurbinePos, ED%y%BladeLn2Mesh(K), trim(p_FAST%VTK_OutFileRoot)//'.ED_BladeLn2Mesh_motion'//trim(num2lstr(k)), &
                        y_FAST%VTK_count, p_FAST%VTK_fields, ErrStat2, ErrMsg2, p_FAST%VTK_tWidth )
      END DO  
   END IF   
   
! Nacelle
   call MeshWrVTK(p_FAST%TurbinePos, ED%y%NacelleMotion, trim(p_FAST%VTK_OutFileRoot)//'.ED_Nacelle', y_FAST%VTK_count, &
                  p_FAST%VTK_fields, ErrStat2, ErrMsg2, p_FAST%VTK_tWidth, Sib=ED%Input(1)%NacelleLoads )
            
! Hub
   call MeshWrVTK(p_FAST%TurbinePos, ED%y%HubPtMotion, trim(p_FAST%VTK_OutFileRoot)//'.ED_Hub', y_FAST%VTK_count, &
                  p_FAST%VTK_fields, ErrStat2, ErrMsg2, p_FAST%VTK_tWidth, Sib=ED%Input(1)%HubPtLoad )
! Tower motions
   call MeshWrVTK(p_FAST%TurbinePos, ED%y%TowerLn2Mesh, trim(p_FAST%VTK_OutFileRoot)//'.ED_TowerLn2Mesh_motion', &
                  y_FAST%VTK_count, p_FAST%VTK_fields, ErrStat2, ErrMsg2, p_FAST%VTK_tWidth )

   
   
! Substructure   
!   call MeshWrVTK(p_FAST%TurbinePos, ED%y%PlatformPtMesh, trim(p_FAST%VTK_OutFileRoot)//'.ED_PlatformPtMesh_motion', y_FAST%VTK_count, p_FAST%VTK_fields, ErrStat2, ErrMsg2, p_FAST%VTK_tWidth )
!   IF ( p_FAST%CompSub == Module_SD ) THEN
!     call MeshWrVTK(p_FAST%TurbinePos, SD%Input(1)%TPMesh, trim(p_FAST%VTK_OutFileRoot)//'.SD_TPMesh_motion', y_FAST%VTK_count, p_FAST%VTK_fields, ErrStat2, ErrMsg2, p_FAST%VTK_tWidth )
!      call MeshWrVTK(p_FAST%TurbinePos, SD%y%y2Mesh, trim(p_FAST%VTK_OutFileRoot)//'.SD_y2Mesh_motion', y_FAST%VTK_count, ErrStat2, ErrMsg2, p_FAST%VTK_tWidth )
!   END IF     
      
   IF ( p_FAST%CompHydro == Module_HD ) THEN 
      
      if (p_FAST%CompSub == Module_NONE) then
         call MeshWrVTK(p_FAST%TurbinePos, HD%y%AllHdroOrigin, trim(p_FAST%VTK_OutFileRoot)//'.HD_AllHdroOrigin', y_FAST%VTK_count, p_FAST%VTK_fields, ErrStat2, ErrMsg2, p_FAST%VTK_tWidth, HD%Input(1)%Mesh )
         outputFields = .false.
      else         
         OutputFields = p_FAST%VTK_fields
      end if
      
      call MeshWrVTK(p_FAST%TurbinePos, HD%Input(1)%Morison%DistribMesh, trim(p_FAST%VTK_OutFileRoot)//'.HD_MorisonDistrib', &
                     y_FAST%VTK_count, OutputFields, ErrStat2, ErrMsg2, p_FAST%VTK_tWidth, Sib=HD%y%Morison%DistribMesh )
   END IF
   
   
! Mooring Lines?            
!   IF ( p_FAST%CompMooring == Module_MAP ) THEN
!      call MeshWrVTK(p_FAST%TurbinePos, MAPp%Input(1)%PtFairDisplacement, trim(p_FAST%VTK_OutFileRoot)//'.MAP_PtFair_motion', y_FAST%VTK_count, p_FAST%VTK_fields, ErrStat2, ErrMsg2, p_FAST%VTK_tWidth )
!   ELSEIF ( p_FAST%CompMooring == Module_MD ) THEN
!      call MeshWrVTK(p_FAST%TurbinePos, MD%Input(1)%PtFairleadDisplacement, trim(p_FAST%VTK_OutFileRoot)//'.MD_PtFair_motion', y_FAST%VTK_count, p_FAST%VTK_fields, ErrStat2, ErrMsg2, p_FAST%VTK_tWidth )
!   ELSEIF ( p_FAST%CompMooring == Module_FEAM ) THEN
!      call MeshWrVTK(p_FAST%TurbinePos, FEAM%Input(1)%PtFairleadDisplacement, trim(p_FAST%VTK_OutFileRoot)//'FEAM_PtFair_motion', y_FAST%VTK_count, p_FAST%VTK_fields, ErrStat2, ErrMsg2, p_FAST%VTK_tWidth )
!   END IF
         
   
END SUBROUTINE WrVTK_BasicMeshes 
!----------------------------------------------------------------------------------------------------------------------------------
!> This routine writes a minimal subset of meshes with surfaces to VTK-formatted files. It doesn't bother with 
!! returning an error code.
SUBROUTINE WrVTK_Surfaces(t_global, p_FAST, y_FAST, MeshMapData, ED, BD, AD, IfW, OpFM, HD, SD, SrvD, MAPp, FEAM, MD, Orca, IceF, IceD)
   use FVW_IO, only: WrVTK_FVW

   REAL(DbKi),               INTENT(IN   ) :: t_global            !< Current global time
   TYPE(FAST_ParameterType), INTENT(IN   ) :: p_FAST              !< Parameters for the glue code
   TYPE(FAST_OutputFileType),INTENT(INOUT) :: y_FAST              !< Output variables for the glue code (only because we're updating VTK_LastWaveIndx)
   TYPE(FAST_ModuleMapType), INTENT(IN   ) :: MeshMapData         !< Data for mapping between modules

   TYPE(ElastoDyn_Data),     INTENT(IN   ) :: ED                  !< ElastoDyn data
   TYPE(BeamDyn_Data),       INTENT(IN   ) :: BD                  !< BeamDyn data
   TYPE(ServoDyn_Data),      INTENT(IN   ) :: SrvD                !< ServoDyn data
   TYPE(AeroDyn_Data),       INTENT(IN   ) :: AD                  !< AeroDyn data
   TYPE(InflowWind_Data),    INTENT(IN   ) :: IfW                 !< InflowWind data
   TYPE(OpenFOAM_Data),      INTENT(IN   ) :: OpFM                !< OpenFOAM data
   TYPE(HydroDyn_Data),      INTENT(IN   ) :: HD                  !< HydroDyn data
   TYPE(SubDyn_Data),        INTENT(IN   ) :: SD                  !< SubDyn data
   TYPE(MAP_Data),           INTENT(IN   ) :: MAPp                !< MAP data
   TYPE(FEAMooring_Data),    INTENT(IN   ) :: FEAM                !< FEAMooring data
   TYPE(MoorDyn_Data),       INTENT(IN   ) :: MD                  !< MoorDyn data
   TYPE(OrcaFlex_Data),      INTENT(IN   ) :: Orca                !< OrcaFlex interface data
   TYPE(IceFloe_Data),       INTENT(IN   ) :: IceF                !< IceFloe data
   TYPE(IceDyn_Data),        INTENT(IN   ) :: IceD                !< All the IceDyn data used in time-step loop


   logical, parameter                      :: OutputFields = .FALSE. ! due to confusion about what fields mean on a surface, we are going to just output the basic meshes if people ask for fields
   INTEGER(IntKi)                          :: NumBl, k
   INTEGER(IntKi)                          :: ErrStat2
   CHARACTER(ErrMsgLen)                    :: ErrMSg2
   CHARACTER(*), PARAMETER                 :: RoutineName = 'WrVTK_Surfaces'

   NumBl = 0
   if (allocated(ED%y%BladeRootMotion)) then
      NumBl = SIZE(ED%y%BladeRootMotion)
   end if

! Ground (written at initialization)
   
! Wave elevation
   if ( allocated( p_FAST%VTK_Surface%WaveElev ) ) call WrVTK_WaveElev( t_global, p_FAST, y_FAST, HD)
   
! Nacelle
   call MeshWrVTK_PointSurface (p_FAST%TurbinePos, ED%y%NacelleMotion, trim(p_FAST%VTK_OutFileRoot)//'.NacelleSurface', &
                                y_FAST%VTK_count, OutputFields, ErrStat2, ErrMsg2, p_FAST%VTK_tWidth , verts = p_FAST%VTK_Surface%NacelleBox, Sib=ED%Input(1)%NacelleLoads )
   
   
! Hub
   call MeshWrVTK_PointSurface (p_FAST%TurbinePos, ED%y%HubPtMotion, trim(p_FAST%VTK_OutFileRoot)//'.HubSurface', &
                                y_FAST%VTK_count, OutputFields, ErrStat2, ErrMsg2, p_FAST%VTK_tWidth , &
                                NumSegments=p_FAST%VTK_Surface%NumSectors, radius=p_FAST%VTK_Surface%HubRad, Sib=ED%Input(1)%HubPtLoad )
   
! Tower motions
   call MeshWrVTK_Ln2Surface (p_FAST%TurbinePos, ED%y%TowerLn2Mesh, trim(p_FAST%VTK_OutFileRoot)//'.TowerSurface', &
                              y_FAST%VTK_count, OutputFields, ErrStat2, ErrMsg2, p_FAST%VTK_tWidth, p_FAST%VTK_Surface%NumSectors, p_FAST%VTK_Surface%TowerRad )
   
! Blades
   IF ( p_FAST%CompAero == Module_AD ) THEN  ! These meshes may have airfoil data associated with nodes...
      DO K=1,NumBl
         call MeshWrVTK_Ln2Surface (p_FAST%TurbinePos, AD%Input(1)%BladeMotion(K), trim(p_FAST%VTK_OutFileRoot)//'.Blade'//trim(num2lstr(k))//'Surface', &
                                    y_FAST%VTK_count, OutputFields, ErrStat2, ErrMsg2, p_FAST%VTK_tWidth , verts=p_FAST%VTK_Surface%BladeShape(K)%AirfoilCoords &
                                    ,Sib=AD%y%BladeLoad(k) )
      END DO                  
   ELSE IF ( p_FAST%CompElast == Module_BD ) THEN
      DO K=1,NumBl                 
         call MeshWrVTK_Ln2Surface (p_FAST%TurbinePos, BD%y(k)%BldMotion, trim(p_FAST%VTK_OutFileRoot)//'.Blade'//trim(num2lstr(k))//'Surface', &
                                    y_FAST%VTK_count, OutputFields, ErrStat2, ErrMsg2, p_FAST%VTK_tWidth , verts=p_FAST%VTK_Surface%BladeShape(K)%AirfoilCoords )
      END DO  
   ELSE IF ( p_FAST%CompElast == Module_ED ) THEN
      DO K=1,NumBl        
         call MeshWrVTK_Ln2Surface (p_FAST%TurbinePos, ED%y%BladeLn2Mesh(K), trim(p_FAST%VTK_OutFileRoot)//'.Blade'//trim(num2lstr(k))//'Surface', &
                                    y_FAST%VTK_count, OutputFields, ErrStat2, ErrMsg2, p_FAST%VTK_tWidth , verts=p_FAST%VTK_Surface%BladeShape(K)%AirfoilCoords )
      END DO  
   END IF   

! Free wake
   if (allocated(AD%m%FVW_u)) then
      if (allocated(AD%m%FVW_u(1)%WingsMesh)) then
         call WrVTK_FVW(AD%p%FVW, AD%x(1)%FVW, AD%z(1)%FVW, AD%m%FVW, trim(p_FAST%VTK_OutFileRoot)//'.FVW', y_FAST%VTK_count, p_FAST%VTK_tWidth, bladeFrame=.FALSE.)  ! bladeFrame==.FALSE. to output in global coords
      end if   
   end if   

   
! Platform
! call MeshWrVTK_PointSurface (p_FAST%TurbinePos, ED%y%PlatformPtMesh, trim(p_FAST%VTK_OutFileRoot)//'.PlatformSurface', y_FAST%VTK_count, OutputFields, ErrStat2, ErrMsg2, Radius = p_FAST%VTK_Surface%GroundRad )
   
   
! Substructure   
!   call MeshWrVTK(p_FAST%TurbinePos, ED%y%PlatformPtMesh, trim(p_FAST%VTK_OutFileRoot)//'.ED_PlatformPtMesh_motion', y_FAST%VTK_count, OutputFields, ErrStat2, ErrMsg2 )     
!   IF ( p_FAST%CompSub == Module_SD ) THEN
!     call MeshWrVTK(p_FAST%TurbinePos, SD%Input(1)%TPMesh, trim(p_FAST%VTK_OutFileRoot)//'.SD_TPMesh_motion', y_FAST%VTK_count, OutputFields, ErrStat2, ErrMsg2 )     
!      call MeshWrVTK(p_FAST%TurbinePos, SD%y%y2Mesh, trim(p_FAST%VTK_OutFileRoot)//'.SD_y2Mesh_motion', y_FAST%VTK_count, OutputFields, ErrStat2, ErrMsg2 )        
!   END IF     
      
   IF ( HD%Input(1)%Morison%DistribMesh%Committed ) THEN 
      !if ( p_FAST%CompSub == Module_NONE ) then ! floating
      !   OutputFields = .false.
      !else
      !   OutputFields = p_FAST%VTK_fields
      !end if
         
      call MeshWrVTK_Ln2Surface (p_FAST%TurbinePos, HD%Input(1)%Morison%DistribMesh, trim(p_FAST%VTK_OutFileRoot)//'.MorisonSurface', &
                                 y_FAST%VTK_count, OutputFields, ErrStat2, ErrMsg2, p_FAST%VTK_tWidth, p_FAST%VTK_Surface%NumSectors, &
                                 p_FAST%VTK_Surface%MorisonRad, Sib=HD%y%Morison%DistribMesh )
   END IF
   
   
! Mooring Lines?            
!   IF ( p_FAST%CompMooring == Module_MAP ) THEN
!      call MeshWrVTK(p_FAST%TurbinePos, MAPp%Input(1)%PtFairDisplacement, trim(p_FAST%VTK_OutFileRoot)//'.MAP_PtFair_motion', y_FAST%VTK_count, OutputFields, ErrStat2, ErrMsg2 )        
!   ELSEIF ( p_FAST%CompMooring == Module_MD ) THEN
!      call MeshWrVTK(p_FAST%TurbinePos, MD%Input(1)%PtFairleadDisplacement, trim(p_FAST%VTK_OutFileRoot)//'.MD_PtFair_motion', y_FAST%VTK_count, OutputFields, ErrStat2, ErrMsg2 )        
!   ELSEIF ( p_FAST%CompMooring == Module_FEAM ) THEN
!      call MeshWrVTK(p_FAST%TurbinePos, FEAM%Input(1)%PtFairleadDisplacement, trim(p_FAST%VTK_OutFileRoot)//'FEAM_PtFair_motion', y_FAST%VTK_count, OutputFields, ErrStat2, ErrMsg2   )        
!   END IF
         
   
   if (p_FAST%VTK_fields) then
      call WrVTK_BasicMeshes(p_FAST, y_FAST, MeshMapData, ED, BD, AD, IfW, OpFM, HD, SD, SrvD, MAPp, FEAM, MD, Orca, IceF, IceD)
   end if
   
   
END SUBROUTINE WrVTK_Surfaces 
!----------------------------------------------------------------------------------------------------------------------------------
!> This subroutine writes the wave elevation data for a given time step
SUBROUTINE WrVTK_WaveElev(t_global, p_FAST, y_FAST, HD)

   REAL(DbKi),               INTENT(IN   ) :: t_global            !< Current global time
   TYPE(FAST_ParameterType), INTENT(IN   ) :: p_FAST              !< Parameters for the glue code
   TYPE(FAST_OutputFileType),INTENT(INOUT) :: y_FAST              !< Output variables for the glue code

   TYPE(HydroDyn_Data),      INTENT(IN   ) :: HD                  !< HydroDyn data

   ! local variables
   INTEGER(IntKi)                        :: Un                    ! fortran unit number
   INTEGER(IntKi)                        :: n, iy, ix             ! loop counters
   REAL(SiKi)                            :: t
   CHARACTER(1024)                       :: FileName
   INTEGER(IntKi)                        :: NumberOfPoints 
   INTEGER(IntKi), parameter             :: NumberOfLines = 0
   INTEGER(IntKi)                        :: NumberOfPolys
   CHARACTER(1024)                       :: Tstr
   INTEGER(IntKi)                        :: ErrStat2 
   CHARACTER(ErrMsgLen)                  :: ErrMsg2
   CHARACTER(*),PARAMETER                :: RoutineName = 'WrVTK_WaveElev'

   
   NumberOfPoints = size(p_FAST%VTK_surface%WaveElevXY,2)
      ! I'm going to make triangles for now. we should probably just make this a structured file at some point
   NumberOfPolys  = ( p_FAST%VTK_surface%NWaveElevPts(1) - 1 ) * &
                    ( p_FAST%VTK_surface%NWaveElevPts(2) - 1 ) * 2
   
   !.................................................................
   ! write the data that potentially changes each time step:
   !.................................................................
   ! construct the string for the zero-padded VTK write-out step
   write(Tstr, '(i' // trim(Num2LStr(p_FAST%VTK_tWidth)) //'.'// trim(Num2LStr(p_FAST%VTK_tWidth)) // ')') y_FAST%VTK_count
      
   ! PolyData (.vtp) - Serial vtkPolyData (unstructured) file
   FileName = TRIM(p_FAST%VTK_OutFileRoot)//'.WaveSurface.'//TRIM(Tstr)//'.vtp'
      
   call WrVTK_header( FileName, NumberOfPoints, NumberOfLines, NumberOfPolys, Un, ErrStat2, ErrMsg2 )    
      if (ErrStat2 >= AbortErrLev) return
         
! points (nodes, augmented with NumSegments):   
      WRITE(Un,'(A)')         '      <Points>'
      WRITE(Un,'(A)')         '        <DataArray type="Float32" NumberOfComponents="3" format="ascii">'

      ! I'm not going to interpolate in time; I'm just going to get the index of the closest wave time value
      t = REAL(t_global,SiKi)
      call GetWaveElevIndx( t, HD%p%WaveTime, y_FAST%VTK_LastWaveIndx )
      
      n = 1
      do ix=1,p_FAST%VTK_surface%NWaveElevPts(1)
         do iy=1,p_FAST%VTK_surface%NWaveElevPts(2)            
            WRITE(Un,VTK_AryFmt) p_FAST%VTK_surface%WaveElevXY(:,n), p_FAST%VTK_surface%WaveElev(y_FAST%VTK_LastWaveIndx,n) 
            n = n+1
         end do
      end do
                     
      WRITE(Un,'(A)')         '        </DataArray>'
      WRITE(Un,'(A)')         '      </Points>'
  
                  
      WRITE(Un,'(A)')         '      <Polys>'      
      WRITE(Un,'(A)')         '        <DataArray type="Int32" Name="connectivity" format="ascii">'         
      
      do ix=1,p_FAST%VTK_surface%NWaveElevPts(1)-1
         do iy=1,p_FAST%VTK_surface%NWaveElevPts(2)-1
            n = p_FAST%VTK_surface%NWaveElevPts(1)*(ix-1)+iy - 1 ! points start at 0
            
            WRITE(Un,'(3(i7))') n,   n+1,                                    n+p_FAST%VTK_surface%NWaveElevPts(2)
            WRITE(Un,'(3(i7))') n+1, n+1+p_FAST%VTK_surface%NWaveElevPts(2), n+p_FAST%VTK_surface%NWaveElevPts(2)
            
         end do
      end do            
      WRITE(Un,'(A)')         '        </DataArray>'      
      
      WRITE(Un,'(A)')         '        <DataArray type="Int32" Name="offsets" format="ascii">'                  
      do n=1,NumberOfPolys
         WRITE(Un,'(i7)') 3*n
      end do      
      WRITE(Un,'(A)')         '        </DataArray>'
      WRITE(Un,'(A)')         '      </Polys>'      
                  
      call WrVTK_footer( Un )       
      
END SUBROUTINE WrVTK_WaveElev  
!----------------------------------------------------------------------------------------------------------------------------------
!> This function returns the index, Ind, of the XAry closest to XValIn, where XAry is assumed to be periodic. It starts
!! searching at the value of Ind from a previous step.
SUBROUTINE GetWaveElevIndx( XValIn, XAry, Ind )

      ! Argument declarations.

   INTEGER, INTENT(INOUT)       :: Ind                ! Initial and final index into the arrays.

   REAL(SiKi), INTENT(IN)       :: XAry    (:)        !< Array of X values to be interpolated.
   REAL(SiKi), INTENT(IN)       :: XValIn             !< X value to be found

   
   INTEGER                      :: AryLen             ! Length of the arrays.
   REAL(SiKi)                   :: XVal               !< X to be found (wrapped/periodic)
   
   
   AryLen = size(XAry)
   
      ! Wrap XValIn into the range XAry(1) to XAry(AryLen)
   XVal = MOD(XValIn, XAry(AryLen))

   
   
        ! Let's check the limits first.

   IF ( XVal <= XAry(1) )  THEN
      Ind = 1
      RETURN
   ELSE IF ( XVal >= XAry(AryLen) )  THEN
      Ind = AryLen
      RETURN
   ELSE
      ! Set the Ind to the first index if we are at the beginning of XAry
      IF ( XVal <= XAry(2) )  THEN  
         Ind = 1
      END IF      
   END IF


     ! Let's interpolate!

   Ind = MAX( MIN( Ind, AryLen-1 ), 1 )

   DO

      IF ( XVal < XAry(Ind) )  THEN

         Ind = Ind - 1

      ELSE IF ( XVal >= XAry(Ind+1) )  THEN

         Ind = Ind + 1

      ELSE
         
         ! XAry(Ind) <= XVal < XAry(Ind+1)
         ! this would make it the "closest" node, but I'm not going to worry about that for visualization purposes
         !if ( XVal > (XAry(Ind+1) + XAry(Ind))/2.0_SiKi ) Ind = Ind + 1

         RETURN

      END IF

   END DO

   RETURN
END SUBROUTINE GetWaveElevIndx   
!----------------------------------------------------------------------------------------------------------------------------------
!> This routine writes Input Mesh information to a binary file (for debugging). It both opens and closes the file.
SUBROUTINE WriteInputMeshesToFile(u_ED, u_AD, u_SD, u_HD, u_MAP, u_BD, FileName, ErrStat, ErrMsg) 
   TYPE(ED_InputType),        INTENT(IN)  :: u_ED           !< ElastoDyn inputs
   TYPE(AD_InputType),        INTENT(IN)  :: u_AD           !< AeroDyn inputs
   TYPE(SD_InputType),        INTENT(IN)  :: u_SD           !< SubDyn inputs
   TYPE(HydroDyn_InputType),  INTENT(IN)  :: u_HD           !< HydroDyn inputs
   TYPE(MAP_InputType),       INTENT(IN)  :: u_MAP          !< MAP inputs
   TYPE(BD_InputType),        INTENT(IN)  :: u_BD(:)        !< BeamDyn inputs
   CHARACTER(*),              INTENT(IN)  :: FileName       !< Name of file to write this information to
   INTEGER(IntKi)                         :: ErrStat        !< Error status of the operation
   CHARACTER(*)                           :: ErrMsg         !< Error message if ErrStat /= ErrID_None

   INTEGER(IntKi)           :: unOut
   INTEGER(IntKi)           :: K_local
   INTEGER(B4Ki), PARAMETER :: File_ID = 3
   INTEGER(B4Ki)            :: NumBl

      ! Open the binary output file:
   unOut=-1      
   CALL GetNewUnit( unOut, ErrStat, ErrMsg )
   CALL OpenBOutFile ( unOut, TRIM(FileName), ErrStat, ErrMsg )
      IF (ErrStat /= ErrID_None) RETURN

   ! note that I'm not doing anything with the errors here, so it won't tell
   ! you there was a problem writing the data unless it was the last call.

      ! Add a file identification number (in case we ever have to change this):
   WRITE( unOut, IOSTAT=ErrStat )   File_ID

      ! Add how many blade meshes there are:
   NumBl =  SIZE(u_ED%BladePtLoads,1)   ! Note that NumBl is B4Ki 
   WRITE( unOut, IOSTAT=ErrStat )   NumBl
      
      ! Add all of the input meshes:
   DO K_local = 1,NumBl
      CALL MeshWrBin( unOut, u_ED%BladePtLoads(K_local), ErrStat, ErrMsg )
   END DO            
   CALL MeshWrBin( unOut, u_ED%TowerPtLoads,            ErrStat, ErrMsg )
   CALL MeshWrBin( unOut, u_ED%PlatformPtMesh,          ErrStat, ErrMsg )
   CALL MeshWrBin( unOut, u_SD%TPMesh,                  ErrStat, ErrMsg )
   CALL MeshWrBin( unOut, u_SD%LMesh,                   ErrStat, ErrMsg )
   CALL MeshWrBin( unOut, u_HD%Morison%distribMesh,     ErrStat, ErrMsg )
   CALL MeshWrBin( unOut, u_HD%Morison%lumpedMesh,      ErrStat, ErrMsg )
   CALL MeshWrBin( unOut, u_HD%Mesh,                    ErrStat, ErrMsg )
   CALL MeshWrBin( unOut, u_MAP%PtFairDisplacement,     ErrStat, ErrMsg )
      ! Add how many BD blade meshes there are:
   NumBl =  SIZE(u_BD,1)   ! Note that NumBl is B4Ki 
   WRITE( unOut, IOSTAT=ErrStat )   NumBl
   
   DO K_local = 1,NumBl
      CALL MeshWrBin( unOut, u_BD(K_local)%RootMotion, ErrStat, ErrMsg )
      CALL MeshWrBin( unOut, u_BD(K_local)%DistrLoad, ErrStat, ErrMsg )
   END DO            
      
      ! Add how many AD blade meshes there are:
   NumBl =  SIZE(u_AD%BladeMotion,1)   ! Note that NumBl is B4Ki 
   WRITE( unOut, IOSTAT=ErrStat )   NumBl
   
   DO K_local = 1,NumBl
      CALL MeshWrBin( unOut, u_AD%BladeMotion(k_local), ErrStat, ErrMsg )
   END DO    
      
      ! Close the file
   CLOSE(unOut)
         
END SUBROUTINE WriteInputMeshesToFile   
!----------------------------------------------------------------------------------------------------------------------------------
!> This routine writes motion mesh data to a binary file (for rudimentary visualization and debugging). If unOut < 0, a new file
!! will be opened for writing (FileName). It is up to the caller of this routine to close the file.
SUBROUTINE WriteMotionMeshesToFile(time, y_ED, u_SD, y_SD, u_HD, u_MAP, y_BD, u_BD, UnOut, ErrStat, ErrMsg, FileName) 
   REAL(DbKi),                 INTENT(IN)    :: time           !< current simulation time 
   TYPE(ED_OutputType),        INTENT(IN)    :: y_ED           !< ElastoDyn outputs
   TYPE(SD_InputType),         INTENT(IN)    :: u_SD           !< SubDyn inputs
   TYPE(SD_OutputType),        INTENT(IN)    :: y_SD           !< SubDyn outputs
   TYPE(HydroDyn_InputType),   INTENT(IN)    :: u_HD           !< HydroDyn inputs
   TYPE(MAP_InputType),        INTENT(IN)    :: u_MAP          !< MAP inputs
   TYPE(BD_OutputType),        INTENT(IN)    :: y_BD(:)        !< BeamDyn outputs
   TYPE(BD_InputType),         INTENT(IN)    :: u_BD(:)        !< BeamDyn inputs
   INTEGER(IntKi) ,            INTENT(INOUT) :: unOut          !< Unit number to write where this info should be written. If unOut < 0, a new file will be opened and the opened unit number will be returned.
   CHARACTER(*),               INTENT(IN)    :: FileName       !< If unOut < 0, FileName will be opened for writing this mesh information.
   
   INTEGER(IntKi), INTENT(OUT)               :: ErrStat        !< Error status of the operation
   CHARACTER(*)  , INTENT(OUT)               :: ErrMsg         !< Error message if ErrStat /= ErrID_None
   
   
   REAL(R8Ki)               :: t
      
   INTEGER(IntKi)           :: K_local
   INTEGER(B4Ki), PARAMETER :: File_ID = 101
   INTEGER(B4Ki)            :: NumBl
      
   t = time  ! convert to 8-bytes if necessary (DbKi might not be R8Ki)
   
   ! note that I'm not doing anything with the errors here, so it won't tell
   ! you there was a problem writing the data unless it was the last call.
   
   
      ! Open the binary output file and write a header:
   if (unOut<0) then
      CALL GetNewUnit( unOut, ErrStat, ErrMsg )
      
      CALL OpenBOutFile ( unOut, TRIM(FileName), ErrStat, ErrMsg )
         IF (ErrStat /= ErrID_None) RETURN
               
         ! Add a file identification number (in case we ever have to change this):
      WRITE( unOut, IOSTAT=ErrStat )   File_ID
      
         ! Add how many blade meshes there are:
      NumBl =  SIZE(y_ED%BladeLn2Mesh,1)   ! Note that NumBl is B4Ki 
      WRITE( unOut, IOSTAT=ErrStat )   NumBl
      NumBl =  SIZE(y_BD,1)   ! Note that NumBl is B4Ki 
      WRITE( unOut, IOSTAT=ErrStat )   NumBl
   end if
   
   WRITE( unOut, IOSTAT=ErrStat ) t          
   
      ! Add all of the meshes with motions:
   DO K_local = 1,SIZE(y_ED%BladeLn2Mesh,1)
      CALL MeshWrBin( unOut, y_ED%BladeLn2Mesh(K_local), ErrStat, ErrMsg )
   END DO            
   CALL MeshWrBin( unOut, y_ED%TowerLn2Mesh,            ErrStat, ErrMsg )
   CALL MeshWrBin( unOut, y_ED%PlatformPtMesh,          ErrStat, ErrMsg )
   CALL MeshWrBin( unOut, u_SD%TPMesh,                  ErrStat, ErrMsg )
   CALL MeshWrBin( unOut, y_SD%y2Mesh,                  ErrStat, ErrMsg )
   CALL MeshWrBin( unOut, u_HD%Morison%distribMesh,     ErrStat, ErrMsg )
   CALL MeshWrBin( unOut, u_HD%Morison%lumpedMesh,      ErrStat, ErrMsg )
   CALL MeshWrBin( unOut, u_HD%Mesh,                    ErrStat, ErrMsg )
   CALL MeshWrBin( unOut, u_MAP%PtFairDisplacement,     ErrStat, ErrMsg )
   DO K_local = 1,SIZE(y_BD,1)
      CALL MeshWrBin( unOut, u_BD(K_local)%RootMotion, ErrStat, ErrMsg )
      CALL MeshWrBin( unOut, y_BD(K_local)%BldMotion,  ErrStat, ErrMsg )
   END DO            
      
   !   
   !   ! Close the file
   !CLOSE(unOut)
   !      
END SUBROUTINE WriteMotionMeshesToFile   
!----------------------------------------------------------------------------------------------------------------------------------

   
!++++++++++++++++++++++++++++++++++++++++++++++++++++++++++++++++++++++++++++++++++++++++++++++++++++++++++++++++++++++++++++++++++
! Linerization routines   
!++++++++++++++++++++++++++++++++++++++++++++++++++++++++++++++++++++++++++++++++++++++++++++++++++++++++++++++++++++++++++++++++++
!> Routine that calls FAST_Linearize_T for an array of Turbine data structures if the linearization flag is set for each individual turbine. 
SUBROUTINE FAST_Linearize_Tary(t_initial, n_t_global, Turbine, ErrStat, ErrMsg)

   REAL(DbKi),               INTENT(IN   ) :: t_initial           !< initial simulation time (almost always 0)
   INTEGER(IntKi),           INTENT(IN   ) :: n_t_global          !< integer time step   
   TYPE(FAST_TurbineType),   INTENT(INOUT) :: Turbine(:)          !< all data for one instance of a turbine
   INTEGER(IntKi),           INTENT(  OUT) :: ErrStat             !< Error status of the operation
   CHARACTER(*),             INTENT(  OUT) :: ErrMsg              !< Error message if ErrStat /= ErrID_None

      ! local variables
   INTEGER(IntKi)                          :: i_turb, NumTurbines
   INTEGER(IntKi)                          :: ErrStat2            ! local error status
   CHARACTER(ErrMsgLen)                    :: ErrMsg2             ! local error message
   CHARACTER(*),             PARAMETER     :: RoutineName = 'FAST_Linearize_Tary' 
   
   
   NumTurbines = SIZE(Turbine)   
   ErrStat = ErrID_None
   ErrMsg  = ""
      
   DO i_turb = 1,NumTurbines
      
      CALL FAST_Linearize_T(t_initial, n_t_global, Turbine(i_turb), ErrStat2, ErrMsg2 )
         CALL SetErrStat(ErrStat2, ErrMsg2, ErrStat, ErrMsg, RoutineName )
         IF (ErrStat >= AbortErrLev) RETURN
      
   END DO
  
   
END SUBROUTINE FAST_Linearize_Tary
!----------------------------------------------------------------------------------------------------------------------------------
!> Routine that performs lineaization at an operating point for a turbine. This is a separate subroutine so that the FAST
!! driver programs do not need to change or operate on the individual module level. 
SUBROUTINE FAST_Linearize_T(t_initial, n_t_global, Turbine, ErrStat, ErrMsg)

   REAL(DbKi),               INTENT(IN   ) :: t_initial           !< initial simulation time (almost always 0)
   INTEGER(IntKi),           INTENT(IN   ) :: n_t_global          !< integer time step   
   TYPE(FAST_TurbineType),   INTENT(INOUT) :: Turbine             !< all data for one instance of a turbine
   INTEGER(IntKi),           INTENT(  OUT) :: ErrStat             !< Error status of the operation
   CHARACTER(*),             INTENT(  OUT) :: ErrMsg              !< Error message if ErrStat /= ErrID_None

      ! local variables
   REAL(DbKi)                              :: t_global            ! current simulation time
   REAL(DbKi)                              :: next_lin_time       ! next simulation time where linearization analysis should be performed
   INTEGER(IntKi)                          :: iLinTime            ! loop counter
   INTEGER(IntKi)                          :: ErrStat2            ! local error status
   CHARACTER(ErrMsgLen)                    :: ErrMsg2             ! local error message
   CHARACTER(*),             PARAMETER     :: RoutineName = 'FAST_Linearize_T'

            
   ErrStat = ErrID_None
   ErrMsg  = ""
   
   if ( .not. Turbine%p_FAST%Linearize ) return
   
   if (.not. Turbine%p_FAST%CalcSteady) then
   
      if ( Turbine%m_FAST%Lin%NextLinTimeIndx <= Turbine%p_FAST%NLinTimes ) then  !bjj: maybe this logic should go in FAST_Linearize_OP???
      
         next_lin_time = Turbine%m_FAST%Lin%LinTimes( Turbine%m_FAST%Lin%NextLinTimeIndx )
         t_global      = t_initial + n_t_global*Turbine%p_FAST%dt
   
         if ( EqualRealNos( t_global, next_lin_time ) .or. t_global > next_lin_time ) then
         
            CALL FAST_Linearize_OP(t_global, Turbine%p_FAST, Turbine%y_FAST, Turbine%m_FAST, &
                     Turbine%ED, Turbine%BD, Turbine%SrvD, Turbine%AD, Turbine%IfW, Turbine%OpFM, &
                     Turbine%HD, Turbine%SD, Turbine%ExtPtfm, Turbine%MAP, Turbine%FEAM, Turbine%MD, Turbine%Orca, &
                     Turbine%IceF, Turbine%IceD, Turbine%MeshMapData, ErrStat2, ErrMsg2 )  
               CALL SetErrStat(ErrStat2, ErrMsg2, ErrStat, ErrMsg, RoutineName )
               IF (ErrStat >= AbortErrLev) RETURN
         
            if (Turbine%p_FAST%WrVTK == VTK_ModeShapes) then
               if (Turbine%m_FAST%Lin%NextLinTimeIndx > Turbine%p_FAST%NLinTimes) call WrVTKCheckpoint()
            end if
         
         end if

      end if
   
   else ! CalcSteady

      t_global      = t_initial + n_t_global*Turbine%p_FAST%dt
      
      call FAST_CalcSteady( n_t_global, t_global, Turbine%p_FAST, Turbine%y_FAST, Turbine%m_FAST, Turbine%ED, Turbine%BD, Turbine%SrvD, &
                      Turbine%AD, Turbine%IfW, Turbine%OpFM, Turbine%HD, Turbine%SD, Turbine%ExtPtfm, Turbine%MAP, Turbine%FEAM, Turbine%MD, &
                      Turbine%Orca, Turbine%IceF, Turbine%IceD, ErrStat2, ErrMsg2 )
            call SetErrStat(ErrStat2, ErrMsg2, ErrStat, ErrMsg, RoutineName )

      if (Turbine%m_FAST%Lin%FoundSteady) then
      
         do iLinTime=1,Turbine%p_FAST%NLinTimes
            t_global = Turbine%m_FAST%Lin%LinTimes(iLinTime)

            call SetOperatingPoint(iLinTime, Turbine%p_FAST, Turbine%y_FAST, Turbine%m_FAST, Turbine%ED, Turbine%BD, Turbine%SrvD, &
                                      Turbine%AD, Turbine%IfW, Turbine%OpFM, Turbine%HD, Turbine%SD, Turbine%ExtPtfm, &
                                    Turbine%MAP, Turbine%FEAM, Turbine%MD, Turbine%Orca, Turbine%IceF, Turbine%IceD, ErrStat2, ErrMsg2 )
               CALL SetErrStat(ErrStat2, ErrMsg2, ErrStat, ErrMsg, RoutineName )
               
            if (Turbine%p_FAST%DT_UJac < Turbine%p_FAST%TMax) then
               Turbine%m_FAST%calcJacobian = .true.
               Turbine%m_FAST%NextJacCalcTime = t_global
            end if

            CALL CalcOutputs_And_SolveForInputs( -1,  t_global,  STATE_CURR, Turbine%m_FAST%calcJacobian, Turbine%m_FAST%NextJacCalcTime, &
               Turbine%p_FAST, Turbine%m_FAST, .false., Turbine%ED, Turbine%BD, Turbine%SrvD, Turbine%AD14, Turbine%AD, Turbine%IfW, Turbine%OpFM, &
               Turbine%HD, Turbine%SD, Turbine%ExtPtfm, Turbine%MAP, Turbine%FEAM, Turbine%MD, Turbine%Orca, Turbine%IceF, Turbine%IceD, Turbine%MeshMapData, ErrStat2, ErrMsg2 )
               CALL SetErrStat(ErrStat2, ErrMsg2, ErrStat, ErrMsg, RoutineName )
               IF (ErrStat >= AbortErrLev) RETURN

            CALL FAST_Linearize_OP(t_global, Turbine%p_FAST, Turbine%y_FAST, Turbine%m_FAST, &
                     Turbine%ED, Turbine%BD, Turbine%SrvD, Turbine%AD, Turbine%IfW, Turbine%OpFM, &
                     Turbine%HD, Turbine%SD, Turbine%ExtPtfm, Turbine%MAP, Turbine%FEAM, Turbine%MD, Turbine%Orca, &
                     Turbine%IceF, Turbine%IceD, Turbine%MeshMapData, ErrStat2, ErrMsg2 )  
               CALL SetErrStat(ErrStat2, ErrMsg2, ErrStat, ErrMsg, RoutineName )
               IF (ErrStat >= AbortErrLev) RETURN
               
         end do

         if (Turbine%p_FAST%WrVTK == VTK_ModeShapes) CALL WrVTKCheckpoint()
      
      end if
      
   end if
   return
   
contains
   subroutine WrVTKCheckpoint()
         ! we are creating a checkpoint file for each turbine, so setting NumTurbines=1 in the file
      CALL FAST_CreateCheckpoint_T(t_initial, Turbine%p_FAST%n_TMax_m1+1, 1, Turbine, TRIM(Turbine%p_FAST%OutFileRoot)//'.ModeShapeVTK', ErrStat2, ErrMsg2 )
         CALL SetErrStat(ErrStat2, ErrMsg2, ErrStat, ErrMsg, RoutineName )
   end subroutine WrVTKCheckpoint
END SUBROUTINE FAST_Linearize_T   
!----------------------------------------------------------------------------------------------------------------------------------
   
!++++++++++++++++++++++++++++++++++++++++++++++++++++++++++++++++++++++++++++++++++++++++++++++++++++++++++++++++++++++++++++++++++
! PROGRAM EXIT ROUTINES
!++++++++++++++++++++++++++++++++++++++++++++++++++++++++++++++++++++++++++++++++++++++++++++++++++++++++++++++++++++++++++++++++++
!> Routine that calls ExitThisProgram for one instance of a Turbine data structure. This is a separate subroutine so that the FAST
!! driver programs do not need to change or operate on the individual module level. 
!! This routine should be called from glue code only (e.g., FAST_Prog.f90). It should not be called in any of these driver routines.
SUBROUTINE ExitThisProgram_T( Turbine, ErrLevel_in, StopTheProgram, ErrLocMsg, SkipRunTimeMsg )
   
   TYPE(FAST_TurbineType),   INTENT(INOUT) :: Turbine             !< Data for one turbine instance
   INTEGER(IntKi),           INTENT(IN)    :: ErrLevel_in         !< Error level when Error == .TRUE. (required when Error is .TRUE.)
   LOGICAL,                  INTENT(IN)    :: StopTheProgram      !< flag indicating if the program should end (false if there are more turbines to end)
   CHARACTER(*), OPTIONAL,   INTENT(IN)    :: ErrLocMsg           !< an optional message describing the location of the error
   LOGICAL,      OPTIONAL,   INTENT(IN)    :: SkipRunTimeMsg      !< an optional message describing run-time stats
   
   LOGICAL                                 :: SkipRunTimes
   
   IF (PRESENT(SkipRunTimeMsg)) THEN
      SkipRunTimes = SkipRunTimeMsg
   ELSE
      SkipRunTimes = .FALSE.
   END IF
   
   
   IF (PRESENT(ErrLocMsg)) THEN
      
      CALL ExitThisProgram( Turbine%p_FAST, Turbine%y_FAST, Turbine%m_FAST, &
                     Turbine%ED, Turbine%BD, Turbine%SrvD, Turbine%AD14, Turbine%AD, Turbine%IfW, Turbine%OpFM, &
                     Turbine%HD, Turbine%SD, Turbine%ExtPtfm, Turbine%MAP, Turbine%FEAM, Turbine%MD, Turbine%Orca, &
                     Turbine%IceF, Turbine%IceD, Turbine%MeshMapData, ErrLevel_in, StopTheProgram, ErrLocMsg, SkipRunTimes )
   
   ELSE     
      
      CALL ExitThisProgram( Turbine%p_FAST, Turbine%y_FAST, Turbine%m_FAST, &
                     Turbine%ED, Turbine%BD, Turbine%SrvD, Turbine%AD14, Turbine%AD, Turbine%IfW, Turbine%OpFM, &
                     Turbine%HD, Turbine%SD, Turbine%ExtPtfm, Turbine%MAP, Turbine%FEAM, Turbine%MD, Turbine%Orca, &
                     Turbine%IceF, Turbine%IceD, Turbine%MeshMapData, ErrLevel_in, StopTheProgram, SkipRunTimeMsg=SkipRunTimes )
      
   END IF

END SUBROUTINE ExitThisProgram_T
!----------------------------------------------------------------------------------------------------------------------------------
!> This subroutine is called when FAST exits. It calls all the modules' end routines and cleans up variables declared in the
!! main program. If there was an error, it also aborts. Otherwise, it prints the run times and performs a normal exit.
!! This routine should not be called from glue code (e.g., FAST_Prog.f90) or ExitThisProgram_T only. It should not be called in any 
!! of these driver routines.
SUBROUTINE ExitThisProgram( p_FAST, y_FAST, m_FAST, ED, BD, SrvD, AD14, AD, IfW, OpFM, HD, SD, ExtPtfm, &
                            MAPp, FEAM, MD, Orca, IceF, IceD, MeshMapData, ErrLevel_in, StopTheProgram, ErrLocMsg, SkipRunTimeMsg )
!...............................................................................................................................

      ! Passed arguments
   TYPE(FAST_ParameterType), INTENT(INOUT) :: p_FAST              !< Parameters for the glue code
   TYPE(FAST_OutputFileType),INTENT(INOUT) :: y_FAST              !< Output variables for the glue code
   TYPE(FAST_MiscVarType),   INTENT(INOUT) :: m_FAST              !< Miscellaneous variables
     
   TYPE(ElastoDyn_Data),     INTENT(INOUT) :: ED                  !< ElastoDyn data
   TYPE(BeamDyn_Data),       INTENT(INOUT) :: BD                  !< BeamDyn data
   TYPE(ServoDyn_Data),      INTENT(INOUT) :: SrvD                !< ServoDyn data
   TYPE(AeroDyn14_Data),     INTENT(INOUT) :: AD14                !< AeroDyn v14 data
   TYPE(AeroDyn_Data),       INTENT(INOUT) :: AD                  !< AeroDyn data
   TYPE(InflowWind_Data),    INTENT(INOUT) :: IfW                 !< InflowWind data
   TYPE(OpenFOAM_Data),      INTENT(INOUT) :: OpFM                !< OpenFOAM data
   TYPE(HydroDyn_Data),      INTENT(INOUT) :: HD                  !< HydroDyn data
   TYPE(SubDyn_Data),        INTENT(INOUT) :: SD                  !< SubDyn data
   TYPE(ExtPtfm_Data),       INTENT(INOUT) :: ExtPtfm             !< ExtPtfm_MCKF data
   TYPE(MAP_Data),           INTENT(INOUT) :: MAPp                !< MAP data
   TYPE(FEAMooring_Data),    INTENT(INOUT) :: FEAM                !< FEAMooring data
   TYPE(MoorDyn_Data),       INTENT(INOUT) :: MD                  !< Data for the MoorDyn module
   TYPE(OrcaFlex_Data),      INTENT(INOUT) :: Orca                !< OrcaFlex interface data
   TYPE(IceFloe_Data),       INTENT(INOUT) :: IceF                !< IceFloe data
   TYPE(IceDyn_Data),        INTENT(INOUT) :: IceD                !< All the IceDyn data used in time-step loop

   TYPE(FAST_ModuleMapType), INTENT(INOUT) :: MeshMapData         !< Data for mapping between modules

   INTEGER(IntKi),           INTENT(IN)    :: ErrLevel_in         !< Error level when Error == .TRUE. (required when Error is .TRUE.)
   LOGICAL,                  INTENT(IN)    :: StopTheProgram      !< flag indicating if the program should end (false if there are more turbines to end)
   CHARACTER(*), OPTIONAL,   INTENT(IN)    :: ErrLocMsg           !< an optional message describing the location of the error
   LOGICAL,      OPTIONAL,   INTENT(IN)    :: SkipRunTimeMsg      !< an optional message describing run-time stats


      ! Local variables:            
   INTEGER(IntKi)                          :: ErrorLevel
   LOGICAL                                 :: PrintRunTimes
                                          
   INTEGER(IntKi)                          :: ErrStat2            ! Error status
   CHARACTER(ErrMsgLen)                    :: ErrMsg2             ! Error message
   CHARACTER(1224)                         :: SimMsg              ! optional message to print about where the error took place in the simulation
   
   CHARACTER(*), PARAMETER                 :: RoutineName = 'ExitThisProgram'       
   
      
   ErrorLevel = ErrLevel_in
      
      ! for debugging, let's output the meshes and all of their fields
   IF ( ErrorLevel >= AbortErrLev .AND. p_FAST%WrVTK > VTK_None) THEN
      p_FAST%VTK_OutFileRoot = trim(p_FAST%VTK_OutFileRoot)//'.DebugError'
      p_FAST%VTK_fields = .true.
      CALL WrVTK_AllMeshes(p_FAST, y_FAST, MeshMapData, ED, BD, AD, IfW, OpFM, HD, SD, ExtPtfm, SrvD, MAPp, FEAM, MD, Orca, IceF, IceD)
   end if
   
   
      
      ! End all modules
   CALL FAST_EndMods( p_FAST, y_FAST, m_FAST, ED, BD, SrvD, AD14, AD, IfW, HD, SD, ExtPtfm, MAPp, FEAM, MD, Orca, IceF, IceD, ErrStat2, ErrMsg2 )
      IF (ErrStat2 /= ErrID_None) THEN
         CALL WrScr( NewLine//RoutineName//':'//TRIM(ErrMsg2)//NewLine )
         ErrorLevel = MAX(ErrorLevel,ErrStat2)
      END IF
                  
      ! Destroy all data associated with FAST variables:

   CALL FAST_DestroyAll( p_FAST, y_FAST, m_FAST, ED, BD, SrvD, AD14, AD, IfW, OpFM, HD, SD, ExtPtfm, MAPp, FEAM, MD, Orca, IceF, IceD, MeshMapData, ErrStat2, ErrMsg2 )
      IF (ErrStat2 /= ErrID_None) THEN
         CALL WrScr( NewLine//RoutineName//':'//TRIM(ErrMsg2)//NewLine )
         ErrorLevel = MAX(ErrorLevel,ErrStat2)
      END IF

      
   !............................................................................................................................
   ! Set exit error code if there was an error;
   !............................................................................................................................
   IF ( ErrorLevel >= AbortErrLev ) THEN
      
      IF (PRESENT(ErrLocMsg)) THEN
         SimMsg = ErrLocMsg
      ELSE
         SimMsg = 'after the simulation completed'
      END IF
      
      IF (y_FAST%UnSum > 0) THEN
         CLOSE(y_FAST%UnSum)
         y_FAST%UnSum = -1
      END IF
      
                         
      SimMsg = 'FAST encountered an error '//TRIM(SimMsg)//'.'//NewLine//' Simulation error level: '//TRIM(GetErrStr(ErrorLevel))
      if (StopTheProgram) then
         CALL ProgAbort( trim(SimMsg), TrapErrors=.FALSE., TimeWait=3._ReKi )  ! wait 3 seconds (in case they double-clicked and got an error)
      else
         CALL WrScr(trim(SimMsg))
      end if
                        
   END IF
      
   !............................................................................................................................
   !  Write simulation times and stop
   !............................................................................................................................
   if (present(SkipRunTimeMsg)) then
      PrintRunTimes = .not. SkipRunTimeMsg
   else
      PrintRunTimes = .true.
   end if
   
   IF (p_FAST%WrSttsTime .and. PrintRunTimes) THEN
      CALL RunTimes( m_FAST%StrtTime, m_FAST%UsrTime1, m_FAST%SimStrtTime, m_FAST%UsrTime2, m_FAST%t_global, UnSum=y_FAST%UnSum, DescStrIn=p_FAST%TDesc )
   END IF
   IF (y_FAST%UnSum > 0) THEN
      CLOSE(y_FAST%UnSum)
      y_FAST%UnSum = -1
   END IF

   if (StopTheProgram) then
#if (defined COMPILE_SIMULINK || defined COMPILE_LABVIEW)
      ! for Simulink, this may not be a normal stop. It might call this after an error in the model.
      CALL WrScr( NewLine//' '//TRIM(FAST_Ver%Name)//' completed.'//NewLine )
#else   
      CALL NormStop( )
#endif   
   end if


END SUBROUTINE ExitThisProgram
!----------------------------------------------------------------------------------------------------------------------------------
!> This subroutine is called at program termination. It writes any additional output files,
!! deallocates variables for FAST file I/O and closes files.
SUBROUTINE FAST_EndOutput( p_FAST, y_FAST, m_FAST, ErrStat, ErrMsg )

   TYPE(FAST_ParameterType), INTENT(INOUT) :: p_FAST                    !< FAST Parameters
   TYPE(FAST_OutputFileType),INTENT(INOUT) :: y_FAST                    !< FAST Output
   TYPE(FAST_MiscVarType),   INTENT(IN   ) :: m_FAST                    !< Miscellaneous variables (only for the final time)

   INTEGER(IntKi),           INTENT(OUT)   :: ErrStat                   !< Error status
   CHARACTER(*),             INTENT(OUT)   :: ErrMsg                    !< Message associated with errro status

      ! local variables
   CHARACTER(LEN(y_FAST%FileDescLines)*3)  :: FileDesc                  ! The description of the run, to be written in the binary output file


      ! Initialize some values

   ErrStat = ErrID_None
   ErrMsg  = ''

   !-------------------------------------------------------------------------------------------------
   ! Write the binary output file if requested
   !-------------------------------------------------------------------------------------------------

   IF (p_FAST%WrBinOutFile .AND. y_FAST%n_Out > 0) THEN

      FileDesc = TRIM(y_FAST%FileDescLines(1))//' '//TRIM(y_FAST%FileDescLines(2))//'; '//TRIM(y_FAST%FileDescLines(3))

      CALL WrBinFAST(TRIM(p_FAST%OutFileRoot)//'.outb', Int(p_FAST%WrBinMod, B2Ki), TRIM(FileDesc), &
            y_FAST%ChannelNames, y_FAST%ChannelUnits, y_FAST%TimeData, y_FAST%AllOutData(:,1:y_FAST%n_Out), ErrStat, ErrMsg)

      IF ( ErrStat /= ErrID_None ) CALL WrScr( TRIM(GetErrStr(ErrStat))//' when writing binary output file: '//TRIM(ErrMsg) )

   END IF


   !-------------------------------------------------------------------------------------------------
   ! Close the text tabular output file and summary file (if opened)
   !-------------------------------------------------------------------------------------------------
   IF (y_FAST%UnOu  > 0) THEN ! I/O unit number for the tabular output file
      CLOSE( y_FAST%UnOu )         
      y_FAST%UnOu = -1
   END IF
   
   IF (y_FAST%UnSum > 0) THEN ! I/O unit number for the tabular output file
      CLOSE( y_FAST%UnSum )        
      y_FAST%UnSum = -1
   END IF

   IF (y_FAST%UnGra > 0) THEN ! I/O unit number for the graphics output file
      CLOSE( y_FAST%UnGra )        
      y_FAST%UnGra = -1
   END IF
   
   !-------------------------------------------------------------------------------------------------
   ! Deallocate arrays
   !-------------------------------------------------------------------------------------------------

      ! Output
   IF ( ALLOCATED(y_FAST%AllOutData                  ) ) DEALLOCATE(y_FAST%AllOutData                  )
   IF ( ALLOCATED(y_FAST%TimeData                    ) ) DEALLOCATE(y_FAST%TimeData                    )
   IF ( ALLOCATED(y_FAST%ChannelNames                ) ) DEALLOCATE(y_FAST%ChannelNames                )
   IF ( ALLOCATED(y_FAST%ChannelUnits                ) ) DEALLOCATE(y_FAST%ChannelUnits                )


END SUBROUTINE FAST_EndOutput
!----------------------------------------------------------------------------------------------------------------------------------
!> This routine calls the end routines for each module that was previously initialized.
SUBROUTINE FAST_EndMods( p_FAST, y_FAST, m_FAST, ED, BD, SrvD, AD14, AD, IfW, HD, SD, ExtPtfm, MAPp, FEAM, MD, Orca, IceF, IceD, ErrStat, ErrMsg )

   TYPE(FAST_ParameterType), INTENT(INOUT) :: p_FAST              !< Parameters for the glue code
   TYPE(FAST_OutputFileType),INTENT(INOUT) :: y_FAST              !< Output variables for the glue code
   TYPE(FAST_MiscVarType),   INTENT(INOUT) :: m_FAST              !< Miscellaneous variables
     
   TYPE(ElastoDyn_Data),     INTENT(INOUT) :: ED                  !< ElastoDyn data
   TYPE(BeamDyn_Data),       INTENT(INOUT) :: BD                  !< BeamDyn data
   TYPE(ServoDyn_Data),      INTENT(INOUT) :: SrvD                !< ServoDyn data
   TYPE(AeroDyn14_Data),     INTENT(INOUT) :: AD14                !< AeroDyn v14 data
   TYPE(AeroDyn_Data),       INTENT(INOUT) :: AD                  !< AeroDyn data
   TYPE(InflowWind_Data),    INTENT(INOUT) :: IfW                 !< InflowWind data
   TYPE(HydroDyn_Data),      INTENT(INOUT) :: HD                  !< HydroDyn data
   TYPE(SubDyn_Data),        INTENT(INOUT) :: SD                  !< SubDyn data
   TYPE(ExtPtfm_Data),       INTENT(INOUT) :: ExtPtfm             !< ExtPtfm data
   TYPE(MAP_Data),           INTENT(INOUT) :: MAPp                !< MAP data
   TYPE(FEAMooring_Data),    INTENT(INOUT) :: FEAM                !< FEAMooring data
   TYPE(MoorDyn_Data),       INTENT(INOUT) :: MD                  !< Data for the MoorDyn module
   TYPE(OrcaFlex_Data),      INTENT(INOUT) :: Orca                !< OrcaFlex interface data
   TYPE(IceFloe_Data),       INTENT(INOUT) :: IceF                !< IceFloe data
   TYPE(IceDyn_Data),        INTENT(INOUT) :: IceD                !< All the IceDyn data used in time-step loop
      
   INTEGER(IntKi),           INTENT(  OUT) :: ErrStat             !< Error status of the operation
   CHARACTER(*),             INTENT(  OUT) :: ErrMsg              !< Error message if ErrStat /= ErrID_None
   
   ! local variables
   INTEGER(IntKi)                          :: i, k                ! loop counter
   
   INTEGER(IntKi)                          :: ErrStat2
   CHARACTER(ErrMsgLen)                    :: ErrMsg2
   CHARACTER(*), PARAMETER                 :: RoutineName = 'FAST_EndMods'
                  
      !...............................................................................................................................
      ! End all modules (and write binary FAST output file)
      !...............................................................................................................................

   ErrStat = ErrID_None
   ErrMsg  = ""
            
      
   CALL FAST_EndOutput( p_FAST, y_FAST, m_FAST, ErrStat2, ErrMsg2 )
      CALL SetErrStat(ErrStat2, ErrMsg2, ErrStat, ErrMsg, RoutineName)

   IF ( p_FAST%ModuleInitialized(Module_ED) ) THEN
      CALL ED_End(   ED%Input(1),   ED%p,   ED%x(STATE_CURR),   ED%xd(STATE_CURR),   ED%z(STATE_CURR),   ED%OtherSt(STATE_CURR),   &
                     ED%y,          ED%m,  ErrStat2, ErrMsg2 )
      CALL SetErrStat(ErrStat2, ErrMsg2, ErrStat, ErrMsg, RoutineName)
   END IF

   IF ( p_FAST%ModuleInitialized(Module_BD) ) THEN
         
      DO k=1,p_FAST%nBeams                     
         CALL BD_End(BD%Input(1,k),  BD%p(k),  BD%x(k,STATE_CURR),  BD%xd(k,STATE_CURR),  BD%z(k,STATE_CURR), &
                        BD%OtherSt(k,STATE_CURR),  BD%y(k),  BD%m(k), ErrStat2, ErrMsg2)
         CALL SetErrStat(ErrStat2, ErrMsg2, ErrStat, ErrMsg, RoutineName)            
      END DO
         
   END IF   
   
   
   IF ( p_FAST%ModuleInitialized(Module_AD14) ) THEN
      CALL AD14_End( AD14%Input(1), AD14%p, AD14%x(STATE_CURR), AD14%xd(STATE_CURR), AD14%z(STATE_CURR), &
                     AD14%OtherSt(STATE_CURR), AD14%y, AD14%m, ErrStat2, ErrMsg2 )
      CALL SetErrStat(ErrStat2, ErrMsg2, ErrStat, ErrMsg, RoutineName)
   ELSEIF ( p_FAST%ModuleInitialized(Module_AD) ) THEN
      CALL AD_End(   AD%Input(1), AD%p, AD%x(STATE_CURR), AD%xd(STATE_CURR), AD%z(STATE_CURR), &
                     AD%OtherSt(STATE_CURR), AD%y, AD%m,  ErrStat2, ErrMsg2 )
      CALL SetErrStat(ErrStat2, ErrMsg2, ErrStat, ErrMsg, RoutineName)   
   END IF
      
   IF ( p_FAST%ModuleInitialized(Module_IfW) ) THEN
      CALL InflowWind_End( IfW%Input(1), IfW%p, IfW%x(STATE_CURR), IfW%xd(STATE_CURR), IfW%z(STATE_CURR), IfW%OtherSt(STATE_CURR),   &
                           IfW%y, IfW%m, ErrStat2, ErrMsg2 )
      CALL SetErrStat(ErrStat2, ErrMsg2, ErrStat, ErrMsg, RoutineName)
   END IF   
   
   IF ( p_FAST%ModuleInitialized(Module_SrvD) ) THEN
      CALL SrvD_End( SrvD%Input(1), SrvD%p, SrvD%x(STATE_CURR), SrvD%xd(STATE_CURR), SrvD%z(STATE_CURR), SrvD%OtherSt(STATE_CURR), &
                     SrvD%y, SrvD%m, ErrStat2, ErrMsg2 )
      CALL SetErrStat(ErrStat2, ErrMsg2, ErrStat, ErrMsg, RoutineName)
   END IF

   IF ( p_FAST%ModuleInitialized(Module_HD) ) THEN
      CALL HydroDyn_End( HD%Input(1), HD%p, HD%x(STATE_CURR), HD%xd(STATE_CURR), HD%z(STATE_CURR), HD%OtherSt(STATE_CURR),  &
                         HD%y, HD%m, ErrStat2, ErrMsg2)
      CALL SetErrStat(ErrStat2, ErrMsg2, ErrStat, ErrMsg, RoutineName)
   END IF

   IF ( p_FAST%ModuleInitialized(Module_SD) ) THEN
      CALL SD_End( SD%Input(1), SD%p, SD%x(STATE_CURR), SD%xd(STATE_CURR), SD%z(STATE_CURR), SD%OtherSt(STATE_CURR),   &
                   SD%y, SD%m, ErrStat2, ErrMsg2)
      CALL SetErrStat(ErrStat2, ErrMsg2, ErrStat, ErrMsg, RoutineName)
   ELSE IF ( p_FAST%ModuleInitialized(Module_ExtPtfm) ) THEN
      CALL ExtPtfm_End( ExtPtfm%Input(1), ExtPtfm%p, ExtPtfm%x(STATE_CURR), ExtPtfm%xd(STATE_CURR), ExtPtfm%z(STATE_CURR), &
                        ExtPtfm%OtherSt(STATE_CURR), ExtPtfm%y, ExtPtfm%m, ErrStat2, ErrMsg2)
      CALL SetErrStat(ErrStat2, ErrMsg2, ErrStat, ErrMsg, RoutineName)
   END IF
      
   IF ( p_FAST%ModuleInitialized(Module_MAP) ) THEN
      CALL MAP_End(    MAPp%Input(1),   MAPp%p,   MAPp%x(STATE_CURR),   MAPp%xd(STATE_CURR),   MAPp%z(STATE_CURR),   MAPp%OtherSt,   &
                        MAPp%y,   ErrStat2, ErrMsg2)
      CALL SetErrStat(ErrStat2, ErrMsg2, ErrStat, ErrMsg, RoutineName)
   ELSEIF ( p_FAST%ModuleInitialized(Module_MD) ) THEN
      CALL MD_End(  MD%Input(1), MD%p, MD%x(STATE_CURR), MD%xd(STATE_CURR), MD%z(STATE_CURR), MD%OtherSt(STATE_CURR), &
                    MD%y, MD%m, ErrStat2, ErrMsg2)
      CALL SetErrStat(ErrStat2, ErrMsg2, ErrStat, ErrMsg, RoutineName)
   ELSEIF ( p_FAST%ModuleInitialized(Module_FEAM) ) THEN
      CALL FEAM_End( FEAM%Input(1), FEAM%p, FEAM%x(STATE_CURR), FEAM%xd(STATE_CURR), FEAM%z(STATE_CURR),   &
                     FEAM%OtherSt(STATE_CURR), FEAM%y, FEAM%m, ErrStat2, ErrMsg2)
      CALL SetErrStat(ErrStat2, ErrMsg2, ErrStat, ErrMsg, RoutineName)
   ELSEIF ( p_FAST%ModuleInitialized(Module_Orca) ) THEN
      CALL Orca_End(   Orca%Input(1),  Orca%p,  Orca%x(STATE_CURR),  Orca%xd(STATE_CURR),  Orca%z(STATE_CURR),  Orca%OtherSt(STATE_CURR),  &
                        Orca%y,  Orca%m, ErrStat2, ErrMsg2)
      CALL SetErrStat(ErrStat2, ErrMsg2, ErrStat, ErrMsg, RoutineName)
   END IF
      
   IF ( p_FAST%ModuleInitialized(Module_IceF) ) THEN
      CALL IceFloe_End(IceF%Input(1), IceF%p, IceF%x(STATE_CURR), IceF%xd(STATE_CURR), IceF%z(STATE_CURR),  &
                       IceF%OtherSt(STATE_CURR), IceF%y, IceF%m, ErrStat2, ErrMsg2)
      CALL SetErrStat(ErrStat2, ErrMsg2, ErrStat, ErrMsg, RoutineName)
   ELSEIF ( p_FAST%ModuleInitialized(Module_IceD) ) THEN
         
      DO i=1,p_FAST%numIceLegs                     
         CALL IceD_End(IceD%Input(1,i),  IceD%p(i),  IceD%x(i,STATE_CURR),  IceD%xd(i,STATE_CURR),  IceD%z(i,STATE_CURR), &
                        IceD%OtherSt(i,STATE_CURR),  IceD%y(i),  IceD%m(i), ErrStat2, ErrMsg2)
         CALL SetErrStat(ErrStat2, ErrMsg2, ErrStat, ErrMsg, RoutineName)            
      END DO
         
   END IF   
                     
END SUBROUTINE FAST_EndMods
!----------------------------------------------------------------------------------------------------------------------------------
!> This routine calls the destroy routines for each module. (It is basically a duplicate of FAST_DestroyTurbineType().)
SUBROUTINE FAST_DestroyAll( p_FAST, y_FAST, m_FAST, ED, BD, SrvD, AD14, AD, IfW, OpFM, HD, SD, ExtPtfm, &
                            MAPp, FEAM, MD, Orca, IceF, IceD, MeshMapData, ErrStat, ErrMsg )

   TYPE(FAST_ParameterType), INTENT(INOUT) :: p_FAST              !< Parameters for the glue code
   TYPE(FAST_OutputFileType),INTENT(INOUT) :: y_FAST              !< Output variables for the glue code
   TYPE(FAST_MiscVarType),   INTENT(INOUT) :: m_FAST              !< Miscellaneous variables
     
   TYPE(ElastoDyn_Data),     INTENT(INOUT) :: ED                  !< ElastoDyn data
   TYPE(BeamDyn_Data),       INTENT(INOUT) :: BD                  !< BeamDyn data
   TYPE(ServoDyn_Data),      INTENT(INOUT) :: SrvD                !< ServoDyn data
   TYPE(AeroDyn14_Data),     INTENT(INOUT) :: AD14                !< AeroDyn v14 data
   TYPE(AeroDyn_Data),       INTENT(INOUT) :: AD                  !< AeroDyn data
   TYPE(InflowWind_Data),    INTENT(INOUT) :: IfW                 !< InflowWind data
   TYPE(OpenFOAM_Data),      INTENT(INOUT) :: OpFM                !< OpenFOAM data
   TYPE(HydroDyn_Data),      INTENT(INOUT) :: HD                  !< HydroDyn data
   TYPE(SubDyn_Data),        INTENT(INOUT) :: SD                  !< SubDyn data
   TYPE(ExtPtfm_Data),       INTENT(INOUT) :: ExtPtfm             !< ExtPtfm data
   TYPE(MAP_Data),           INTENT(INOUT) :: MAPp                !< MAP data
   TYPE(FEAMooring_Data),    INTENT(INOUT) :: FEAM                !< FEAMooring data
   TYPE(MoorDyn_Data),       INTENT(INOUT) :: MD                  !< Data for the MoorDyn module
   TYPE(OrcaFlex_Data),      INTENT(INOUT) :: Orca                !< OrcaFlex interface data
   TYPE(IceFloe_Data),       INTENT(INOUT) :: IceF                !< IceFloe data
   TYPE(IceDyn_Data),        INTENT(INOUT) :: IceD                !< All the IceDyn data used in time-step loop

   TYPE(FAST_ModuleMapType), INTENT(INOUT) :: MeshMapData         !< Data for mapping between modules
      
   INTEGER(IntKi),           INTENT(  OUT) :: ErrStat             !< Error status of the operation
   CHARACTER(*),             INTENT(  OUT) :: ErrMsg              !< Error message if ErrStat /= ErrID_None
   
   ! local variables
   INTEGER(IntKi)                          :: ErrStat2
   CHARACTER(ErrMsgLen)                    :: ErrMsg2
   CHARACTER(*), PARAMETER                 :: RoutineName = 'FAST_DestroyAll'


   
   ! -------------------------------------------------------------------------
   ! Deallocate/Destroy structures associated with mesh mapping
   ! -------------------------------------------------------------------------

   ErrStat = ErrID_None
   ErrMsg  = ""
   
   
   ! FAST      
   CALL FAST_DestroyParam( p_FAST, ErrStat2, ErrMsg2 )
      CALL SetErrStat(ErrStat2, ErrMsg2, ErrStat, ErrMsg, RoutineName)
   
   CALL FAST_DestroyOutputFileType( y_FAST, ErrStat2, ErrMsg2 )
      CALL SetErrStat(ErrStat2, ErrMsg2, ErrStat, ErrMsg, RoutineName)
   
   CALL FAST_DestroyMisc( m_FAST, ErrStat2, ErrMsg2 )
      CALL SetErrStat(ErrStat2, ErrMsg2, ErrStat, ErrMsg, RoutineName)
   
   ! ElastoDyn
   CALL FAST_DestroyElastoDyn_Data( ED, ErrStat2, ErrMsg2 )
      CALL SetErrStat(ErrStat2, ErrMsg2, ErrStat, ErrMsg, RoutineName)      
      
   ! BeamDyn
   CALL FAST_DestroyBeamDyn_Data( BD, ErrStat2, ErrMsg2 )
      CALL SetErrStat(ErrStat2, ErrMsg2, ErrStat, ErrMsg, RoutineName)            
      
   ! ServoDyn
   CALL FAST_DestroyServoDyn_Data( SrvD, ErrStat2, ErrMsg2 )
      CALL SetErrStat(ErrStat2, ErrMsg2, ErrStat, ErrMsg, RoutineName)      
   
   ! AeroDyn14
   CALL FAST_DestroyAeroDyn14_Data( AD14, ErrStat2, ErrMsg2 )
      CALL SetErrStat(ErrStat2, ErrMsg2, ErrStat, ErrMsg, RoutineName)      

   ! AeroDyn
   CALL FAST_DestroyAeroDyn_Data( AD, ErrStat2, ErrMsg2 )
      CALL SetErrStat(ErrStat2, ErrMsg2, ErrStat, ErrMsg, RoutineName)            
      
   ! InflowWind
   CALL FAST_DestroyInflowWind_Data( IfW, ErrStat2, ErrMsg2 )
      CALL SetErrStat(ErrStat2, ErrMsg2, ErrStat, ErrMsg, RoutineName)            
      
   ! OpenFOAM
   CALL FAST_DestroyOpenFOAM_Data( OpFM, ErrStat2, ErrMsg2 )
      CALL SetErrStat(ErrStat2, ErrMsg2, ErrStat, ErrMsg, RoutineName)            
            
   ! HydroDyn
   CALL FAST_DestroyHydroDyn_Data( HD, ErrStat2, ErrMsg2 )
      CALL SetErrStat(ErrStat2, ErrMsg2, ErrStat, ErrMsg, RoutineName)      
   
   ! SubDyn
   CALL FAST_DestroySubDyn_Data( SD, ErrStat2, ErrMsg2 )
      CALL SetErrStat(ErrStat2, ErrMsg2, ErrStat, ErrMsg, RoutineName)      
      
   ! ExtPtfm
   CALL FAST_DestroyExtPtfm_Data( ExtPtfm, ErrStat2, ErrMsg2 )
      CALL SetErrStat(ErrStat2, ErrMsg2, ErrStat, ErrMsg, RoutineName)      
      
      
   ! MAP      
   CALL FAST_DestroyMAP_Data( MAPp, ErrStat2, ErrMsg2 )
      CALL SetErrStat(ErrStat2, ErrMsg2, ErrStat, ErrMsg, RoutineName)      
            
   ! FEAMooring 
   CALL FAST_DestroyFEAMooring_Data( FEAM, ErrStat2, ErrMsg2 )
      CALL SetErrStat(ErrStat2, ErrMsg2, ErrStat, ErrMsg, RoutineName)      

   ! MoorDyn 
   CALL FAST_DestroyMoorDyn_Data( MD, ErrStat2, ErrMsg2 )
      CALL SetErrStat(ErrStat2, ErrMsg2, ErrStat, ErrMsg, RoutineName)      

   ! Orca 
   CALL FAST_DestroyOrcaFlex_Data( Orca, ErrStat2, ErrMsg2 )
      CALL SetErrStat(ErrStat2, ErrMsg2, ErrStat, ErrMsg, RoutineName)      
      
      
   ! IceFloe
   CALL FAST_DestroyIceFloe_Data( IceF, ErrStat2, ErrMsg2 )
      CALL SetErrStat(ErrStat2, ErrMsg2, ErrStat, ErrMsg, RoutineName)      
            
   ! IceDyn
   CALL FAST_DestroyIceDyn_Data( IceD, ErrStat2, ErrMsg2 )
      CALL SetErrStat(ErrStat2, ErrMsg2, ErrStat, ErrMsg, RoutineName)      

   ! Module (Mesh) Mapping data
   CALL FAST_DestroyModuleMapType( MeshMapData, ErrStat2, ErrMsg2 )
      CALL SetErrStat(ErrStat2, ErrMsg2, ErrStat, ErrMsg, RoutineName)            
       
      
   
   END SUBROUTINE FAST_DestroyAll
!----------------------------------------------------------------------------------------------------------------------------------
   
   
!++++++++++++++++++++++++++++++++++++++++++++++++++++++++++++++++++++++++++++++++++++++++++++++++++++++++++++++++++++++++++++++++++
! CHECKPOINT/RESTART ROUTINES
!++++++++++++++++++++++++++++++++++++++++++++++++++++++++++++++++++++++++++++++++++++++++++++++++++++++++++++++++++++++++++++++++++
!> Routine that calls FAST_CreateCheckpoint_T for an array of Turbine data structures. 
SUBROUTINE FAST_CreateCheckpoint_Tary(t_initial, n_t_global, Turbine, CheckpointRoot, ErrStat, ErrMsg)

   REAL(DbKi),               INTENT(IN   ) :: t_initial           !< initial time
   INTEGER(IntKi),           INTENT(IN   ) :: n_t_global          !< loop counter
   TYPE(FAST_TurbineType),   INTENT(INOUT) :: Turbine(:)          !< all data for all turbines
   CHARACTER(*),             INTENT(IN   ) :: CheckpointRoot      !< Rootname of checkpoint file
   INTEGER(IntKi),           INTENT(  OUT) :: ErrStat             !< Error status of the operation
   CHARACTER(*),             INTENT(  OUT) :: ErrMsg              !< Error message if ErrStat /= ErrID_None

      ! local variables
   INTEGER(IntKi)                          :: NumTurbines         ! Number of turbines in this simulation
   INTEGER(IntKi)                          :: i_turb
   INTEGER                                 :: Unit
   INTEGER(IntKi)                          :: ErrStat2            ! local error status
   CHARACTER(ErrMsgLen)                    :: ErrMsg2             ! local error message
   CHARACTER(*),             PARAMETER     :: RoutineName = 'FAST_CreateCheckpoint_Tary' 
   
   
   NumTurbines = SIZE(Turbine)   
   ErrStat = ErrID_None
   ErrMsg  = ""
   
   ! TRIM(CheckpointRoot)//'.'//TRIM(Num2LStr(Turbine%TurbID))//
   
      !! This allows us to put all the turbine data in one file.
   Unit = -1         
   DO i_turb = 1,NumTurbines
      CALL FAST_CreateCheckpoint_T(t_initial, n_t_global, NumTurbines, Turbine(i_turb), CheckpointRoot, ErrStat2, ErrMsg2, Unit )
         CALL SetErrStat(ErrStat2, ErrMsg2, ErrStat, ErrMsg, RoutineName )
         if (ErrStat >= AbortErrLev ) then
            if (Unit > 0) close(Unit)
            RETURN
         end if
         
   END DO
               
   
END SUBROUTINE FAST_CreateCheckpoint_Tary
!----------------------------------------------------------------------------------------------------------------------------------
!> Routine that packs all of the data from one turbine instance into arrays and writes checkpoint files. If Unit is present and 
!! greater than 0, it will append the data to an already open file. Otherwise, it opens a new file and writes header information
!! before writing the turbine data to the file.
SUBROUTINE FAST_CreateCheckpoint_T(t_initial, n_t_global, NumTurbines, Turbine, CheckpointRoot, ErrStat, ErrMsg, Unit )

   USE BladedInterface, ONLY: CallBladedDLL  ! Hack for Bladed-style DLL
   USE BladedInterface, ONLY: GH_DISCON_STATUS_CHECKPOINT

   REAL(DbKi),               INTENT(IN   ) :: t_initial           !< initial time
   INTEGER(IntKi),           INTENT(IN   ) :: n_t_global          !< loop counter
   INTEGER(IntKi),           INTENT(IN   ) :: NumTurbines         !< Number of turbines in this simulation
   TYPE(FAST_TurbineType),   INTENT(INOUT) :: Turbine             !< all data for one instance of a turbine (INTENT(OUT) only because of hack for Bladed DLL)
   CHARACTER(*),             INTENT(IN   ) :: CheckpointRoot      !< Rootname of checkpoint file
   INTEGER(IntKi),           INTENT(  OUT) :: ErrStat             !< Error status of the operation
   CHARACTER(*),             INTENT(  OUT) :: ErrMsg              !< Error message if ErrStat /= ErrID_None
   INTEGER(IntKi), OPTIONAL, INTENT(INOUT) :: Unit                !< unit number for output file 
   
      ! local variables:
   REAL(ReKi),               ALLOCATABLE   :: ReKiBuf(:)
   REAL(DbKi),               ALLOCATABLE   :: DbKiBuf(:)
   INTEGER(IntKi),           ALLOCATABLE   :: IntKiBuf(:)
   
   INTEGER(B4Ki)                           :: ArraySizes(3) 
   
   INTEGER(IntKi)                          :: unOut               ! unit number for output file 
   INTEGER(IntKi)                          :: old_avrSwap1        ! previous value of avrSwap(1) !hack for Bladed DLL checkpoint/restore
   INTEGER(IntKi)                          :: ErrStat2            ! local error status
   CHARACTER(ErrMsgLen)                    :: ErrMsg2             ! local error message
   CHARACTER(*),             PARAMETER     :: RoutineName = 'FAST_CreateCheckpoint_T' 
  
   CHARACTER(1024)                         :: FileName            ! Name of the (output) checkpoint file
   CHARACTER(1024)                         :: DLLFileName         ! Name of the (output) checkpoint file
   
      ! init error status
   ErrStat = ErrID_None
   ErrMsg  = ""
   
      ! Get the arrays of data to be stored in the output file
   CALL FAST_PackTurbineType( ReKiBuf, DbKiBuf, IntKiBuf, Turbine, ErrStat2, ErrMsg2 )
      CALL SetErrStat(ErrStat2, ErrMsg2, ErrStat, ErrMsg, RoutineName )
      if (ErrStat >= AbortErrLev ) then
         call cleanup()
         RETURN
      end if
      
      
   ArraySizes = 0   
   IF ( ALLOCATED(ReKiBuf)  ) ArraySizes(1) = SIZE(ReKiBuf)
   IF ( ALLOCATED(DbKiBuf)  ) ArraySizes(2) = SIZE(DbKiBuf)
   IF ( ALLOCATED(IntKiBuf) ) ArraySizes(3) = SIZE(IntKiBuf)

   FileName    = TRIM(CheckpointRoot)//'.chkp'
   DLLFileName = TRIM(CheckpointRoot)//'.dll.chkp'

   unOut=-1      
   IF (PRESENT(Unit)) unOut = Unit
         
   IF ( unOut < 0 ) THEN

      CALL GetNewUnit( unOut, ErrStat2, ErrMsg2 )      
      CALL OpenBOutFile ( unOut, FileName, ErrStat2, ErrMsg2)
         CALL SetErrStat(ErrStat2, ErrMsg2, ErrStat, ErrMsg, RoutineName )
         if (ErrStat >= AbortErrLev ) then
            call cleanup()
            IF (.NOT. PRESENT(Unit)) THEN
               CLOSE(unOut)
               unOut = -1
            END IF
                        
            RETURN
         end if
  
         ! checkpoint file header:
      WRITE (unOut, IOSTAT=ErrStat2)   INT(ReKi              ,B4Ki)     ! let's make sure we've got the correct number of bytes for reals on restart.
      WRITE (unOut, IOSTAT=ErrStat2)   INT(DbKi              ,B4Ki)     ! let's make sure we've got the correct number of bytes for doubles on restart.
      WRITE (unOut, IOSTAT=ErrStat2)   INT(IntKi             ,B4Ki)     ! let's make sure we've got the correct number of bytes for integers on restart.
      WRITE (unOut, IOSTAT=ErrStat2)   AbortErrLev
      WRITE (unOut, IOSTAT=ErrStat2)   NumTurbines                      ! Number of turbines
      WRITE (unOut, IOSTAT=ErrStat2)   t_initial                        ! initial time
      WRITE (unOut, IOSTAT=ErrStat2)   n_t_global                       ! current time step
   
   END IF
      
      
      ! data from current turbine at time step:
   WRITE (unOut, IOSTAT=ErrStat2)   ArraySizes                       ! Number of reals, doubles, and integers written to file
   WRITE (unOut, IOSTAT=ErrStat2)   ReKiBuf                          ! Packed reals
   WRITE (unOut, IOSTAT=ErrStat2)   DbKiBuf                          ! Packed doubles
   WRITE (unOut, IOSTAT=ErrStat2)   IntKiBuf                         ! Packed integers
      
      
   IF ( ALLOCATED(ReKiBuf)  ) DEALLOCATE(ReKiBuf)
   IF ( ALLOCATED(DbKiBuf)  ) DEALLOCATE(DbKiBuf)
   IF ( ALLOCATED(IntKiBuf) ) DEALLOCATE(IntKiBuf)
   
      !CALL FAST_CreateCheckpoint(t_initial, n_t_global, Turbine%p_FAST, Turbine%y_FAST, Turbine%m_FAST, &
      !            Turbine%ED, Turbine%SrvD, Turbine%AD, Turbine%IfW, &
      !            Turbine%HD, Turbine%SD, Turbine%MAP, Turbine%FEAM, Turbine%MD, &
      !            Turbine%IceF, Turbine%IceD, Turbine%MeshMapData, ErrStat, ErrMsg )              
   
      
   IF (Turbine%TurbID == NumTurbines .OR. .NOT. PRESENT(Unit)) THEN
      CLOSE(unOut)
      unOut = -1
   END IF
   
   IF (PRESENT(Unit)) Unit = unOut
      
      ! A hack to pack Bladed-style DLL data
   IF (Turbine%SrvD%p%UseBladedInterface) THEN
      if (Turbine%SrvD%m%dll_data%avrSWAP( 1) > 0   ) then
            ! store value to be overwritten
         old_avrSwap1 = Turbine%SrvD%m%dll_data%avrSWAP( 1) 
         FileName     = Turbine%SrvD%m%dll_data%DLL_InFile
            ! overwrite values:
         Turbine%SrvD%m%dll_data%DLL_InFile = DLLFileName
         Turbine%SrvD%m%dll_data%avrSWAP(50) = REAL( LEN_TRIM(DLLFileName) ) +1 ! No. of characters in the "INFILE"  argument (-) (we add one for the C NULL CHARACTER)
         Turbine%SrvD%m%dll_data%avrSWAP( 1) = GH_DISCON_STATUS_CHECKPOINT
         Turbine%SrvD%m%dll_data%SimStatus = Turbine%SrvD%m%dll_data%avrSWAP( 1)
         CALL CallBladedDLL(Turbine%SrvD%Input(1), Turbine%SrvD%p, Turbine%SrvD%m%dll_data, ErrStat2, ErrMsg2)
            CALL SetErrStat(ErrStat2, ErrMsg2, ErrStat, ErrMsg, RoutineName )

            ! put values back:
         Turbine%SrvD%m%dll_data%DLL_InFile = FileName
         Turbine%SrvD%m%dll_data%avrSWAP(50) = REAL( LEN_TRIM(FileName) ) +1 ! No. of characters in the "INFILE"  argument (-) (we add one for the C NULL CHARACTER)
         Turbine%SrvD%m%dll_data%avrSWAP( 1) = old_avrSwap1
         Turbine%SrvD%m%dll_data%SimStatus = Turbine%SrvD%m%dll_data%avrSWAP( 1)
      end if      
   END IF
   
   call cleanup()
   
contains
   subroutine cleanup()
      IF ( ALLOCATED(ReKiBuf)  ) DEALLOCATE(ReKiBuf)
      IF ( ALLOCATED(DbKiBuf)  ) DEALLOCATE(DbKiBuf)
      IF ( ALLOCATED(IntKiBuf) ) DEALLOCATE(IntKiBuf)   
   end subroutine cleanup                  
END SUBROUTINE FAST_CreateCheckpoint_T
!----------------------------------------------------------------------------------------------------------------------------------
!> Routine that calls FAST_RestoreFromCheckpoint_T for an array of Turbine data structures. 
SUBROUTINE FAST_RestoreFromCheckpoint_Tary(t_initial, n_t_global, Turbine, CheckpointRoot, ErrStat, ErrMsg  )

   REAL(DbKi),               INTENT(IN   ) :: t_initial           !< initial time (for comparing with time from checkpoint file)
   INTEGER(IntKi),           INTENT(  OUT) :: n_t_global          !< loop counter
   TYPE(FAST_TurbineType),   INTENT(  OUT) :: Turbine(:)          !< all data for one instance of a turbine
   CHARACTER(*),             INTENT(IN   ) :: CheckpointRoot      !< Rootname of checkpoint file
   INTEGER(IntKi),           INTENT(  OUT) :: ErrStat             !< Error status of the operation
   CHARACTER(*),             INTENT(  OUT) :: ErrMsg              !< Error message if ErrStat /= ErrID_None

      ! local variables
   REAL(DbKi)                              :: t_initial_out
   INTEGER(IntKi)                          :: NumTurbines_out
   INTEGER(IntKi)                          :: NumTurbines         ! Number of turbines in this simulation
   INTEGER(IntKi)                          :: i_turb
   INTEGER                                 :: Unit
   INTEGER(IntKi)                          :: ErrStat2            ! local error status
   CHARACTER(ErrMsgLen)                    :: ErrMsg2             ! local error message
   CHARACTER(*),             PARAMETER     :: RoutineName = 'FAST_RestoreFromCheckpoint_Tary' 
   
   
   NumTurbines = SIZE(Turbine)   
   ErrStat = ErrID_None
   ErrMsg  = ""
   
      ! Init NWTC_Library, display copyright and version information:
   CALL FAST_ProgStart( FAST_Ver )
   
      ! Restore data from checkpoint file
   Unit = -1         
   DO i_turb = 1,NumTurbines
      CALL FAST_RestoreFromCheckpoint_T(t_initial_out, n_t_global, NumTurbines_out, Turbine(i_turb), CheckpointRoot, ErrStat2, ErrMsg2, Unit )
         CALL SetErrStat(ErrStat2, ErrMsg2, ErrStat, ErrMsg, RoutineName )

         IF (t_initial_out /= t_initial) CALL SetErrStat(ErrID_Fatal, "invalid value of t_initial.", ErrStat, ErrMsg, RoutineName )
         IF (NumTurbines_out /= NumTurbines) CALL SetErrStat(ErrID_Fatal, "invalid value of NumTurbines.", ErrStat, ErrMsg, RoutineName )
         IF (ErrStat >= AbortErrLev) RETURN
   END DO

   CALL WrScr( ' Restarting simulation at '//TRIM(Num2LStr(n_t_global*Turbine(1)%p_FAST%DT))//' seconds.' )
   
   
END SUBROUTINE FAST_RestoreFromCheckpoint_Tary
!----------------------------------------------------------------------------------------------------------------------------------
!> This routine is the inverse of FAST_CreateCheckpoint_T. It reads data from a checkpoint file and populates data structures for 
!! the turbine instance.
SUBROUTINE FAST_RestoreFromCheckpoint_T(t_initial, n_t_global, NumTurbines, Turbine, CheckpointRoot, ErrStat, ErrMsg, Unit )
   USE BladedInterface, ONLY: CallBladedDLL  ! Hack for Bladed-style DLL
   USE BladedInterface, ONLY: GH_DISCON_STATUS_RESTARTING

   REAL(DbKi),               INTENT(INOUT) :: t_initial           !< initial time
   INTEGER(IntKi),           INTENT(INOUT) :: n_t_global          !< loop counter
   INTEGER(IntKi),           INTENT(INOUT) :: NumTurbines         !< Number of turbines in this simulation
   TYPE(FAST_TurbineType),   INTENT(INOUT) :: Turbine             !< all data for one instance of a turbine (bjj: note that is intent INOUT instead of OUT only because of a gfortran compiler memory issue)
   CHARACTER(*),             INTENT(IN   ) :: CheckpointRoot      !< Rootname of checkpoint file
   INTEGER(IntKi),           INTENT(  OUT) :: ErrStat             !< Error status of the operation
   CHARACTER(*),             INTENT(  OUT) :: ErrMsg              !< Error message if ErrStat /= ErrID_None
   INTEGER(IntKi), OPTIONAL, INTENT(INOUT) :: Unit                !< unit number for output file 
   
      ! local variables:
   REAL(ReKi),               ALLOCATABLE   :: ReKiBuf(:)
   REAL(DbKi),               ALLOCATABLE   :: DbKiBuf(:)
   INTEGER(IntKi),           ALLOCATABLE   :: IntKiBuf(:)
   
   INTEGER(B4Ki)                           :: ArraySizes(3) 
   
   INTEGER(IntKi)                          :: unIn                ! unit number for input file 
   INTEGER(IntKi)                          :: old_avrSwap1        ! previous value of avrSwap(1) !hack for Bladed DLL checkpoint/restore
   INTEGER(IntKi)                          :: ErrStat2            ! local error status
   CHARACTER(ErrMsgLen)                    :: ErrMsg2             ! local error message
   CHARACTER(*),             PARAMETER     :: RoutineName = 'FAST_RestoreFromCheckpoint_T' 

   CHARACTER(1024)                         :: FileName            ! Name of the (input) checkpoint file
   CHARACTER(1024)                         :: DLLFileName         ! Name of the (input) checkpoint file

            
   ErrStat=ErrID_None
   ErrMsg=""
   
   FileName    = TRIM(CheckpointRoot)//'.chkp'
   DLLFileName = TRIM(CheckpointRoot)//'.dll.chkp'
   ! FileName = TRIM(CheckpointRoot)//'.cp'   
   unIn=-1      
   IF (PRESENT(Unit)) unIn = Unit
         
   IF ( unIn < 0 ) THEN
   
      CALL GetNewUnit( unIn, ErrStat2, ErrMsg2 )
      
      CALL OpenBInpFile ( unIn, FileName, ErrStat2, ErrMsg2)
         CALL SetErrStat(ErrStat2, ErrMsg2, ErrStat, ErrMsg, RoutineName )
         IF (ErrStat >= AbortErrLev ) RETURN
   
         ! checkpoint file header:
      READ (unIn, IOSTAT=ErrStat2)   ArraySizes     ! let's make sure we've got the correct number of bytes for reals, doubles, and integers on restart.
      
      IF ( ArraySizes(1) /= ReKi  ) CALL SetErrStat(ErrID_Fatal,"ReKi on restart is different than when checkpoint file was created.",ErrStat,ErrMsg,RoutineName)
      IF ( ArraySizes(2) /= DbKi  ) CALL SetErrStat(ErrID_Fatal,"DbKi on restart is different than when checkpoint file was created.",ErrStat,ErrMsg,RoutineName)
      IF ( ArraySizes(3) /= IntKi ) CALL SetErrStat(ErrID_Fatal,"IntKi on restart is different than when checkpoint file was created.",ErrStat,ErrMsg,RoutineName)
      IF (ErrStat >= AbortErrLev) THEN
         CLOSE(unIn)
         unIn = -1
         IF (PRESENT(Unit)) Unit = unIn
         RETURN
      END IF
      
      READ (unIn, IOSTAT=ErrStat2)   AbortErrLev
      READ (unIn, IOSTAT=ErrStat2)   NumTurbines                      ! Number of turbines
      READ (unIn, IOSTAT=ErrStat2)   t_initial                        ! initial time
      READ (unIn, IOSTAT=ErrStat2)   n_t_global                       ! current time step
   
   END IF
      
      ! in case the Turbine data structure isn't empty on entry of this routine:
   call FAST_DestroyTurbineType( Turbine, ErrStat2, ErrMsg2 )   
   
      ! data from current time step:
   READ (unIn, IOSTAT=ErrStat2)   ArraySizes                       ! Number of reals, doubles, and integers written to file
   
   ALLOCATE(ReKiBuf( ArraySizes(1)), STAT=ErrStat2)
      IF (ErrStat2 /=0) CALL SetErrStat(ErrID_Fatal, "Could not allocate ReKiBuf", ErrStat, ErrMsg, RoutineName )
   ALLOCATE(DbKiBuf( ArraySizes(2)), STAT=ErrStat2)
      IF (ErrStat2 /=0) CALL SetErrStat(ErrID_Fatal, "Could not allocate DbKiBuf", ErrStat, ErrMsg, RoutineName )
   ALLOCATE(IntKiBuf(ArraySizes(3)), STAT=ErrStat2)
      IF (ErrStat2 /=0) CALL SetErrStat(ErrID_Fatal, "Could not allocate IntKiBuf", ErrStat, ErrMsg, RoutineName )
      
      ! Read the packed arrays
   IF (ErrStat < AbortErrLev) THEN
      
      READ (unIn, IOSTAT=ErrStat2)   ReKiBuf    ! Packed reals
         IF (ErrStat2 /=0) CALL SetErrStat(ErrID_Fatal, "Could not read ReKiBuf", ErrStat, ErrMsg, RoutineName )         
      READ (unIn, IOSTAT=ErrStat2)   DbKiBuf    ! Packed doubles
         IF (ErrStat2 /=0) CALL SetErrStat(ErrID_Fatal, "Could not read DbKiBuf", ErrStat, ErrMsg, RoutineName )         
      READ (unIn, IOSTAT=ErrStat2)   IntKiBuf   ! Packed integers
         IF (ErrStat2 /=0) CALL SetErrStat(ErrID_Fatal, "Could not read IntKiBuf", ErrStat, ErrMsg, RoutineName )         
                  
   END IF
                           
      ! Put the arrays back in the data types
   IF (ErrStat < AbortErrLev) THEN
      CALL FAST_UnpackTurbineType( ReKiBuf, DbKiBuf, IntKiBuf, Turbine, ErrStat2, ErrMsg2 )
         CALL SetErrStat(ErrStat2, ErrMsg2, ErrStat, ErrMsg, RoutineName )
   END IF
   
   
      ! close file if necessary (do this after unpacking turbine data, so that TurbID is set)     
   IF (Turbine%TurbID == NumTurbines .OR. .NOT. PRESENT(Unit)) THEN
      CLOSE(unIn)
      unIn = -1
   END IF
   
   IF (PRESENT(Unit)) Unit = unIn
      
   
   IF ( ALLOCATED(ReKiBuf)  ) DEALLOCATE(ReKiBuf)
   IF ( ALLOCATED(DbKiBuf)  ) DEALLOCATE(DbKiBuf)
   IF ( ALLOCATED(IntKiBuf) ) DEALLOCATE(IntKiBuf)    
   
   
      ! A sort-of hack to restore MAP DLL data (in particular Turbine%MAP%OtherSt%C_Obj%object)
    ! these must be the same variables that are used in MAP_Init because they get allocated in the DLL and
    ! destroyed in MAP_End (also, inside the DLL)
   IF (Turbine%p_FAST%CompMooring == Module_MAP) THEN
      CALL MAP_Restart( Turbine%MAP%Input(1), Turbine%MAP%p, Turbine%MAP%x(STATE_CURR), Turbine%MAP%xd(STATE_CURR), &
                        Turbine%MAP%z(STATE_CURR), Turbine%MAP%OtherSt, Turbine%MAP%y, ErrStat2, ErrMsg2 )   
         CALL SetErrStat(ErrStat2, ErrMsg2, ErrStat, ErrMsg, RoutineName )                           
   END IF
   
   
      ! A hack to restore Bladed-style DLL data
   if (Turbine%SrvD%p%UseBladedInterface) then
      if (Turbine%SrvD%m%dll_data%avrSWAP( 1) > 0   ) then ! this isn't allocated if UseBladedInterface is FALSE
            ! store value to be overwritten
         old_avrSwap1 = Turbine%SrvD%m%dll_data%avrSWAP( 1) 
         FileName     = Turbine%SrvD%m%dll_data%DLL_InFile
            ! overwrite values before calling DLL:
         Turbine%SrvD%m%dll_data%DLL_InFile = DLLFileName
         Turbine%SrvD%m%dll_data%avrSWAP(50) = REAL( LEN_TRIM(DLLFileName) ) +1 ! No. of characters in the "INFILE"  argument (-) (we add one for the C NULL CHARACTER)
         Turbine%SrvD%m%dll_data%avrSWAP( 1) = GH_DISCON_STATUS_RESTARTING
         Turbine%SrvD%m%dll_data%SimStatus = Turbine%SrvD%m%dll_data%avrSWAP( 1)
         CALL CallBladedDLL(Turbine%SrvD%Input(1), Turbine%SrvD%p,  Turbine%SrvD%m%dll_data, ErrStat2, ErrMsg2)
            CALL SetErrStat(ErrStat2, ErrMsg2, ErrStat, ErrMsg, RoutineName )                           
            ! put values back:
         Turbine%SrvD%m%dll_data%DLL_InFile = FileName
         Turbine%SrvD%m%dll_data%avrSWAP(50) = REAL( LEN_TRIM(FileName) ) +1 ! No. of characters in the "INFILE"  argument (-) (we add one for the C NULL CHARACTER)
         Turbine%SrvD%m%dll_data%avrSWAP( 1) = old_avrSwap1
         Turbine%SrvD%m%dll_data%SimStatus = Turbine%SrvD%m%dll_data%avrSWAP( 1)
      end if      
   end if   
   
      ! deal with sibling meshes here:
   ! (ignoring for now; they are not going to be siblings on restart)
   
   ! deal with files that were open:
   IF (Turbine%p_FAST%WrTxtOutFile) THEN
      CALL OpenFunkFileAppend ( Turbine%y_FAST%UnOu, TRIM(Turbine%p_FAST%OutFileRoot)//'.out', ErrStat2, ErrMsg2)
      IF ( ErrStat2 >= AbortErrLev ) RETURN
      CALL SetErrStat(ErrStat2, ErrMsg2, ErrStat, ErrMsg, RoutineName )
      CALL WrFileNR ( Turbine%y_FAST%UnOu, '#Restarting here')
      WRITE(Turbine%y_FAST%UnOu, '()')
   END IF
   ! (ignoring for now; will have fort.x files if any were open [though I printed a warning about not outputting binary files earlier])
      

END SUBROUTINE FAST_RestoreFromCheckpoint_T
!----------------------------------------------------------------------------------------------------------------------------------

!----------------------------------------------------------------------------------------------------------------------------------
!> Routine that calls FAST_RestoreForVTKModeShape_T for an array of Turbine data structures. 
SUBROUTINE FAST_RestoreForVTKModeShape_Tary(t_initial, Turbine, InputFileName, ErrStat, ErrMsg  )

   REAL(DbKi),               INTENT(IN   ) :: t_initial           !< initial time (for comparing with time from checkpoint file)
   TYPE(FAST_TurbineType),   INTENT(  OUT) :: Turbine(:)          !< all data for one instance of a turbine
   CHARACTER(*),             INTENT(IN   ) :: InputFileName       !< Name of the input file
   INTEGER(IntKi),           INTENT(  OUT) :: ErrStat             !< Error status of the operation
   CHARACTER(*),             INTENT(  OUT) :: ErrMsg              !< Error message if ErrStat /= ErrID_None

      ! local variables
   INTEGER(IntKi)                          :: i_turb
   INTEGER(IntKi)                          :: n_t_global          !< loop counter
   INTEGER(IntKi)                          :: NumTurbines         ! Number of turbines in this simulation
   INTEGER(IntKi)                          :: ErrStat2            ! local error status
   CHARACTER(ErrMsgLen)                    :: ErrMsg2             ! local error message
   CHARACTER(*),             PARAMETER     :: RoutineName = 'FAST_RestoreForVTKModeShape_Tary'
   
   
   ErrStat = ErrID_None
   ErrMsg  = ""

   NumTurbines = SIZE(Turbine)
   if (NumTurbines /=1) then
      call SetErrStat(ErrID_Fatal, "Mode-shape visualization is not available for multiple turbines.", ErrStat, ErrMsg, RoutineName)
      return
   end if
   

   CALL ReadModeShapeFile( Turbine(1)%p_FAST, trim(InputFileName), ErrStat2, ErrMsg2, checkpointOnly=.true. )
      CALL SetErrStat(ErrStat2, ErrMsg2, ErrStat, ErrMsg, RoutineName )
      if (ErrStat >= AbortErrLev) return
   
   CALL FAST_RestoreFromCheckpoint_Tary( t_initial, n_t_global, Turbine, trim(Turbine(1)%p_FAST%VTK_modes%CheckpointRoot), ErrStat2, ErrMsg2 )
      CALL SetErrStat(ErrStat2, ErrMsg2, ErrStat, ErrMsg, RoutineName )


   DO i_turb = 1,NumTurbines
      if (.not. allocated(Turbine(i_turb)%m_FAST%Lin%LinTimes)) then
         call SetErrStat(ErrID_Fatal, "Mode-shape visualization requires a checkpoint file from a simulation with linearization analysis, but NLinTimes is 0.", ErrStat, ErrMsg, RoutineName)
         return
      end if
      
      CALL FAST_RestoreForVTKModeShape_T(t_initial, Turbine(i_turb)%p_FAST, Turbine(i_turb)%y_FAST, Turbine(i_turb)%m_FAST, &
                  Turbine(i_turb)%ED, Turbine(i_turb)%BD, Turbine(i_turb)%SrvD, Turbine(i_turb)%AD14, Turbine(i_turb)%AD, Turbine(i_turb)%IfW, Turbine(i_turb)%OpFM, &
                  Turbine(i_turb)%HD, Turbine(i_turb)%SD, Turbine(i_turb)%ExtPtfm, Turbine(i_turb)%MAP, Turbine(i_turb)%FEAM, Turbine(i_turb)%MD, Turbine(i_turb)%Orca, &
                  Turbine(i_turb)%IceF, Turbine(i_turb)%IceD, Turbine(i_turb)%MeshMapData, trim(InputFileName), ErrStat2, ErrMsg2 )
      CALL SetErrStat(ErrStat2, ErrMsg2, ErrStat, ErrMsg, RoutineName )
   END DO

   
END SUBROUTINE FAST_RestoreForVTKModeShape_Tary

!----------------------------------------------------------------------------------------------------------------------------------
!> This routine calculates the motions generated by mode shapes and outputs VTK data for it
SUBROUTINE FAST_RestoreForVTKModeShape_T(t_initial, p_FAST, y_FAST, m_FAST, ED, BD, SrvD, AD14, AD, IfW, OpFM, HD, SD, ExtPtfm, &
                         MAPp, FEAM, MD, Orca, IceF, IceD, MeshMapData, InputFileName, ErrStat, ErrMsg )

   REAL(DbKi),               INTENT(IN   ) :: t_initial           !< initial time

   TYPE(FAST_ParameterType), INTENT(INOUT) :: p_FAST              !< Parameters for the glue code
   TYPE(FAST_OutputFileType),INTENT(INOUT) :: y_FAST              !< Output variables for the glue code
   TYPE(FAST_MiscVarType),   INTENT(INOUT) :: m_FAST              !< Miscellaneous variables
     
   TYPE(ElastoDyn_Data),     INTENT(INOUT) :: ED                  !< ElastoDyn data
   TYPE(BeamDyn_Data),       INTENT(INOUT) :: BD                  !< BeamDyn data
   TYPE(ServoDyn_Data),      INTENT(INOUT) :: SrvD                !< ServoDyn data
   TYPE(AeroDyn14_Data),     INTENT(INOUT) :: AD14                !< AeroDyn14 data
   TYPE(AeroDyn_Data),       INTENT(INOUT) :: AD                  !< AeroDyn data
   TYPE(InflowWind_Data),    INTENT(INOUT) :: IfW                 !< InflowWind data
   TYPE(OpenFOAM_Data),      INTENT(INOUT) :: OpFM                !< OpenFOAM data
   TYPE(HydroDyn_Data),      INTENT(INOUT) :: HD                  !< HydroDyn data
   TYPE(SubDyn_Data),        INTENT(INOUT) :: SD                  !< SubDyn data
   TYPE(ExtPtfm_Data),       INTENT(INOUT) :: ExtPtfm             !< ExtPtfm_MCKF data
   TYPE(MAP_Data),           INTENT(INOUT) :: MAPp                !< MAP data
   TYPE(FEAMooring_Data),    INTENT(INOUT) :: FEAM                !< FEAMooring data
   TYPE(MoorDyn_Data),       INTENT(INOUT) :: MD                  !< Data for the MoorDyn module
   TYPE(OrcaFlex_Data),      INTENT(INOUT) :: Orca                !< OrcaFlex interface data
   TYPE(IceFloe_Data),       INTENT(INOUT) :: IceF                !< IceFloe data
   TYPE(IceDyn_Data),        INTENT(INOUT) :: IceD                !< All the IceDyn data used in time-step loop

   TYPE(FAST_ModuleMapType), INTENT(INOUT) :: MeshMapData         !< Data for mapping between modules
   CHARACTER(*),             INTENT(IN   ) :: InputFileName       !< Name of the input file
      
   INTEGER(IntKi),           INTENT(  OUT) :: ErrStat             !< Error status of the operation
   CHARACTER(*),             INTENT(  OUT) :: ErrMsg              !< Error message if ErrStat /= ErrID_None
   
   ! local variables
   REAL(DbKi)                              :: dt                  ! time
   REAL(DbKi)                              :: tprime              ! time
   INTEGER(IntKi)                          :: nt                
   
   INTEGER(IntKi)                          :: iLinTime            ! generic loop counters
   INTEGER(IntKi)                          :: it                  ! generic loop counters
   INTEGER(IntKi)                          :: iMode               ! generic loop counters
   INTEGER(IntKi)                          :: ModeNo              ! mode number
   INTEGER(IntKi)                          :: NLinTimes
   
   INTEGER(IntKi)                          :: ErrStat2
   CHARACTER(ErrMsgLen)                    :: ErrMsg2
   CHARACTER(*), PARAMETER                 :: RoutineName = 'FAST_RestoreForVTKModeShape_T'
   CHARACTER(1024)                         :: VTK_RootName


   ErrStat = ErrID_None
   ErrMsg  = ""
   
   CALL ReadModeShapeFile( p_FAST, trim(InputFileName), ErrStat2, ErrMsg2 )
      CALL SetErrStat(ErrStat2, ErrMsg2, ErrStat, ErrMsg, RoutineName )
      if (ErrStat >= AbortErrLev) return   
   
   call ReadModeShapeMatlabFile( p_FAST, ErrStat2, ErrMsg2 )
      CALL SetErrStat(ErrStat2, ErrMsg2, ErrStat, ErrMsg, RoutineName )
      if (ErrStat >= AbortErrLev ) return
   
   y_FAST%WriteThisStep = .true.
   y_FAST%UnSum = -1
   
   NLinTimes = min( p_FAST%VTK_modes%VTKNLinTimes, size(p_FAST%VTK_modes%x_eig_magnitude,2), p_FAST%NLinTimes )

   VTK_RootName = p_FAST%VTK_OutFileRoot
   
   select case (p_FAST%VTK_modes%VTKLinTim)
   case (1)
   
      do iMode = 1,p_FAST%VTK_modes%VTKLinModes
         ModeNo = p_FAST%VTK_modes%VTKModes(iMode)
         
         call  GetTimeConstants(p_FAST%VTK_modes%DampedFreq_Hz(ModeNo), p_FAST%VTK_fps, nt, dt, p_FAST%VTK_tWidth )
         if (nt > 500) cycle
         
         p_FAST%VTK_OutFileRoot = trim(VTK_RootName)//'.Mode'//trim(num2lstr(ModeNo))
         y_FAST%VTK_count = 1  ! we are skipping the reference meshes by starting at 1
         do iLinTime = 1,NLinTimes
            tprime = m_FAST%Lin%LinTimes(iLinTime) - m_FAST%Lin%LinTimes(1)

            if (p_FAST%DT_UJac < p_FAST%TMax) then
               m_FAST%calcJacobian = .true.
               m_FAST%NextJacCalcTime = m_FAST%Lin%LinTimes(iLinTime)
            end if

            call SetOperatingPoint(iLinTime, p_FAST, y_FAST, m_FAST, ED, BD, SrvD, AD, IfW, OpFM, HD, SD, ExtPtfm, &
                                    MAPp, FEAM, MD, Orca, IceF, IceD, ErrStat2, ErrMsg2 )
               CALL SetErrStat(ErrStat2, ErrMsg2, ErrStat, ErrMsg, RoutineName )

               ! set perturbation of states based on x_eig magnitude and phase
            call PerturbOP(tprime, iLinTime, ModeNo, p_FAST, y_FAST, ED, BD, SrvD, AD, IfW, OpFM, HD, SD, ExtPtfm, MAPp, FEAM, MD, Orca, &
                        IceF, IceD, ErrStat2, ErrMsg2 )
               CALL SetErrStat(ErrStat2, ErrMsg2, ErrStat, ErrMsg, RoutineName )
               IF (ErrStat >= AbortErrLev) RETURN

            CALL CalcOutputs_And_SolveForInputs( -1,  m_FAST%Lin%LinTimes(iLinTime),  STATE_CURR, m_FAST%calcJacobian, m_FAST%NextJacCalcTime, &
               p_FAST, m_FAST, .true., ED, BD, SrvD, AD14, AD, IfW, OpFM, HD, SD, ExtPtfm, MAPp, FEAM, MD, Orca, IceF, IceD, MeshMapData, ErrStat2, ErrMsg2 )
               CALL SetErrStat(ErrStat2, ErrMsg2, ErrStat, ErrMsg, RoutineName )
               IF (ErrStat >= AbortErrLev) RETURN

            call WriteVTK(m_FAST%Lin%LinTimes(iLinTime), p_FAST, y_FAST, MeshMapData, ED, BD, AD, IfW, OpFM, HD, SD, ExtPtfm, SrvD, MAPp, FEAM, MD, Orca, IceF, IceD)

         end do ! iLinTime
      end do ! iMode
   
   case (2)
   
      do iMode = 1,p_FAST%VTK_modes%VTKLinModes
         ModeNo = p_FAST%VTK_modes%VTKModes(iMode)

         call  GetTimeConstants(p_FAST%VTK_modes%DampedFreq_Hz(ModeNo), p_FAST%VTK_fps, nt, dt, p_FAST%VTK_tWidth )
         if (nt > 500) cycle
         
         do iLinTime = 1,NLinTimes
            p_FAST%VTK_OutFileRoot = trim(VTK_RootName)//'.Mode'//trim(num2lstr(ModeNo))//'.LinTime'//trim(num2lstr(iLinTime))
            y_FAST%VTK_count = 1  ! we are skipping the reference meshes by starting at 1

            if (p_FAST%DT_UJac < p_FAST%TMax) then
               m_FAST%calcJacobian = .true.
               m_FAST%NextJacCalcTime = m_FAST%Lin%LinTimes(iLinTime)
            end if
            
            do it = 1,nt
               tprime = (it-1)*dt
               
               call SetOperatingPoint(iLinTime, p_FAST, y_FAST, m_FAST, ED, BD, SrvD, AD, IfW, OpFM, HD, SD, ExtPtfm, &
                                     MAPp, FEAM, MD, Orca, IceF, IceD, ErrStat2, ErrMsg2 )
                  CALL SetErrStat(ErrStat2, ErrMsg2, ErrStat, ErrMsg, RoutineName )
                  
                  ! set perturbation of states based on x_eig magnitude and phase
               call PerturbOP(tprime, iLinTime, ModeNo, p_FAST, y_FAST, ED, BD, SrvD, AD, IfW, OpFM, HD, SD, ExtPtfm, MAPp, FEAM, MD, Orca, &
                         IceF, IceD, ErrStat2, ErrMsg2 )
                  CALL SetErrStat(ErrStat2, ErrMsg2, ErrStat, ErrMsg, RoutineName )
                  IF (ErrStat >= AbortErrLev) RETURN

               CALL CalcOutputs_And_SolveForInputs( -1, m_FAST%Lin%LinTimes(iLinTime),  STATE_CURR, m_FAST%calcJacobian, m_FAST%NextJacCalcTime, &
                  p_FAST, m_FAST, .true., ED, BD, SrvD, AD14, AD, IfW, OpFM, HD, SD, ExtPtfm, MAPp, FEAM, MD, Orca, IceF, IceD, MeshMapData, ErrStat2, ErrMsg2 )
                  CALL SetErrStat(ErrStat2, ErrMsg2, ErrStat, ErrMsg, RoutineName )
                  IF (ErrStat >= AbortErrLev) RETURN

               call WriteVTK(m_FAST%Lin%LinTimes(iLinTime)+tprime, p_FAST, y_FAST, MeshMapData, ED, BD, AD, IfW, OpFM, HD, SD, ExtPtfm, SrvD, MAPp, FEAM, MD, Orca, IceF, IceD)

            end do
            
            
         end do ! iLinTime
      end do   ! iMode
   
   end select
   
END SUBROUTINE FAST_RestoreForVTKModeShape_T
!----------------------------------------------------------------------------------------------------------------------------------
SUBROUTINE GetTimeConstants(DampedFreq_Hz, VTK_fps, nt, dt, VTK_tWidth )
   REAL(R8Ki),     INTENT(IN   ) :: DampedFreq_Hz
   REAL(DbKi),     INTENT(IN   ) :: VTK_fps
   INTEGER(IntKi), INTENT(  OUT) :: nt  !< number of steps
   REAL(DbKi),     INTENT(  OUT) :: dt  !< time step
   INTEGER(IntKi), INTENT(  OUT) :: VTK_tWidth
   
   REAL(DbKi)                              :: cycle_time          ! time for one cycle of mode
   INTEGER(IntKi)                          :: NCycles
   INTEGER(IntKi), PARAMETER               :: MinFrames = 5
   
   if (DampedFreq_Hz <= 0.0_DbKi) then
      nt = huge(nt)
      dt = epsilon(dt)
      VTK_tWidth = 1
      return
   end if
   
   nt = 1
   NCycles = 0
   do while (nt<MinFrames)
      NCycles = NCycles + 1
      cycle_time = NCycles * 1.0_DbKi / DampedFreq_Hz
            
      nt = NINT( max(1.0_DbKi, VTK_fps) * cycle_time )
   end do
         
   dt = cycle_time / nt
   
   VTK_tWidth = CEILING( log10( real(nt) ) ) + 1
   
END SUBROUTINE GetTimeConstants
!----------------------------------------------------------------------------------------------------------------------------------
SUBROUTINE ReadModeShapeMatlabFile(p_FAST, ErrStat, ErrMsg)
   TYPE(FAST_ParameterType), INTENT(INOUT) :: p_FAST              !< Parameters for the glue code
   INTEGER(IntKi),           INTENT(  OUT) :: ErrStat             !< Error status of the operation
   CHARACTER(*),             INTENT(  OUT) :: ErrMsg              !< Error message if ErrStat /= ErrID_None
   
   ! local variables
   INTEGER(IntKi)                          :: ErrStat2
   CHARACTER(ErrMsgLen)                    :: ErrMsg2
   CHARACTER(*), PARAMETER                 :: RoutineName = 'ReadModeShapeMatlabFile'
   
   INTEGER(4)                              :: FileType
   INTEGER(4)                              :: nModes
   INTEGER(4)                              :: nStates
   INTEGER(4)                              :: NLinTimes
   INTEGER(IntKi)                          :: iMode
   INTEGER(IntKi)                          :: UnIn

   ErrStat = ErrID_None
   ErrMsg  = ""

      !  Open data file.
   CALL GetNewUnit( UnIn, ErrStat2, ErrMsg2 )

   CALL OpenBInpFile ( UnIn, trim(p_FAST%VTK_modes%MatlabFileName), ErrStat2, ErrMsg2 )
      CALL SetErrStat( ErrStat2, ErrMsg2, ErrStat, ErrMsg, RoutineName )
      IF (ErrStat >= AbortErrLev) RETURN
      
      ! Process the requested data records of this file.

   CALL WrScr ( NewLine//' =======================================================' )
   CALL WrScr ( ' Reading in data from file "'//TRIM( p_FAST%VTK_modes%MatlabFileName )//'".'//NewLine )


      ! Read some of the header information.

   READ (UnIn, IOSTAT=ErrStat2)  FileType    ! placeholder for future file format changes
   IF ( ErrStat2 /= 0 )  THEN
      CALL SetErrStat ( ErrID_Fatal, 'Fatal error reading FileType from file "'//TRIM( p_FAST%VTK_modes%MatlabFileName )//'".', ErrStat, ErrMsg, RoutineName )
      RETURN
   ENDIF   

   READ (UnIn, IOSTAT=ErrStat2)  nModes    ! number of modes in the file
   IF ( ErrStat2 /= 0 )  THEN
      CALL SetErrStat ( ErrID_Fatal, 'Fatal error reading nModes from file "'//TRIM( p_FAST%VTK_modes%MatlabFileName )//'".', ErrStat, ErrMsg, RoutineName )
      RETURN
   ENDIF   

   READ (UnIn, IOSTAT=ErrStat2)  nStates    ! number of states in the file
   IF ( ErrStat2 /= 0 )  THEN
      CALL SetErrStat ( ErrID_Fatal, 'Fatal error reading nStates from file "'//TRIM( p_FAST%VTK_modes%MatlabFileName )//'".', ErrStat, ErrMsg, RoutineName )
      RETURN
   ENDIF   

   READ (UnIn, IOSTAT=ErrStat2)  NLinTimes    ! number of linearization times / azimuths in the file
   IF ( ErrStat2 /= 0 )  THEN
      CALL SetErrStat ( ErrID_Fatal, 'Fatal error reading NLinTimes from file "'//TRIM( p_FAST%VTK_modes%MatlabFileName )//'".', ErrStat, ErrMsg, RoutineName )
      RETURN
   ENDIF   
   
   ALLOCATE( p_FAST%VTK_Modes%NaturalFreq_Hz(nModes), &
             p_FAST%VTK_Modes%DampingRatio(  nModes), &
             p_FAST%VTK_Modes%DampedFreq_Hz( nModes),   STAT=ErrStat2 )
      IF ( ErrStat2 /= 0 )  THEN
         CALL SetErrStat ( ErrID_Fatal, 'Error allocating arrays to read from file.', ErrStat, ErrMsg, RoutineName )
         RETURN
      ENDIF

      
   READ(UnIn, IOSTAT=ErrStat2) p_FAST%VTK_Modes%NaturalFreq_Hz ! read entire array
   IF ( ErrStat2 /= 0 )  THEN
      CALL SetErrStat ( ErrID_Fatal, 'Fatal error reading NaturalFreq_Hz array from file "'//TRIM( p_FAST%VTK_modes%MatlabFileName )//'".', ErrStat, ErrMsg, RoutineName )
      RETURN
   ENDIF
   
   READ(UnIn, IOSTAT=ErrStat2) p_FAST%VTK_Modes%DampingRatio ! read entire array
   IF ( ErrStat2 /= 0 )  THEN
      CALL SetErrStat ( ErrID_Fatal, 'Fatal error reading DampingRatio array from file "'//TRIM( p_FAST%VTK_modes%MatlabFileName )//'".', ErrStat, ErrMsg, RoutineName )
      RETURN
   ENDIF

   READ(UnIn, IOSTAT=ErrStat2) p_FAST%VTK_Modes%DampedFreq_Hz ! read entire array
   IF ( ErrStat2 /= 0 )  THEN
      CALL SetErrStat ( ErrID_Fatal, 'Fatal error reading DampedFreq_Hz array from file "'//TRIM( p_FAST%VTK_modes%MatlabFileName )//'".', ErrStat, ErrMsg, RoutineName )
      RETURN
   ENDIF
   
   if (nModes < p_FAST%VTK_Modes%VTKLinModes) CALL SetErrStat(ErrID_Severe,'Number of modes requested exceeds the number of modes in the linearization analysis file "'//TRIM( p_FAST%VTK_modes%MatlabFileName )//'".', ErrStat, ErrMsg, RoutineName)
   if (NLinTimes /= p_FAST%NLinTimes) CALL SetErrStat(ErrID_Severe,'Number of times linearization was performed is not the same as the number of linearization times in the linearization analysis file "'//TRIM( p_FAST%VTK_modes%MatlabFileName )//'".', ErrStat, ErrMsg, RoutineName)
   
   
      !Let's read only the number of modes we need to use
   nModes = min( nModes, p_FAST%VTK_Modes%VTKLinModes )
   
   ALLOCATE( p_FAST%VTK_Modes%x_eig_magnitude(nStates, NLinTimes, nModes), &
             p_FAST%VTK_Modes%x_eig_phase(    nStates, NLinTimes, nModes), STAT=ErrStat2 )
      IF ( ErrStat2 /= 0 )  THEN
         CALL SetErrStat ( ErrID_Fatal, 'Error allocating arrays to read from file.', ErrStat, ErrMsg, RoutineName )
         RETURN
      ENDIF
   
    do iMode = 1,nModes
    
      READ(UnIn, IOSTAT=ErrStat2) p_FAST%VTK_Modes%x_eig_magnitude(:,:,iMode) ! read data for one mode
      IF ( ErrStat2 /= 0 )  THEN
         CALL SetErrStat ( ErrID_Fatal, 'Fatal error reading x_eig_magnitude from file "'//TRIM( p_FAST%VTK_modes%MatlabFileName )//'".', ErrStat, ErrMsg, RoutineName )
         RETURN
      ENDIF
      
      READ(UnIn, IOSTAT=ErrStat2) p_FAST%VTK_Modes%x_eig_phase(:,:,iMode) ! read data for one mode
      IF ( ErrStat2 /= 0 )  THEN
         CALL SetErrStat ( ErrID_Fatal, 'Fatal error reading x_eig_phase from file "'//TRIM( p_FAST%VTK_modes%MatlabFileName )//'".', ErrStat, ErrMsg, RoutineName )
         RETURN
      ENDIF

    end do

END SUBROUTINE ReadModeShapeMatlabFile
!----------------------------------------------------------------------------------------------------------------------------------
SUBROUTINE ReadModeShapeFile(p_FAST, InputFile, ErrStat, ErrMsg, checkpointOnly)
   TYPE(FAST_ParameterType),     INTENT(INOUT) :: p_FAST          !< Parameters for the glue code
   CHARACTER(*),                 INTENT(IN   ) :: InputFile       !< Name of the text input file to read
   INTEGER(IntKi),               INTENT(  OUT) :: ErrStat         !< Error status of the operation
   CHARACTER(*),                 INTENT(  OUT) :: ErrMsg          !< Error message if ErrStat /= ErrID_None
   LOGICAL,      OPTIONAL,       INTENT(IN   ) :: checkpointOnly  !< Whether to return after reading checkpoint file name
   
   ! local variables
   INTEGER(IntKi)                          :: ErrStat2
   CHARACTER(ErrMsgLen)                    :: ErrMsg2
   CHARACTER(*), PARAMETER                 :: RoutineName = 'ReadModeShapeFile'
   
   CHARACTER(1024)                         :: PriPath            ! Path name of the primary file
   INTEGER(IntKi)                          :: i
   INTEGER(IntKi)                          :: UnIn
   INTEGER(IntKi)                          :: UnEc
   LOGICAL                                 :: VTKLinTimes1

   ErrStat = ErrID_None
   ErrMsg  = ""
   UnEc = -1

   CALL GetPath( InputFile, PriPath )    ! Input files will be relative to the path where the primary input file is located.
   
      !  Open data file.
   CALL GetNewUnit( UnIn, ErrStat2, ErrMsg2 )

   CALL OpenFInpFile ( UnIn, InputFile, ErrStat2, ErrMsg2 )
      CALL SetErrStat( ErrStat2, ErrMsg2, ErrStat, ErrMsg, RoutineName )
      IF (ErrStat >= AbortErrLev) RETURN
      
      
   CALL ReadCom( UnIn, InputFile, 'File header: (line 1)', ErrStat2, ErrMsg2, UnEc )
      CALL SetErrStat( ErrStat2, ErrMsg2, ErrStat, ErrMsg, RoutineName )
      
   CALL ReadCom( UnIn, InputFile, 'File header: (line 2)', ErrStat2, ErrMsg2, UnEc )
      CALL SetErrStat( ErrStat2, ErrMsg2, ErrStat, ErrMsg, RoutineName )
   
   !----------- FILE NAMES ----------------------------------------------------
   CALL ReadCom( UnIn, InputFile, 'Section Header: File Names', ErrStat2, ErrMsg2, UnEc )
      CALL SetErrStat( ErrStat2, ErrMsg2, ErrStat, ErrMsg, RoutineName )

   CALL ReadVar( UnIn, InputFile, p_FAST%VTK_modes%CheckpointRoot, 'CheckpointRoot', 'Name of the checkpoint file written by FAST when linearization data was produced', ErrStat2, ErrMsg2, UnEc )
      CALL SetErrStat( ErrStat2, ErrMsg2, ErrStat, ErrMsg, RoutineName )
      
   IF ( PathIsRelative( p_FAST%VTK_modes%CheckpointRoot ) ) p_FAST%VTK_modes%CheckpointRoot = TRIM(PriPath)//TRIM(p_FAST%VTK_modes%CheckpointRoot)
      
   if (present(checkpointOnly)) then
      if (checkpointOnly) then
         call cleanup()
         return
      end if
   end if
   
      
   CALL ReadVar( UnIn, InputFile, p_FAST%VTK_modes%MatlabFileName, 'MatlabFileName', 'Name of the file with eigenvectors written by Matlab', ErrStat2, ErrMsg2, UnEc )
      CALL SetErrStat( ErrStat2, ErrMsg2, ErrStat, ErrMsg, RoutineName )
      IF ( ErrStat >= AbortErrLev ) THEN
         CALL Cleanup()
         RETURN
      END IF
   IF ( PathIsRelative( p_FAST%VTK_modes%MatlabFileName ) ) p_FAST%VTK_modes%MatlabFileName = TRIM(PriPath)//TRIM(p_FAST%VTK_modes%MatlabFileName)
   
   !----------- VISUALIZATION OPTIONS ------------------------------------------
   
   CALL ReadCom( UnIn, InputFile, 'Section Header: Visualization Options', ErrStat2, ErrMsg2, UnEc )
      CALL SetErrStat( ErrStat2, ErrMsg2, ErrStat, ErrMsg, RoutineName )

   CALL ReadVar( UnIn, InputFile, p_FAST%VTK_modes%VTKLinModes, 'VTKLinModes', 'Number of modes to visualize', ErrStat2, ErrMsg2, UnEc )
      CALL SetErrStat( ErrStat2, ErrMsg2, ErrStat, ErrMsg, RoutineName )
      

   if (p_FAST%VTK_modes%VTKLinModes <= 0) CALL SetErrStat( ErrID_Fatal, "VTKLinModes must be a positive number.", ErrStat, ErrMsg, RoutineName )

   if (ErrStat >= AbortErrLev) then
      CALL Cleanup()
      RETURN
   end if

   
   call AllocAry( p_FAST%VTK_modes%VTKModes, p_FAST%VTK_modes%VTKLinModes, 'VTKModes', ErrStat2, ErrMsg2)
      call SetErrStat( ErrStat2, ErrMsg2, ErrStat, ErrMsg, RoutineName )
      if ( ErrStat >= AbortErrLev ) then
         call Cleanup()
         return
      end if

   p_FAST%VTK_modes%VTKModes = -1
      
   CALL ReadAry( UnIn, InputFile, p_FAST%VTK_modes%VTKModes, p_FAST%VTK_modes%VTKLinModes, 'VTKModes', 'List of modes to visualize', ErrStat2, ErrMsg2, UnEc )
   ! note that we don't check the ErrStat here; if the user entered fewer than p_FAST%VTK_modes%VTKLinModes values, we will use the
   ! last entry to fill in remaining values.
   !Check 1st value, we need at least one good value from user or throw error
   IF (p_FAST%VTK_modes%VTKModes(1) < 0 ) THEN
      call SetErrStat( ErrID_Fatal, "VTKModes must contain positive numbers.", ErrStat, ErrMsg, RoutineName )
         CALL CleanUp()
         RETURN
   ELSE
      DO i = 2, p_FAST%VTK_modes%VTKLinModes
         IF ( p_FAST%VTK_modes%VTKModes(i) < 0 ) THEN
            p_FAST%VTK_modes%VTKModes(i)=p_FAST%VTK_modes%VTKModes(i-1) + 1
         ENDIF
      ENDDO
   ENDIF


   CALL ReadVar( UnIn, InputFile, p_FAST%VTK_modes%VTKLinScale, 'VTKLinScale', 'Mode shape visualization scaling factor', ErrStat2, ErrMsg2, UnEc )
      CALL SetErrStat( ErrStat2, ErrMsg2, ErrStat, ErrMsg, RoutineName )
   
   CALL ReadVar( UnIn, InputFile, p_FAST%VTK_modes%VTKLinTim, 'VTKLinTim', 'Switch to make one animation for all LinTimes together (1) or separate animations for each LinTimes(2)', ErrStat2, ErrMsg2, UnEc )
      CALL SetErrStat( ErrStat2, ErrMsg2, ErrStat, ErrMsg, RoutineName )
      
   CALL ReadVar( UnIn, InputFile, VTKLinTimes1, 'VTKLinTimes1', 'If VTKLinTim=2, visualize modes at LinTimes(1) only?', ErrStat2, ErrMsg2, UnEc )
      CALL SetErrStat( ErrStat2, ErrMsg2, ErrStat, ErrMsg, RoutineName )
      

   CALL ReadVar( UnIn, InputFile, p_FAST%VTK_modes%VTKLinPhase, 'VTKLinPhase', 'Phase when making one animation for all LinTimes together (used only when VTKLinTim=1)', ErrStat2, ErrMsg2, UnEc )
      CALL SetErrStat( ErrStat2, ErrMsg2, ErrStat, ErrMsg, RoutineName )
      
! overwrite these based on inputs:
      
      if (p_FAST%VTK_modes%VTKLinTim == 2) then
         p_FAST%VTK_modes%VTKLinPhase = 0      ! "Phase when making one animation for all LinTimes together (used only when VTKLinTim=1)" -
         
         if (VTKLinTimes1) then
            p_FAST%VTK_modes%VTKNLinTimes = 1
         else
            p_FAST%VTK_modes%VTKNLinTimes = p_FAST%NLinTimes
         end if
      else
         p_FAST%VTK_modes%VTKNLinTimes = p_FAST%NLinTimes
      end if
      
contains
   SUBROUTINE Cleanup()
      IF (UnIn > 0) CLOSE(UnIn)
   END SUBROUTINE Cleanup

END SUBROUTINE ReadModeShapeFile
!----------------------------------------------------------------------------------------------------------------------------------
END MODULE FAST_Subs
!----------------------------------------------------------------------------------------------------------------------------------<|MERGE_RESOLUTION|>--- conflicted
+++ resolved
@@ -840,22 +840,13 @@
          Init%InData_SD%WtrDpth = 0.0_ReKi
       END IF
             
-<<<<<<< HEAD
-      InitInData_SD%Linearize     = p_FAST%Linearize
-      InitInData_SD%g             = InitOutData_ED%Gravity     
-      !InitInData_SD%UseInputFile = .TRUE. 
-      InitInData_SD%SDInputFile   = p_FAST%SubFile
-      InitInData_SD%RootName      = p_FAST%OutFileRoot
-      InitInData_SD%TP_RefPoint   = ED%Output(1)%PlatformPtMesh%Position(:,1)  ! "Interface point" where loads will be transferred to
-      InitInData_SD%SubRotateZ    = 0.0                                        ! Used by driver to rotate structure around z
-=======
+      Init%InData_SD%Linearize     = p_FAST%Linearize
       Init%InData_SD%g             = Init%OutData_ED%Gravity     
       !Init%InData_SD%UseInputFile = .TRUE. 
       Init%InData_SD%SDInputFile   = p_FAST%SubFile
       Init%InData_SD%RootName      = p_FAST%OutFileRoot
-      Init%InData_SD%TP_RefPoint   = ED%y%PlatformPtMesh%Position(:,1)  ! bjj: not sure what this is supposed to be 
-      Init%InData_SD%SubRotateZ    = 0.0                                ! bjj: not sure what this is supposed to be 
->>>>>>> 8fca5c92
+      Init%InData_SD%TP_RefPoint   = ED%Output(1)%PlatformPtMesh%Position(:,1)  ! "Interface point" where loads will be transferred to
+      Init%InData_SD%SubRotateZ    = 0.0                                        ! Used by driver to rotate structure around z
       
             
       CALL SD_Init( Init%InData_SD, SD%Input(1), SD%p,  SD%x(STATE_CURR), SD%xd(STATE_CURR), SD%z(STATE_CURR),  &
@@ -870,15 +861,15 @@
       if (ErrStat2 /= 0 ) then
          call SetErrStat(ErrID_Fatal, "Error allocating Lin%Modules(SD).", ErrStat, ErrMsg, RoutineName )
       else
-         if (allocated(InitOutData_SD%LinNames_y)) call move_alloc(InitOutData_SD%LinNames_y,y_FAST%Lin%Modules(MODULE_SD)%Instance(1)%Names_y)
-         if (allocated(InitOutData_SD%LinNames_x)) call move_alloc(InitOutData_SD%LinNames_x,y_FAST%Lin%Modules(MODULE_SD)%Instance(1)%Names_x)
-         if (allocated(InitOutData_SD%LinNames_u)) call move_alloc(InitOutData_SD%LinNames_u,y_FAST%Lin%Modules(MODULE_SD)%Instance(1)%Names_u)
-         if (allocated(InitOutData_SD%RotFrame_y)) call move_alloc(InitOutData_SD%RotFrame_y,y_FAST%Lin%Modules(MODULE_SD)%Instance(1)%RotFrame_y)
-         if (allocated(InitOutData_SD%RotFrame_x)) call move_alloc(InitOutData_SD%RotFrame_x,y_FAST%Lin%Modules(MODULE_SD)%Instance(1)%RotFrame_x)
-         if (allocated(InitOutData_SD%RotFrame_u)) call move_alloc(InitOutData_SD%RotFrame_u,y_FAST%Lin%Modules(MODULE_SD)%Instance(1)%RotFrame_u)
-         if (allocated(InitOutData_SD%IsLoad_u  )) call move_alloc(InitOutData_SD%IsLoad_u  ,y_FAST%Lin%Modules(MODULE_SD)%Instance(1)%IsLoad_u  )
-         if (allocated(InitOutData_SD%WriteOutputHdr)) y_FAST%Lin%Modules(MODULE_SD)%Instance(1)%NumOutputs = size(InitOutData_SD%WriteOutputHdr)
-         if (allocated(InitOutData_SD%DerivOrder_x)) call move_alloc(InitOutData_SD%DerivOrder_x,y_FAST%Lin%Modules(MODULE_SD)%Instance(1)%DerivOrder_x)
+         if (allocated(Init%OutData_SD%LinNames_y)) call move_alloc(Init%OutData_SD%LinNames_y,y_FAST%Lin%Modules(MODULE_SD)%Instance(1)%Names_y)
+         if (allocated(Init%OutData_SD%LinNames_x)) call move_alloc(Init%OutData_SD%LinNames_x,y_FAST%Lin%Modules(MODULE_SD)%Instance(1)%Names_x)
+         if (allocated(Init%OutData_SD%LinNames_u)) call move_alloc(Init%OutData_SD%LinNames_u,y_FAST%Lin%Modules(MODULE_SD)%Instance(1)%Names_u)
+         if (allocated(Init%OutData_SD%RotFrame_y)) call move_alloc(Init%OutData_SD%RotFrame_y,y_FAST%Lin%Modules(MODULE_SD)%Instance(1)%RotFrame_y)
+         if (allocated(Init%OutData_SD%RotFrame_x)) call move_alloc(Init%OutData_SD%RotFrame_x,y_FAST%Lin%Modules(MODULE_SD)%Instance(1)%RotFrame_x)
+         if (allocated(Init%OutData_SD%RotFrame_u)) call move_alloc(Init%OutData_SD%RotFrame_u,y_FAST%Lin%Modules(MODULE_SD)%Instance(1)%RotFrame_u)
+         if (allocated(Init%OutData_SD%IsLoad_u  )) call move_alloc(Init%OutData_SD%IsLoad_u  ,y_FAST%Lin%Modules(MODULE_SD)%Instance(1)%IsLoad_u  )
+         if (allocated(Init%OutData_SD%WriteOutputHdr)) y_FAST%Lin%Modules(MODULE_SD)%Instance(1)%NumOutputs = size(Init%OutData_SD%WriteOutputHdr)
+         if (allocated(Init%OutData_SD%DerivOrder_x)) call move_alloc(Init%OutData_SD%DerivOrder_x,y_FAST%Lin%Modules(MODULE_SD)%Instance(1)%DerivOrder_x)
       end if
                
       IF (ErrStat >= AbortErrLev) THEN
@@ -905,17 +896,6 @@
       if (ErrStat2 /= 0 ) then
          call SetErrStat(ErrID_Fatal, "Error allocating Lin%Modules(ExtPtfm).", ErrStat, ErrMsg, RoutineName )
       else
-<<<<<<< HEAD
-         if (allocated(InitOutData_ExtPtfm%LinNames_y)) call move_alloc(InitOutData_ExtPtfm%LinNames_y,y_FAST%Lin%Modules(MODULE_ExtPtfm)%Instance(1)%Names_y)
-         if (allocated(InitOutData_ExtPtfm%LinNames_x)) call move_alloc(InitOutData_ExtPtfm%LinNames_x,y_FAST%Lin%Modules(MODULE_ExtPtfm)%Instance(1)%Names_x)
-         if (allocated(InitOutData_ExtPtfm%LinNames_u)) call move_alloc(InitOutData_ExtPtfm%LinNames_u,y_FAST%Lin%Modules(MODULE_ExtPtfm)%Instance(1)%Names_u)
-         if (allocated(InitOutData_ExtPtfm%RotFrame_y)) call move_alloc(InitOutData_ExtPtfm%RotFrame_y,y_FAST%Lin%Modules(MODULE_ExtPtfm)%Instance(1)%RotFrame_y)
-         if (allocated(InitOutData_ExtPtfm%RotFrame_x)) call move_alloc(InitOutData_ExtPtfm%RotFrame_x,y_FAST%Lin%Modules(MODULE_ExtPtfm)%Instance(1)%RotFrame_x)
-         if (allocated(InitOutData_ExtPtfm%RotFrame_u)) call move_alloc(InitOutData_ExtPtfm%RotFrame_u,y_FAST%Lin%Modules(MODULE_ExtPtfm)%Instance(1)%RotFrame_u)
-         if (allocated(InitOutData_ExtPtfm%IsLoad_u  )) call move_alloc(InitOutData_ExtPtfm%IsLoad_u  ,y_FAST%Lin%Modules(MODULE_ExtPtfm)%Instance(1)%IsLoad_u  )
-         if (allocated(InitOutData_ExtPtfm%WriteOutputHdr)) y_FAST%Lin%Modules(MODULE_ExtPtfm)%Instance(1)%NumOutputs = size(InitOutData_ExtPtfm%WriteOutputHdr)
-         if (allocated(InitOutData_ExtPtfm%DerivOrder_x)) call move_alloc(InitOutData_ExtPtfm%DerivOrder_x,y_FAST%Lin%Modules(MODULE_ExtPtfm)%Instance(1)%DerivOrder_x)
-=======
          if (allocated(Init%OutData_ExtPtfm%LinNames_y)) call move_alloc(Init%OutData_ExtPtfm%LinNames_y,y_FAST%Lin%Modules(MODULE_ExtPtfm)%Instance(1)%Names_y)
          if (allocated(Init%OutData_ExtPtfm%LinNames_x)) call move_alloc(Init%OutData_ExtPtfm%LinNames_x,y_FAST%Lin%Modules(MODULE_ExtPtfm)%Instance(1)%Names_x)
          if (allocated(Init%OutData_ExtPtfm%LinNames_u)) call move_alloc(Init%OutData_ExtPtfm%LinNames_u,y_FAST%Lin%Modules(MODULE_ExtPtfm)%Instance(1)%Names_u)
@@ -924,7 +904,7 @@
          if (allocated(Init%OutData_ExtPtfm%RotFrame_u)) call move_alloc(Init%OutData_ExtPtfm%RotFrame_u,y_FAST%Lin%Modules(MODULE_ExtPtfm)%Instance(1)%RotFrame_u)
          if (allocated(Init%OutData_ExtPtfm%IsLoad_u  )) call move_alloc(Init%OutData_ExtPtfm%IsLoad_u  ,y_FAST%Lin%Modules(MODULE_ExtPtfm)%Instance(1)%IsLoad_u  )
          if (allocated(Init%OutData_ExtPtfm%WriteOutputHdr)) y_FAST%Lin%Modules(MODULE_ExtPtfm)%Instance(1)%NumOutputs = size(Init%OutData_ExtPtfm%WriteOutputHdr)
->>>>>>> 8fca5c92
+         if (allocated(Init%OutData_ExtPtfm%DerivOrder_x)) call move_alloc(Init%OutData_ExtPtfm%DerivOrder_x,y_FAST%Lin%Modules(MODULE_ExtPtfm)%Instance(1)%DerivOrder_x)
       end if
                
       IF (ErrStat >= AbortErrLev) THEN
@@ -1717,14 +1697,8 @@
       ! now, make sure we haven't asked for any modules that we can't yet linearize:
       if (p%CompInflow == MODULE_OpFM) call SetErrStat(ErrID_Fatal,'Linearization is not implemented for the OpenFOAM coupling.',ErrStat, ErrMsg, RoutineName)
       if (p%CompAero == MODULE_AD14) call SetErrStat(ErrID_Fatal,'Linearization is not implemented for the AeroDyn v14 module.',ErrStat, ErrMsg, RoutineName)
-<<<<<<< HEAD
       if (p%CompMooring == MODULE_MD) call SetErrStat(ErrID_Fatal,'Linearization is not implemented MoorDyn.', ErrStat, ErrMsg, RoutineName)
       if (p%CompMooring == MODULE_FEAM) call SetErrStat(ErrID_Fatal,'Linearization is not implemented FEAMooring.', ErrStat, ErrMsg, RoutineName)
-=======
-      !if (p%CompSub   == MODULE_SD) call SetErrStat(ErrID_Fatal,'Linearization is not implemented for the SubDyn module.',ErrStat, ErrMsg, RoutineName)
-      if (p%CompSub /= MODULE_None) call SetErrStat(ErrID_Fatal,'Linearization is not implemented for the any of the substructure modules.',ErrStat, ErrMsg, RoutineName)
-      if (p%CompMooring /= MODULE_None .and. p%CompMooring /= MODULE_MAP) call SetErrStat(ErrID_Fatal,'Linearization is not implemented for the FEAMooring or MoorDyn mooring modules.',ErrStat, ErrMsg, RoutineName)
->>>>>>> 8fca5c92
       if (p%CompIce /= MODULE_None) call SetErrStat(ErrID_Fatal,'Linearization is not implemented for any of the ice loading modules.',ErrStat, ErrMsg, RoutineName)
                   
    end if

--- conflicted
+++ resolved
@@ -476,8 +476,6 @@
       Init%InData_AD%InputFile          = p_FAST%AeroFile
       Init%InData_AD%RootName           = p_FAST%OutFileRoot
       Init%InData_AD%MHK                = p_FAST%MHK
-<<<<<<< HEAD
-=======
       if ( p_FAST%MHK == 0 ) then
          Init%InData_AD%defFldDens      = p_FAST%AirDens
       elseif ( p_FAST%MHK == 1 ) then
@@ -487,7 +485,6 @@
       Init%InData_AD%defSpdSound        = p_FAST%SpdSound
       Init%InData_AD%defPatm            = p_FAST%Patm
       Init%InData_AD%defPvap            = p_FAST%Pvap
->>>>>>> 312fe833
       Init%InData_AD%WtrDpth            = p_FAST%WtrDpth
       Init%InData_AD%MSL2SWL            = p_FAST%MSL2SWL
       
@@ -501,23 +498,9 @@
          Init%InData_AD%rotors(1)%BladeRootOrientation(:,:,k) = ED%y%BladeRootMotion(k)%RefOrientation(:,:,1)
       end do
       
-<<<<<<< HEAD
-      IF ( p_FAST%MHK == 0 ) THEN
-         CALL AD_Init( Init%InData_AD, AD%Input(1), AD%p, AD%x(STATE_CURR), AD%xd(STATE_CURR), AD%z(STATE_CURR), &
-                     AD%OtherSt(STATE_CURR), AD%y, AD%m, p_FAST%dt_module( MODULE_AD ), p_FAST%AirDens, p_FAST%KinVisc, &
-                     p_FAST%SpdSound, p_FAST%Patm, p_FAST%Pvap, Init%OutData_AD, ErrStat2, ErrMsg2 )
-            CALL SetErrStat(ErrStat2,ErrMsg2,ErrStat,ErrMsg,RoutineName)
-      ELSE IF ( p_FAST%MHK == 1 ) THEN
-         CALL AD_Init( Init%InData_AD, AD%Input(1), AD%p, AD%x(STATE_CURR), AD%xd(STATE_CURR), AD%z(STATE_CURR), &
-                     AD%OtherSt(STATE_CURR), AD%y, AD%m, p_FAST%dt_module( MODULE_AD ), p_FAST%WtrDens, p_FAST%KinVisc, &
-                     p_FAST%SpdSound, p_FAST%Patm, p_FAST%Pvap, Init%OutData_AD, ErrStat2, ErrMsg2 )
-            CALL SetErrStat(ErrStat2,ErrMsg2,ErrStat,ErrMsg,RoutineName)
-      END IF
-=======
       CALL AD_Init( Init%InData_AD, AD%Input(1), AD%p, AD%x(STATE_CURR), AD%xd(STATE_CURR), AD%z(STATE_CURR), &
                     AD%OtherSt(STATE_CURR), AD%y, AD%m, p_FAST%dt_module( MODULE_AD ), Init%OutData_AD, ErrStat2, ErrMsg2 )
          CALL SetErrStat(ErrStat2,ErrMsg2,ErrStat,ErrMsg,RoutineName)
->>>>>>> 312fe833
 
       p_FAST%ModuleInitialized(Module_AD) = .TRUE.
       CALL SetModuleSubstepTime(Module_AD, p_FAST, y_FAST, ErrStat2, ErrMsg2)
@@ -2600,7 +2583,6 @@
          call cleanup()
          RETURN        
       end if
-<<<<<<< HEAD
 
    !---------------------- ENVIRONMENTAL CONDITIONS --------------------------------
    CALL ReadCom( UnIn, InputFile, 'Section Header: Environmental Conditions', ErrStat2, ErrMsg2, UnEc )
@@ -2642,49 +2624,6 @@
          RETURN        
       end if
 
-=======
-
-   !---------------------- ENVIRONMENTAL CONDITIONS --------------------------------
-   CALL ReadCom( UnIn, InputFile, 'Section Header: Environmental Conditions', ErrStat2, ErrMsg2, UnEc )
-      CALL SetErrStat( ErrStat2, ErrMsg2, ErrStat, ErrMsg, RoutineName)
-      if ( ErrStat >= AbortErrLev ) then
-         call cleanup()
-         RETURN        
-      end if   
-      
-      ! Gravity - Gravitational acceleration (m/s^2):
-   CALL ReadVar( UnIn, InputFile, p%Gravity, "Gravity", "Gravitational acceleration (m/s^2)", ErrStat2, ErrMsg2, UnEc)
-      CALL SetErrStat( ErrStat2, ErrMsg2, ErrStat, ErrMsg, RoutineName)
-      if ( ErrStat >= AbortErrLev ) then
-         call cleanup()
-         RETURN        
-      end if
-
-         ! AirDens - Air density (kg/m^3):
-   CALL ReadVar( UnIn, InputFile, p%AirDens, "AirDens", "Air density (kg/m^3)", ErrStat2, ErrMsg2, UnEc)
-      CALL SetErrStat( ErrStat2, ErrMsg2, ErrStat, ErrMsg, RoutineName)
-      if ( ErrStat >= AbortErrLev ) then
-         call cleanup()
-         RETURN        
-      end if
-
-         ! WtrDens - Water density (kg/m^3):
-   CALL ReadVar( UnIn, InputFile, p%WtrDens, "WtrDens", "Water density (kg/m^3)", ErrStat2, ErrMsg2, UnEc)
-      CALL SetErrStat( ErrStat2, ErrMsg2, ErrStat, ErrMsg, RoutineName)
-      if ( ErrStat >= AbortErrLev ) then
-         call cleanup()
-         RETURN        
-      end if
-
-         ! KinVisc - Kinematic viscosity of working fluid (m^2/s):
-   CALL ReadVar( UnIn, InputFile, p%KinVisc, "KinVisc", "Kinematic viscosity of working fluid (m^2/s)", ErrStat2, ErrMsg2, UnEc)
-      CALL SetErrStat( ErrStat2, ErrMsg2, ErrStat, ErrMsg, RoutineName)
-      if ( ErrStat >= AbortErrLev ) then
-         call cleanup()
-         RETURN        
-      end if
-
->>>>>>> 312fe833
          ! SpdSound - Speed of sound in working fluid (m/s):
    CALL ReadVar( UnIn, InputFile, p%SpdSound, "SpdSound", "Speed of sound in working fluid (m/s)", ErrStat2, ErrMsg2, UnEc)
       CALL SetErrStat( ErrStat2, ErrMsg2, ErrStat, ErrMsg, RoutineName)

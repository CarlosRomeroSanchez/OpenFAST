!**********************************************************************************************************************************
! FAST_Solver.f90, FAST_Subs.f90, FAST_Lin.f90, and FAST_Mods.f90 make up the FAST glue code in the FAST Modularization Framework.
! FAST_Prog.f90, FAST_Library.f90, FAST_Prog.c are different drivers for this code.
!..................................................................................................................................
! LICENSING
! Copyright (C) 2013-2016  National Renewable Energy Laboratory
!
!    This file is part of FAST.
!
! Licensed under the Apache License, Version 2.0 (the "License");
! you may not use this file except in compliance with the License.
! You may obtain a copy of the License at
!
!     http://www.apache.org/licenses/LICENSE-2.0
!
! Unless required by applicable law or agreed to in writing, software
! distributed under the License is distributed on an "AS IS" BASIS,
! WITHOUT WARRANTIES OR CONDITIONS OF ANY KIND, either express or implied.
! See the License for the specific language governing permissions and
! limitations under the License.
!**********************************************************************************************************************************
MODULE FAST_Subs

   USE FAST_Solver
   USE FAST_Linear
<<<<<<< HEAD
   
   USE Waves, ONLY : WaveGrid_n
=======
   USE SC_DataEx
>>>>>>> 5d2de232

   IMPLICIT NONE

CONTAINS
!++++++++++++++++++++++++++++++++++++++++++++++++++++++++++++++++++++++++++++++++++++++++++++++++++++++++++++++++++++++++++++++++++
! INITIALIZATION ROUTINES
!++++++++++++++++++++++++++++++++++++++++++++++++++++++++++++++++++++++++++++++++++++++++++++++++++++++++++++++++++++++++++++++++++
!> a wrapper routine to call FAST_Initialize a the full-turbine simulation level (makes easier to write top-level driver)
SUBROUTINE FAST_InitializeAll_T( t_initial, TurbID, Turbine, ErrStat, ErrMsg, InFile, ExternInitData )

   REAL(DbKi),                        INTENT(IN   ) :: t_initial      !< initial time
   INTEGER(IntKi),                    INTENT(IN   ) :: TurbID         !< turbine Identifier (1-NumTurbines)
   TYPE(FAST_TurbineType),            INTENT(INOUT) :: Turbine        !< all data for one instance of a turbine
   INTEGER(IntKi),                    INTENT(  OUT) :: ErrStat        !< Error status of the operation
   CHARACTER(*),                      INTENT(  OUT) :: ErrMsg         !< Error message if ErrStat /= ErrID_None
   CHARACTER(*),             OPTIONAL,INTENT(IN   ) :: InFile         !< A CHARACTER string containing the name of the primary FAST input file (if not present, we'll get it from the command line)
   TYPE(FAST_ExternInitType),OPTIONAL,INTENT(IN   ) :: ExternInitData !< Initialization input data from an external source (Simulink)

   Turbine%TurbID = TurbID


   IF (PRESENT(InFile)) THEN
      IF (PRESENT(ExternInitData)) THEN
         CALL FAST_InitializeAll( t_initial, Turbine%p_FAST, Turbine%y_FAST, Turbine%m_FAST, &
                     Turbine%ED, Turbine%BD, Turbine%SrvD, Turbine%AD14, Turbine%AD, Turbine%IfW, Turbine%OpFM, Turbine%SC_DX,&
                     Turbine%HD, Turbine%SD, Turbine%ExtPtfm, Turbine%MAP, Turbine%FEAM, Turbine%MD, Turbine%Orca, &
                     Turbine%IceF, Turbine%IceD, Turbine%MeshMapData, ErrStat, ErrMsg, InFile, ExternInitData )
      ELSE
         CALL FAST_InitializeAll( t_initial, Turbine%p_FAST, Turbine%y_FAST, Turbine%m_FAST, &
                     Turbine%ED, Turbine%BD, Turbine%SrvD, Turbine%AD14, Turbine%AD, Turbine%IfW, Turbine%OpFM, Turbine%SC_DX, &
                     Turbine%HD, Turbine%SD, Turbine%ExtPtfm, Turbine%MAP, Turbine%FEAM, Turbine%MD, Turbine%Orca, &
                     Turbine%IceF, Turbine%IceD, Turbine%MeshMapData, ErrStat, ErrMsg, InFile  )
      END IF
   ELSE
      CALL FAST_InitializeAll( t_initial, Turbine%p_FAST, Turbine%y_FAST, Turbine%m_FAST, &
                     Turbine%ED, Turbine%BD, Turbine%SrvD, Turbine%AD14, Turbine%AD, Turbine%IfW, Turbine%OpFM, Turbine%SC_DX, &
                     Turbine%HD, Turbine%SD, Turbine%ExtPtfm, Turbine%MAP, Turbine%FEAM, Turbine%MD, Turbine%Orca, &
                     Turbine%IceF, Turbine%IceD, Turbine%MeshMapData, ErrStat, ErrMsg )
   END IF


END SUBROUTINE FAST_InitializeAll_T
!----------------------------------------------------------------------------------------------------------------------------------
!> Routine to call Init routine for each module. This routine sets all of the init input data for each module.
SUBROUTINE FAST_InitializeAll( t_initial, p_FAST, y_FAST, m_FAST, ED, BD, SrvD, AD14, AD, IfW, OpFM, SC_DX, HD, SD, ExtPtfm, &
                               MAPp, FEAM, MD, Orca, IceF, IceD, MeshMapData, ErrStat, ErrMsg, InFile, ExternInitData )

   use ElastoDyn_Parameters, only: Method_RK4

   REAL(DbKi),               INTENT(IN   ) :: t_initial           !< initial time
   TYPE(FAST_ParameterType), INTENT(INOUT) :: p_FAST              !< Parameters for the glue code
   TYPE(FAST_OutputFileType),INTENT(INOUT) :: y_FAST              !< Output variables for the glue code
   TYPE(FAST_MiscVarType),   INTENT(INOUT) :: m_FAST              !< Miscellaneous variables

   TYPE(ElastoDyn_Data),     INTENT(INOUT) :: ED                  !< ElastoDyn data
   TYPE(BeamDyn_Data),       INTENT(INOUT) :: BD                  !< BeamDyn data
   TYPE(ServoDyn_Data),      INTENT(INOUT) :: SrvD                !< ServoDyn data
   TYPE(AeroDyn14_Data),     INTENT(INOUT) :: AD14                !< AeroDyn14 data
   TYPE(AeroDyn_Data),       INTENT(INOUT) :: AD                  !< AeroDyn data
   TYPE(InflowWind_Data),    INTENT(INOUT) :: IfW                 !< InflowWind data
   TYPE(OpenFOAM_Data),      INTENT(INOUT) :: OpFM                !< OpenFOAM data
   TYPE(SCDataEx_Data),      INTENT(INOUT) :: SC_DX               !< SuperController exchange data
   TYPE(HydroDyn_Data),      INTENT(INOUT) :: HD                  !< HydroDyn data
   TYPE(SubDyn_Data),        INTENT(INOUT) :: SD                  !< SubDyn data
   TYPE(ExtPtfm_Data),       INTENT(INOUT) :: ExtPtfm             !< ExtPtfm_MCKF data
   TYPE(MAP_Data),           INTENT(INOUT) :: MAPp                !< MAP data
   TYPE(FEAMooring_Data),    INTENT(INOUT) :: FEAM                !< FEAMooring data
   TYPE(MoorDyn_Data),       INTENT(INOUT) :: MD                  !< Data for the MoorDyn module
   TYPE(OrcaFlex_Data),      INTENT(INOUT) :: Orca                !< OrcaFlex interface data

   TYPE(IceFloe_Data),       INTENT(INOUT) :: IceF                !< IceFloe data
   TYPE(IceDyn_Data),        INTENT(INOUT) :: IceD                !< All the IceDyn data used in time-step loop

   TYPE(FAST_ModuleMapType), INTENT(INOUT) :: MeshMapData         !< Data for mapping between modules

   INTEGER(IntKi),           INTENT(  OUT) :: ErrStat             !< Error status of the operation
   CHARACTER(*),             INTENT(  OUT) :: ErrMsg              !< Error message if ErrStat /= ErrID_None
   CHARACTER(*), OPTIONAL,   INTENT(IN   ) :: InFile              !< A CHARACTER string containing the name of the primary FAST input file (if not present, we'll get it from the command line)

   TYPE(FAST_ExternInitType), OPTIONAL, INTENT(IN) :: ExternInitData !< Initialization input data from an external source (Simulink)

   ! local variables
   CHARACTER(1024)                         :: InputFile           !< A CHARACTER string containing the name of the primary FAST input file
   TYPE(FAST_InitData)                     :: Init                !< Initialization data for all modules


   REAL(ReKi)                              :: AirDens             ! air density for initialization/normalization of OpenFOAM data
   REAL(DbKi)                              :: dt_IceD             ! tmp dt variable to ensure IceDyn doesn't specify different dt values for different legs (IceDyn instances)
   REAL(DbKi)                              :: dt_BD               ! tmp dt variable to ensure BeamDyn doesn't specify different dt values for different instances
   INTEGER(IntKi)                          :: ErrStat2
   INTEGER(IntKi)                          :: IceDim              ! dimension we're pre-allocating for number of IceDyn legs/instances
   INTEGER(IntKi)                          :: I                   ! generic loop counter
   INTEGER(IntKi)                          :: k                   ! blade loop counter
   logical                                 :: CallStart
   
   
   INTEGER(IntKi)                          :: NumBl
   
   CHARACTER(ErrMsgLen)                    :: ErrMsg2

   CHARACTER(*), PARAMETER                 :: RoutineName = 'FAST_InitializeAll'


   !..........
   ErrStat = ErrID_None
   ErrMsg  = ""

   y_FAST%UnSum = -1                                                    ! set the summary file unit to -1 to indicate it's not open
   y_FAST%UnOu  = -1                                                    ! set the text output file unit to -1 to indicate it's not open
   y_FAST%UnGra = -1                                                    ! set the binary graphics output file unit to -1 to indicate it's not open

   p_FAST%WrVTK = VTK_Unknown                                           ! set this so that we can potentially output VTK information on initialization error
   p_FAST%VTK_tWidth = 1                                                ! initialize in case of error before reading the full file
   p_FAST%n_VTKTime  = 1                                                ! initialize in case of error before reading the full file
   y_FAST%VTK_LastWaveIndx = 1                                          ! Start looking for wave data at the first index
   y_FAST%VTK_count = 0                                                 ! first VTK file has 0 as output
   y_FAST%n_Out = 0                                                     ! set the number of ouptut channels to 0 to indicate there's nothing to write to the binary file
   p_FAST%ModuleInitialized = .FALSE.                                   ! (array initialization) no modules are initialized
   
      ! Get the current time
   CALL DATE_AND_TIME ( Values=m_FAST%StrtTime )                        ! Let's time the whole simulation
   CALL CPU_TIME ( m_FAST%UsrTime1 )                                    ! Initial time (this zeros the start time when used as a MATLAB function)
   m_FAST%UsrTime1 = MAX( 0.0_ReKi, m_FAST%UsrTime1 )                   ! CPU_TIME: If a meaningful time cannot be returned, a processor-dependent negative value is returned


   m_FAST%t_global        = t_initial - 20.                             ! initialize this to a number < t_initial for error message in ProgAbort
   m_FAST%calcJacobian    = .TRUE.                                      ! we need to calculate the Jacobian
   m_FAST%NextJacCalcTime = m_FAST%t_global                             ! We want to calculate the Jacobian on the first step
   p_FAST%TDesc           = ''
!   p_FAST%CheckHSSBrTrqC = .false.

   y_FAST%Lin%WindSpeed = 0.0_ReKi

   if (present(ExternInitData)) then
      CallStart = .not. ExternInitData%FarmIntegration ! .and. ExternInitData%TurbineID == 1
      if (ExternInitData%TurbineID > 0) p_FAST%TDesc = 'T'//trim(num2lstr(ExternInitData%TurbineID))
   else
      CallStart = .true.
   end if


      ! Init NWTC_Library, display copyright and version information:
   if (CallStart) then
      AbortErrLev = ErrID_Fatal                                 ! Until we read otherwise from the FAST input file, we abort only on FATAL errors
      CALL FAST_ProgStart( FAST_Ver )
      p_FAST%WrSttsTime = .TRUE.
   else
      ! if we don't call the start data (e.g., from FAST.Farm), we won't override AbortErrLev either
      CALL DispNVD( FAST_Ver )
      p_FAST%WrSttsTime = .FALSE.
   end if

   IF (PRESENT(InFile)) THEN
      p_FAST%UseDWM = .FALSE.
      InputFile = InFile
   ELSE
      CALL GetInputFileName(InputFile,p_FAST%UseDWM,ErrStat2,ErrMsg2)
         CALL SetErrStat( ErrStat2, ErrMsg2, ErrStat, ErrMsg, RoutineName )
         IF (ErrStat >= AbortErrLev) THEN
            CALL Cleanup()
            RETURN
         END IF
   END IF

   ! ... Open and read input files ...
   ! also, set turbine reference position for graphics output
   p_FAST%UseSC = .FALSE.
   if (PRESENT(ExternInitData)) then
      p_FAST%TurbinePos = ExternInitData%TurbinePos
      if( (ExternInitData%NumSC2CtrlGlob .gt. 0) .or. (ExternInitData%NumSC2Ctrl .gt. 0) .or. (ExternInitData%NumCtrl2SC .gt. 0)) then
         p_FAST%UseSC = .TRUE.
      end if

      if (ExternInitData%FarmIntegration) then ! we're integrating with FAST.Farm
         CALL FAST_Init( p_FAST, m_FAST, y_FAST, t_initial, InputFile, ErrStat2, ErrMsg2, ExternInitData%TMax, OverrideAbortLev=.false., RootName=ExternInitData%RootName )
      else
         CALL FAST_Init( p_FAST, m_FAST, y_FAST, t_initial, InputFile, ErrStat2, ErrMsg2, ExternInitData%TMax, ExternInitData%TurbineID )  ! We have the name of the input file and the simulation length from somewhere else (e.g. Simulink)
      end if

   else
      p_FAST%TurbinePos = 0.0_ReKi
      CALL FAST_Init( p_FAST, m_FAST, y_FAST, t_initial, InputFile, ErrStat2, ErrMsg2 )                       ! We have the name of the input file from somewhere else (e.g. Simulink)
   end if

   CALL SetErrStat(ErrStat2, ErrMsg2, ErrStat, ErrMsg, RoutineName )
   IF (ErrStat >= AbortErrLev) THEN
      CALL Cleanup()
      RETURN
   END IF


   !...............................................................................................................................

   p_FAST%dt_module = p_FAST%dt ! initialize time steps for each module

   ! ........................
   ! initialize ElastoDyn (must be done first)
   ! ........................

   ALLOCATE( ED%Input( p_FAST%InterpOrder+1 ), ED%InputTimes( p_FAST%InterpOrder+1 ),STAT = ErrStat2 )
      IF (ErrStat2 /= 0) THEN
         CALL SetErrStat(ErrID_Fatal,"Error allocating ED%Input and ED%InputTimes.",ErrStat,ErrMsg,RoutineName)
         CALL Cleanup()
         RETURN
      END IF

   Init%InData_ED%Linearize = p_FAST%Linearize
   Init%InData_ED%InputFile = p_FAST%EDFile
   IF ( p_FAST%CompAero == Module_AD14 ) THEN
      Init%InData_ED%ADInputFile = p_FAST%AeroFile
   ELSE
      Init%InData_ED%ADInputFile = ""
   END IF

   Init%InData_ED%RootName      = TRIM(p_FAST%OutFileRoot)//'.'//TRIM(y_FAST%Module_Abrev(Module_ED))
   Init%InData_ED%CompElast     = p_FAST%CompElast == Module_ED

   CALL ED_Init( Init%InData_ED, ED%Input(1), ED%p, ED%x(STATE_CURR), ED%xd(STATE_CURR), ED%z(STATE_CURR), ED%OtherSt(STATE_CURR), &
                  ED%y, ED%m, p_FAST%dt_module( MODULE_ED ), Init%OutData_ED, ErrStat2, ErrMsg2 )
      CALL SetErrStat(ErrStat2,ErrMsg2,ErrStat,ErrMsg,RoutineName)

   p_FAST%ModuleInitialized(Module_ED) = .TRUE.
   CALL SetModuleSubstepTime(Module_ED, p_FAST, y_FAST, ErrStat2, ErrMsg2)
      CALL SetErrStat(ErrStat2,ErrMsg2,ErrStat,ErrMsg,RoutineName)

      ! bjj: added this check per jmj; perhaps it would be better in ElastoDyn, but I'll leave it here for now:
   IF ( p_FAST%TurbineType == Type_Offshore_Floating ) THEN
      IF ( ED%p%TowerBsHt < 0.0_ReKi .AND. .NOT. EqualRealNos( ED%p%TowerBsHt, 0.0_ReKi ) ) THEN
         CALL SetErrStat(ErrID_Fatal,"ElastoDyn TowerBsHt must not be negative for floating offshore systems.",ErrStat,ErrMsg,RoutineName)
      END IF
   END IF

   allocate( y_FAST%Lin%Modules(MODULE_ED)%Instance(1), stat=ErrStat2)
   if (ErrStat2 /= 0 ) then
      call SetErrStat(ErrID_Fatal, "Error allocating Lin%Modules(ED).", ErrStat, ErrMsg, RoutineName )
   else

      if (allocated(Init%OutData_ED%LinNames_y)) call move_alloc(Init%OutData_ED%LinNames_y,y_FAST%Lin%Modules(MODULE_ED)%Instance(1)%Names_y)
      if (allocated(Init%OutData_ED%LinNames_x)) call move_alloc(Init%OutData_ED%LinNames_x,y_FAST%Lin%Modules(MODULE_ED)%Instance(1)%Names_x)
      if (allocated(Init%OutData_ED%LinNames_u)) call move_alloc(Init%OutData_ED%LinNames_u,y_FAST%Lin%Modules(MODULE_ED)%Instance(1)%Names_u)
      if (allocated(Init%OutData_ED%RotFrame_y)) call move_alloc(Init%OutData_ED%RotFrame_y,y_FAST%Lin%Modules(MODULE_ED)%Instance(1)%RotFrame_y)
      if (allocated(Init%OutData_ED%RotFrame_x)) call move_alloc(Init%OutData_ED%RotFrame_x,y_FAST%Lin%Modules(MODULE_ED)%Instance(1)%RotFrame_x)
      if (allocated(Init%OutData_ED%DerivOrder_x)) call move_alloc(Init%OutData_ED%DerivOrder_x,y_FAST%Lin%Modules(MODULE_ED)%Instance(1)%DerivOrder_x)
      if (allocated(Init%OutData_ED%RotFrame_u)) call move_alloc(Init%OutData_ED%RotFrame_u,y_FAST%Lin%Modules(MODULE_ED)%Instance(1)%RotFrame_u)
      if (allocated(Init%OutData_ED%IsLoad_u  )) call move_alloc(Init%OutData_ED%IsLoad_u  ,y_FAST%Lin%Modules(MODULE_ED)%Instance(1)%IsLoad_u  )

      if (allocated(Init%OutData_ED%WriteOutputHdr)) y_FAST%Lin%Modules(MODULE_ED)%Instance(1)%NumOutputs = size(Init%OutData_ED%WriteOutputHdr)
   end if

   IF (ErrStat >= AbortErrLev) THEN
      CALL Cleanup()
      RETURN
   END IF
      
   NumBl = Init%OutData_ED%NumBl
      
   
   if (p_FAST%CalcSteady) then
      if ( EqualRealNos(Init%OutData_ED%RotSpeed, 0.0_ReKi) ) then
         p_FAST%TrimCase = TrimCase_none
         p_FAST%NLinTimes = 1
         p_FAST%LinInterpOrder = 0 ! constant values
      elseif ( Init%OutData_ED%isFixed_GenDOF ) then
         p_FAST%TrimCase = TrimCase_none
      end if
   end if


   ! ........................
   ! initialize BeamDyn
   ! ........................
   IF ( p_FAST%CompElast == Module_BD ) THEN
      p_FAST%nBeams = Init%OutData_ED%NumBl          ! initialize number of BeamDyn instances = number of blades
   ELSE
      p_FAST%nBeams = 0
   END IF

   ALLOCATE( BD%Input( p_FAST%InterpOrder+1, p_FAST%nBeams ), BD%InputTimes( p_FAST%InterpOrder+1, p_FAST%nBeams ), STAT = ErrStat2 )
      IF (ErrStat2 /= 0) THEN
         CALL SetErrStat(ErrID_Fatal,"Error allocating BD%Input and BD%InputTimes.",ErrStat,ErrMsg,RoutineName)
         CALL Cleanup()
         RETURN
      END IF

   ALLOCATE( BD%x(           p_FAST%nBeams,2), &
             BD%xd(          p_FAST%nBeams,2), &
             BD%z(           p_FAST%nBeams,2), &
             BD%OtherSt(     p_FAST%nBeams,2), &
             BD%p(           p_FAST%nBeams  ), &
             BD%u(           p_FAST%nBeams  ), &
             BD%y(           p_FAST%nBeams  ), &
             BD%m(           p_FAST%nBeams  ), &
             Init%OutData_BD(p_FAST%nBeams  ), &
                                             STAT = ErrStat2 )
      IF (ErrStat2 /= 0) THEN
         CALL SetErrStat(ErrID_Fatal,"Error allocating BeamDyn state, input, and output data.",ErrStat,ErrMsg,RoutineName)
         CALL Cleanup()
         RETURN
      END IF

   IF (p_FAST%CompElast == Module_BD) THEN

      Init%InData_BD%DynamicSolve = .TRUE.       ! FAST can only couple to BeamDyn when dynamic solve is used.

      Init%InData_BD%Linearize = p_FAST%Linearize
      Init%InData_BD%gravity      = (/ 0.0_ReKi, 0.0_ReKi, -Init%OutData_ED%Gravity /)       ! "Gravitational acceleration" m/s^2

         ! now initialize BeamDyn for all beams
      dt_BD = p_FAST%dt_module( MODULE_BD )

      Init%InData_BD%HubPos = ED%y%HubPtMotion%Position(:,1)
      Init%InData_BD%HubRot = ED%y%HubPtMotion%RefOrientation(:,:,1)

      p_FAST%BD_OutputSibling = .true.

      allocate( y_FAST%Lin%Modules(MODULE_BD)%Instance(p_FAST%nBeams), stat=ErrStat2)
      if (ErrStat2 /= 0 ) then
         call SetErrStat(ErrID_Fatal, "Error allocating Lin%Modules(BD).", ErrStat, ErrMsg, RoutineName )
         CALL Cleanup()
         RETURN
      end if

      DO k=1,p_FAST%nBeams
         Init%InData_BD%RootName     = TRIM(p_FAST%OutFileRoot)//'.'//TRIM(y_FAST%Module_Abrev(Module_BD))//TRIM( Num2LStr(k) )


         Init%InData_BD%InputFile    = p_FAST%BDBldFile(k)

         Init%InData_BD%GlbPos       = ED%y%BladeRootMotion(k)%Position(:,1)          ! {:}    - - "Initial Position Vector of the local blade coordinate system"
         Init%InData_BD%GlbRot       = ED%y%BladeRootMotion(k)%RefOrientation(:,:,1)  ! {:}{:} - - "Initial direction cosine matrix of the local blade coordinate system"

         Init%InData_BD%RootDisp     = ED%y%BladeRootMotion(k)%TranslationDisp(:,1)   ! {:}    - - "Initial root displacement"
         Init%InData_BD%RootOri      = ED%y%BladeRootMotion(k)%Orientation(:,:,1)     ! {:}{:} - - "Initial root orientation"
         Init%InData_BD%RootVel(1:3) = ED%y%BladeRootMotion(k)%TranslationVel(:,1)    ! {:}    - - "Initial root velocities and angular veolcities"
         Init%InData_BD%RootVel(4:6) = ED%y%BladeRootMotion(k)%RotationVel(:,1)       ! {:}    - - "Initial root velocities and angular veolcities"

         CALL BD_Init( Init%InData_BD, BD%Input(1,k), BD%p(k),  BD%x(k,STATE_CURR), BD%xd(k,STATE_CURR), BD%z(k,STATE_CURR), &
                           BD%OtherSt(k,STATE_CURR), BD%y(k),  BD%m(k), dt_BD, Init%OutData_BD(k), ErrStat2, ErrMsg2 )
            CALL SetErrStat(ErrStat2,ErrMsg2,ErrStat,ErrMsg,RoutineName)

         !bjj: we're going to force this to have the same timestep because I don't want to have to deal with n BD modules with n timesteps.
         IF ( k == 1 ) THEN
            p_FAST%dt_module( MODULE_BD ) = dt_BD

            p_FAST%ModuleInitialized(Module_BD) = .TRUE. ! this really should be once per BD instance, but BD doesn't care so I won't go through the effort to track this
            CALL SetModuleSubstepTime(Module_BD, p_FAST, y_FAST, ErrStat2, ErrMsg2)
               CALL SetErrStat(ErrStat2,ErrMsg2,ErrStat,ErrMsg,RoutineName)
         ELSEIF ( .NOT. EqualRealNos( p_FAST%dt_module( MODULE_BD ),dt_BD )) THEN
            CALL SetErrStat(ErrID_Fatal,"All instances of BeamDyn (one per blade) must have the same time step.",ErrStat,ErrMsg,RoutineName)
         END IF

            ! We're going to do fewer computations if the BD input and output meshes that couple to AD are siblings:
         if (BD%p(k)%BldMotionNodeLoc /= BD_MESH_QP) p_FAST%BD_OutputSibling = .false.

         if (ErrStat>=AbortErrLev) exit !exit this loop so we don't get p_FAST%nBeams of the same errors
         
         if (size(y_FAST%Lin%Modules(MODULE_BD)%Instance) >= k) then ! for aero maps, we only use the first instance:
            if (allocated(Init%OutData_BD(k)%LinNames_y)) call move_alloc(Init%OutData_BD(k)%LinNames_y, y_FAST%Lin%Modules(MODULE_BD)%Instance(k)%Names_y )
            if (allocated(Init%OutData_BD(k)%LinNames_x)) call move_alloc(Init%OutData_BD(k)%LinNames_x, y_FAST%Lin%Modules(MODULE_BD)%Instance(k)%Names_x )
            if (allocated(Init%OutData_BD(k)%LinNames_u)) call move_alloc(Init%OutData_BD(k)%LinNames_u, y_FAST%Lin%Modules(MODULE_BD)%Instance(k)%Names_u )
            if (allocated(Init%OutData_BD(k)%RotFrame_y)) call move_alloc(Init%OutData_BD(k)%RotFrame_y, y_FAST%Lin%Modules(MODULE_BD)%Instance(k)%RotFrame_y )
            if (allocated(Init%OutData_BD(k)%RotFrame_x)) call move_alloc(Init%OutData_BD(k)%RotFrame_x, y_FAST%Lin%Modules(MODULE_BD)%Instance(k)%RotFrame_x )
            if (allocated(Init%OutData_BD(k)%RotFrame_u)) call move_alloc(Init%OutData_BD(k)%RotFrame_u, y_FAST%Lin%Modules(MODULE_BD)%Instance(k)%RotFrame_u )
            if (allocated(Init%OutData_BD(k)%IsLoad_u  )) call move_alloc(Init%OutData_BD(k)%IsLoad_u  , y_FAST%Lin%Modules(MODULE_BD)%Instance(k)%IsLoad_u   )
            if (allocated(Init%OutData_BD(k)%DerivOrder_x)) call move_alloc(Init%OutData_BD(k)%DerivOrder_x, y_FAST%Lin%Modules(MODULE_BD)%Instance(k)%DerivOrder_x )
         
            if (allocated(Init%OutData_BD(k)%WriteOutputHdr)) y_FAST%Lin%Modules(MODULE_BD)%Instance(k)%NumOutputs = size(Init%OutData_BD(k)%WriteOutputHdr)
         end if
         
      END DO
      
      IF (ErrStat >= AbortErrLev) THEN
         CALL Cleanup()
         RETURN
      END IF
      

   END IF


   ! ........................
   ! initialize AeroDyn
   ! ........................
   ALLOCATE( AD14%Input( p_FAST%InterpOrder+1 ), AD14%InputTimes( p_FAST%InterpOrder+1 ), STAT = ErrStat2 )
      IF (ErrStat2 /= 0) THEN
         CALL SetErrStat(ErrID_Fatal,"Error allocating AD14%Input and AD14%InputTimes.",ErrStat,ErrMsg,RoutineName)
         CALL Cleanup()
         RETURN
      END IF

   ALLOCATE( AD%Input( p_FAST%InterpOrder+1 ), AD%InputTimes( p_FAST%InterpOrder+1 ), STAT = ErrStat2 )
      IF (ErrStat2 /= 0) THEN
         CALL SetErrStat(ErrID_Fatal,"Error allocating AD%Input and AD%InputTimes.",ErrStat,ErrMsg,RoutineName)
         CALL Cleanup()
         RETURN
      END IF


   IF ( p_FAST%CompAero == Module_AD14 ) THEN

      CALL AD_SetInitInput(Init%InData_AD14, Init%OutData_ED, ED%y, p_FAST, ErrStat2, ErrMsg2)            ! set the values in Init%InData_AD14
         CALL SetErrStat(ErrStat2,ErrMsg2,ErrStat,ErrMsg,RoutineName)

      CALL AD14_Init( Init%InData_AD14, AD14%Input(1), AD14%p, AD14%x(STATE_CURR), AD14%xd(STATE_CURR), AD14%z(STATE_CURR), &
                     AD14%OtherSt(STATE_CURR), AD14%y, AD14%m, p_FAST%dt_module( MODULE_AD14 ), Init%OutData_AD14, ErrStat2, ErrMsg2 )
         CALL SetErrStat(ErrStat2,ErrMsg2,ErrStat,ErrMsg,RoutineName)

      p_FAST%ModuleInitialized(Module_AD14) = .TRUE.
      CALL SetModuleSubstepTime(Module_AD14, p_FAST, y_FAST, ErrStat2, ErrMsg2)
         CALL SetErrStat(ErrStat2,ErrMsg2,ErrStat,ErrMsg,RoutineName)

         ! bjj: this really shouldn't be in the FAST glue code, but I'm going to put this check here so people don't use an invalid model
         !    and send me emails to debug numerical issues in their results.
      IF ( AD14%p%TwrProps%PJM_Version .AND. p_FAST%TurbineType == Type_Offshore_Floating ) THEN
         CALL SetErrStat(ErrID_Fatal,'AeroDyn v14 tower influence model "NEWTOWER" is invalid for models of floating offshore turbines.',ErrStat,ErrMsg,RoutineName)
      END IF

      AirDens = Init%OutData_AD14%AirDens

      IF (ErrStat >= AbortErrLev) THEN
         CALL Cleanup()
         RETURN
      END IF

   ELSEIF ( p_FAST%CompAero == Module_AD ) THEN

      allocate(Init%InData_AD%rotors(1), stat=errStat) 
      if (errStat/=0) then
         call SetErrStat( ErrID_Fatal, 'Allocating rotors', errStat, errMsg, RoutineName )
         call Cleanup()
         return
      end if
   
      Init%InData_AD%rotors(1)%NumBlades  = NumBl
      
      
         ! set initialization data for AD
      CALL AllocAry( Init%InData_AD%rotors(1)%BladeRootPosition,      3, Init%InData_AD%rotors(1)%NumBlades, 'Init%InData_AD%BladeRootPosition', errStat2, ErrMsg2)
         CALL SetErrStat(ErrStat2,ErrMsg2,ErrStat,ErrMsg,RoutineName)
      CALL AllocAry( Init%InData_AD%rotors(1)%BladeRootOrientation,3, 3, Init%InData_AD%rotors(1)%NumBlades, 'Init%InData_AD%BladeRootOrientation', errStat2, ErrMsg2)
         CALL SetErrStat(ErrStat2,ErrMsg2,ErrStat,ErrMsg,RoutineName)
         IF (ErrStat >= AbortErrLev) THEN
            CALL Cleanup()
            RETURN
         END IF
      Init%InData_AD%Gravity            = Init%OutData_ED%Gravity
      Init%InData_AD%Linearize          = p_FAST%Linearize
      Init%InData_AD%InputFile          = p_FAST%AeroFile
      Init%InData_AD%RootName           = p_FAST%OutFileRoot
      
      
      Init%InData_AD%rotors(1)%HubPosition        = ED%y%HubPtMotion%Position(:,1)
      Init%InData_AD%rotors(1)%HubOrientation     = ED%y%HubPtMotion%RefOrientation(:,:,1)
      Init%InData_AD%rotors(1)%NacelleOrientation = ED%y%NacelleMotion%RefOrientation(:,:,1)
      
      do k=1,NumBl
         Init%InData_AD%rotors(1)%BladeRootPosition(:,k)      = ED%y%BladeRootMotion(k)%Position(:,1)
         Init%InData_AD%rotors(1)%BladeRootOrientation(:,:,k) = ED%y%BladeRootMotion(k)%RefOrientation(:,:,1)
      end do


      CALL AD_Init( Init%InData_AD, AD%Input(1), AD%p, AD%x(STATE_CURR), AD%xd(STATE_CURR), AD%z(STATE_CURR), &
                    AD%OtherSt(STATE_CURR), AD%y, AD%m, p_FAST%dt_module( MODULE_AD ), Init%OutData_AD, ErrStat2, ErrMsg2 )
         CALL SetErrStat(ErrStat2,ErrMsg2,ErrStat,ErrMsg,RoutineName)

      p_FAST%ModuleInitialized(Module_AD) = .TRUE.
      CALL SetModuleSubstepTime(Module_AD, p_FAST, y_FAST, ErrStat2, ErrMsg2)
         CALL SetErrStat(ErrStat2,ErrMsg2,ErrStat,ErrMsg,RoutineName)

      allocate( y_FAST%Lin%Modules(MODULE_AD)%Instance(1), stat=ErrStat2)
      if (ErrStat2 /= 0 ) then
         call SetErrStat(ErrID_Fatal, "Error allocating Lin%Modules(AD).", ErrStat, ErrMsg, RoutineName )
      else
         if (allocated(Init%OutData_AD%rotors(1)%LinNames_u  )) call move_alloc(Init%OutData_AD%rotors(1)%LinNames_u  ,y_FAST%Lin%Modules(MODULE_AD)%Instance(1)%Names_u )
         if (allocated(Init%OutData_AD%rotors(1)%LinNames_y  )) call move_alloc(Init%OutData_AD%rotors(1)%LinNames_y  ,y_FAST%Lin%Modules(MODULE_AD)%Instance(1)%Names_y )
         if (allocated(Init%OutData_AD%rotors(1)%LinNames_x  )) call move_alloc(Init%OutData_AD%rotors(1)%LinNames_x  ,y_FAST%Lin%Modules(MODULE_AD)%Instance(1)%Names_x )
         if (allocated(Init%OutData_AD%rotors(1)%RotFrame_u  )) call move_alloc(Init%OutData_AD%rotors(1)%RotFrame_u  ,y_FAST%Lin%Modules(MODULE_AD)%Instance(1)%RotFrame_u )
         if (allocated(Init%OutData_AD%rotors(1)%RotFrame_y  )) call move_alloc(Init%OutData_AD%rotors(1)%RotFrame_y  ,y_FAST%Lin%Modules(MODULE_AD)%Instance(1)%RotFrame_y )
         if (allocated(Init%OutData_AD%rotors(1)%RotFrame_x  )) call move_alloc(Init%OutData_AD%rotors(1)%RotFrame_x  ,y_FAST%Lin%Modules(MODULE_AD)%Instance(1)%RotFrame_x )
         if (allocated(Init%OutData_AD%rotors(1)%IsLoad_u    )) call move_alloc(Init%OutData_AD%rotors(1)%IsLoad_u    ,y_FAST%Lin%Modules(MODULE_AD)%Instance(1)%IsLoad_u   )
         if (allocated(Init%OutData_AD%rotors(1)%DerivOrder_x)) call move_alloc(Init%OutData_AD%rotors(1)%DerivOrder_x,y_FAST%Lin%Modules(MODULE_AD)%Instance(1)%DerivOrder_x )

         if (allocated(Init%OutData_AD%rotors(1)%WriteOutputHdr)) y_FAST%Lin%Modules(MODULE_AD)%Instance(1)%NumOutputs = size(Init%OutData_AD%rotors(1)%WriteOutputHdr)
      end if

      IF (ErrStat >= AbortErrLev) THEN
         CALL Cleanup()
         RETURN
      END IF       
      
      AirDens = Init%OutData_AD%rotors(1)%AirDens
      
   ELSE
      AirDens = 0.0_ReKi
   END IF ! CompAero


   ! ........................
   ! initialize InflowWind
   ! ........................
   ALLOCATE( IfW%Input( p_FAST%InterpOrder+1 ), IfW%InputTimes( p_FAST%InterpOrder+1 ), STAT = ErrStat2 )
      IF (ErrStat2 /= 0) THEN
         CALL SetErrStat(ErrID_Fatal,"Error allocating IfW%Input and IfW%InputTimes.",ErrStat,ErrMsg,RoutineName)
         CALL Cleanup()
         RETURN
      END IF

   IF ( p_FAST%CompInflow == Module_IfW ) THEN

      Init%InData_IfW%Linearize        = p_FAST%Linearize
      Init%InData_IfW%InputFileName    = p_FAST%InflowFile
      Init%InData_IfW%RootName         = TRIM(p_FAST%OutFileRoot)//'.'//TRIM(y_FAST%Module_Abrev(Module_IfW))
      Init%InData_IfW%UseInputFile     = .TRUE.
      Init%InData_IfW%FixedWindFileRootName = .FALSE.

      Init%InData_IfW%NumWindPoints = 0
      IF ( p_FAST%CompServo == Module_SrvD ) Init%InData_IfW%NumWindPoints = Init%InData_IfW%NumWindPoints + 1
      IF ( p_FAST%CompAero  == Module_AD14 ) THEN
         Init%InData_IfW%NumWindPoints = Init%InData_IfW%NumWindPoints + NumBl * AD14%Input(1)%InputMarkers(1)%NNodes + AD14%Input(1)%Twr_InputMarkers%NNodes
      ELSEIF ( p_FAST%CompAero  == Module_AD ) THEN
         ! Blade         
         DO k=1,NumBl
            Init%InData_IfW%NumWindPoints = Init%InData_IfW%NumWindPoints + AD%Input(1)%rotors(1)%BladeMotion(k)%NNodes
         END DO
         ! Tower
         Init%InData_IfW%NumWindPoints = Init%InData_IfW%NumWindPoints + AD%Input(1)%rotors(1)%TowerMotion%NNodes
         ! Nacelle
         if (AD%Input(1)%rotors(1)%NacelleMotion%Committed) then
            Init%InData_IfW%NumWindPoints = Init%InData_IfW%NumWindPoints + AD%Input(1)%rotors(1)%NacelleMotion%NNodes ! 1 point         
         endif
         ! Wake
         if (allocated(AD%OtherSt(STATE_CURR)%WakeLocationPoints)) then
            Init%InData_IfW%NumWindPoints = Init%InData_IfW%NumWindPoints + size(AD%OtherSt(STATE_CURR)%WakeLocationPoints,DIM=2)
         end if
         
      END IF

      ! lidar
      Init%InData_IfW%lidar%Tmax                   = p_FAST%TMax
      Init%InData_IfW%lidar%HubPosition            = ED%y%HubPtMotion%Position(:,1)

      IF ( PRESENT(ExternInitData) ) THEN
         Init%InData_IfW%Use4Dext = ExternInitData%FarmIntegration

         if (Init%InData_IfW%Use4Dext) then
            Init%InData_IfW%FDext%n      = ExternInitData%windGrid_n
            Init%InData_IfW%FDext%delta  = ExternInitData%windGrid_delta
            Init%InData_IfW%FDext%pZero  = ExternInitData%windGrid_pZero
         end if

         ! bjj: these lidar inputs should come from an InflowWind input file; I'm hard coding them here for now
         Init%InData_IfW%lidar%SensorType          = ExternInitData%SensorType
         Init%InData_IfW%lidar%LidRadialVel        = ExternInitData%LidRadialVel
         Init%InData_IfW%lidar%RotorApexOffsetPos  = 0.0
         Init%InData_IfW%lidar%NumPulseGate        = 0
      ELSE
         Init%InData_IfW%lidar%SensorType          = SensorType_None
         Init%InData_IfW%Use4Dext                  = .false.
      END IF

      CALL InflowWind_Init( Init%InData_IfW, IfW%Input(1), IfW%p, IfW%x(STATE_CURR), IfW%xd(STATE_CURR), IfW%z(STATE_CURR),  &
                     IfW%OtherSt(STATE_CURR), IfW%y, IfW%m, p_FAST%dt_module( MODULE_IfW ), Init%OutData_IfW, ErrStat2, ErrMsg2 )
         CALL SetErrStat(ErrStat2,ErrMsg2,ErrStat,ErrMsg,RoutineName)

      p_FAST%ModuleInitialized(Module_IfW) = .TRUE.
      CALL SetModuleSubstepTime(Module_IfW, p_FAST, y_FAST, ErrStat2, ErrMsg2)
         CALL SetErrStat(ErrStat2,ErrMsg2,ErrStat,ErrMsg,RoutineName)

      allocate( y_FAST%Lin%Modules(MODULE_IfW)%Instance(1), stat=ErrStat2)
      if (ErrStat2 /= 0 ) then
         call SetErrStat(ErrID_Fatal, "Error allocating Lin%Modules(IfW).", ErrStat, ErrMsg, RoutineName )
      else
         if (allocated(Init%OutData_IfW%LinNames_y)) call move_alloc(Init%OutData_IfW%LinNames_y,y_FAST%Lin%Modules(MODULE_IfW)%Instance(1)%Names_y )
         if (allocated(Init%OutData_IfW%LinNames_u)) call move_alloc(Init%OutData_IfW%LinNames_u,y_FAST%Lin%Modules(MODULE_IfW)%Instance(1)%Names_u )
         if (allocated(Init%OutData_IfW%RotFrame_y)) call move_alloc(Init%OutData_IfW%RotFrame_y,y_FAST%Lin%Modules(MODULE_IfW)%Instance(1)%RotFrame_y )
         if (allocated(Init%OutData_IfW%RotFrame_u)) call move_alloc(Init%OutData_IfW%RotFrame_u,y_FAST%Lin%Modules(MODULE_IfW)%Instance(1)%RotFrame_u )
         if (allocated(Init%OutData_IfW%IsLoad_u  )) call move_alloc(Init%OutData_IfW%IsLoad_u  ,y_FAST%Lin%Modules(MODULE_IfW)%Instance(1)%IsLoad_u   )

         if (allocated(Init%OutData_IfW%WriteOutputHdr)) y_FAST%Lin%Modules(MODULE_IfW)%Instance(1)%NumOutputs = size(Init%OutData_IfW%WriteOutputHdr)
         y_FAST%Lin%WindSpeed = Init%OutData_IfW%WindFileInfo%MWS
      end if

      IF (ErrStat >= AbortErrLev) THEN
         CALL Cleanup()
         RETURN
      END IF

   ELSEIF ( p_FAST%CompInflow == Module_OpFM ) THEN

      IF ( PRESENT(ExternInitData) ) THEN
         Init%InData_OpFM%NumActForcePtsBlade = ExternInitData%NumActForcePtsBlade
         Init%InData_OpFM%NumActForcePtsTower = ExternInitData%NumActForcePtsTower
      ELSE
         CALL SetErrStat( ErrID_Fatal, 'OpenFOAM integration can be used only with external input data (not the stand-alone executable).', ErrStat, ErrMsg, RoutineName )
         CALL Cleanup()
         RETURN
      END IF
      Init%InData_OpFM%BladeLength = Init%OutData_ED%BladeLength
      Init%InData_OpFM%TowerHeight = Init%OutData_ED%TowerHeight
      Init%InData_OpFM%TowerBaseHeight = Init%OutData_ED%TowerBaseHeight
      ALLOCATE(Init%InData_OpFM%StructBldRNodes( SIZE(Init%OutData_ED%BldRNodes)),  STAT=ErrStat2)
      Init%InData_OpFM%StructBldRNodes(:) = Init%OutData_ED%BldRNodes(:)
      ALLOCATE(Init%InData_OpFM%StructTwrHNodes( SIZE(Init%OutData_ED%TwrHNodes)),  STAT=ErrStat2)
      Init%InData_OpFM%StructTwrHNodes(:) = Init%OutData_ED%TwrHNodes(:)
      IF (ErrStat2 /= 0) THEN
         CALL SetErrStat(ErrID_Fatal,"Error allocating OpFM%InitInput.",ErrStat,ErrMsg,RoutineName)
         CALL Cleanup()
         RETURN
      END IF
         ! set up the data structures for integration with OpenFOAM
      CALL Init_OpFM( Init%InData_OpFM, p_FAST, AirDens, AD14%Input(1), AD%Input(1), Init%OutData_AD, AD%y, ED%y, OpFM, Init%OutData_OpFM, ErrStat2, ErrMsg2 )
         CALL SetErrStat(ErrStat2,ErrMsg2,ErrStat,ErrMsg,RoutineName)

      IF (ErrStat >= AbortErrLev) THEN
         CALL Cleanup()
         RETURN
      END IF

      !bjj: fix me!!! to do
      Init%OutData_IfW%WindFileInfo%MWS = 0.0_ReKi

   ELSE
      Init%OutData_IfW%WindFileInfo%MWS = 0.0_ReKi
   END IF   ! CompInflow

   ! ........................
   ! initialize SuperController
   ! ........................
      IF ( PRESENT(ExternInitData) ) THEN
            ! set up the data structures for integration with supercontroller
         IF ( p_FAST%UseSC ) THEN
            CALL SC_DX_Init( ExternInitData%NumSC2CtrlGlob, ExternInitData%NumSC2Ctrl, ExternInitData%NumCtrl2SC, SC_DX, ErrStat2, ErrMsg2 )
            CALL SetErrStat(ErrStat2, ErrMsg2, ErrStat, ErrMsg, RoutineName )
         ELSE
            SC_DX%u%c_obj%toSC_Len       = 0
            SC_DX%u%c_obj%toSC           = C_NULL_PTR
            SC_DX%y%c_obj%fromSC_Len     = 0
            SC_DX%y%c_obj%fromSC         = C_NULL_PTR
            SC_DX%y%c_obj%fromSCglob_Len = 0
            SC_DX%y%c_obj%fromSCglob     = C_NULL_PTR
         END IF
      END IF

      IF (ErrStat >= AbortErrLev) THEN
         CALL Cleanup()
         RETURN
      END IF

   ! ........................
   ! some checks for AeroDyn14's Dynamic Inflow with Mean Wind Speed from InflowWind:
   ! (DO NOT COPY THIS CODE!)
   ! bjj: AeroDyn14 should not need this rule of thumb; it should check the instantaneous values when the code runs
   ! ........................

   IF ( p_FAST%CompAero == Module_AD14 ) THEN
      IF (AD14%p%DynInfl) THEN
         IF ( Init%OutData_IfW%WindFileInfo%MWS  < 8.0 ) THEN
            CALL SetErrStat(ErrID_Fatal,'AeroDyn v14 "DYNINFL" InfModel is invalid for models with wind speeds less than 8 m/s.',ErrStat,ErrMsg,RoutineName)
            !CALL SetErrStat(ErrID_Info,'Estimated average inflow wind speed is less than 8 m/s. Dynamic Inflow will be turned off.',ErrStat,ErrMess,RoutineName )
         END IF
      END IF
   END IF


   ! ........................
   ! set some VTK parameters required before HydroDyn init (so we can get wave elevations for visualization)
   ! ........................

      ! get wave elevation data for visualization
   if ( p_FAST%WrVTK > VTK_None ) then
      call SetVTKParameters_B4HD(p_FAST, Init%OutData_ED, Init%InData_HD, BD, ErrStat2, ErrMsg2)
         CALL SetErrStat(ErrStat2,ErrMsg2,ErrStat,ErrMsg,RoutineName)
         IF (ErrStat >= AbortErrLev) THEN
            CALL Cleanup()
            RETURN
         END IF
   end if


   ! ........................
   ! initialize HydroDyn
   ! ........................
   ALLOCATE( HD%Input( p_FAST%InterpOrder+1 ), HD%InputTimes( p_FAST%InterpOrder+1 ), STAT = ErrStat2 )
      IF (ErrStat2 /= 0) THEN
         CALL SetErrStat(ErrID_Fatal,"Error allocating HD%Input and HD%InputTimes.",ErrStat,ErrMsg,RoutineName)
         CALL Cleanup()
         RETURN
      END IF

   IF ( p_FAST%CompHydro == Module_HD ) THEN

      Init%InData_HD%Gravity       = Init%OutData_ED%Gravity
      Init%InData_HD%UseInputFile  = .TRUE.
      Init%InData_HD%InputFile     = p_FAST%HydroFile
      Init%InData_HD%OutRootName   = p_FAST%OutFileRoot
      Init%InData_HD%TMax          = p_FAST%TMax
      Init%InData_HD%hasIce        = p_FAST%CompIce /= Module_None
      Init%InData_HD%Linearize     = p_FAST%Linearize

         ! if wave field needs an offset, modify these values (added at request of SOWFA developers):
      Init%InData_HD%PtfmLocationX = p_FAST%TurbinePos(1)
      Init%InData_HD%PtfmLocationY = p_FAST%TurbinePos(2)

      CALL HydroDyn_Init( Init%InData_HD, HD%Input(1), HD%p,  HD%x(STATE_CURR), HD%xd(STATE_CURR), HD%z(STATE_CURR), &
                          HD%OtherSt(STATE_CURR), HD%y, HD%m, p_FAST%dt_module( MODULE_HD ), Init%OutData_HD, ErrStat2, ErrMsg2 )
         CALL SetErrStat(ErrStat2,ErrMsg2,ErrStat,ErrMsg,RoutineName)

      p_FAST%ModuleInitialized(Module_HD) = .TRUE.
      CALL SetModuleSubstepTime(Module_HD, p_FAST, y_FAST, ErrStat2, ErrMsg2)
         CALL SetErrStat(ErrStat2,ErrMsg2,ErrStat,ErrMsg,RoutineName)

      allocate( y_FAST%Lin%Modules(MODULE_HD)%Instance(1), stat=ErrStat2)
      if (ErrStat2 /= 0 ) then
         call SetErrStat(ErrID_Fatal, "Error allocating Lin%Modules(HD).", ErrStat, ErrMsg, RoutineName )
      else
         if (allocated(Init%OutData_HD%LinNames_y)) call move_alloc(Init%OutData_HD%LinNames_y,y_FAST%Lin%Modules(MODULE_HD)%Instance(1)%Names_y )
         if (allocated(Init%OutData_HD%LinNames_u)) call move_alloc(Init%OutData_HD%LinNames_u,y_FAST%Lin%Modules(MODULE_HD)%Instance(1)%Names_u )
         if (allocated(Init%OutData_HD%LinNames_x)) call move_alloc(Init%OutData_HD%LinNames_x, y_FAST%Lin%Modules(MODULE_HD)%Instance(1)%Names_x )
         if (allocated(Init%OutData_HD%DerivOrder_x)) call move_alloc(Init%OutData_HD%DerivOrder_x,y_FAST%Lin%Modules(MODULE_HD)%Instance(1)%DerivOrder_x)
         if (allocated(Init%OutData_HD%IsLoad_u  )) call move_alloc(Init%OutData_HD%IsLoad_u  ,y_FAST%Lin%Modules(MODULE_HD)%Instance(1)%IsLoad_u   )

         if (allocated(Init%OutData_HD%WriteOutputHdr)) y_FAST%Lin%Modules(MODULE_HD)%Instance(1)%NumOutputs = size(Init%OutData_HD%WriteOutputHdr)
      end if

      IF (ErrStat >= AbortErrLev) THEN
         CALL Cleanup()
         RETURN
      END IF
   END IF   ! CompHydro

   ! ........................
   ! initialize SubDyn or ExtPtfm_MCKF
   ! ........................
   ALLOCATE( SD%Input( p_FAST%InterpOrder+1 ), SD%InputTimes( p_FAST%InterpOrder+1 ), STAT = ErrStat2 )
      IF (ErrStat2 /= 0) THEN
         CALL SetErrStat(ErrID_Fatal,"Error allocating SD%Input and SD%InputTimes.",ErrStat,ErrMsg,RoutineName)
         CALL Cleanup()
         RETURN
      END IF

   ALLOCATE( ExtPtfm%Input( p_FAST%InterpOrder+1 ), ExtPtfm%InputTimes( p_FAST%InterpOrder+1 ), STAT = ErrStat2 )
      IF (ErrStat2 /= 0) THEN
         CALL SetErrStat(ErrID_Fatal,"Error allocating ExtPtfm%Input and ExtPtfm%InputTimes.",ErrStat,ErrMsg,RoutineName)
         CALL Cleanup()
         RETURN
      END IF

   IF ( p_FAST%CompSub == Module_SD ) THEN

      IF ( p_FAST%CompHydro == Module_HD ) THEN
         Init%InData_SD%WtrDpth = Init%OutData_HD%WtrDpth
      ELSE
         Init%InData_SD%WtrDpth = 0.0_ReKi
      END IF
            
      Init%InData_SD%Linearize     = p_FAST%Linearize
      Init%InData_SD%g             = Init%OutData_ED%Gravity     
      !Ini%tInData_SD%UseInputFile = .TRUE. 
      Init%InData_SD%SDInputFile   = p_FAST%SubFile
      Init%InData_SD%RootName      = p_FAST%OutFileRoot
      Init%InData_SD%TP_RefPoint   = ED%y%PlatformPtMesh%Position(:,1)  ! "Interface point" where loads will be transferred to
      Init%InData_SD%SubRotateZ    = 0.0                                        ! Used by driver to rotate structure around z
      
            
      CALL SD_Init( Init%InData_SD, SD%Input(1), SD%p,  SD%x(STATE_CURR), SD%xd(STATE_CURR), SD%z(STATE_CURR),  &
                    SD%OtherSt(STATE_CURR), SD%y, SD%m, p_FAST%dt_module( MODULE_SD ), Init%OutData_SD, ErrStat2, ErrMsg2 )
         CALL SetErrStat(ErrStat2,ErrMsg2,ErrStat,ErrMsg,RoutineName)

      p_FAST%ModuleInitialized(Module_SD) = .TRUE.
      CALL SetModuleSubstepTime(Module_SD, p_FAST, y_FAST, ErrStat2, ErrMsg2)
         CALL SetErrStat(ErrStat2,ErrMsg2,ErrStat,ErrMsg,RoutineName)

      allocate( y_FAST%Lin%Modules(MODULE_SD)%Instance(1), stat=ErrStat2)
      if (ErrStat2 /= 0 ) then
         call SetErrStat(ErrID_Fatal, "Error allocating Lin%Modules(SD).", ErrStat, ErrMsg, RoutineName )
      else
         if (allocated(Init%OutData_SD%LinNames_y)) call move_alloc(Init%OutData_SD%LinNames_y,y_FAST%Lin%Modules(MODULE_SD)%Instance(1)%Names_y)
         if (allocated(Init%OutData_SD%LinNames_x)) call move_alloc(Init%OutData_SD%LinNames_x,y_FAST%Lin%Modules(MODULE_SD)%Instance(1)%Names_x)
         if (allocated(Init%OutData_SD%LinNames_u)) call move_alloc(Init%OutData_SD%LinNames_u,y_FAST%Lin%Modules(MODULE_SD)%Instance(1)%Names_u)
         if (allocated(Init%OutData_SD%RotFrame_y)) call move_alloc(Init%OutData_SD%RotFrame_y,y_FAST%Lin%Modules(MODULE_SD)%Instance(1)%RotFrame_y)
         if (allocated(Init%OutData_SD%RotFrame_x)) call move_alloc(Init%OutData_SD%RotFrame_x,y_FAST%Lin%Modules(MODULE_SD)%Instance(1)%RotFrame_x)
         if (allocated(Init%OutData_SD%RotFrame_u)) call move_alloc(Init%OutData_SD%RotFrame_u,y_FAST%Lin%Modules(MODULE_SD)%Instance(1)%RotFrame_u)
         if (allocated(Init%OutData_SD%IsLoad_u  )) call move_alloc(Init%OutData_SD%IsLoad_u  ,y_FAST%Lin%Modules(MODULE_SD)%Instance(1)%IsLoad_u  )
         if (allocated(Init%OutData_SD%WriteOutputHdr)) y_FAST%Lin%Modules(MODULE_SD)%Instance(1)%NumOutputs = size(Init%OutData_SD%WriteOutputHdr)
         if (allocated(Init%OutData_SD%DerivOrder_x)) call move_alloc(Init%OutData_SD%DerivOrder_x,y_FAST%Lin%Modules(MODULE_SD)%Instance(1)%DerivOrder_x)
      end if
               
      IF (ErrStat >= AbortErrLev) THEN
         CALL Cleanup()
         RETURN
      END IF
   ELSE IF ( p_FAST%CompSub == Module_ExtPtfm ) THEN

      Init%InData_ExtPtfm%InputFile = p_FAST%SubFile
      Init%InData_ExtPtfm%RootName  = trim(p_FAST%OutFileRoot)//'.'//TRIM(y_FAST%Module_Abrev(Module_ExtPtfm))
      Init%InData_ExtPtfm%Linearize = p_FAST%Linearize
      Init%InData_ExtPtfm%PtfmRefzt = ED%p%PtfmRefzt ! Required

      CALL ExtPtfm_Init( Init%InData_ExtPtfm, ExtPtfm%Input(1), ExtPtfm%p,  &
                         ExtPtfm%x(STATE_CURR), ExtPtfm%xd(STATE_CURR), ExtPtfm%z(STATE_CURR),  ExtPtfm%OtherSt(STATE_CURR), &
                         ExtPtfm%y, ExtPtfm%m, p_FAST%dt_module( MODULE_ExtPtfm ), Init%OutData_ExtPtfm, ErrStat2, ErrMsg2 )
         CALL SetErrStat(ErrStat2,ErrMsg2,ErrStat,ErrMsg,RoutineName)

      p_FAST%ModuleInitialized(MODULE_ExtPtfm) = .TRUE.
      CALL SetModuleSubstepTime(MODULE_ExtPtfm, p_FAST, y_FAST, ErrStat2, ErrMsg2)
         CALL SetErrStat(ErrStat2,ErrMsg2,ErrStat,ErrMsg,RoutineName)

      allocate( y_FAST%Lin%Modules(MODULE_ExtPtfm)%Instance(1), stat=ErrStat2)
      if (ErrStat2 /= 0 ) then
         call SetErrStat(ErrID_Fatal, "Error allocating Lin%Modules(ExtPtfm).", ErrStat, ErrMsg, RoutineName )
      else
         if (allocated(Init%OutData_ExtPtfm%LinNames_y)) call move_alloc(Init%OutData_ExtPtfm%LinNames_y,y_FAST%Lin%Modules(MODULE_ExtPtfm)%Instance(1)%Names_y)
         if (allocated(Init%OutData_ExtPtfm%LinNames_x)) call move_alloc(Init%OutData_ExtPtfm%LinNames_x,y_FAST%Lin%Modules(MODULE_ExtPtfm)%Instance(1)%Names_x)
         if (allocated(Init%OutData_ExtPtfm%LinNames_u)) call move_alloc(Init%OutData_ExtPtfm%LinNames_u,y_FAST%Lin%Modules(MODULE_ExtPtfm)%Instance(1)%Names_u)
         if (allocated(Init%OutData_ExtPtfm%RotFrame_y)) call move_alloc(Init%OutData_ExtPtfm%RotFrame_y,y_FAST%Lin%Modules(MODULE_ExtPtfm)%Instance(1)%RotFrame_y)
         if (allocated(Init%OutData_ExtPtfm%RotFrame_x)) call move_alloc(Init%OutData_ExtPtfm%RotFrame_x,y_FAST%Lin%Modules(MODULE_ExtPtfm)%Instance(1)%RotFrame_x)
         if (allocated(Init%OutData_ExtPtfm%RotFrame_u)) call move_alloc(Init%OutData_ExtPtfm%RotFrame_u,y_FAST%Lin%Modules(MODULE_ExtPtfm)%Instance(1)%RotFrame_u)
         if (allocated(Init%OutData_ExtPtfm%IsLoad_u  )) call move_alloc(Init%OutData_ExtPtfm%IsLoad_u  ,y_FAST%Lin%Modules(MODULE_ExtPtfm)%Instance(1)%IsLoad_u  )
         if (allocated(Init%OutData_ExtPtfm%WriteOutputHdr)) y_FAST%Lin%Modules(MODULE_ExtPtfm)%Instance(1)%NumOutputs = size(Init%OutData_ExtPtfm%WriteOutputHdr)
         if (allocated(Init%OutData_ExtPtfm%DerivOrder_x)) call move_alloc(Init%OutData_ExtPtfm%DerivOrder_x,y_FAST%Lin%Modules(MODULE_ExtPtfm)%Instance(1)%DerivOrder_x)
      end if

      IF (ErrStat >= AbortErrLev) THEN
         CALL Cleanup()
         RETURN
      END IF

   END IF

   ! ------------------------------
   ! initialize CompMooring modules
   ! ------------------------------
   ALLOCATE( MAPp%Input( p_FAST%InterpOrder+1 ), MAPp%InputTimes( p_FAST%InterpOrder+1 ), STAT = ErrStat2 )
      IF (ErrStat2 /= 0) THEN
         CALL SetErrStat(ErrID_Fatal,"Error allocating MAPp%Input and MAPp%InputTimes.",ErrStat,ErrMsg,RoutineName)
         CALL Cleanup()
         RETURN
      END IF
   ALLOCATE( MD%Input( p_FAST%InterpOrder+1 ), MD%InputTimes( p_FAST%InterpOrder+1 ), STAT = ErrStat2 )
      IF (ErrStat2 /= 0) THEN
         CALL SetErrStat(ErrID_Fatal,"Error allocating MD%Input and MD%InputTimes.",ErrStat,ErrMsg,RoutineName)
         CALL Cleanup()
         RETURN
      END IF
   ALLOCATE( FEAM%Input( p_FAST%InterpOrder+1 ), FEAM%InputTimes( p_FAST%InterpOrder+1 ), STAT = ErrStat2 )
      IF (ErrStat2 /= 0) THEN
         CALL SetErrStat(ErrID_Fatal,"Error allocating FEAM%Input and FEAM%InputTimes.",ErrStat,ErrMsg,RoutineName)
         CALL Cleanup()
         RETURN
<<<<<<< HEAD
      END IF 
=======
      END IF
>>>>>>> 5d2de232
   ALLOCATE( Orca%Input( p_FAST%InterpOrder+1 ), Orca%InputTimes( p_FAST%InterpOrder+1 ), STAT = ErrStat2 )
      IF (ErrStat2 /= 0) THEN
         CALL SetErrStat(ErrID_Fatal,"Error allocating Orca%Input and Orca%InputTimes.",ErrStat,ErrMsg,RoutineName)
         CALL Cleanup()
         RETURN
<<<<<<< HEAD
      END IF   
   
=======
      END IF

>>>>>>> 5d2de232
   ! ........................
   ! initialize MAP
   ! ........................
   IF (p_FAST%CompMooring == Module_MAP) THEN
      !bjj: until we modify this, MAP requires HydroDyn to be used. (perhaps we could send air density from AeroDyn or something...)

      CALL WrScr(NewLine) !bjj: I'm printing two blank lines here because MAP seems to be writing over the last line on the screen.


!      Init%InData_MAP%rootname          =  p_FAST%OutFileRoot        ! Output file name
      Init%InData_MAP%gravity           =  Init%OutData_ED%Gravity    ! This need to be according to g used in ElastoDyn
      Init%InData_MAP%sea_density       =  Init%OutData_HD%WtrDens    ! This needs to be set according to seawater density in HydroDyn
      Init%InData_MAP%depth             =  Init%OutData_HD%WtrDpth    ! This need to be set according to the water depth in HydroDyn

   ! differences for MAP++
      Init%InData_MAP%file_name         =  p_FAST%MooringFile        ! This needs to be set according to what is in the FAST input file.
      Init%InData_MAP%summary_file_name =  TRIM(p_FAST%OutFileRoot)//'.MAP.sum'        ! Output file name
      Init%InData_MAP%depth             = -Init%OutData_HD%WtrDpth    ! This need to be set according to the water depth in HydroDyn

      Init%InData_MAP%LinInitInp%Linearize = p_FAST%Linearize

      CALL MAP_Init( Init%InData_MAP, MAPp%Input(1), MAPp%p,  MAPp%x(STATE_CURR), MAPp%xd(STATE_CURR), MAPp%z(STATE_CURR), MAPp%OtherSt, &
                      MAPp%y, p_FAST%dt_module( MODULE_MAP ), Init%OutData_MAP, ErrStat2, ErrMsg2 )
         CALL SetErrStat(ErrStat2,ErrMsg2,ErrStat,ErrMsg,RoutineName)

      p_FAST%ModuleInitialized(Module_MAP) = .TRUE.
      CALL SetModuleSubstepTime(Module_MAP, p_FAST, y_FAST, ErrStat2, ErrMsg2)
         CALL SetErrStat(ErrStat2,ErrMsg2,ErrStat,ErrMsg,RoutineName)

      allocate( y_FAST%Lin%Modules(Module_MAP)%Instance(1), stat=ErrStat2)
      if (ErrStat2 /= 0 ) then
         call SetErrStat(ErrID_Fatal, "Error allocating Lin%Modules(MAP).", ErrStat, ErrMsg, RoutineName )
      else
         if (allocated(Init%OutData_MAP%LinInitOut%LinNames_y)) call move_alloc(Init%OutData_MAP%LinInitOut%LinNames_y,y_FAST%Lin%Modules(Module_MAP)%Instance(1)%Names_y )
         if (allocated(Init%OutData_MAP%LinInitOut%LinNames_u)) call move_alloc(Init%OutData_MAP%LinInitOut%LinNames_u,y_FAST%Lin%Modules(Module_MAP)%Instance(1)%Names_u )
         if (allocated(Init%OutData_MAP%LinInitOut%IsLoad_u  )) call move_alloc(Init%OutData_MAP%LinInitOut%IsLoad_u  ,y_FAST%Lin%Modules(Module_MAP)%Instance(1)%IsLoad_u   )

         if (allocated(Init%OutData_MAP%WriteOutputHdr)) y_FAST%Lin%Modules(Module_MAP)%Instance(1)%NumOutputs = size(Init%OutData_MAP%WriteOutputHdr)
      end if

      IF (ErrStat >= AbortErrLev) THEN
         CALL Cleanup()
         RETURN
      END IF
   ! ........................
   ! initialize MoorDyn
   ! ........................
   ELSEIF (p_FAST%CompMooring == Module_MD) THEN

      Init%InData_MD%FileName  = p_FAST%MooringFile         ! This needs to be set according to what is in the FAST input file.
      Init%InData_MD%RootName  = p_FAST%OutFileRoot

      Init%InData_MD%PtfmInit  = Init%OutData_ED%PlatformPos !ED%x(STATE_CURR)%QT(1:6)   ! initial position of the platform !bjj: this should come from Init%OutData_ED, not x_ED
      Init%InData_MD%g         = Init%OutData_ED%Gravity     ! This need to be according to g used in ElastoDyn
      Init%InData_MD%rhoW      = Init%OutData_HD%WtrDens     ! This needs to be set according to seawater density in HydroDyn
      Init%InData_MD%WtrDepth  = Init%OutData_HD%WtrDpth    ! This need to be set according to the water depth in HydroDyn

<<<<<<< HEAD
      Init%InData_MD%Linearize = p_FAST%Linearize

      !:::::::::::::::::::::::::::::::::::::::::::::::::::::::::::::::::::::::::::::::::::::
      !@mhall: for now, passing some hardcoded wave kinematics grid info from HD to MD 
      
!         ALLOCATE ( Init%InData_MD%WaveVel  (HD%p%NStepWave, WaveGrid_n, 3) )
!         ALLOCATE ( Init%InData_MD%WaveAcc  (HD%p%NStepWave, WaveGrid_n, 3) )
!         ALLOCATE ( Init%InData_MD%WavePDyn (HD%p%NStepWave, WaveGrid_n) )
!         ALLOCATE ( Init%InData_MD%WaveElev (HD%p%NStepWave, WaveGrid_n) )
!         ALLOCATE ( Init%InData_MD%WaveTime (HD%p%NStepWave) )
      
!      Init%InData_MD%WaveVel  = Init%OutData_HD%WaveVel 
!      Init%InData_MD%WaveAcc  = Init%OutData_HD%WaveAcc 
!      Init%InData_MD%WavePDyn = Init%OutData_HD%WaveDynP
!      Init%InData_MD%WaveElev = Init%OutData_HD%WaveElev
!      Init%InData_MD%WaveTime = Init%OutData_HD%WaveTime
      
     !CALL MOVE_ALLOC( Init%OutData_HD%WaveVel  , Init%InData_MD%WaveVel   )   
     !CALL MOVE_ALLOC( Init%OutData_HD%WaveAcc  , Init%InData_MD%WaveAcc   )   
     !CALL MOVE_ALLOC( Init%OutData_HD%WaveDynP , Init%InData_MD%WavePDyn  )   
     !CALL MOVE_ALLOC( Init%OutData_HD%WaveElev , Init%InData_MD%WaveElev  )   
     !CALL MOVE_ALLOC( Init%OutData_HD%WaveTime , Init%InData_MD%WaveTime  )   

      !:::::::::::::::::::::::::::::::::::::::::::::::::::::::::::::::::::::::::::::::::::::
          
=======
>>>>>>> 5d2de232
      CALL MD_Init( Init%InData_MD, MD%Input(1), MD%p, MD%x(STATE_CURR), MD%xd(STATE_CURR), MD%z(STATE_CURR), &
                    MD%OtherSt(STATE_CURR), MD%y, MD%m, p_FAST%dt_module( MODULE_MD ), Init%OutData_MD, ErrStat2, ErrMsg2 )
         CALL SetErrStat(ErrStat2,ErrMsg2,ErrStat,ErrMsg,RoutineName)

      p_FAST%ModuleInitialized(Module_MD) = .TRUE.
      CALL SetModuleSubstepTime(Module_MD, p_FAST, y_FAST, ErrStat2, ErrMsg2)
         CALL SetErrStat(ErrStat2,ErrMsg2,ErrStat,ErrMsg,RoutineName)
<<<<<<< HEAD
      
      allocate( y_FAST%Lin%Modules(MODULE_MD)%Instance(1), stat=ErrStat2)
      if (ErrStat2 /= 0 ) then
         call SetErrStat(ErrID_Fatal, "Error allocating Lin%Modules(MD).", ErrStat, ErrMsg, RoutineName )
      else
         if (allocated(Init%OutData_MD%LinNames_y)) call move_alloc(Init%OutData_MD%LinNames_y,y_FAST%Lin%Modules(MODULE_MD)%Instance(1)%Names_y)
         if (allocated(Init%OutData_MD%LinNames_x)) call move_alloc(Init%OutData_MD%LinNames_x,y_FAST%Lin%Modules(MODULE_MD)%Instance(1)%Names_x)
         if (allocated(Init%OutData_MD%LinNames_u)) call move_alloc(Init%OutData_MD%LinNames_u,y_FAST%Lin%Modules(MODULE_MD)%Instance(1)%Names_u)
         if (allocated(Init%OutData_MD%RotFrame_y)) call move_alloc(Init%OutData_MD%RotFrame_y,y_FAST%Lin%Modules(MODULE_MD)%Instance(1)%RotFrame_y)
         if (allocated(Init%OutData_MD%RotFrame_x)) call move_alloc(Init%OutData_MD%RotFrame_x,y_FAST%Lin%Modules(MODULE_MD)%Instance(1)%RotFrame_x)
         if (allocated(Init%OutData_MD%RotFrame_u)) call move_alloc(Init%OutData_MD%RotFrame_u,y_FAST%Lin%Modules(MODULE_MD)%Instance(1)%RotFrame_u)
         if (allocated(Init%OutData_MD%IsLoad_u  )) call move_alloc(Init%OutData_MD%IsLoad_u  ,y_FAST%Lin%Modules(MODULE_MD)%Instance(1)%IsLoad_u  )
         if (allocated(Init%OutData_MD%WriteOutputHdr)) y_FAST%Lin%Modules(MODULE_MD)%Instance(1)%NumOutputs = size(Init%OutData_MD%WriteOutputHdr)
         if (allocated(Init%OutData_MD%DerivOrder_x)) call move_alloc(Init%OutData_MD%DerivOrder_x,y_FAST%Lin%Modules(MODULE_MD)%Instance(1)%DerivOrder_x)
      end if
               
=======

>>>>>>> 5d2de232
      IF (ErrStat >= AbortErrLev) THEN
         CALL Cleanup()
         RETURN
      END IF
   ! ........................
   ! initialize FEAM
   ! ........................
   ELSEIF (p_FAST%CompMooring == Module_FEAM) THEN

      Init%InData_FEAM%InputFile   = p_FAST%MooringFile         ! This needs to be set according to what is in the FAST input file.
      Init%InData_FEAM%RootName    = TRIM(p_FAST%OutFileRoot)//'.'//TRIM(y_FAST%Module_Abrev(Module_FEAM))

      Init%InData_FEAM%PtfmInit    = Init%OutData_ED%PlatformPos !ED%x(STATE_CURR)%QT(1:6)   ! initial position of the platform !bjj: this should come from Init%OutData_ED, not x_ED
      Init%InData_FEAM%NStepWave   = 1                          ! an arbitrary number > 0 (to set the size of the wave data, which currently contains all zero values)
      Init%InData_FEAM%gravity     = Init%OutData_ED%Gravity     ! This need to be according to g used in ElastoDyn
      Init%InData_FEAM%WtrDens     = Init%OutData_HD%WtrDens     ! This needs to be set according to seawater density in HydroDyn
!      Init%InData_FEAM%depth       =  Init%OutData_HD%WtrDpth    ! This need to be set according to the water depth in HydroDyn

      CALL FEAM_Init( Init%InData_FEAM, FEAM%Input(1), FEAM%p,  FEAM%x(STATE_CURR), FEAM%xd(STATE_CURR), FEAM%z(STATE_CURR), &
                      FEAM%OtherSt(STATE_CURR), FEAM%y, FEAM%m, p_FAST%dt_module( MODULE_FEAM ), Init%OutData_FEAM, ErrStat2, ErrMsg2 )
         CALL SetErrStat(ErrStat2,ErrMsg2,ErrStat,ErrMsg,RoutineName)

      p_FAST%ModuleInitialized(Module_FEAM) = .TRUE.
      CALL SetModuleSubstepTime(Module_FEAM, p_FAST, y_FAST, ErrStat2, ErrMsg2)
         CALL SetErrStat(ErrStat2,ErrMsg2,ErrStat,ErrMsg,RoutineName)

      IF (ErrStat >= AbortErrLev) THEN
         CALL Cleanup()
         RETURN
      END IF
   ! ........................
   ! initialize OrcaFlex Interface
   ! ........................
   ELSEIF (p_FAST%CompMooring == Module_Orca) THEN

      Init%InData_Orca%InputFile = p_FAST%MooringFile
      Init%InData_Orca%RootName  = p_FAST%OutFileRoot
      Init%InData_Orca%TMax      = p_FAST%TMax

      CALL Orca_Init( Init%InData_Orca, Orca%Input(1), Orca%p,  Orca%x(STATE_CURR), Orca%xd(STATE_CURR), Orca%z(STATE_CURR), Orca%OtherSt(STATE_CURR), &
                      Orca%y, Orca%m, p_FAST%dt_module( MODULE_Orca ), Init%OutData_Orca, ErrStat2, ErrMsg2 )
         CALL SetErrStat(ErrStat2,ErrMsg2,ErrStat,ErrMsg,RoutineName)

      p_FAST%ModuleInitialized(MODULE_Orca) = .TRUE.
      CALL SetModuleSubstepTime(MODULE_Orca, p_FAST, y_FAST, ErrStat2, ErrMsg2)
         CALL SetErrStat(ErrStat2,ErrMsg2,ErrStat,ErrMsg,RoutineName)

      IF (ErrStat >= AbortErrLev) THEN
         CALL Cleanup()
         RETURN
      END IF
   END IF

   ! ------------------------------
   ! initialize CompIce modules
   ! ------------------------------
   ALLOCATE( IceF%Input( p_FAST%InterpOrder+1 ), IceF%InputTimes( p_FAST%InterpOrder+1 ), STAT = ErrStat2 )
      IF (ErrStat2 /= 0) THEN
         CALL SetErrStat(ErrID_Fatal,"Error allocating IceF%Input and IceF%InputTimes.",ErrStat,ErrMsg,RoutineName)
         CALL Cleanup()
         RETURN
      END IF

      ! We need this to be allocated (else we have issues passing nonallocated arrays and using the first index of Input(),
      !   but we don't need the space of IceD_MaxLegs if we're not using it.
   IF ( p_FAST%CompIce /= Module_IceD ) THEN
      IceDim = 1
   ELSE
      IceDim = IceD_MaxLegs
   END IF

      ! because there may be multiple instances of IceDyn, we'll allocate arrays for that here
      ! we could allocate these after
   ALLOCATE( IceD%Input( p_FAST%InterpOrder+1, IceDim ), IceD%InputTimes( p_FAST%InterpOrder+1, IceDim ), STAT = ErrStat2 )
      IF (ErrStat2 /= 0) THEN
         CALL SetErrStat(ErrID_Fatal,"Error allocating IceD%Input and IceD%InputTimes.",ErrStat,ErrMsg,RoutineName)
         CALL Cleanup()
         RETURN
      END IF

     ALLOCATE( IceD%x(           IceDim,2), &
               IceD%xd(          IceDim,2), &
               IceD%z(           IceDim,2), &
               IceD%OtherSt(     IceDim,2), &
               IceD%p(           IceDim  ), &
               IceD%u(           IceDim  ), &
               IceD%y(           IceDim  ), &
               IceD%m(           IceDim  ), &
                                             STAT = ErrStat2 )
      IF (ErrStat2 /= 0) THEN
         CALL SetErrStat(ErrID_Fatal,"Error allocating IceD state, input, and output data.",ErrStat,ErrMsg,RoutineName)
         CALL Cleanup()
         RETURN
      END IF


   ! ........................
   ! initialize IceFloe
   ! ........................
   IF ( p_FAST%CompIce == Module_IceF ) THEN

      Init%InData_IceF%InputFile     = p_FAST%IceFile
      Init%InData_IceF%RootName      = TRIM(p_FAST%OutFileRoot)//'.'//TRIM(y_FAST%Module_Abrev(Module_IceF))
      Init%InData_IceF%simLength     = p_FAST%TMax  !bjj: IceFloe stores this as single-precision (ReKi) TMax is DbKi
      Init%InData_IceF%MSL2SWL       = Init%OutData_HD%MSL2SWL
      Init%InData_IceF%gravity       = Init%OutData_ED%Gravity

      CALL IceFloe_Init( Init%InData_IceF, IceF%Input(1), IceF%p,  IceF%x(STATE_CURR), IceF%xd(STATE_CURR), IceF%z(STATE_CURR), &
                         IceF%OtherSt(STATE_CURR), IceF%y, IceF%m, p_FAST%dt_module( MODULE_IceF ), Init%OutData_IceF, ErrStat2, ErrMsg2 )
         CALL SetErrStat(ErrStat2,ErrMsg2,ErrStat,ErrMsg,RoutineName)

      p_FAST%ModuleInitialized(Module_IceF) = .TRUE.
      CALL SetModuleSubstepTime(Module_IceF, p_FAST, y_FAST, ErrStat2, ErrMsg2)
         CALL SetErrStat(ErrStat2,ErrMsg2,ErrStat,ErrMsg,RoutineName)

      IF (ErrStat >= AbortErrLev) THEN
         CALL Cleanup()
         RETURN
      END IF
   ! ........................
   ! initialize IceDyn
   ! ........................
   ELSEIF ( p_FAST%CompIce == Module_IceD ) THEN

      Init%InData_IceD%InputFile     = p_FAST%IceFile
      Init%InData_IceD%RootName      = TRIM(p_FAST%OutFileRoot)//'.'//TRIM(y_FAST%Module_Abrev(Module_IceD))//'1'
      Init%InData_IceD%MSL2SWL       = Init%OutData_HD%MSL2SWL
      Init%InData_IceD%WtrDens       = Init%OutData_HD%WtrDens
      Init%InData_IceD%gravity       = Init%OutData_ED%Gravity
      Init%InData_IceD%TMax          = p_FAST%TMax
      Init%InData_IceD%LegNum        = 1

      CALL IceD_Init( Init%InData_IceD, IceD%Input(1,1), IceD%p(1),  IceD%x(1,STATE_CURR), IceD%xd(1,STATE_CURR), IceD%z(1,STATE_CURR), &
                      IceD%OtherSt(1,STATE_CURR), IceD%y(1), IceD%m(1), p_FAST%dt_module( MODULE_IceD ), Init%OutData_IceD, ErrStat2, ErrMsg2 )
         CALL SetErrStat(ErrStat2,ErrMsg2,ErrStat,ErrMsg,RoutineName)

      p_FAST%ModuleInitialized(Module_IceD) = .TRUE.
      CALL SetModuleSubstepTime(Module_IceD, p_FAST, y_FAST, ErrStat2, ErrMsg2)
         CALL SetErrStat(ErrStat2,ErrMsg2,ErrStat,ErrMsg,RoutineName)

         ! now initialize IceD for additional legs (if necessary)
      dt_IceD           = p_FAST%dt_module( MODULE_IceD )
      p_FAST%numIceLegs = Init%OutData_IceD%numLegs

      IF (p_FAST%numIceLegs > IceD_MaxLegs) THEN
         CALL SetErrStat(ErrID_Fatal,'IceDyn-FAST coupling is supported for up to '//TRIM(Num2LStr(IceD_MaxLegs))//' legs, but ' &
                           //TRIM(Num2LStr(p_FAST%numIceLegs))//' legs were specified.',ErrStat,ErrMsg,RoutineName)
      END IF


      DO i=2,p_FAST%numIceLegs  ! basically, we just need IceDyn to set up its meshes for inputs/outputs and possibly initial values for states
         Init%InData_IceD%LegNum = i
         Init%InData_IceD%RootName = TRIM(p_FAST%OutFileRoot)//'.'//TRIM(y_FAST%Module_Abrev(Module_IceD))//TRIM(Num2LStr(i))

         CALL IceD_Init( Init%InData_IceD, IceD%Input(1,i), IceD%p(i),  IceD%x(i,STATE_CURR), IceD%xd(i,STATE_CURR), IceD%z(i,STATE_CURR), &
                            IceD%OtherSt(i,STATE_CURR), IceD%y(i), IceD%m(i), dt_IceD, Init%OutData_IceD, ErrStat2, ErrMsg2 )
            CALL SetErrStat(ErrStat2,ErrMsg2,ErrStat,ErrMsg,RoutineName)

         !bjj: we're going to force this to have the same timestep because I don't want to have to deal with n IceD modules with n timesteps.
         IF (.NOT. EqualRealNos( p_FAST%dt_module( MODULE_IceD ),dt_IceD )) THEN
            CALL SetErrStat(ErrID_Fatal,"All instances of IceDyn (one per support-structure leg) must be the same",ErrStat,ErrMsg,RoutineName)
         END IF
      END DO

      IF (ErrStat >= AbortErrLev) THEN
         CALL Cleanup()
         RETURN
      END IF

   END IF


   ! ........................
   ! initialize ServoDyn 
   ! ........................
   ALLOCATE( SrvD%Input( p_FAST%InterpOrder+1 ), SrvD%InputTimes( p_FAST%InterpOrder+1 ), STAT = ErrStat2 )
      IF (ErrStat2 /= 0) THEN
         CALL SetErrStat(ErrID_Fatal,"Error allocating SrvD%Input and SrvD%InputTimes.",ErrStat,ErrMsg,RoutineName)
         CALL Cleanup()
         RETURN
      END IF
      
   IF ( p_FAST%CompServo == Module_SrvD ) THEN
      Init%InData_SrvD%InputFile     = p_FAST%ServoFile
      Init%InData_SrvD%RootName      = TRIM(p_FAST%OutFileRoot)//'.'//TRIM(y_FAST%Module_Abrev(Module_SrvD))
      Init%InData_SrvD%NumBl         = Init%OutData_ED%NumBl
      Init%InData_SrvD%Gravity       = (/ 0.0_ReKi, 0.0_ReKi, -Init%OutData_ED%Gravity /)       ! "Gravitational acceleration vector" m/s^2
      Init%InData_SrvD%NacPosition(1:3)        = ED%Input(1)%NacelleLoads%Position(1:3,1)
      Init%InData_SrvD%NacOrientation(1:3,1:3) = ED%Input(1)%NacelleLoads%RefOrientation(1:3,1:3,1)  ! R8Ki
      Init%InData_SrvD%TwrBasePos    = Init%OutData_ED%TwrBasePos
      Init%InData_SrvD%TwrBaseOrient = Init%OutData_ED%TwrBaseOrient                      ! R8Ki
      Init%InData_SrvD%PlatformPos(1:3)        = ED%y%PlatformPtMesh%Position(1:3,1)
      Init%InData_SrvD%PlatformOrient(1:3,1:3) = ED%y%PlatformPtMesh%Orientation(1:3,1:3,1)  ! R8Ki
      Init%InData_SrvD%TMax          = p_FAST%TMax
      Init%InData_SrvD%AirDens       = AirDens
      Init%InData_SrvD%AvgWindSpeed  = Init%OutData_IfW%WindFileInfo%MWS
      Init%InData_SrvD%Linearize     = p_FAST%Linearize
      Init%InData_SrvD%TrimCase      = p_FAST%TrimCase
      Init%InData_SrvD%TrimGain      = p_FAST%TrimGain
      Init%InData_SrvD%RotSpeedRef   = Init%OutData_ED%RotSpeed
      Init%InData_SrvD%InterpOrder   = p_FAST%InterpOrder

      CALL AllocAry( Init%InData_SrvD%BladeRootPosition,      3, Init%OutData_ED%NumBl, 'Init%InData_SrvD%BladeRootPosition', errStat2, ErrMsg2)
         CALL SetErrStat(ErrStat2,ErrMsg2,ErrStat,ErrMsg,RoutineName)
      CALL AllocAry( Init%InData_SrvD%BladeRootOrientation,3, 3, Init%OutData_ED%NumBl, 'Init%InData_SrvD%BladeRootOrientation', errStat2, ErrMsg2)
         CALL SetErrStat(ErrStat2,ErrMsg2,ErrStat,ErrMsg,RoutineName)
         IF (ErrStat >= AbortErrLev) THEN
            CALL Cleanup()
            RETURN
         END IF
      do k=1,Init%OutData_ED%NumBl
         Init%InData_SrvD%BladeRootPosition(:,k)      = ED%y%BladeRootMotion(k)%Position(:,1)
         Init%InData_SrvD%BladeRootOrientation(:,:,k) = ED%y%BladeRootMotion(k)%RefOrientation(:,:,1)
      enddo

      
      IF ( PRESENT(ExternInitData) ) THEN
         Init%InData_SrvD%NumSC2CtrlGlob = ExternInitData%NumSC2CtrlGlob
         IF ( (Init%InData_SrvD%NumSC2CtrlGlob > 0) ) THEN
            CALL AllocAry( Init%InData_SrvD%fromSCGlob, Init%InData_SrvD%NumSC2CtrlGlob, 'Init%InData_SrvD%fromSCGlob', ErrStat2, ErrMsg2)
               CALL SetErrStat(ErrStat2,ErrMsg2,ErrStat,ErrMsg,RoutineName)
               IF (ErrStat >= AbortErrLev) THEN
                  CALL Cleanup()
                  RETURN
               END IF
               
            do i=1,Init%InData_SrvD%NumSC2CtrlGlob
               Init%InData_SrvD%fromSCGlob(i) = ExternInitData%fromSCGlob(i)
            end do
         END IF

         Init%InData_SrvD%NumSC2Ctrl = ExternInitData%NumSC2Ctrl
         IF ( (Init%InData_SrvD%NumSC2Ctrl > 0) ) THEN
            CALL AllocAry( Init%InData_SrvD%fromSC, Init%InData_SrvD%NumSC2Ctrl, 'Init%InData_SrvD%fromSC', ErrStat2, ErrMsg2)
               CALL SetErrStat(ErrStat2,ErrMsg2,ErrStat,ErrMsg,RoutineName)
               IF (ErrStat >= AbortErrLev) THEN
                  CALL Cleanup()
                  RETURN
               END IF
            
            do i=1,Init%InData_SrvD%NumSC2Ctrl
               Init%InData_SrvD%fromSC(i) = ExternInitData%fromSC(i)
            end do
         END IF

         Init%InData_SrvD%NumCtrl2SC = ExternInitData%NumCtrl2SC

      ELSE
         Init%InData_SrvD%NumSC2CtrlGlob = 0
         Init%InData_SrvD%NumSC2Ctrl = 0
         Init%InData_SrvD%NumCtrl2SC = 0
      END IF     

      ! Set cable controls inputs (if requested by other modules)  -- There is probably a nicer way to do this, but this will work for now.
      call SetSrvDCableControls()
  
            
      CALL AllocAry(Init%InData_SrvD%BlPitchInit, Init%OutData_ED%NumBl, 'BlPitchInit', ErrStat2, ErrMsg2)
         CALL SetErrStat(ErrStat2,ErrMsg2,ErrStat,ErrMsg,RoutineName)

      if (ErrStat >= abortErrLev) then ! make sure allocatable arrays are valid before setting them
         CALL Cleanup()
         RETURN
      end if

      Init%InData_SrvD%BlPitchInit   = Init%OutData_ED%BlPitch
      CALL SrvD_Init( Init%InData_SrvD, SrvD%Input(1), SrvD%p, SrvD%x(STATE_CURR), SrvD%xd(STATE_CURR), SrvD%z(STATE_CURR), &
                      SrvD%OtherSt(STATE_CURR), SrvD%y, SrvD%m, p_FAST%dt_module( MODULE_SrvD ), Init%OutData_SrvD, ErrStat2, ErrMsg2 )
         CALL SetErrStat(ErrStat2,ErrMsg2,ErrStat,ErrMsg,RoutineName)
      p_FAST%ModuleInitialized(Module_SrvD) = .TRUE.

      !IF ( Init%OutData_SrvD%CouplingScheme == ExplicitLoose ) THEN ...  bjj: abort if we're doing anything else!

      CALL SetModuleSubstepTime(Module_SrvD, p_FAST, y_FAST, ErrStat2, ErrMsg2)
         CALL SetErrStat(ErrStat2,ErrMsg2,ErrStat,ErrMsg,RoutineName)

      !! initialize SrvD%y%ElecPwr and SrvD%y%GenTq because they are one timestep different (used as input for the next step)?
                  
      allocate( y_FAST%Lin%Modules(MODULE_SrvD)%Instance(1), stat=ErrStat2)
      if (ErrStat2 /= 0 ) then
         call SetErrStat(ErrID_Fatal, "Error allocating Lin%Modules(SrvD).", ErrStat, ErrMsg, RoutineName )
      else
         if (allocated(Init%OutData_SrvD%LinNames_y)) call move_alloc(Init%OutData_SrvD%LinNames_y,y_FAST%Lin%Modules(MODULE_SrvD)%Instance(1)%Names_y )
         if (allocated(Init%OutData_SrvD%LinNames_u)) call move_alloc(Init%OutData_SrvD%LinNames_u,y_FAST%Lin%Modules(MODULE_SrvD)%Instance(1)%Names_u )
         if (allocated(Init%OutData_SrvD%RotFrame_y)) call move_alloc(Init%OutData_SrvD%RotFrame_y,y_FAST%Lin%Modules(MODULE_SrvD)%Instance(1)%RotFrame_y )
         if (allocated(Init%OutData_SrvD%RotFrame_u)) call move_alloc(Init%OutData_SrvD%RotFrame_u,y_FAST%Lin%Modules(MODULE_SrvD)%Instance(1)%RotFrame_u )
         if (allocated(Init%OutData_SrvD%IsLoad_u  )) call move_alloc(Init%OutData_SrvD%IsLoad_u  ,y_FAST%Lin%Modules(MODULE_SrvD)%Instance(1)%IsLoad_u   )

         if (allocated(Init%OutData_SrvD%WriteOutputHdr)) y_FAST%Lin%Modules(MODULE_SrvD)%Instance(1)%NumOutputs = size(Init%OutData_SrvD%WriteOutputHdr)
      end if
      
      IF (ErrStat >= AbortErrLev) THEN
         CALL Cleanup()
         RETURN
      END IF
      
   ! ........................
   ! some checks for AeroDyn and ElastoDyn inputs with the high-speed shaft brake hack in ElastoDyn:
   ! (DO NOT COPY THIS CODE!)
   ! ........................   
         ! bjj: this is a hack to get high-speed shaft braking in FAST v8
      
      IF ( Init%OutData_SrvD%UseHSSBrake ) THEN
         IF ( p_FAST%CompAero == Module_AD14 ) THEN
            IF ( AD14%p%DYNINFL ) THEN
               CALL SetErrStat(ErrID_Fatal,'AeroDyn v14 "DYNINFL" InfModel is invalid for models with high-speed shaft braking.',ErrStat,ErrMsg,RoutineName)
            END IF
         END IF
         

         IF ( ED%p%method == Method_RK4 ) THEN ! bjj: should be using ElastoDyn's Method_ABM4 Method_AB4 parameters
            CALL SetErrStat(ErrID_Fatal,'ElastoDyn must use the AB4 or ABM4 integration method to implement high-speed shaft braking.',ErrStat,ErrMsg,RoutineName)
         ENDIF
      END IF ! Init%OutData_SrvD%UseHSSBrake
      
      
   END IF


   ! ........................
   ! Set up output for glue code (must be done after all modules are initialized so we have their WriteOutput information)
   ! ........................

   CALL FAST_InitOutput( p_FAST, y_FAST, Init, ErrStat2, ErrMsg2 )
      CALL SetErrStat(ErrStat2,ErrMsg2,ErrStat,ErrMsg,RoutineName)


   ! -------------------------------------------------------------------------
   ! Initialize mesh-mapping data
   ! -------------------------------------------------------------------------

   CALL InitModuleMappings(p_FAST, ED, BD, AD14, AD, HD, SD, ExtPtfm, SrvD, MAPp, FEAM, MD, Orca, IceF, IceD, MeshMapData, ErrStat2, ErrMsg2)
      CALL SetErrStat(ErrStat2,ErrMsg2,ErrStat,ErrMsg,RoutineName)

      IF (ErrStat >= AbortErrLev) THEN
         CALL Cleanup()
         RETURN
      ELSEIF (ErrStat /= ErrID_None) THEN
         ! a little work-around in case the mesh mapping info messages get too long
         CALL WrScr( NewLine//TRIM(ErrMsg)//NewLine )
         ErrStat = ErrID_None
         ErrMsg = ""
      END IF

   ! -------------------------------------------------------------------------
   ! Initialize for linearization:
   ! -------------------------------------------------------------------------
   if ( p_FAST%Linearize ) then      
      ! NOTE: In the following call, we use Init%OutData_AD%BladeProps(1)%NumBlNds as the number of aero nodes on EACH blade, which 
      !       is consistent with the current AD implementation, but if AD changes this, then it must be handled here, too!
      if (p_FAST%CompAero == MODULE_AD) then
         call Init_Lin(p_FAST, y_FAST, m_FAST, AD, ED, NumBl, Init%OutData_AD%rotors(1)%BladeProps(1)%NumBlNds, ErrStat2, ErrMsg2) 
      else
         call Init_Lin(p_FAST, y_FAST, m_FAST, AD, ED, NumBl, -1, ErrStat2, ErrMsg2) 
      endif     
         call SetErrStat(ErrStat2,ErrMsg2,ErrStat,ErrMsg,RoutineName)

         if (ErrStat >= AbortErrLev) then
            call Cleanup()
            return
         end if
   end if


   ! -------------------------------------------------------------------------
   ! Initialize data for VTK output
   ! -------------------------------------------------------------------------
   if ( p_FAST%WrVTK > VTK_None ) then
      call SetVTKParameters(p_FAST, Init%OutData_ED, Init%OutData_AD, Init%InData_HD, Init%OutData_HD, ED, BD, AD, HD, ErrStat2, ErrMsg2)
         call SetErrStat(ErrStat2,ErrMsg2,ErrStat,ErrMsg,RoutineName)
   end if

   ! -------------------------------------------------------------------------
   ! Write initialization data to FAST summary file:
   ! -------------------------------------------------------------------------
   if (p_FAST%SumPrint)  then
       CALL FAST_WrSum( p_FAST, y_FAST, MeshMapData, ErrStat2, ErrMsg2 )
          CALL SetErrStat(ErrStat2,ErrMsg2,ErrStat,ErrMsg,RoutineName)
   endif


   ! -------------------------------------------------------------------------
   ! other misc variables initialized here:
   ! -------------------------------------------------------------------------

   m_FAST%t_global        = t_initial

   ! Initialize external inputs for first step
   if ( p_FAST%CompServo == MODULE_SrvD ) then
      m_FAST%ExternInput%GenTrq     = SrvD%Input(1)%ExternalGenTrq !0.0_ReKi
      m_FAST%ExternInput%ElecPwr    = SrvD%Input(1)%ExternalElecPwr
      m_FAST%ExternInput%YawPosCom  = SrvD%Input(1)%ExternalYawPosCom
      m_FAST%ExternInput%YawRateCom = SrvD%Input(1)%ExternalYawRateCom
      m_FAST%ExternInput%HSSBrFrac  = SrvD%Input(1)%ExternalHSSBrFrac

      do i=1,SIZE(SrvD%Input(1)%ExternalBlPitchCom)
         m_FAST%ExternInput%BlPitchCom(i) = SrvD%Input(1)%ExternalBlPitchCom(i)
      end do

      do i=1,SIZE(SrvD%Input(1)%ExternalBlAirfoilCom)
         m_FAST%ExternInput%BlAirfoilCom(i) = SrvD%Input(1)%ExternalBlAirfoilCom(i)
      end do

         ! Cable Controls (only 20 channels are passed to simulink, but may be less or more in SrvD)
      if (allocated(SrvD%Input(1)%ExternalCableDeltaL)) then
         do i=1,min(SIZE(m_FAST%ExternInput%CableDeltaL),SIZE(SrvD%Input(1)%ExternalCableDeltaL))
            m_FAST%ExternInput%CableDeltaL(i) = SrvD%Input(1)%ExternalCableDeltaL(i)
         end do
      else  ! Initialize to zero for consistency
         m_FAST%ExternInput%CableDeltaL = 0.0_Reki
      endif
      if (allocated(SrvD%Input(1)%ExternalCableDeltaLdot)) then
         do i=1,min(SIZE(m_FAST%ExternInput%CableDeltaLdot),SIZE(SrvD%Input(1)%ExternalCableDeltaLdot))
            m_FAST%ExternInput%CableDeltaLdot(i) = SrvD%Input(1)%ExternalCableDeltaLdot(i)
         end do
      else  ! Initialize to zero for consistency
         m_FAST%ExternInput%CableDeltaLdot = 0.0_Reki
      endif
   end if

   m_FAST%ExternInput%LidarFocus = 1.0_ReKi  ! make this non-zero (until we add the initial position in the InflowWind input file)


   !...............................................................................................................................
   ! Destroy initializion data
   !...............................................................................................................................
   CALL Cleanup()

CONTAINS
   SUBROUTINE Cleanup()
   !...............................................................................................................................
   ! Destroy initializion data
   !...............................................................................................................................
      CALL FAST_DestroyInitData( Init, ErrStat2, ErrMsg2 )
         CALL SetErrStat(ErrStat2,ErrMsg2,ErrStat,ErrMsg,RoutineName)

   END SUBROUTINE Cleanup

   SUBROUTINE SetSrvDCableControls()
      ! There is probably a better method for doint this, but this will work for now.  Kind of an ugly bit of hacking.
      Init%InData_SrvD%NumCableControl = 0
      if (allocated(Init%OutData_SD%CableCChanRqst)) then
         Init%InData_SrvD%NumCableControl = max(Init%InData_SrvD%NumCableControl, size(Init%OutData_SD%CableCChanRqst))
      endif
      if (allocated(Init%OutData_MD%CableCChanRqst)) then
         Init%InData_SrvD%NumCableControl = max(Init%InData_SrvD%NumCableControl, size(Init%OutData_MD%CableCChanRqst))
      endif
      ! Set an array listing which modules requested which channels.
      !     They may not all be requested, so check the arrays returned from them during initialization.
      if (Init%InData_SrvD%NumCableControl > 0) then
         call AllocAry(Init%InData_SrvD%CableControlRequestor, Init%InData_SrvD%NumCableControl, 'CableControlRequestor', ErrStat2, ErrMsg2)
            call SetErrStat(ErrStat2,ErrMsg2,ErrStat,ErrMsg,RoutineName)
         if (ErrStat >= abortErrLev) then ! make sure allocatable arrays are valid before setting them
            call Cleanup()
            return
         endif
         !  Fill a string array that we pass to SrvD containing info about which module is using which of the
         !  requested channels.  This is not strictly necessary, but will greatly simplify troubleshooting erros
         !  with the setup later.
         Init%InData_SrvD%CableControlRequestor = ''
         do I=1,Init%InData_SrvD%NumCableControl
            ! SD -- lots of logic here since we don't know if SD did the requesting of the channels
            if (allocated(Init%OutData_SD%CableCChanRqst)) then
               if (I <= size(Init%OutData_SD%CableCChanRqst)) then
                  if (Init%OutData_SD%CableCChanRqst(I)) then
                     if (len_trim(Init%InData_SrvD%CableControlRequestor(I))>0) Init%InData_SrvD%CableControlRequestor(I) = trim(Init%InData_SrvD%CableControlRequestor(I))//', '
                     Init%InData_SrvD%CableControlRequestor(I) = trim(Init%InData_SrvD%CableControlRequestor(I))//trim(y_FAST%Module_Ver( Module_SD )%Name)
                  endif
               endif
            endif
            ! MD -- lots of logic here since we don't know if MD did the requesting of the channels
            if (allocated(Init%OutData_MD%CableCChanRqst)) then
               if (I <= size(Init%OutData_MD%CableCChanRqst)) then
                  if (Init%OutData_MD%CableCChanRqst(I)) then
                     if (len_trim(Init%InData_SrvD%CableControlRequestor(I))>0) Init%InData_SrvD%CableControlRequestor(I) = trim(Init%InData_SrvD%CableControlRequestor(I))//', '
                     Init%InData_SrvD%CableControlRequestor(I) = trim(Init%InData_SrvD%CableControlRequestor(I))//trim(y_FAST%Module_Ver( Module_MD )%Name)
                  endif
               endif
            endif
         enddo
      endif

      !  Now that we actually know which channels are requested, resize the arrays sent into SD and MD.  They can both handle
      !  larger and sparse arrays. They will simply ignore the channels they aren't looking for.,
      if (Init%InData_SrvD%NumCableControl > 0) then
         !  SD has one array (CableDeltaL)
         if (allocated(SD%Input)) then
            if (allocated(SD%Input(1)%CableDeltaL)) then
               if (size(SD%Input(1)%CableDeltaL)<Init%InData_SrvD%NumCableControl) then
                  deallocate(SD%Input(1)%CableDeltaL)
                  call AllocAry(SD%Input(1)%CableDeltaL,Init%InData_SrvD%NumCableControl,'SD%Input(1)%CableDeltaL', ErrStat2, ErrMsg2)
                     call SetErrStat(ErrStat2,ErrMsg2,ErrStat,ErrMsg,RoutineName)
                  if (ErrStat >= abortErrLev) then ! make sure allocatable arrays are valid before setting them
                     call Cleanup()
                     return
                  endif
                  SD%Input(1)%CableDeltaL = 0.0_ReKi
               endif
            endif
         endif
         ! Resize the MD arrays as needed -- They may have requested different inputs, but we are passing larger arrays if necessary.
         !  MD has two arrays (DeltaL, DeltaLdot)
         if (allocated(MD%Input)) then
            if (allocated(MD%Input(1)%DeltaL)) then
               if (size(MD%Input(1)%DeltaL)<Init%InData_SrvD%NumCableControl) then
                  deallocate(MD%Input(1)%DeltaL)
                  call AllocAry(MD%Input(1)%DeltaL,Init%InData_SrvD%NumCableControl,'MD%Input(1)%DeltaL', ErrStat2, ErrMsg2)
                     call SetErrStat(ErrStat2,ErrMsg2,ErrStat,ErrMsg,RoutineName)
                  if (ErrStat >= abortErrLev) then ! make sure allocatable arrays are valid before setting them
                     call Cleanup()
                     return
                  endif
                  MD%Input(1)%DeltaL = 0.0_ReKi
               endif
            endif
         endif
         if (allocated(MD%Input)) then
            if (allocated(MD%Input(1)%DeltaLdot)) then
               if (size(MD%Input(1)%DeltaLdot)<Init%InData_SrvD%NumCableControl) then
                  deallocate(MD%Input(1)%DeltaLdot)
                  call AllocAry(MD%Input(1)%DeltaLdot,Init%InData_SrvD%NumCableControl,'MD%Input(1)%DeltaLdot', ErrStat2, ErrMsg2)
                     call SetErrStat(ErrStat2,ErrMsg2,ErrStat,ErrMsg,RoutineName)
                  if (ErrStat >= abortErrLev) then ! make sure allocatable arrays are valid before setting them
                     call Cleanup()
                     return
                  endif
                  MD%Input(1)%DeltaLdot = 0.0_ReKi
               endif
            endif
         endif
      endif
   END SUBROUTINE SetSrvDCableControls

END SUBROUTINE FAST_InitializeAll

!----------------------------------------------------------------------------------------------------------------------------------
!> This function returns a string describing the glue code and some of the compilation options we're using.
FUNCTION GetVersion(ThisProgVer)

   ! Passed Variables:

   TYPE(ProgDesc), INTENT( IN    ) :: ThisProgVer     !< program name/date/version description
   CHARACTER(1024)                 :: GetVersion      !< String containing a description of the compiled precision.

   CHARACTER(200)                  :: git_commit

   GetVersion = TRIM(GetNVD(ThisProgVer))//', compiled'

   IF ( Cmpl4SFun )  THEN     ! FAST has been compiled as an S-Function for Simulink
      GetVersion = TRIM(GetVersion)//' as a DLL S-Function for Simulink'
   ELSEIF ( Cmpl4LV )  THEN     ! FAST has been compiled as a DLL for Labview
      GetVersion = TRIM(GetVersion)//' as a DLL for LabVIEW'
   ENDIF

   GetVersion = TRIM(GetVersion)//' as a '//TRIM(Num2LStr(BITS_IN_ADDR))//'-bit application using'

   ! determine precision

      IF ( ReKi == SiKi )  THEN     ! Single precision
         GetVersion = TRIM(GetVersion)//' single'
      ELSEIF ( ReKi == R8Ki )  THEN ! Double precision
         GetVersion = TRIM(GetVersion)// ' double'
      ELSE                          ! Unknown precision
         GetVersion = TRIM(GetVersion)//' unknown'
      ENDIF


!   GetVersion = TRIM(GetVersion)//' precision with '//OS_Desc
   GetVersion = TRIM(GetVersion)//' precision'

   ! add git info
   git_commit = QueryGitVersion()
   GetVersion = TRIM(GetVersion)//' at commit '//git_commit

   RETURN
END FUNCTION GetVersion

!----------------------------------------------------------------------------------------------------------------------------------
!> This subroutine is called at the start (or restart) of a FAST program (or FAST.Farm). It initializes the NWTC subroutine library,
!! displays the copyright notice, and displays some version information (including addressing scheme and precision).
SUBROUTINE FAST_ProgStart(ThisProgVer)
   TYPE(ProgDesc), INTENT(IN) :: ThisProgVer     !< program name/date/version description

   ! ... Initialize NWTC Library (open console, set pi constants) ...
   ! sets the pi constants, open console for output, etc...
   CALL NWTC_Init( ProgNameIN=ThisProgVer%Name, EchoLibVer=.FALSE. )

   ! Display the copyright notice
   CALL DispCopyrightLicense( ThisProgVer%Name )

   CALL DispCompileRuntimeInfo

END SUBROUTINE FAST_ProgStart
!----------------------------------------------------------------------------------------------------------------------------------
!> This routine gets the name of the FAST input file from the command line. It also returns a logical indicating if this there
!! was a "DWM" argument after the file name.
SUBROUTINE GetInputFileName(InputFile,UseDWM,ErrStat,ErrMsg)
   CHARACTER(*),             INTENT(OUT)           :: InputFile         !< A CHARACTER string containing the name of the primary FAST input file (if not present, we'll get it from the command line)
   LOGICAL,                  INTENT(OUT)           :: UseDWM            !< whether the last argument from the command line is "DWM"
   INTEGER(IntKi),           INTENT(OUT)           :: ErrStat           !< Error status
   CHARACTER(*),             INTENT(OUT)           :: ErrMsg            !< Error message

   INTEGER(IntKi)                                  :: ErrStat2          ! local error stat
   CHARACTER(1024)                                 :: LastArg           ! A second command-line argument that will allow DWM module to be used in AeroDyn

   ErrStat = ErrID_None
   ErrMsg = ''

   UseDWM = .FALSE.  ! by default, we're not going to use the DWM module
   InputFile = ""  ! initialize to empty string to make sure it's input from the command line
   CALL CheckArgs( InputFile, ErrStat2, LastArg )  ! if ErrStat2 /= ErrID_None, we'll ignore and deal with the problem when we try to read the input file

   IF (LEN_TRIM(InputFile) == 0) THEN ! no input file was specified
      ErrStat = ErrID_Fatal
      ErrMsg  = 'The required input file was not specified on the command line.'
      RETURN
   END IF

   IF (LEN_TRIM(LastArg) > 0) THEN ! see if DWM was specified as the second option
      CALL Conv2UC( LastArg )
      IF ( TRIM(LastArg) == "DWM" ) THEN
         UseDWM    = .TRUE.
      END IF
   END IF

END SUBROUTINE GetInputFileName
!----------------------------------------------------------------------------------------------------------------------------------
!> This subroutine checks for command-line arguments, gets the root name of the input files
!! (including full path name), and creates the names of the output files.
SUBROUTINE FAST_Init( p, m_FAST, y_FAST, t_initial, InputFile, ErrStat, ErrMsg, TMax, TurbID, OverrideAbortLev, RootName )

      IMPLICIT                        NONE

   ! Passed variables

   TYPE(FAST_ParameterType), INTENT(INOUT)         :: p                 !< The parameter data for the FAST (glue-code) simulation
   TYPE(FAST_MiscVarType),   INTENT(INOUT)         :: m_FAST            !< Miscellaneous variables
   TYPE(FAST_OutputFileType),INTENT(INOUT)         :: y_FAST            !< The output data for the FAST (glue-code) simulation
   REAL(DbKi),               INTENT(IN)            :: t_initial         !< the beginning time of the simulation
   INTEGER(IntKi),           INTENT(OUT)           :: ErrStat           !< Error status
   CHARACTER(*),             INTENT(OUT)           :: ErrMsg            !< Error message
   CHARACTER(*),             INTENT(IN)            :: InputFile         !< A CHARACTER string containing the name of the primary FAST input file (if not present, we'll get it from the command line)
   REAL(DbKi),               INTENT(IN), OPTIONAL  :: TMax              !< the length of the simulation (from Simulink or FAST.Farm)
   INTEGER(IntKi),           INTENT(IN), OPTIONAL  :: TurbID            !< an ID for naming the tubine output file
   LOGICAL,                  INTENT(IN), OPTIONAL  :: OverrideAbortLev  !< whether or not we should override the abort error level (e.g., FAST.Farm)
   CHARACTER(*),             INTENT(IN), OPTIONAL  :: RootName          !< A CHARACTER string containing the root name of FAST output files, overriding normal naming convention
      ! Local variables

   INTEGER                      :: i                                    ! loop counter
   !CHARACTER(1024)              :: DirName                              ! A CHARACTER string containing the path of the current working directory


   LOGICAL                      :: OverrideAbortErrLev
   CHARACTER(*), PARAMETER      :: RoutineName = "FAST_Init"

   INTEGER(IntKi)               :: ErrStat2
   CHARACTER(ErrMsgLen)         :: ErrMsg2

      ! Initialize some variables
   ErrStat = ErrID_None
   ErrMsg = ''

   IF (PRESENT(OverrideAbortLev)) THEN
      OverrideAbortErrLev = OverrideAbortLev
   ELSE
      OverrideAbortErrLev = .true.
   END IF



   !...............................................................................................................................
   ! Set the root name of the output files based on the input file name
   !...............................................................................................................................

   if (present(RootName)) then
      p%OutFileRoot = RootName
   else
         ! Determine the root name of the primary file (will be used for output files)
      CALL GetRoot( InputFile, p%OutFileRoot )
      IF ( Cmpl4SFun )  p%OutFileRoot = TRIM( p%OutFileRoot )//'.SFunc'
      IF ( PRESENT(TurbID) ) THEN
         IF ( TurbID > 0 ) THEN
            p%OutFileRoot = TRIM( p%OutFileRoot )//'.T'//TRIM(Num2LStr(TurbID))
         END IF
      END IF

   end if
   p%VTK_OutFileRoot = p%OutFileRoot !initialize this here in case of error before it is set later


   !...............................................................................................................................
   ! Initialize the module name/date/version info:
   !...............................................................................................................................

   y_FAST%Module_Ver( Module_Glue   ) = FAST_Ver
   
   DO i=2,NumModules
      y_FAST%Module_Ver(i)%Date = 'unknown date'
      y_FAST%Module_Ver(i)%Ver  = 'unknown version'
   END DO
   y_FAST%Module_Ver( Module_IfW    )%Name = 'InflowWind'
   y_FAST%Module_Ver( Module_OpFM   )%Name = 'OpenFOAM integration'
   y_FAST%Module_Ver( Module_ED     )%Name = 'ElastoDyn'
   y_FAST%Module_Ver( Module_BD     )%Name = 'BeamDyn'
   y_FAST%Module_Ver( Module_AD14   )%Name = 'AeroDyn14'
   y_FAST%Module_Ver( Module_AD     )%Name = 'AeroDyn'
   y_FAST%Module_Ver( Module_SrvD   )%Name = 'ServoDyn'
   y_FAST%Module_Ver( Module_HD     )%Name = 'HydroDyn'
   y_FAST%Module_Ver( Module_SD     )%Name = 'SubDyn'
   y_FAST%Module_Ver( Module_ExtPtfm)%Name = 'ExtPtfm_MCKF'
   y_FAST%Module_Ver( Module_MAP    )%Name = 'MAP'
   y_FAST%Module_Ver( Module_FEAM   )%Name = 'FEAMooring'
   y_FAST%Module_Ver( Module_MD     )%Name = 'MoorDyn'
   y_FAST%Module_Ver( Module_Orca   )%Name = 'OrcaFlexInterface'
   y_FAST%Module_Ver( Module_IceF   )%Name = 'IceFloe'
   y_FAST%Module_Ver( Module_IceD   )%Name = 'IceDyn'
         
   y_FAST%Module_Abrev( Module_Glue   ) = 'FAST'
   y_FAST%Module_Abrev( Module_IfW    ) = 'IfW'
   y_FAST%Module_Abrev( Module_OpFM   ) = 'OpFM'
   y_FAST%Module_Abrev( Module_ED     ) = 'ED'
   y_FAST%Module_Abrev( Module_BD     ) = 'BD'
   y_FAST%Module_Abrev( Module_AD14   ) = 'AD'
   y_FAST%Module_Abrev( Module_AD     ) = 'AD'
   y_FAST%Module_Abrev( Module_SrvD   ) = 'SrvD'
   y_FAST%Module_Abrev( Module_HD     ) = 'HD'
   y_FAST%Module_Abrev( Module_SD     ) = 'SD'
   y_FAST%Module_Abrev( Module_ExtPtfm) = 'ExtPtfm'
   y_FAST%Module_Abrev( Module_MAP    ) = 'MAP'
   y_FAST%Module_Abrev( Module_FEAM   ) = 'FEAM'
   y_FAST%Module_Abrev( Module_MD     ) = 'MD'
   y_FAST%Module_Abrev( Module_Orca   ) = 'Orca'
   y_FAST%Module_Abrev( Module_IceF   ) = 'IceF'
   y_FAST%Module_Abrev( Module_IceD   ) = 'IceD'

   p%n_substeps = 1                                                ! number of substeps for between modules and global/FAST time
   p%BD_OutputSibling = .false.

   !...............................................................................................................................
   ! Read the primary file for the glue code:
   !...............................................................................................................................
   CALL FAST_ReadPrimaryFile( InputFile, p, m_FAST, OverrideAbortErrLev, ErrStat2, ErrMsg2 )
      CALL SetErrStat( ErrStat2, ErrMsg2, ErrStat, ErrMsg, RoutineName )

      ! make sure some linearization variables are consistant
   if (.not. p%Linearize)  p%CalcSteady = .false.
   if (.not. p%CalcSteady) p%TrimCase = TrimCase_none
   m_FAST%Lin%FoundSteady = .false.
   p%LinInterpOrder = p%InterpOrder ! 1 ! always use linear (or constant) interpolation on rotor?

      ! overwrite TMax if necessary)
   IF (PRESENT(TMax)) THEN
      p%TMax = TMax
      !p%TMax = MAX( TMax, p%TMax )
   END IF

   IF ( ErrStat >= AbortErrLev ) RETURN


   p%KMax = 1                 ! after more checking, we may put this in the input file...
   !IF (p%CompIce == Module_IceF) p%KMax = 2
   p%SizeJac_Opt1 = 0  ! initialize this vector to zero; after we figure out what size the ED/SD/HD/BD meshes are, we'll fill this

   p%numIceLegs = 0           ! initialize number of support-structure legs in contact with ice (IceDyn will set this later)

   p%nBeams = 0               ! initialize number of BeamDyn instances (will be set later)

      ! determine what kind of turbine we're modeling:
   IF ( p%CompHydro == Module_HD ) THEN
      IF ( p%CompSub == Module_SD ) THEN
         p%TurbineType = Type_Offshore_Fixed
      ELSE
         p%TurbineType = Type_Offshore_Floating
      END IF
   ELSEIF ( p%CompMooring == Module_Orca ) THEN
      p%TurbineType = Type_Offshore_Floating
   ELSEIF ( p%CompSub == Module_ExtPtfm ) THEN
      p%TurbineType = Type_Offshore_Fixed
   ELSE
      p%TurbineType = Type_LandBased
   END IF


   p%n_TMax_m1  = CEILING( ( (p%TMax - t_initial) / p%DT ) ) - 1 ! We're going to go from step 0 to n_TMax (thus the -1 here)

   if (p%TMax < 1.0_DbKi) then ! log10(0) gives floating point divide-by-zero error
      p%TChanLen = MinChanLen
   else
      p%TChanLen = max( MinChanLen, int(log10(p%TMax))+7 )
   end if
   p%OutFmt_t = 'F'//trim(num2lstr( p%TChanLen ))//'.4' ! 'F10.4'

   !...............................................................................................................................
   ! Do some error checking on the inputs (validation):
   !...............................................................................................................................
   call ValidateInputData(p, m_FAST, ErrStat2, ErrMsg2)
      CALL SetErrStat( ErrStat2, ErrMsg2, ErrStat, ErrMsg, RoutineName )



   IF ( ErrStat >= AbortErrLev ) RETURN


   RETURN
END SUBROUTINE FAST_Init
!----------------------------------------------------------------------------------------------------------------------------------
!> This routine validates FAST data.
SUBROUTINE ValidateInputData(p, m_FAST, ErrStat, ErrMsg)

   TYPE(FAST_ParameterType), INTENT(INOUT)         :: p                 !< The parameter data for the FAST (glue-code) simulation
   TYPE(FAST_MiscVarType),   INTENT(IN   )         :: m_FAST            !< The misc data for the FAST (glue-code) simulation
   INTEGER(IntKi),           INTENT(  OUT)         :: ErrStat           !< Error status
   CHARACTER(*),             INTENT(  OUT)         :: ErrMsg            !< Error message

   REAL(DbKi)                                      :: TmpTime           ! A temporary variable for error checking

   INTEGER(IntKi)                                  :: i
   INTEGER(IntKi)                                  :: ErrStat2
   CHARACTER(ErrMsgLen)                            :: ErrMsg2
   CHARACTER(*), PARAMETER                         :: RoutineName='ValidateInputData'

   ErrStat = ErrID_None
   ErrMsg  = ""


   IF ( p%TMax < 0.0_DbKi  )  THEN
      CALL SetErrStat( ErrID_Fatal, 'TMax must not be a negative number.', ErrStat, ErrMsg, RoutineName )
   ELSE IF ( p%TMax < p%TStart )  THEN
      CALL SetErrStat( ErrID_Fatal, 'TMax must not be less than TStart.', ErrStat, ErrMsg, RoutineName )
   END IF

   IF ( p%n_ChkptTime < p%n_TMax_m1 ) THEN
      if (.NOT. p%WrBinOutFile) CALL SetErrStat( ErrID_Severe, 'It is highly recommended that time-marching output files be generated in binary format when generating checkpoint files.', ErrStat, ErrMsg, RoutineName )
      if (p%CompMooring==MODULE_Orca) CALL SetErrStat( ErrID_Fatal, 'Restart capability for OrcaFlexInterface is not supported. Set ChkptTime larger than TMax.', ErrStat, ErrMsg, RoutineName )
      ! also check for other features that aren't supported with restart (like ServoDyn's user-defined control routines)
   END IF

   IF ( p%DT <= 0.0_DbKi )  THEN
      CALL SetErrStat( ErrID_Fatal, 'DT must be greater than 0.', ErrStat, ErrMsg, RoutineName )
   ELSE ! Test DT and TMax to ensure numerical stability -- HINT: see the use of OnePlusEps
      TmpTime = p%TMax*EPSILON(p%DT)
      IF ( p%DT <= TmpTime ) THEN
         CALL SetErrStat( ErrID_Fatal, 'DT must be greater than '//TRIM ( Num2LStr( TmpTime ) )//' seconds.', ErrStat, ErrMsg, RoutineName )
      END IF
   END IF

      ! Check that InputFileData%OutFmt is a valid format specifier and will fit over the column headings
   CALL ChkRealFmtStr( p%OutFmt, 'OutFmt', p%FmtWidth, ErrStat2, ErrMsg2 )
      call SetErrStat(ErrStat2, ErrMsg2, ErrStat, ErrMsg, RoutineName)

   IF ( p%WrTxtOutFile .and. p%FmtWidth < MinChanLen ) CALL SetErrStat( ErrID_Warn, 'OutFmt produces a column width of '// &
         TRIM(Num2LStr(p%FmtWidth))//'), which may be too small.', ErrStat, ErrMsg, RoutineName )

   IF ( p%WrTxtOutFile .AND. p%TChanLen > ChanLen  )  THEN ! ( p%TMax > 9999.999_DbKi )
      CALL SetErrStat( ErrID_Warn, 'TMax is too large for a '//trim(num2lstr(ChanLen))//'-character time column in text tabular (time-marching) output files.'// &
                                   ' Postprocessors with this limitation may not work.', ErrStat, ErrMsg, RoutineName )
   END IF

   IF ( p%TStart      <  0.0_DbKi ) CALL SetErrStat( ErrID_Fatal, 'TStart must not be less than 0 seconds.', ErrStat, ErrMsg, RoutineName )
!  IF ( p%SttsTime    <= 0.0_DbKi ) CALL SetErrStat( ErrID_Fatal, 'SttsTime must be greater than 0 seconds.', ErrStat, ErrMsg, RoutineName )
   IF ( p%n_SttsTime  < 1_IntKi   ) CALL SetErrStat( ErrID_Fatal, 'SttsTime must be greater than 0 seconds.', ErrStat, ErrMsg, RoutineName )
   IF ( p%n_ChkptTime < 1_IntKi   ) CALL SetErrStat( ErrID_Fatal, 'ChkptTime must be greater than 0 seconds.', ErrStat, ErrMsg, RoutineName )
   IF ( p%KMax        < 1_IntKi   ) CALL SetErrStat( ErrID_Fatal, 'KMax must be greater than 0.', ErrStat, ErrMsg, RoutineName )

   IF (p%CompElast   == Module_Unknown) CALL SetErrStat( ErrID_Fatal, 'CompElast must be 1 (ElastoDyn) or 2 (BeamDyn).', ErrStat, ErrMsg, RoutineName )
   IF (p%CompAero    == Module_Unknown) CALL SetErrStat( ErrID_Fatal, 'CompAero must be 0 (None), 1 (AeroDyn14), or 2 (AeroDyn).', ErrStat, ErrMsg, RoutineName )
   IF (p%CompServo   == Module_Unknown) CALL SetErrStat( ErrID_Fatal, 'CompServo must be 0 (None) or 1 (ServoDyn).', ErrStat, ErrMsg, RoutineName )
   IF (p%CompHydro   == Module_Unknown) CALL SetErrStat( ErrID_Fatal, 'CompHydro must be 0 (None) or 1 (HydroDyn).', ErrStat, ErrMsg, RoutineName )
   IF (p%CompSub     == Module_Unknown) CALL SetErrStat( ErrID_Fatal, 'CompSub must be 0 (None), 1 (SubDyn), or 2 (ExtPtfm_MCKF).', ErrStat, ErrMsg, RoutineName )
   IF (p%CompMooring == Module_Unknown) CALL SetErrStat( ErrID_Fatal, 'CompMooring must be 0 (None), 1 (MAP), 2 (FEAMooring), 3 (MoorDyn), or 4 (OrcaFlex).', ErrStat, ErrMsg, RoutineName )
   IF (p%CompIce     == Module_Unknown) CALL SetErrStat( ErrID_Fatal, 'CompIce must be 0 (None) or 1 (IceFloe).', ErrStat, ErrMsg, RoutineName )
   IF (p%CompHydro /= Module_HD) THEN
      IF (p%CompMooring == Module_MAP) THEN
         CALL SetErrStat( ErrID_Fatal, 'HydroDyn must be used when MAP is used. Set CompHydro > 0 or CompMooring = 0 in the FAST input file.', ErrStat, ErrMsg, RoutineName )
      ELSEIF (p%CompMooring == Module_FEAM) THEN
         CALL SetErrStat( ErrID_Fatal, 'HydroDyn must be used when FEAMooring is used. Set CompHydro > 0 or CompMooring = 0 in the FAST input file.', ErrStat, ErrMsg, RoutineName )
      ELSEIF (p%CompMooring == Module_MD) THEN
         CALL SetErrStat( ErrID_Fatal, 'HydroDyn must be used when MoorDyn is used. Set CompHydro > 0 or CompMooring = 0 in the FAST input file.', ErrStat, ErrMsg, RoutineName )
      END IF
   ELSE
      IF (p%CompMooring == Module_Orca) CALL SetErrStat( ErrID_Fatal, 'HydroDyn cannot be used if OrcaFlex is used. Set CompHydro = 0 or CompMooring < 4 in the FAST input file.', ErrStat, ErrMsg, RoutineName )
      IF (p%CompSub == Module_ExtPtfm) CALL SetErrStat( ErrID_Fatal, 'HydroDyn cannot be used if ExtPtfm_MCKF is used. Set CompHydro = 0 or CompSub < 2 in the FAST input file.', ErrStat, ErrMsg, RoutineName )
   END IF


   IF (p%CompIce == Module_IceF) THEN
      IF (p%CompSub   /= Module_SD) CALL SetErrStat( ErrID_Fatal, 'SubDyn must be used when IceFloe is used. Set CompSub > 0 or CompIce = 0 in the FAST input file.', ErrStat, ErrMsg, RoutineName )
      IF (p%CompHydro /= Module_HD) CALL SetErrStat( ErrID_Fatal, 'HydroDyn must be used when IceFloe is used. Set CompHydro > 0 or CompIce = 0 in the FAST input file.', ErrStat, ErrMsg, RoutineName )
   ELSEIF (p%CompIce == Module_IceD) THEN
      IF (p%CompSub   /= Module_SD) CALL SetErrStat( ErrID_Fatal, 'SubDyn must be used when IceDyn is used. Set CompSub > 0 or CompIce = 0 in the FAST input file.', ErrStat, ErrMsg, RoutineName )
      IF (p%CompHydro /= Module_HD) CALL SetErrStat( ErrID_Fatal, 'HydroDyn must be used when IceDyn is used. Set CompHydro > 0 or CompIce = 0 in the FAST input file.', ErrStat, ErrMsg, RoutineName )
   END IF

   IF (p%CompElast == Module_BD .and. p%CompAero == Module_AD14 ) CALL SetErrStat( ErrID_Fatal, 'AeroDyn14 cannot be used when BeamDyn is used. Change CompAero or CompElast in the FAST input file.', ErrStat, ErrMsg, RoutineName )

!   IF ( p%InterpOrder < 0 .OR. p%InterpOrder > 2 ) THEN
   IF ( p%InterpOrder < 1 .OR. p%InterpOrder > 2 ) THEN
      CALL SetErrStat( ErrID_Fatal, 'InterpOrder must be 1 or 2.', ErrStat, ErrMsg, RoutineName ) ! 5/13/14 bjj: MAS and JMJ compromise for certain integrators is that InterpOrder cannot be 0
      p%InterpOrder = 1    ! Avoid problems in error handling by setting this to 0
   END IF

   IF ( p%NumCrctn < 0_IntKi ) THEN
      CALL SetErrStat( ErrID_Fatal, 'NumCrctn must be 0 or greater.', ErrStat, ErrMsg, RoutineName )
   END IF


   if ( p%WrVTK == VTK_Unknown ) then
      call SetErrStat(ErrID_Fatal, 'WrVTK must be 0 (none), 1 (initialization only), 2 (animation), or 3 (mode shapes).', ErrStat, ErrMsg, RoutineName)
   else
      if ( p%VTK_type == VTK_Unknown ) then
         call SetErrStat(ErrID_Fatal, 'VTK_type must be 1 (surfaces), 2 (basic meshes:lines/points), or 3 (all meshes).', ErrStat, ErrMsg, RoutineName)
         ! note I'm not going to write that 4 (old) is an option
      end if

      if (p%WrVTK == VTK_ModeShapes .and. .not. p%Linearize) then
         call SetErrStat(ErrID_Fatal, 'WrVTK cannot be 3 (mode shapes) when Linearize is false. (Mode shapes require linearization analysis.)', ErrStat, ErrMsg, RoutineName)
      end if
   end if

   if (p%Linearize) then

      if (p%CalcSteady) then
         if (p%NLinTimes < 1) call SetErrStat(ErrID_Fatal,'NLinTimes must be at least 1 for linearization analysis.',ErrStat, ErrMsg, RoutineName)
         if (p%TrimCase /= TrimCase_yaw .and. p%TrimCase /= TrimCase_torque .and. p%TrimCase /= TrimCase_pitch) then
            call SetErrStat(ErrID_Fatal,'TrimCase must be either 1, 2, or 3.',ErrStat, ErrMsg, RoutineName)
         end if

         if (p%TrimTol <= epsilon(p%TrimTol)) call SetErrStat(ErrID_Fatal,'TrimTol must be larger than '//trim(num2lstr(epsilon(p%TrimTol)))//'.',ErrStat, ErrMsg, RoutineName)
         if (p%Twr_Kdmp < 0.0_ReKi) call SetErrStat(ErrID_Fatal,'Twr_Kdmp must not be negative.',ErrStat, ErrMsg, RoutineName)
         if (p%Bld_Kdmp < 0.0_ReKi) call SetErrStat(ErrID_Fatal,'Bld_Kdmp must not be negative.',ErrStat, ErrMsg, RoutineName)
      else

         if (.not. allocated(m_FAST%Lin%LinTimes)) then
            call SetErrStat(ErrID_Fatal, 'NLinTimes must be at least 1 for linearization analysis.',ErrStat, ErrMsg, RoutineName)
         else
            do i=1,p%NLinTimes
               if (m_FAST%Lin%LinTimes(i) < 0) call SetErrStat(ErrID_Fatal,'LinTimes must be positive values.',ErrStat, ErrMsg, RoutineName)
            end do
            do i=2,p%NLinTimes
               if (m_FAST%Lin%LinTimes(i) <= m_FAST%Lin%LinTimes(i-1)) call SetErrStat(ErrID_Fatal,'LinTimes must be unique values entered in increasing order.',ErrStat, ErrMsg, RoutineName)
            end do

            if (m_FAST%Lin%LinTimes(p%NLinTimes) > p%TMax) call SetErrStat(ErrID_Info, 'Tmax is less than the last linearization time. Linearization analysis will not be performed after TMax.',ErrStat, ErrMsg, RoutineName)
         end if

      end if

      if (p%LinInputs < LIN_NONE .or. p%LinInputs > LIN_ALL) call SetErrStat(ErrID_Fatal,'LinInputs must be 0, 1, or 2.',ErrStat, ErrMsg, RoutineName)
      if (p%LinOutputs < LIN_NONE .or. p%LinOutputs > LIN_ALL) call SetErrStat(ErrID_Fatal,'LinOutputs must be 0, 1, or 2.',ErrStat, ErrMsg, RoutineName)

      if (p%LinOutJac) then
         if ( p%LinInputs /= LIN_ALL .or. p%LinOutputs /= LIN_ALL) then
            call SetErrStat(ErrID_Info,'LinOutJac can be used only when LinInputs=LinOutputs=2.',ErrStat, ErrMsg, RoutineName)
            p%LinOutJac = .false.
         end if
      end if

      ! now, make sure we haven't asked for any modules that we can't yet linearize:
      if (p%CompInflow == MODULE_OpFM) call SetErrStat(ErrID_Fatal,'Linearization is not implemented for the OpenFOAM coupling.',ErrStat, ErrMsg, RoutineName)
      if (p%CompAero == MODULE_AD14) call SetErrStat(ErrID_Fatal,'Linearization is not implemented for the AeroDyn v14 module.',ErrStat, ErrMsg, RoutineName)
      !if (p%CompSub   == MODULE_SD) call SetErrStat(ErrID_Fatal,'Linearization is not implemented for the SubDyn module.',ErrStat, ErrMsg, RoutineName)
      if (p%CompSub /= MODULE_None .and. p%CompSub /= MODULE_SD )     call SetErrStat(ErrID_Fatal,'Linearization is not implemented for the ExtPtfm_MCKF substructure module.',ErrStat, ErrMsg, RoutineName)
      if (p%CompMooring /= MODULE_None .and. p%CompMooring == MODULE_FEAM) call SetErrStat(ErrID_Fatal,'Linearization is not implemented for the FEAMooring mooring module.',ErrStat, ErrMsg, RoutineName)
      if (p%CompIce /= MODULE_None) call SetErrStat(ErrID_Fatal,'Linearization is not implemented for any of the ice loading modules.',ErrStat, ErrMsg, RoutineName)

   end if


   if ( p%TurbineType /= Type_LandBased .and. .not. EqualRealNos(p%TurbinePos(3), 0.0_SiKi) ) then
    call SetErrStat(ErrID_Fatal, 'Height of turbine location, TurbinePos(3), must be 0 for offshore turbines.', ErrStat, ErrMsg, RoutineName)
   end if

   !...............................................................................................................................

      ! temporary check on p_FAST%DT_out

   IF ( .NOT. EqualRealNos( p%DT_out, p%DT ) ) THEN
      IF ( p%DT_out < p%DT ) THEN
         CALL SetErrStat( ErrID_Fatal, 'DT_out must be at least DT ('//TRIM(Num2LStr(p%DT))//' s).', ErrStat, ErrMsg, RoutineName )
      ELSEIF ( .NOT. EqualRealNos( p%DT_out, p%DT * p%n_DT_Out )  ) THEN
         CALL SetErrStat( ErrID_Fatal, 'DT_out must be an integer multiple of DT.', ErrStat, ErrMsg, RoutineName )
      END IF
   END IF



END SUBROUTINE ValidateInputData
!----------------------------------------------------------------------------------------------------------------------------------
!> This routine initializes the output for the glue code, including writing the header for the primary output file.
SUBROUTINE FAST_InitOutput( p_FAST, y_FAST, Init, ErrStat, ErrMsg )

   IMPLICIT NONE

      ! Passed variables
   TYPE(FAST_ParameterType),       INTENT(IN)           :: p_FAST                                !< Glue-code simulation parameters
   TYPE(FAST_OutputFileType),      INTENT(INOUT)        :: y_FAST                                !< Glue-code simulation outputs
   TYPE(FAST_InitData),            INTENT(IN)           :: Init                                  !< Initialization data for all modules

   INTEGER(IntKi),                 INTENT(OUT)          :: ErrStat                               !< Error status
   CHARACTER(*),                   INTENT(OUT)          :: ErrMsg                                !< Error message corresponding to ErrStat


      ! Local variables.

   INTEGER(IntKi)                   :: I, J                                            ! Generic index for DO loops.
   INTEGER(IntKi)                   :: indxNext                                        ! The index of the next value to be written to an array
   INTEGER(IntKi)                   :: NumOuts                                         ! number of channels to be written to the output file(s)



   !......................................................
   ! Set the description lines to be printed in the output file
   !......................................................
   y_FAST%FileDescLines(1)  = 'Predictions were generated on '//CurDate()//' at '//CurTime()//' using '//TRIM(GetVersion(FAST_Ver))
   y_FAST%FileDescLines(2)  = 'linked with ' //' '//TRIM(GetNVD(NWTC_Ver            ))  ! we'll get the rest of the linked modules in the section below
   y_FAST%FileDescLines(3)  = 'Description from the FAST input file: '//TRIM(p_FAST%FTitle)

   !......................................................
   ! We'll fill out the rest of FileDescLines(2),
   ! and save the module version info for later use, too:
   !......................................................

   y_FAST%Module_Ver( Module_ED ) = Init%OutData_ED%Ver
   y_FAST%FileDescLines(2) = TRIM(y_FAST%FileDescLines(2) ) //'; '//TRIM(GetNVD(y_FAST%Module_Ver( Module_ED )  ))

   IF ( p_FAST%CompElast == Module_BD )  THEN
      y_FAST%Module_Ver( Module_BD ) = Init%OutData_BD(1)%Ver ! call copy routine for this type if it every uses dynamic memory
      y_FAST%FileDescLines(2)  = TRIM(y_FAST%FileDescLines(2) ) //'; '//TRIM(GetNVD(y_FAST%Module_Ver( Module_BD )))
   END IF


   IF ( p_FAST%CompInflow == Module_IfW )  THEN
      y_FAST%Module_Ver( Module_IfW ) = Init%OutData_IfW%Ver ! call copy routine for this type if it every uses dynamic memory
      y_FAST%FileDescLines(2)  = TRIM(y_FAST%FileDescLines(2) ) //'; '//TRIM(GetNVD(y_FAST%Module_Ver( Module_IfW )))
   ELSEIF ( p_FAST%CompInflow == Module_OpFM )  THEN
      y_FAST%Module_Ver( Module_OpFM ) = Init%OutData_OpFM%Ver ! call copy routine for this type if it every uses dynamic memory
      y_FAST%FileDescLines(2)  = TRIM(y_FAST%FileDescLines(2) ) //'; '//TRIM(GetNVD(y_FAST%Module_Ver( Module_OpFM )))
   END IF

   IF ( p_FAST%CompAero == Module_AD14 )  THEN
      y_FAST%Module_Ver( Module_AD14  ) = Init%OutData_AD14%Ver
      y_FAST%FileDescLines(2)  = TRIM(y_FAST%FileDescLines(2) ) //'; '//TRIM(GetNVD(y_FAST%Module_Ver( Module_AD14  ) ))
   ELSEIF ( p_FAST%CompAero == Module_AD )  THEN
      y_FAST%Module_Ver( Module_AD  ) = Init%OutData_AD%Ver
      y_FAST%FileDescLines(2)  = TRIM(y_FAST%FileDescLines(2) ) //'; '//TRIM(GetNVD(y_FAST%Module_Ver( Module_AD  ) ))
   END IF

   IF ( p_FAST%CompServo == Module_SrvD ) THEN
      y_FAST%Module_Ver( Module_SrvD ) = Init%OutData_SrvD%Ver
      y_FAST%FileDescLines(2)  = TRIM(y_FAST%FileDescLines(2) ) //'; '//TRIM(GetNVD(y_FAST%Module_Ver( Module_SrvD )))
   END IF

   IF ( p_FAST%CompHydro == Module_HD ) THEN
      y_FAST%Module_Ver( Module_HD )   = Init%OutData_HD%Ver
      y_FAST%FileDescLines(2)  = TRIM(y_FAST%FileDescLines(2) ) //'; '//TRIM(GetNVD(y_FAST%Module_Ver( Module_HD )))
   END IF

   IF ( p_FAST%CompSub == Module_SD ) THEN
      y_FAST%Module_Ver( Module_SD )   = Init%OutData_SD%Ver
      y_FAST%FileDescLines(2)  = TRIM(y_FAST%FileDescLines(2) ) //'; '//TRIM(GetNVD(y_FAST%Module_Ver( Module_SD )))
   ELSE IF ( p_FAST%CompSub == Module_ExtPtfm ) THEN
      y_FAST%Module_Ver( Module_ExtPtfm )   = Init%OutData_ExtPtfm%Ver
      y_FAST%FileDescLines(2)  = TRIM(y_FAST%FileDescLines(2) ) //'; '//TRIM(GetNVD(y_FAST%Module_Ver( Module_ExtPtfm )))
   END IF

   IF ( p_FAST%CompMooring == Module_MAP ) THEN
      y_FAST%Module_Ver( Module_MAP )   = Init%OutData_MAP%Ver
      y_FAST%FileDescLines(2)  = TRIM(y_FAST%FileDescLines(2) ) //'; '//TRIM(GetNVD(y_FAST%Module_Ver( Module_MAP )))
   ELSEIF ( p_FAST%CompMooring == Module_MD ) THEN
      y_FAST%Module_Ver( Module_MD )   = Init%OutData_MD%Ver
      y_FAST%FileDescLines(2)  = TRIM(y_FAST%FileDescLines(2) ) //'; '//TRIM(GetNVD(y_FAST%Module_Ver( Module_MD )))
   ELSEIF ( p_FAST%CompMooring == Module_FEAM ) THEN
      y_FAST%Module_Ver( Module_FEAM )   = Init%OutData_FEAM%Ver
      y_FAST%FileDescLines(2)  = TRIM(y_FAST%FileDescLines(2) ) //'; '//TRIM(GetNVD(y_FAST%Module_Ver( Module_FEAM )))
   ELSEIF ( p_FAST%CompMooring == Module_Orca ) THEN
      y_FAST%Module_Ver( Module_Orca )   = Init%OutData_Orca%Ver
      y_FAST%FileDescLines(2)  = TRIM(y_FAST%FileDescLines(2) ) //'; '//TRIM(GetNVD(y_FAST%Module_Ver( Module_Orca)))
   END IF

   IF ( p_FAST%CompIce == Module_IceF ) THEN
      y_FAST%Module_Ver( Module_IceF )   = Init%OutData_IceF%Ver
      y_FAST%FileDescLines(2)  = TRIM(y_FAST%FileDescLines(2) ) //'; '//TRIM(GetNVD(y_FAST%Module_Ver( Module_IceF )))
   ELSEIF ( p_FAST%CompIce == Module_IceD ) THEN
      y_FAST%Module_Ver( Module_IceD )   = Init%OutData_IceD%Ver
      y_FAST%FileDescLines(2)  = TRIM(y_FAST%FileDescLines(2) ) //'; '//TRIM(GetNVD(y_FAST%Module_Ver( Module_IceD )))
   END IF

   !......................................................
   ! Set the number of output columns from each module
   !......................................................
   y_FAST%numOuts = 0    ! Inintialize entire array
   
   IF ( ALLOCATED( Init%OutData_IfW%WriteOutputHdr  ) ) y_FAST%numOuts(Module_IfW)  = SIZE(Init%OutData_IfW%WriteOutputHdr)
   IF ( ALLOCATED( Init%OutData_OpFM%WriteOutputHdr ) ) y_FAST%numOuts(Module_OpFM) = SIZE(Init%OutData_OpFM%WriteOutputHdr)
   IF ( ALLOCATED( Init%OutData_ED%WriteOutputHdr   ) ) y_FAST%numOuts(Module_ED)   = SIZE(Init%OutData_ED%WriteOutputHdr)
do i=1,p_FAST%nBeams
   IF ( ALLOCATED( Init%OutData_BD(i)%WriteOutputHdr) ) y_FAST%numOuts(Module_BD)   = y_FAST%numOuts(Module_BD) + SIZE(Init%OutData_BD(i)%WriteOutputHdr)
end do
!ad14 doesn't have outputs:
                                                       y_FAST%numOuts(Module_AD14) = 0
                                                       
   IF ( ALLOCATED( Init%OutData_AD%rotors)) then
      IF ( ALLOCATED( Init%OutData_AD%rotors(1)%WriteOutputHdr)) y_FAST%numOuts(Module_AD) = SIZE(Init%OutData_AD%rotors(1)%WriteOutputHdr)
   ENDIF
   IF ( ALLOCATED( Init%OutData_SrvD%WriteOutputHdr   ) ) y_FAST%numOuts(Module_SrvD)   = SIZE(Init%OutData_SrvD%WriteOutputHdr)
   IF ( ALLOCATED( Init%OutData_HD%WriteOutputHdr     ) ) y_FAST%numOuts(Module_HD)     = SIZE(Init%OutData_HD%WriteOutputHdr)
   IF ( ALLOCATED( Init%OutData_SD%WriteOutputHdr     ) ) y_FAST%numOuts(Module_SD)     = SIZE(Init%OutData_SD%WriteOutputHdr)
   IF ( ALLOCATED( Init%OutData_ExtPtfm%WriteOutputHdr) ) y_FAST%numOuts(Module_ExtPtfm)= SIZE(Init%OutData_ExtPtfm%WriteOutputHdr)
   IF ( ALLOCATED( Init%OutData_MAP%WriteOutputHdr    ) ) y_FAST%numOuts(Module_MAP)    = SIZE(Init%OutData_MAP%WriteOutputHdr)
   IF ( ALLOCATED( Init%OutData_FEAM%WriteOutputHdr   ) ) y_FAST%numOuts(Module_FEAM)   = SIZE(Init%OutData_FEAM%WriteOutputHdr)
   IF ( ALLOCATED( Init%OutData_MD%WriteOutputHdr     ) ) y_FAST%numOuts(Module_MD)     = SIZE(Init%OutData_MD%WriteOutputHdr)
   IF ( ALLOCATED( Init%OutData_Orca%WriteOutputHdr   ) ) y_FAST%numOuts(Module_Orca)   = SIZE(Init%OutData_Orca%WriteOutputHdr)
   IF ( ALLOCATED( Init%OutData_IceF%WriteOutputHdr   ) ) y_FAST%numOuts(Module_IceF)   = SIZE(Init%OutData_IceF%WriteOutputHdr)
   IF ( ALLOCATED( Init%OutData_IceD%WriteOutputHdr   ) ) y_FAST%numOuts(Module_IceD)   = SIZE(Init%OutData_IceD%WriteOutputHdr)*p_FAST%numIceLegs

   !......................................................
   ! Initialize the output channel names and units
   !......................................................
      y_FAST%numOuts(Module_Glue) = 1 ! time

   
   NumOuts   = SUM( y_FAST%numOuts )

   CALL AllocAry( y_FAST%ChannelNames,NumOuts, 'ChannelNames', ErrStat, ErrMsg )
      IF ( ErrStat /= ErrID_None ) RETURN
   CALL AllocAry( y_FAST%ChannelUnits,NumOuts, 'ChannelUnits', ErrStat, ErrMsg )
      IF ( ErrStat /= ErrID_None ) RETURN

      ! Glue outputs: 
   y_FAST%ChannelNames(1) = 'Time'
   y_FAST%ChannelUnits(1) = '(s)'

   
   indxNext = y_FAST%numOuts(Module_Glue) + 1
   
   DO i=1,y_FAST%numOuts(Module_IfW) !InflowWind
      y_FAST%ChannelNames(indxNext) = Init%OutData_IfW%WriteOutputHdr(i)
      y_FAST%ChannelUnits(indxNext) = Init%OutData_IfW%WriteOutputUnt(i)
      indxNext = indxNext + 1
   END DO

   DO i=1,y_FAST%numOuts(Module_OpFM) !OpenFOAM
      y_FAST%ChannelNames(indxNext) = Init%OutData_OpFM%WriteOutputHdr(i)
      y_FAST%ChannelUnits(indxNext) = Init%OutData_OpFM%WriteOutputUnt(i)
      indxNext = indxNext + 1
   END DO

   DO i=1,y_FAST%numOuts(Module_ED) !ElastoDyn
      y_FAST%ChannelNames(indxNext) = Init%OutData_ED%WriteOutputHdr(i)
      y_FAST%ChannelUnits(indxNext) = Init%OutData_ED%WriteOutputUnt(i)
      indxNext = indxNext + 1
   END DO

   IF ( y_FAST%numOuts(Module_BD) > 0_IntKi ) THEN !BeamDyn
      do i=1,p_FAST%nBeams
         if ( allocated(Init%OutData_BD(i)%WriteOutputHdr) ) then
            do j=1,size(Init%OutData_BD(i)%WriteOutputHdr)
               y_FAST%ChannelNames(indxNext) = 'B'//TRIM(Num2Lstr(i))//trim(Init%OutData_BD(i)%WriteOutputHdr(j))
               y_FAST%ChannelUnits(indxNext) = Init%OutData_BD(i)%WriteOutputUnt(j)
               indxNext = indxNext + 1
            end do ! j
         end if
      end do
   END IF


   ! none for AeroDyn14

   DO i=1,y_FAST%numOuts(Module_AD) !AeroDyn
      y_FAST%ChannelNames(indxNext) = Init%OutData_AD%rotors(1)%WriteOutputHdr(i)
      y_FAST%ChannelUnits(indxNext) = Init%OutData_AD%rotors(1)%WriteOutputUnt(i)
      indxNext = indxNext + 1
   END DO

   DO i=1,y_FAST%numOuts(Module_SrvD) !ServoDyn
      y_FAST%ChannelNames(indxNext) = Init%OutData_SrvD%WriteOutputHdr(i)
      y_FAST%ChannelUnits(indxNext) = Init%OutData_SrvD%WriteOutputUnt(i)
      indxNext = indxNext + 1
   END DO

   DO i=1,y_FAST%numOuts(Module_HD) !HydroDyn
      y_FAST%ChannelNames(indxNext) = Init%OutData_HD%WriteOutputHdr(i)
      y_FAST%ChannelUnits(indxNext) = Init%OutData_HD%WriteOutputUnt(i)
      indxNext = indxNext + 1
   END DO

   DO i=1,y_FAST%numOuts(Module_SD) !SubDyn
      y_FAST%ChannelNames(indxNext) = Init%OutData_SD%WriteOutputHdr(i)
      y_FAST%ChannelUnits(indxNext) = Init%OutData_SD%WriteOutputUnt(i)
      indxNext = indxNext + 1
   END DO

   DO i=1,y_FAST%numOuts(Module_ExtPtfm) !ExtPtfm_MCKF
      y_FAST%ChannelNames(indxNext) = Init%OutData_ExtPtfm%WriteOutputHdr(i)
      y_FAST%ChannelUnits(indxNext) = Init%OutData_ExtPtfm%WriteOutputUnt(i)
      indxNext = indxNext + 1
   END DO

   DO i=1,y_FAST%numOuts(Module_MAP) !MAP
      y_FAST%ChannelNames(indxNext) = Init%OutData_MAP%WriteOutputHdr(i)
      y_FAST%ChannelUnits(indxNext) = Init%OutData_MAP%WriteOutputUnt(i)
      indxNext = indxNext + 1
   END DO

   DO i=1,y_FAST%numOuts(Module_MD) !MoorDyn
      y_FAST%ChannelNames(indxNext) = Init%OutData_MD%WriteOutputHdr(i)
      y_FAST%ChannelUnits(indxNext) = Init%OutData_MD%WriteOutputUnt(i)
      indxNext = indxNext + 1
   END DO

   DO i=1,y_FAST%numOuts(Module_FEAM) !FEAMooring
      y_FAST%ChannelNames(indxNext) = Init%OutData_FEAM%WriteOutputHdr(i)
      y_FAST%ChannelUnits(indxNext) = Init%OutData_FEAM%WriteOutputUnt(i)
      indxNext = indxNext + 1
   END DO

   DO i=1,y_FAST%numOuts(Module_Orca) !OrcaFlex
      y_FAST%ChannelNames(indxNext) = Init%OutData_Orca%WriteOutputHdr(i)
      y_FAST%ChannelUnits(indxNext) = Init%OutData_Orca%WriteOutputUnt(i)
      indxNext = indxNext + 1
   END DO

   DO i=1,y_FAST%numOuts(Module_IceF) !IceFloe
      y_FAST%ChannelNames(indxNext) = Init%OutData_IceF%WriteOutputHdr(i)
      y_FAST%ChannelUnits(indxNext) = Init%OutData_IceF%WriteOutputUnt(i)
      indxNext = indxNext + 1
   END DO

   IF ( y_FAST%numOuts(Module_IceD) > 0_IntKi ) THEN !IceDyn
      DO I=1,p_FAST%numIceLegs
         DO J=1,SIZE(Init%OutData_IceD%WriteOutputHdr)
            y_FAST%ChannelNames(indxNext) =TRIM(Init%OutData_IceD%WriteOutputHdr(J))//'L'//TRIM(Num2Lstr(I))  !bjj: do we want this "Lx" at the end?
            y_FAST%ChannelUnits(indxNext) = Init%OutData_IceD%WriteOutputUnt(J)
            indxNext = indxNext + 1
         END DO ! J
      END DO ! I
   END IF


   !......................................................
   ! Open the text output file and print the headers
   !......................................................

   IF (p_FAST%WrTxtOutFile) THEN

      y_FAST%ActualChanLen = max( MinChanLen, p_FAST%FmtWidth )
      DO I=1,NumOuts
         y_FAST%ActualChanLen = max( y_FAST%ActualChanLen, LEN_TRIM(y_FAST%ChannelNames(I)) )
         y_FAST%ActualChanLen = max( y_FAST%ActualChanLen, LEN_TRIM(y_FAST%ChannelUnits(I)) )
      ENDDO ! I

      y_FAST%OutFmt_a = '"'//p_FAST%Delim//'"'//p_FAST%OutFmt      ! format for array elements from individual modules
      if (p_FAST%FmtWidth < y_FAST%ActualChanLen) then
         y_FAST%OutFmt_a = trim(y_FAST%OutFmt_a)//','//trim(num2lstr(y_FAST%ActualChanLen - p_FAST%FmtWidth))//'x'
      end if

      CALL GetNewUnit( y_FAST%UnOu, ErrStat, ErrMsg )
         IF ( ErrStat >= AbortErrLev ) RETURN

      CALL OpenFOutFile ( y_FAST%UnOu, TRIM(p_FAST%OutFileRoot)//'.out', ErrStat, ErrMsg )
         IF ( ErrStat >= AbortErrLev ) RETURN

         ! Add some file information:

      WRITE (y_FAST%UnOu,'(/,A)')  TRIM( y_FAST%FileDescLines(1) )
      WRITE (y_FAST%UnOu,'(1X,A)') TRIM( y_FAST%FileDescLines(2) )
      WRITE (y_FAST%UnOu,'()' )    !print a blank line
      WRITE (y_FAST%UnOu,'(A)'   ) TRIM( y_FAST%FileDescLines(3) )
      WRITE (y_FAST%UnOu,'()' )    !print a blank line


         !......................................................
         ! Write the names of the output parameters on one line:
         !......................................................
      if (p_FAST%Delim /= " ") then ! trim trailing spaces if not space delimited:

         CALL WrFileNR ( y_FAST%UnOu, trim(y_FAST%ChannelNames(1)) ) ! first one is time, with a special format

         DO I=2,NumOuts
            CALL WrFileNR ( y_FAST%UnOu, p_FAST%Delim//trim(y_FAST%ChannelNames(I)) )
         ENDDO ! I
      else

         CALL WrFileNR ( y_FAST%UnOu, y_FAST%ChannelNames(1)(1:p_FAST%TChanLen) ) ! first one is time, with a special format

         DO I=2,NumOuts
            CALL WrFileNR ( y_FAST%UnOu, p_FAST%Delim//y_FAST%ChannelNames(I)(1:y_FAST%ActualChanLen) )
         ENDDO ! I
      end if

      WRITE (y_FAST%UnOu,'()')

         !......................................................
         ! Write the units of the output parameters on one line:
         !......................................................

      if (p_FAST%Delim /= " ") then

         CALL WrFileNR ( y_FAST%UnOu, trim(y_FAST%ChannelUnits(1)) )

         DO I=2,NumOuts
            CALL WrFileNR ( y_FAST%UnOu, p_FAST%Delim//trim(y_FAST%ChannelUnits(I)) )
         ENDDO ! I
      else

         CALL WrFileNR ( y_FAST%UnOu, y_FAST%ChannelUnits(1)(1:p_FAST%TChanLen) )

         DO I=2,NumOuts
            CALL WrFileNR ( y_FAST%UnOu, p_FAST%Delim//y_FAST%ChannelUnits(I)(1:y_FAST%ActualChanLen) )
         ENDDO ! I
      end if

      WRITE (y_FAST%UnOu,'()')

   END IF

   !......................................................
   ! Allocate data for binary output file
   !......................................................
   IF (p_FAST%WrBinOutFile) THEN

         ! calculate the size of the array of outputs we need to store
      y_FAST%NOutSteps = CEILING ( (p_FAST%TMax - p_FAST%TStart) / p_FAST%DT_OUT ) + 1

      CALL AllocAry( y_FAST%AllOutData, NumOuts-1, y_FAST%NOutSteps, 'AllOutData', ErrStat, ErrMsg ) ! this does not include the time channel
      IF ( ErrStat >= AbortErrLev ) RETURN
      y_FAST%AllOutData = 0.0_ReKi

      IF ( p_FAST%WrBinMod == FileFmtID_WithTime ) THEN   ! we store the entire time array
         CALL AllocAry( y_FAST%TimeData, y_FAST%NOutSteps, 'TimeData', ErrStat, ErrMsg )
         IF ( ErrStat >= AbortErrLev ) RETURN
      ELSE
         CALL AllocAry( y_FAST%TimeData, 2_IntKi, 'TimeData', ErrStat, ErrMsg )
         IF ( ErrStat >= AbortErrLev ) RETURN

         y_FAST%TimeData(1) = 0.0_DbKi           ! This is the first output time, which we will set later
         y_FAST%TimeData(2) = p_FAST%DT_out      ! This is the (constant) time between subsequent writes to the output file
      END IF

      y_FAST%n_Out = 0  !number of steps actually written to the file

   END IF

   y_FAST%VTK_count = 0  ! first VTK file has 0 as output

RETURN
END SUBROUTINE FAST_InitOutput
!----------------------------------------------------------------------------------------------------------------------------------
!> This routine reads in the primary FAST input file, does some validation, and places the values it reads in the
!!   parameter structure (p). It prints to an echo file if requested.
SUBROUTINE FAST_ReadPrimaryFile( InputFile, p, m_FAST, OverrideAbortErrLev, ErrStat, ErrMsg )

   IMPLICIT                        NONE

      ! Passed variables
   TYPE(FAST_ParameterType), INTENT(INOUT) :: p                               !< The parameter data for the FAST (glue-code) simulation
   TYPE(FAST_MiscVarType),   INTENT(INOUT) :: m_FAST                          !< Miscellaneous variables
   CHARACTER(*),             INTENT(IN)    :: InputFile                       !< Name of the file containing the primary input data
   LOGICAL,                  INTENT(IN)    :: OverrideAbortErrLev             !< Determines if we should override AbortErrLev
   INTEGER(IntKi),           INTENT(OUT)   :: ErrStat                         !< Error status
   CHARACTER(*),             INTENT(OUT)   :: ErrMsg                          !< Error message

      ! Local variables:
   REAL(DbKi)                    :: TmpRate                                   ! temporary variable to read VTK_fps before converting to #steps based on DT
   REAL(DbKi)                    :: TmpTime                                   ! temporary variable to read SttsTime and ChkptTime before converting to #steps based on DT
   INTEGER(IntKi)                :: I                                         ! loop counter
   INTEGER(IntKi)                :: UnIn                                      ! Unit number for reading file
   INTEGER(IntKi)                :: UnEc                                      ! I/O unit for echo file. If > 0, file is open for writing.

   INTEGER(IntKi)                :: IOS                                       ! Temporary Error status
   INTEGER(IntKi)                :: ErrStat2                                  ! Temporary Error status
   INTEGER(IntKi)                :: OutFileFmt                                ! An integer that indicates what kind of tabular output should be generated (1=text, 2=binary, 3=both)
   LOGICAL                       :: Echo                                      ! Determines if an echo file should be written
   LOGICAL                       :: TabDelim                                  ! Determines if text output should be delimited by tabs (true) or space (false)
   CHARACTER(ErrMsgLen)          :: ErrMsg2                                   ! Temporary Error message
   CHARACTER(1024)               :: PriPath                                   ! Path name of the primary file

   CHARACTER(10)                 :: AbortLevel                                ! String that indicates which error level should be used to abort the program: WARNING, SEVERE, or FATAL
   CHARACTER(30)                 :: Line                                      ! string for default entry in input file

   CHARACTER(*),   PARAMETER     :: RoutineName = 'FAST_ReadPrimaryFile'


      ! Initialize some variables:
   UnEc = -1
   Echo = .FALSE.                        ! Don't echo until we've read the "Echo" flag
   CALL GetPath( InputFile, PriPath )    ! Input files will be relative to the path where the primary input file is located.


      ! Get an available unit number for the file.

   CALL GetNewUnit( UnIn, ErrStat, ErrMsg )
   IF ( ErrStat >= AbortErrLev ) RETURN


      ! Open the Primary input file.

   CALL OpenFInpFile ( UnIn, InputFile, ErrStat2, ErrMsg2 )
      CALL SetErrStat( ErrStat2, ErrMsg2,ErrStat,ErrMsg,RoutineName)
      if ( ErrStat >= AbortErrLev ) then
         call cleanup()
         RETURN
      end if


   ! Read the lines up/including to the "Echo" simulation control variable
   ! If echo is FALSE, don't write these lines to the echo file.
   ! If Echo is TRUE, rewind and write on the second try.

   I = 1 !set the number of times we've read the file
   DO
   !-------------------------- HEADER ---------------------------------------------

      CALL ReadCom( UnIn, InputFile, 'File header: Module Version (line 1)', ErrStat2, ErrMsg2, UnEc )
         CALL SetErrStat( ErrStat2, ErrMsg2,ErrStat,ErrMsg,RoutineName)
         if ( ErrStat >= AbortErrLev ) then
            call cleanup()
            RETURN
         end if

      CALL ReadStr( UnIn, InputFile, p%FTitle, 'FTitle', 'File Header: File Description (line 2)', ErrStat2, ErrMsg2, UnEc )
         CALL SetErrStat( ErrStat2, ErrMsg2,ErrStat,ErrMsg,RoutineName)
         if ( ErrStat >= AbortErrLev ) then
            call cleanup()
            RETURN
         end if


   !---------------------- SIMULATION CONTROL --------------------------------------
      CALL ReadCom( UnIn, InputFile, 'Section Header: Simulation Control', ErrStat2, ErrMsg2, UnEc )
         CALL SetErrStat( ErrStat2, ErrMsg2,ErrStat,ErrMsg,RoutineName)
         if ( ErrStat >= AbortErrLev ) then
            call cleanup()
            RETURN
         end if


         ! Echo - Echo input data to <RootName>.ech (flag):
      CALL ReadVar( UnIn, InputFile, Echo, "Echo", "Echo input data to <RootName>.ech (flag)", ErrStat2, ErrMsg2, UnEc)
         CALL SetErrStat( ErrStat2, ErrMsg2,ErrStat,ErrMsg,RoutineName)
         if ( ErrStat >= AbortErrLev ) then
            call cleanup()
            RETURN
         end if


      IF (.NOT. Echo .OR. I > 1) EXIT !exit this loop

         ! Otherwise, open the echo file, then rewind the input file and echo everything we've read

      I = I + 1         ! make sure we do this only once (increment counter that says how many times we've read this file)

      CALL OpenEcho ( UnEc, TRIM(p%OutFileRoot)//'.ech', ErrStat2, ErrMsg2, FAST_Ver )
         CALL SetErrStat( ErrStat2, ErrMsg2,ErrStat,ErrMsg,RoutineName)
         if ( ErrStat >= AbortErrLev ) then
            call cleanup()
            RETURN
         end if

      IF ( UnEc > 0 )  WRITE (UnEc,'(/,A,/)')  'Data from '//TRIM(FAST_Ver%Name)//' primary input file "'//TRIM( InputFile )//'":'

      REWIND( UnIn, IOSTAT=ErrStat2 )
         IF (ErrStat2 /= 0_IntKi ) THEN
            CALL SetErrStat( ErrID_Fatal, 'Error rewinding file "'//TRIM(InputFile)//'".',ErrStat,ErrMsg,RoutineName)
            call cleanup()
            RETURN
         END IF

   END DO

   CALL WrScr( TRIM(FAST_Ver%Name)//' input file heading:' )
   CALL WrScr( '    '//TRIM( p%FTitle ) )
   CALL WrScr('')


      ! AbortLevel - Error level when simulation should abort:
   CALL ReadVar( UnIn, InputFile, AbortLevel, "AbortLevel", "Error level when simulation should abort (string)", &
                        ErrStat2, ErrMsg2, UnEc)
      CALL SetErrStat( ErrStat2, ErrMsg2,ErrStat,ErrMsg,RoutineName)
      if ( ErrStat >= AbortErrLev ) then
         call cleanup()
         RETURN
      end if

      IF (OverrideAbortErrLev) THEN
      ! Let's set the abort level here.... knowing that everything before this aborted only on FATAL errors!
         CALL Conv2UC( AbortLevel ) !convert to upper case
         SELECT CASE( TRIM(AbortLevel) )
            CASE ( "WARNING" )
               AbortErrLev = ErrID_Warn
            CASE ( "SEVERE" )
               AbortErrLev = ErrID_Severe
            CASE ( "FATAL" )
               AbortErrLev = ErrID_Fatal
            CASE DEFAULT
               CALL SetErrStat( ErrID_Fatal, 'Invalid AbortLevel specified in FAST input file. '// &
                                'Valid entries are "WARNING", "SEVERE", or "FATAL".',ErrStat,ErrMsg,RoutineName)
               call cleanup()
               RETURN
         END SELECT
      END IF


      ! TMax - Total run time (s):
   CALL ReadVar( UnIn, InputFile, p%TMax, "TMax", "Total run time (s)", ErrStat2, ErrMsg2, UnEc)
      CALL SetErrStat( ErrStat2, ErrMsg2, ErrStat, ErrMsg, RoutineName)
      if ( ErrStat >= AbortErrLev ) then
         call cleanup()
         RETURN
      end if

      ! DT - Recommended module time step (s):
   CALL ReadVar( UnIn, InputFile, p%DT, "DT", "Recommended module time step (s)", ErrStat2, ErrMsg2, UnEc)
      CALL SetErrStat( ErrStat2, ErrMsg2, ErrStat, ErrMsg, RoutineName)
      if ( ErrStat >= AbortErrLev ) then
         call cleanup()
         RETURN
      end if

      if ( EqualRealNos(p%DT, 0.0_DbKi) ) then
         ! add a fatal error here because we're going to divide by DT later in this routine:
         CALL SetErrStat( ErrID_Fatal, 'DT cannot be zero.', ErrStat, ErrMsg, RoutineName)
         call cleanup()
         return
      end if


      ! InterpOrder - Interpolation order for inputs and outputs {0=nearest neighbor ,1=linear, 2=quadratic}
   CALL ReadVar( UnIn, InputFile, p%InterpOrder, "InterpOrder", "Interpolation order "//&
                   "for inputs and outputs {0=nearest neighbor ,1=linear, 2=quadratic} (-)", ErrStat2, ErrMsg2, UnEc)
      CALL SetErrStat( ErrStat2, ErrMsg2, ErrStat, ErrMsg, RoutineName)
      if ( ErrStat >= AbortErrLev ) then
         call cleanup()
         RETURN
      end if

      ! NumCrctn - Number of predictor-corrector iterations {1=explicit calculation, i.e., no corrections}
   CALL ReadVar( UnIn, InputFile, p%NumCrctn, "NumCrctn", "Number of corrections"//&
                   "{0=explicit calculation, i.e., no corrections} (-)", ErrStat2, ErrMsg2, UnEc)
      CALL SetErrStat( ErrStat2, ErrMsg2, ErrStat, ErrMsg, RoutineName)
      if ( ErrStat >= AbortErrLev ) then
         call cleanup()
         RETURN
      end if

      ! DT_UJac - Time between calls to get Jacobians (s)
   CALL ReadVar( UnIn, InputFile, p%DT_UJac, "DT_UJac", "Time between calls to get Jacobians (s)", ErrStat2, ErrMsg2, UnEc)
      CALL SetErrStat( ErrStat2, ErrMsg2, ErrStat, ErrMsg, RoutineName)
      if ( ErrStat >= AbortErrLev ) then
         call cleanup()
         RETURN
      end if

      ! UJacSclFact - Scaling factor used in Jacobians (-)
   CALL ReadVar( UnIn, InputFile, p%UJacSclFact, "UJacSclFact", "Scaling factor used in Jacobians (-)", ErrStat2, ErrMsg2, UnEc)
      CALL SetErrStat( ErrStat2, ErrMsg2, ErrStat, ErrMsg, RoutineName)
      if ( ErrStat >= AbortErrLev ) then
         call cleanup()
         RETURN
      end if

   !---------------------- FEATURE SWITCHES AND FLAGS --------------------------------
   CALL ReadCom( UnIn, InputFile, 'Section Header: Feature Switches and Flags', ErrStat2, ErrMsg2, UnEc )
      CALL SetErrStat( ErrStat2, ErrMsg2, ErrStat, ErrMsg, RoutineName)
      if ( ErrStat >= AbortErrLev ) then
         call cleanup()
         RETURN
      end if

      ! CompElast - Compute structural dynamics (switch) {1=ElastoDyn; 2=ElastoDyn + BeamDyn for blades}:
   CALL ReadVar( UnIn, InputFile, p%CompElast, "CompElast", "Compute structural dynamics (switch) {1=ElastoDyn; 2=ElastoDyn + BeamDyn for blades}", ErrStat2, ErrMsg2, UnEc)
      CALL SetErrStat( ErrStat2, ErrMsg2, ErrStat, ErrMsg, RoutineName)
      if ( ErrStat >= AbortErrLev ) then
         call cleanup()
         RETURN
      end if

          ! immediately convert to values used inside the code:
         IF ( p%CompElast == 1 ) THEN
            p%CompElast = Module_ED
         ELSEIF ( p%CompElast == 2 ) THEN
            p%CompElast = Module_BD
         ELSE
            p%CompElast = Module_Unknown
         END IF

      ! CompInflow - inflow wind velocities (switch) {0=still air; 1=InflowWind}:
   CALL ReadVar( UnIn, InputFile, p%CompInflow, "CompInflow", "inflow wind velocities (switch) {0=still air; 1=InflowWind}", ErrStat2, ErrMsg2, UnEc)
      CALL SetErrStat( ErrStat2, ErrMsg2, ErrStat, ErrMsg, RoutineName)
      if ( ErrStat >= AbortErrLev ) then
         call cleanup()
         RETURN
      end if

          ! immediately convert to values used inside the code:
         IF ( p%CompInflow == 0 ) THEN
            p%CompInflow = Module_NONE
         ELSEIF ( p%CompInflow == 1 ) THEN
            p%CompInflow = Module_IfW
         ELSEIF ( p%CompInflow == 2 ) THEN
            p%CompInflow = Module_OpFM
         ELSE
            p%CompInflow = Module_Unknown
         END IF

      ! CompAero - Compute aerodynamic loads (switch) {0=None; 1=AeroDyn}:
   CALL ReadVar( UnIn, InputFile, p%CompAero, "CompAero", "Compute aerodynamic loads (switch) {0=None; 1=AeroDyn}", ErrStat2, ErrMsg2, UnEc)
      CALL SetErrStat( ErrStat2, ErrMsg2, ErrStat, ErrMsg, RoutineName)
      if ( ErrStat >= AbortErrLev ) then
         call cleanup()
         RETURN
      end if

          ! immediately convert to values used inside the code:
         IF ( p%CompAero == 0 ) THEN
            p%CompAero = Module_NONE
         ELSEIF ( p%CompAero == 1 ) THEN
            p%CompAero = Module_AD14
         ELSEIF ( p%CompAero == 2 ) THEN
            p%CompAero = Module_AD
         ELSE
            p%CompAero = Module_Unknown
         END IF

      ! CompServo - Compute control and electrical-drive dynamics (switch) {0=None; 1=ServoDyn}:
   CALL ReadVar( UnIn, InputFile, p%CompServo, "CompServo", "Compute control and electrical-drive dynamics (switch) {0=None; 1=ServoDyn}", ErrStat2, ErrMsg2, UnEc)
      CALL SetErrStat( ErrStat2, ErrMsg2, ErrStat, ErrMsg, RoutineName)
      if ( ErrStat >= AbortErrLev ) then
         call cleanup()
         RETURN
      end if

          ! immediately convert to values used inside the code:
         IF ( p%CompServo == 0 ) THEN
            p%CompServo = Module_NONE
         ELSEIF ( p%CompServo == 1 ) THEN
            p%CompServo = Module_SrvD
         ELSE
            p%CompServo = Module_Unknown
         END IF


      ! CompHydro - Compute hydrodynamic loads (switch) {0=None; 1=HydroDyn}:
   CALL ReadVar( UnIn, InputFile, p%CompHydro, "CompHydro", "Compute hydrodynamic loads (switch) {0=None; 1=HydroDyn}", ErrStat2, ErrMsg2, UnEc)
      CALL SetErrStat( ErrStat2, ErrMsg2, ErrStat, ErrMsg, RoutineName)
      if ( ErrStat >= AbortErrLev ) then
         call cleanup()
         RETURN
      end if

          ! immediately convert to values used inside the code:
         IF ( p%CompHydro == 0 ) THEN
            p%CompHydro = Module_NONE
         ELSEIF ( p%CompHydro == 1 ) THEN
            p%CompHydro = Module_HD
         ELSE
            p%CompHydro = Module_Unknown
         END IF

      ! CompSub - Compute sub-structural dynamics (switch) {0=None; 1=SubDyn; 2=ExtPtfm_MCKF}:
   CALL ReadVar( UnIn, InputFile, p%CompSub, "CompSub", "Compute sub-structural dynamics (switch) {0=None; 1=SubDyn}", ErrStat2, ErrMsg2, UnEc)
      CALL SetErrStat( ErrStat2, ErrMsg2, ErrStat, ErrMsg, RoutineName)
      if ( ErrStat >= AbortErrLev ) then
         call cleanup()
         RETURN
      end if

          ! immediately convert to values used inside the code:
         IF ( p%CompSub == 0 ) THEN
            p%CompSub = Module_NONE
         ELSEIF ( p%CompSub == 1 ) THEN
            p%CompSub = Module_SD
         ELSEIF ( p%CompSub == 2 ) THEN
            p%CompSub = Module_ExtPtfm
         ELSE
            p%CompSub = Module_Unknown
         END IF

      ! CompMooring - Compute mooring line dynamics (flag):
   CALL ReadVar( UnIn, InputFile, p%CompMooring, "CompMooring", "Compute mooring system (switch) {0=None; 1=MAP; 2=FEAMooring; 3=MoorDyn; 4=OrcaFlex}", ErrStat2, ErrMsg2, UnEc)
      CALL SetErrStat( ErrStat2, ErrMsg2, ErrStat, ErrMsg, RoutineName)
      if ( ErrStat >= AbortErrLev ) then
         call cleanup()
         RETURN
      end if

          ! immediately convert to values used inside the code:
         IF ( p%CompMooring == 0 ) THEN
            p%CompMooring = Module_NONE
         ELSEIF ( p%CompMooring == 1 ) THEN
            p%CompMooring = Module_MAP
         ELSEIF ( p%CompMooring == 2 ) THEN
            p%CompMooring = Module_FEAM
         ELSEIF ( p%CompMooring == 3 ) THEN
            p%CompMooring = Module_MD
         ELSEIF ( p%CompMooring == 4 ) THEN
            p%CompMooring = Module_Orca
         ELSE
            p%CompMooring = Module_Unknown
         END IF

      ! CompIce - Compute ice loads (switch) {0=None; 1=IceFloe}:
   CALL ReadVar( UnIn, InputFile, p%CompIce, "CompIce", "Compute ice loads (switch) {0=None; 1=IceFloe}", ErrStat2, ErrMsg2, UnEc)
      CALL SetErrStat( ErrStat2, ErrMsg2, ErrStat, ErrMsg, RoutineName)
      if ( ErrStat >= AbortErrLev ) then
         call cleanup()
         RETURN
      end if

          ! immediately convert to values used inside the code:
         IF ( p%CompIce == 0 ) THEN
            p%CompIce = Module_NONE
         ELSEIF ( p%CompIce == 1 ) THEN
            p%CompIce = Module_IceF
         ELSEIF ( p%CompIce == 2 ) THEN
            p%CompIce = Module_IceD
         ELSE
            p%CompIce = Module_Unknown
         END IF


   !---------------------- INPUT FILES ---------------------------------------------
   CALL ReadCom( UnIn, InputFile, 'Section Header: Input Files', ErrStat2, ErrMsg2, UnEc )
      CALL SetErrStat( ErrStat2, ErrMsg2, ErrStat, ErrMsg, RoutineName)
      if ( ErrStat >= AbortErrLev ) then
         call cleanup()
         RETURN
      end if

      ! EDFile - Name of file containing ElastoDyn input parameters (-):
   CALL ReadVar( UnIn, InputFile, p%EDFile, "EDFile", "Name of file containing ElastoDyn input parameters (-)", ErrStat2, ErrMsg2, UnEc)
      CALL SetErrStat( ErrStat2, ErrMsg2, ErrStat, ErrMsg, RoutineName)
      if ( ErrStat >= AbortErrLev ) then
         call cleanup()
         RETURN
      end if
   IF ( PathIsRelative( p%EDFile ) ) p%EDFile = TRIM(PriPath)//TRIM(p%EDFile)

DO i=1,MaxNBlades
      ! BDBldFile - Name of file containing BeamDyn blade input parameters (-):
   CALL ReadVar( UnIn, InputFile, p%BDBldFile(i), "BDBldFile("//TRIM(num2LStr(i))//")", "Name of file containing BeamDyn blade "//trim(num2lstr(i))//"input parameters (-)", ErrStat2, ErrMsg2, UnEc)
      CALL SetErrStat( ErrStat2, ErrMsg2, ErrStat, ErrMsg, RoutineName)
      if ( ErrStat >= AbortErrLev ) then
         call cleanup()
         RETURN
      end if
   IF ( PathIsRelative( p%BDBldFile(i) ) ) p%BDBldFile(i) = TRIM(PriPath)//TRIM(p%BDBldFile(i))
END DO

      ! InflowFile - Name of file containing inflow wind input parameters (-):
   CALL ReadVar( UnIn, InputFile, p%InflowFile, "InflowFile", "Name of file containing inflow wind input parameters (-)", ErrStat2, ErrMsg2, UnEc)
      CALL SetErrStat( ErrStat2, ErrMsg2, ErrStat, ErrMsg, RoutineName)
      if ( ErrStat >= AbortErrLev ) then
         call cleanup()
         RETURN
      end if
   IF ( PathIsRelative( p%InflowFile ) ) p%InflowFile = TRIM(PriPath)//TRIM(p%InflowFile)

      ! AeroFile - Name of file containing aerodynamic input parameters (-):
   CALL ReadVar( UnIn, InputFile, p%AeroFile, "AeroFile", "Name of file containing aerodynamic input parameters (-)", ErrStat2, ErrMsg2, UnEc)
      CALL SetErrStat( ErrStat2, ErrMsg2, ErrStat, ErrMsg, RoutineName)
      if ( ErrStat >= AbortErrLev ) then
         call cleanup()
         RETURN
      end if
   IF ( PathIsRelative( p%AeroFile ) ) p%AeroFile = TRIM(PriPath)//TRIM(p%AeroFile)

      ! ServoFile - Name of file containing control and electrical-drive input parameters (-):
   CALL ReadVar( UnIn, InputFile, p%ServoFile, "ServoFile", "Name of file containing control and electrical-drive input parameters (-)", ErrStat2, ErrMsg2, UnEc)
      CALL SetErrStat( ErrStat2, ErrMsg2, ErrStat, ErrMsg, RoutineName)
      if ( ErrStat >= AbortErrLev ) then
         call cleanup()
         RETURN
      end if
   IF ( PathIsRelative( p%ServoFile ) ) p%ServoFile = TRIM(PriPath)//TRIM(p%ServoFile)

      ! HydroFile - Name of file containing hydrodynamic input parameters (-):
   CALL ReadVar( UnIn, InputFile, p%HydroFile, "HydroFile", "Name of file containing hydrodynamic input parameters (-)", ErrStat2, ErrMsg2, UnEc)
      CALL SetErrStat( ErrStat2, ErrMsg2, ErrStat, ErrMsg, RoutineName)
      if ( ErrStat >= AbortErrLev ) then
         call cleanup()
         RETURN
      end if
   IF ( PathIsRelative( p%HydroFile ) ) p%HydroFile = TRIM(PriPath)//TRIM(p%HydroFile)

      ! SubFile - Name of file containing sub-structural input parameters (-):
   CALL ReadVar( UnIn, InputFile, p%SubFile, "SubFile", "Name of file containing sub-structural input parameters (-)", ErrStat2, ErrMsg2, UnEc)
      CALL SetErrStat( ErrStat2, ErrMsg2, ErrStat, ErrMsg, RoutineName)
      if ( ErrStat >= AbortErrLev ) then
         call cleanup()
         RETURN
      end if
   IF ( PathIsRelative( p%SubFile ) ) p%SubFile = TRIM(PriPath)//TRIM(p%SubFile)

      ! MooringFile - Name of file containing mooring system input parameters (-):
   CALL ReadVar( UnIn, InputFile, p%MooringFile, "MooringFile", "Name of file containing mooring system input parameters (-)", ErrStat2, ErrMsg2, UnEc)
      CALL SetErrStat( ErrStat2, ErrMsg2, ErrStat, ErrMsg, RoutineName)
      if ( ErrStat >= AbortErrLev ) then
         call cleanup()
         RETURN
      end if
   IF ( PathIsRelative( p%MooringFile ) ) p%MooringFile = TRIM(PriPath)//TRIM(p%MooringFile)

      ! IceFile - Name of file containing ice input parameters (-):
   CALL ReadVar( UnIn, InputFile, p%IceFile, "IceFile", "Name of file containing ice input parameters (-)", ErrStat2, ErrMsg2, UnEc)
      CALL SetErrStat( ErrStat2, ErrMsg2, ErrStat, ErrMsg, RoutineName)
      if ( ErrStat >= AbortErrLev ) then
         call cleanup()
         RETURN
      end if
   IF ( PathIsRelative( p%IceFile ) ) p%IceFile = TRIM(PriPath)//TRIM(p%IceFile)


   !---------------------- OUTPUT --------------------------------------------------
   CALL ReadCom( UnIn, InputFile, 'Section Header: Output', ErrStat2, ErrMsg2, UnEc )
      CALL SetErrStat( ErrStat2, ErrMsg2, ErrStat, ErrMsg, RoutineName)
      if ( ErrStat >= AbortErrLev ) then
         call cleanup()
         RETURN
      end if

      ! SumPrint - Print summary data to <RootName>.sum (flag):
   CALL ReadVar( UnIn, InputFile, p%SumPrint, "SumPrint", "Print summary data to <RootName>.sum (flag)", ErrStat2, ErrMsg2, UnEc)
      CALL SetErrStat( ErrStat2, ErrMsg2, ErrStat, ErrMsg, RoutineName)
      if ( ErrStat >= AbortErrLev ) then
         call cleanup()
         RETURN
      end if

      ! SttsTime - Amount of time between screen status messages (s):
   CALL ReadVar( UnIn, InputFile, TmpTime, "SttsTime", "Amount of time between screen status messages (s)", ErrStat2, ErrMsg2, UnEc)
      CALL SetErrStat( ErrStat2, ErrMsg2, ErrStat, ErrMsg, RoutineName)
      if ( ErrStat >= AbortErrLev ) then
         call cleanup()
         RETURN
      end if

      IF (TmpTime > p%TMax) THEN
         p%n_SttsTime = HUGE(p%n_SttsTime)
      ELSE
         p%n_SttsTime = NINT( TmpTime / p%DT )
      END IF

      ! ChkptTime - Amount of time between creating checkpoint files for potential restart (s):
   CALL ReadVar( UnIn, InputFile, TmpTime, "ChkptTime", "Amount of time between creating checkpoint files for potential restart (s)", ErrStat2, ErrMsg2, UnEc)
      CALL SetErrStat( ErrStat2, ErrMsg2, ErrStat, ErrMsg, RoutineName)
      if ( ErrStat >= AbortErrLev ) then
         call cleanup()
         RETURN
      end if

      IF (TmpTime > p%TMax) THEN
         p%n_ChkptTime = HUGE(p%n_ChkptTime)
      ELSE
         p%n_ChkptTime = NINT( TmpTime / p%DT )
      END IF

      ! DT_Out - Time step for tabular output (s):
   CALL ReadVar( UnIn, InputFile, Line, "DT_Out", "Time step for tabular output (s)", ErrStat2, ErrMsg2, UnEc)
   !CALL ReadVar( UnIn, InputFile, p%DT_Out, "DT_Out", "Time step for tabular output (s)", ErrStat2, ErrMsg2, UnEc)
      CALL SetErrStat( ErrStat2, ErrMsg2, ErrStat, ErrMsg, RoutineName)
      if ( ErrStat >= AbortErrLev ) then
         call cleanup()
         RETURN
      end if

      CALL Conv2UC( Line )
      IF ( INDEX(Line, "DEFAULT" ) == 1 ) THEN
         p%DT_Out = p%DT
      ELSE
         ! If it's not "default", read this variable; otherwise use the value in p%DT
         READ( Line, *, IOSTAT=IOS) p%DT_Out
            CALL CheckIOS ( IOS, InputFile, 'DT_Out', NumType, ErrStat2, ErrMsg2 )
            CALL SetErrStat( ErrStat2, ErrMsg2, ErrStat, ErrMsg, RoutineName)
            if ( ErrStat >= AbortErrLev ) then
               call cleanup()
               RETURN
            end if
      END IF

      p%n_DT_Out = NINT( p%DT_Out / p%DT )

      ! TStart - Time to begin tabular output (s):
   CALL ReadVar( UnIn, InputFile, p%TStart, "TStart", "Time to begin tabular output (s)", ErrStat2, ErrMsg2, UnEc)
      CALL SetErrStat( ErrStat2, ErrMsg2, ErrStat, ErrMsg, RoutineName)
      if ( ErrStat >= AbortErrLev ) then
         call cleanup()
         RETURN
      end if


      !> OutFileFmt - Format for tabular (time-marching) output file (switch) {1: text file [<RootName>.out], 2: binary file [<RootName>.outb], 4: HDF5 [<RootName>.h5], add for combinations}
      !!
      !!  Combinations of output files are possible by adding the values corresponding to each file.  The possible combination of options are therefore
      !!
      !! | `OutFileFmt` | Description                                                          |
      !! |:------------:|:---------------------------------------------------------------------|
      !! | 1            | Text file only `<RootName>.out`                                      |
      !! | 2            | Binary file only `<RootName>.outb`                                   |
      !! | 3            | Text and binary files                                                |
      !! | 4            | uncompressed binary file `<RootName>.outbu`                          |
      !! | 5            | Text and uncompressed binary files                                   |
      !! | 6  => 4      | Binary (not written) and uncompressed binary files; same as 4        |
      !! | 7  => 5      | Text, Binary (not written), and uncompressed binary files; same as 5 |
      !!

      ! OutFileFmt - Format for tabular (time-marching) output file(s) (1: text file [<RootName>.out], 2: binary file [<RootName>.outb], 3: both) (-):
   CALL ReadVar( UnIn, InputFile, OutFileFmt, "OutFileFmt", "Format for tabular (time-marching) output file(s) {0: uncompressed binary and text file, 1: text file [<RootName>.out], 2: compressed binary file [<RootName>.outb], 3: both text and compressed binary, 4: uncompressed binary <RootName>.outb]; add for combinations) (-)", ErrStat2, ErrMsg2, UnEc)
      CALL SetErrStat( ErrStat2, ErrMsg2, ErrStat, ErrMsg, RoutineName)
      if ( ErrStat >= AbortErrLev ) then
         call cleanup()
         RETURN
      end if

     if (OutFileFmt == 0) OutFileFmt = 5

         ! convert integer to binary representation of which file formats to generate:
      p%WrTxtOutFile = mod(OutFileFmt,2) == 1

      OutFileFmt = OutFileFmt / 2 ! integer division
      p%WrBinOutFile = mod(OutFileFmt,2) == 1

      OutFileFmt = OutFileFmt / 2 ! integer division
      if (mod(OutFileFmt,2) == 1) then
         ! This is a feature for the regression testing system.  It writes binary output stored as uncompressed double floating point data instead of compressed int16 data.
         ! If the compressed binary version was requested, that will not be generated
         if (p%WrBinOutFile) then
            call SetErrStat(ErrID_Warn,'Binary compressed file will not be generated because the uncompressed version was also requested.', ErrStat, ErrMsg, RoutineName)
         else
            p%WrBinOutFile = .true.
         end if
         p%WrBinMod = FileFmtID_NoCompressWithoutTime    ! A format specifier for the binary output file format (3=don't include time channel and do not pack data)
      else
         p%WrBinMod = FileFmtID_ChanLen_In               ! A format specifier for the binary output file format (4=don't include time channel; do include channel width; do pack data)
      end if

      OutFileFmt = OutFileFmt / 2 ! integer division

      if (OutFileFmt /= 0) then
         call SetErrStat( ErrID_Fatal, "OutFileFmt must be 0, 1, 2, or 3.",ErrStat,ErrMsg,RoutineName)
         call cleanup()
         return
      end if

      ! TabDelim - Use tab delimiters in text tabular output file? (flag):
   CALL ReadVar( UnIn, InputFile, TabDelim, "TabDelim", "Use tab delimiters in text tabular output file? (flag)", ErrStat2, ErrMsg2, UnEc)
      CALL SetErrStat( ErrStat2, ErrMsg2, ErrStat, ErrMsg, RoutineName)
      if ( ErrStat >= AbortErrLev ) then
         call cleanup()
         RETURN
      end if

      IF ( TabDelim ) THEN
         p%Delim = TAB
      ELSE
         p%Delim = ' '
      END IF

      ! OutFmt - Format used for text tabular output (except time).  Resulting field should be 10 characters. (-):
   CALL ReadVar( UnIn, InputFile, p%OutFmt, "OutFmt", "Format used for text tabular output (except time).  Resulting field should be 10 characters. (-)", ErrStat2, ErrMsg2, UnEc)
      CALL SetErrStat( ErrStat2, ErrMsg2, ErrStat, ErrMsg, RoutineName)
      if ( ErrStat >= AbortErrLev ) then
         call cleanup()
         RETURN
      end if


   !---------------------- LINEARIZATION -----------------------------------------------
   CALL ReadCom( UnIn, InputFile, 'Section Header: Linearization', ErrStat2, ErrMsg2, UnEc )
      CALL SetErrStat( ErrStat2, ErrMsg2, ErrStat, ErrMsg, RoutineName)
      if ( ErrStat >= AbortErrLev ) then
         call cleanup()
         RETURN
      end if


      ! Linearize - Linearization analysis (flag)
   CALL ReadVar( UnIn, InputFile, p%Linearize, "Linearize", "Linearization analysis (flag)", ErrStat2, ErrMsg2, UnEc)
      CALL SetErrStat( ErrStat2, ErrMsg2, ErrStat, ErrMsg, RoutineName)
      if ( ErrStat >= AbortErrLev ) then
         call cleanup()
         RETURN
      end if


      ! CalcSteady - Calculate a steady-state periodic operating point before linearization? [unused if Linearize=False] (flag)
   CALL ReadVar( UnIn, InputFile, p%CalcSteady, "CalcSteady", "Calculate a steady-state periodic operating point before linearization? (flag)", ErrStat2, ErrMsg2, UnEc)
      CALL SetErrStat( ErrStat2, ErrMsg2, ErrStat, ErrMsg, RoutineName)

      ! TrimCase - Controller parameter to be trimmed {1:yaw; 2:torque; 3:pitch} [used only if CalcSteady=True] (-)
   CALL ReadVar( UnIn, InputFile, p%TrimCase, "TrimCase", "Controller parameter to be trimmed {1:yaw; 2:torque; 3:pitch} (-)", ErrStat2, ErrMsg2, UnEc)
      CALL SetErrStat( ErrStat2, ErrMsg2, ErrStat, ErrMsg, RoutineName)

      ! TrimTol - Tolerance for the rotational speed convergence [used only if CalcSteady=True] (-)
   CALL ReadVar( UnIn, InputFile, p%TrimTol, "TrimTol", "Tolerance for the rotational speed convergence (-)", ErrStat2, ErrMsg2, UnEc)
      CALL SetErrStat( ErrStat2, ErrMsg2, ErrStat, ErrMsg, RoutineName)

      ! TrimGain - Proportional gain for the rotational speed error (>0) [used only if CalcSteady=True] (rad/(rad/s) for yaw or pitch; Nm/(rad/s) for torque)
   CALL ReadVar( UnIn, InputFile, p%TrimGain, "TrimGain", "Proportional gain for the rotational speed error (>0) (rad/(rad/s) for yaw or pitch; Nm/(rad/s) for torque)", ErrStat2, ErrMsg2, UnEc)
      CALL SetErrStat( ErrStat2, ErrMsg2, ErrStat, ErrMsg, RoutineName)

      ! Twr_Kdmp - Damping factor for the tower [used only if CalcSteady=True] (N/(m/s))
   CALL ReadVar( UnIn, InputFile, p%Twr_Kdmp, "Twr_Kdmp", "Damping factor for the tower (N/(m/s))", ErrStat2, ErrMsg2, UnEc)
      CALL SetErrStat( ErrStat2, ErrMsg2, ErrStat, ErrMsg, RoutineName)

      ! Bld_Kdmp - Damping factor for the blades [used only if CalcSteady=True] (N/(m/s))
   CALL ReadVar( UnIn, InputFile, p%Bld_Kdmp, "Bld_Kdmp", "Damping factor for the blades (N/(m/s))", ErrStat2, ErrMsg2, UnEc)
      CALL SetErrStat( ErrStat2, ErrMsg2, ErrStat, ErrMsg, RoutineName)

      if ( ErrStat >= AbortErrLev ) then
         call cleanup()
         RETURN
      end if

      ! NLinTimes - Number of times to linearize (or number of equally spaced azimuth steps in periodic linearized model) (-) [>=1]
   CALL ReadVar( UnIn, InputFile, p%NLinTimes, "NLinTimes", "Number of times to linearize (-) [>=1]", ErrStat2, ErrMsg2, UnEc)
      CALL SetErrStat( ErrStat2, ErrMsg2, ErrStat, ErrMsg, RoutineName)
      if ( ErrStat >= AbortErrLev ) then
         call cleanup()
         RETURN
      end if

   if (.not. p%Linearize) then
      p%CalcSteady = .false.
      p%NLinTimes = 0
   end if

         ! LinTimes - Times to linearize (s) [1 to NLinTimes]
   if (.not. p%CalcSteady .and. p%NLinTimes >= 1 ) then
      call AllocAry( m_FAST%Lin%LinTimes, p%NLinTimes, 'LinTimes', ErrStat2, ErrMsg2 )
         CALL SetErrStat( ErrStat2, ErrMsg2, ErrStat, ErrMsg, RoutineName)
         if ( ErrStat >= AbortErrLev ) then
            call cleanup()
            RETURN
         end if

      CALL ReadAry( UnIn, InputFile, m_FAST%Lin%LinTimes, p%NLinTimes, "LinTimes", "Times to linearize (s) [1 to NLinTimes]", ErrStat2, ErrMsg2, UnEc)
   else
      CALL ReadCom( UnIn, InputFile, 'Times to linearize (s) [1 to NLinTimes] ', ErrStat2, ErrMsg2, UnEc )
   end if
   CALL SetErrStat( ErrStat2, ErrMsg2,ErrStat,ErrMsg,RoutineName)
   if ( ErrStat >= AbortErrLev ) then
      call cleanup()
      RETURN
   end if

      ! LinInputs - Include inputs in linearization (switch) {0=none; 1=standard; 2=all module inputs (debug)}
   CALL ReadVar( UnIn, InputFile, p%LinInputs, "LinInputs", "Include inputs in linearization (switch) {0=none; 1=standard; 2=all module inputs (debug)}", ErrStat2, ErrMsg2, UnEc)
      CALL SetErrStat( ErrStat2, ErrMsg2, ErrStat, ErrMsg, RoutineName)
      if ( ErrStat >= AbortErrLev ) then
         call cleanup()
         RETURN
      end if

      ! LinOutputs - Include outputs in linearization (switch) (0=none; 1=from OutList(s); 2=all module outputs (debug))
   CALL ReadVar( UnIn, InputFile, p%LinOutputs, "LinOutputs", "Include outputs in linearization (switch) (0=none; 1=from OutList(s); 2=all module outputs (debug))", ErrStat2, ErrMsg2, UnEc)
      CALL SetErrStat( ErrStat2, ErrMsg2, ErrStat, ErrMsg, RoutineName)
      if ( ErrStat >= AbortErrLev ) then
         call cleanup()
         RETURN
      end if

      ! LinOutJac - Include full Jacabians in linearization output (for debug) (flag)
   CALL ReadVar( UnIn, InputFile, p%LinOutJac, "LinOutJac", "Include full Jacabians in linearization output (for debug) (flag)", ErrStat2, ErrMsg2, UnEc)
      CALL SetErrStat( ErrStat2, ErrMsg2, ErrStat, ErrMsg, RoutineName)
      if ( ErrStat >= AbortErrLev ) then
         call cleanup()
         RETURN
      end if

      ! LinOutMod - Write module-level linearization output files in addition to output for full system? (flag)
   CALL ReadVar( UnIn, InputFile, p%LinOutMod, "LinOutMod", "Write module-level linearization output files in addition to output for full system? (flag)", ErrStat2, ErrMsg2, UnEc)
      CALL SetErrStat( ErrStat2, ErrMsg2, ErrStat, ErrMsg, RoutineName)
      if ( ErrStat >= AbortErrLev ) then
         call cleanup()
         RETURN
      end if

   !---------------------- VISUALIZATION -----------------------------------------------
   CALL ReadCom( UnIn, InputFile, 'Section Header: Visualization', ErrStat2, ErrMsg2, UnEc )
      CALL SetErrStat( ErrStat2, ErrMsg2, ErrStat, ErrMsg, RoutineName)
      if ( ErrStat >= AbortErrLev ) then
         call cleanup()
         RETURN
      end if

      ! WrVTK - VTK Visualization data output: (switch) {0=none; 1=initialization data only; 2=animation; 3=mode shapes}:
   CALL ReadVar( UnIn, InputFile, p%WrVTK, "WrVTK", "Write VTK visualization files (0=none; 1=initialization data only; 2=animation; 3=mode shapes)", ErrStat2, ErrMsg2, UnEc)
      CALL SetErrStat( ErrStat2, ErrMsg2, ErrStat, ErrMsg, RoutineName)
      if ( ErrStat >= AbortErrLev ) then
         call cleanup()
         RETURN
      end if

      IF ( p%WrVTK < 0 .OR. p%WrVTK > 3 ) THEN
         p%WrVTK = VTK_Unknown
      END IF

      ! VTK_Type - Type of  VTK visualization data: (switch) {1=surfaces; 2=basic meshes (lines/points); 3=all meshes (debug)}:
   CALL ReadVar( UnIn, InputFile, p%VTK_Type, "VTK_Type", "Type of  VTK visualization data: (1=surfaces; 2=basic meshes (lines/points); 3=all meshes)", ErrStat2, ErrMsg2, UnEc)
      CALL SetErrStat( ErrStat2, ErrMsg2, ErrStat, ErrMsg, RoutineName)
      if ( ErrStat >= AbortErrLev ) then
         call cleanup()
         RETURN
      end if

          ! immediately convert to values used inside the code:
         IF ( p%VTK_Type == 0 ) THEN
            p%VTK_Type = VTK_None
         ELSEIF ( p%VTK_Type == 1 ) THEN
            p%VTK_Type = VTK_Surf
         ELSEIF ( p%VTK_Type == 2 ) THEN
            p%VTK_Type = VTK_Basic
         ELSEIF ( p%VTK_Type == 3 ) THEN
            p%VTK_Type = VTK_All
         ELSEIF ( p%VTK_Type == 4 ) THEN
            p%VTK_Type = VTK_Old
         ELSE
            p%VTK_Type = VTK_Unknown
         END IF

         !! equivalent:
         !IF ( p%VTK_Type < 0 .OR. p%VTK_Type > 4 ) THEN
         !   p%VTK_Type = VTK_Unknown
         !END IF

      ! VTK_fields - Write mesh fields to VTK data files? (flag) {true/false}:
   CALL ReadVar( UnIn, InputFile, p%VTK_fields, "VTK_fields", "Write mesh fields to VTK data files? (flag)", ErrStat2, ErrMsg2, UnEc)
      CALL SetErrStat( ErrStat2, ErrMsg2, ErrStat, ErrMsg, RoutineName)
      if ( ErrStat >= AbortErrLev ) then
         call cleanup()
         RETURN
      end if

      ! VTK_fps - Frame rate for VTK output (frames per second) {will use closest integer multiple of DT}
   CALL ReadVar( UnIn, InputFile, p%VTK_fps, "VTK_fps", "Frame rate for VTK output(fps)", ErrStat2, ErrMsg2, UnEc)
      CALL SetErrStat( ErrStat2, ErrMsg2, ErrStat, ErrMsg, RoutineName)
      if ( ErrStat >= AbortErrLev ) then
         call cleanup()
         RETURN
      end if


      ! convert frames-per-second to seconds per sample:
      if ( EqualRealNos(p%VTK_fps, 0.0_DbKi) ) then
         TmpTime = p%TMax + p%DT
      else
         TmpTime = 1.0_DbKi / p%VTK_fps
      end if

      ! now save the number of time steps between VTK file output:
      IF (p%WrVTK == VTK_ModeShapes) THEN
         p%n_VTKTime = 1
      ELSE IF (TmpTime > p%TMax) THEN
         p%n_VTKTime = HUGE(p%n_VTKTime)
      ELSE
         p%n_VTKTime = NINT( TmpTime / p%DT )
         ! I'll warn if p%n_VTKTime*p%DT is not TmpTime
         IF (p%WrVTK == VTK_Animate) THEN
            TmpRate = p%n_VTKTime*p%DT
            if (.not. EqualRealNos(TmpRate, TmpTime)) then
               call SetErrStat(ErrID_Info, '1/VTK_fps is not an integer multiple of DT. FAST will output VTK information at '//&
                              trim(num2lstr(1.0_DbKi/TmpRate))//' fps, the closest rate possible.',ErrStat,ErrMsg,RoutineName)
            end if
         END IF

      END IF

   call cleanup()
   RETURN

CONTAINS
   !...............................................................................................................................
   subroutine cleanup()
      CLOSE( UnIn )
      IF ( UnEc > 0 ) CLOSE ( UnEc )
   end subroutine cleanup
   !...............................................................................................................................
END SUBROUTINE FAST_ReadPrimaryFile
!----------------------------------------------------------------------------------------------------------------------------------
!> This subroutine sets up some of the information needed for plotting VTK surfaces. It initializes only the data needed before
!! HD initialization. (HD needs some of this data so it can return the wave elevation data we want.)
SUBROUTINE SetVTKParameters_B4HD(p_FAST, InitOutData_ED, InitInData_HD, BD, ErrStat, ErrMsg)

   TYPE(FAST_ParameterType),     INTENT(INOUT) :: p_FAST           !< The parameters of the glue code
   TYPE(ED_InitOutputType),      INTENT(IN   ) :: InitOutData_ED   !< The initialization output from structural dynamics module
   TYPE(HydroDyn_InitInputType), INTENT(INOUT) :: InitInData_HD    !< The initialization input to HydroDyn
   TYPE(BeamDyn_Data),           INTENT(IN   ) :: BD               !< BeamDyn data
   INTEGER(IntKi),               INTENT(  OUT) :: ErrStat          !< Error status of the operation
   CHARACTER(*),                 INTENT(  OUT) :: ErrMsg           !< Error message if ErrStat /= ErrID_None


   REAL(SiKi)                              :: BladeLength, Width, WidthBy2
   REAL(SiKi)                              :: dx, dy
   INTEGER(IntKi)                          :: i, j, n
   INTEGER(IntKi)                          :: ErrStat2
   CHARACTER(ErrMsgLen)                    :: ErrMsg2
   CHARACTER(*), PARAMETER                 :: RoutineName = 'SetVTKParameters_B4HD'


   ErrStat = ErrID_None
   ErrMsg  = ""

      ! Get radius for ground (blade length + hub radius):
   if ( p_FAST%CompElast == Module_BD ) then
      BladeLength = TwoNorm(BD%y(1)%BldMotion%Position(:,1) - BD%y(1)%BldMotion%Position(:,BD%y(1)%BldMotion%Nnodes))
   else
      BladeLength = InitOutData_ED%BladeLength
   end if
   p_FAST%VTK_Surface%HubRad    = InitOutData_ED%HubRad
   p_FAST%VTK_Surface%GroundRad = BladeLength + p_FAST%VTK_Surface%HubRad

   !........................................................................................................
   ! We don't use the rest of this routine for stick-figure output
   if (p_FAST%VTK_Type /= VTK_Surf) return
   !........................................................................................................

      ! initialize wave elevation data:
   if ( p_FAST%CompHydro == Module_HD ) then

      p_FAST%VTK_surface%NWaveElevPts(1) = 25
      p_FAST%VTK_surface%NWaveElevPts(2) = 25

      call allocAry( InitInData_HD%WaveElevXY, 2, p_FAST%VTK_surface%NWaveElevPts(1)*p_FAST%VTK_surface%NWaveElevPts(2), 'WaveElevXY', ErrStat2, ErrMsg2)
         call SetErrStat(ErrStat2, ErrMsg2, ErrStat, ErrMsg, RoutineName)
         if (ErrStat >= AbortErrLev) return

      Width = p_FAST%VTK_Surface%GroundRad * VTK_GroundFactor
      dx = Width / (p_FAST%VTK_surface%NWaveElevPts(1) - 1)
      dy = Width / (p_FAST%VTK_surface%NWaveElevPts(2) - 1)

      WidthBy2 = Width / 2.0_SiKi
      n = 1
      do i=1,p_FAST%VTK_surface%NWaveElevPts(1)
         do j=1,p_FAST%VTK_surface%NWaveElevPts(2)
            InitInData_HD%WaveElevXY(1,n) = dx*(i-1) - WidthBy2 !+ p_FAST%TurbinePos(1) ! HD takes p_FAST%TurbinePos into account already
            InitInData_HD%WaveElevXY(2,n) = dy*(j-1) - WidthBy2 !+ p_FAST%TurbinePos(2)
            n = n+1
         end do
      end do

   end if


END SUBROUTINE SetVTKParameters_B4HD
!----------------------------------------------------------------------------------------------------------------------------------
!> This subroutine sets up the information needed for plotting VTK surfaces.
SUBROUTINE SetVTKParameters(p_FAST, InitOutData_ED, InitOutData_AD, InitInData_HD, InitOutData_HD, ED, BD, AD, HD, ErrStat, ErrMsg)

   TYPE(FAST_ParameterType),     INTENT(INOUT) :: p_FAST           !< The parameters of the glue code
   TYPE(ED_InitOutputType),      INTENT(IN   ) :: InitOutData_ED   !< The initialization output from structural dynamics module
   TYPE(AD_InitOutputType),      INTENT(INOUT) :: InitOutData_AD   !< The initialization output from AeroDyn
   TYPE(HydroDyn_InitInputType), INTENT(INOUT) :: InitInData_HD    !< The initialization input to HydroDyn
   TYPE(HydroDyn_InitOutputType),INTENT(INOUT) :: InitOutData_HD   !< The initialization output from HydroDyn
   TYPE(ElastoDyn_Data),         INTENT(IN   ) :: ED               !< ElastoDyn data
   TYPE(BeamDyn_Data),           INTENT(IN   ) :: BD               !< BeamDyn data
   TYPE(AeroDyn_Data),           INTENT(IN   ) :: AD               !< AeroDyn data
   TYPE(HydroDyn_Data),          INTENT(IN   ) :: HD               !< HydroDyn data
   INTEGER(IntKi),               INTENT(  OUT) :: ErrStat          !< Error status of the operation
   CHARACTER(*),                 INTENT(  OUT) :: ErrMsg           !< Error message if ErrStat /= ErrID_None

   REAL(SiKi)                              :: RefPoint(3), RefLengths(2)
   REAL(SiKi)                              :: x, y
   REAL(SiKi)                              :: TwrDiam_top, TwrDiam_base, TwrRatio, TwrLength
   INTEGER(IntKi)                          :: topNode, baseNode
   INTEGER(IntKi)                          :: NumBl, k
   CHARACTER(1024)                         :: vtkroot
   INTEGER(IntKi)                          :: ErrStat2
   CHARACTER(ErrMsgLen)                    :: ErrMsg2
   CHARACTER(*), PARAMETER                 :: RoutineName = 'SetVTKParameters'


   ErrStat = ErrID_None
   ErrMsg  = ""

   ! get the name of the output directory for vtk files (in a subdirectory called "vtk" of the output directory), and
   ! create the VTK directory if it does not exist

   call GetPath ( p_FAST%OutFileRoot, p_FAST%VTK_OutFileRoot, vtkroot ) ! the returned p_FAST%VTK_OutFileRoot includes a file separator character at the end
   p_FAST%VTK_OutFileRoot = trim(p_FAST%VTK_OutFileRoot) // 'vtk'

   call MKDIR( trim(p_FAST%VTK_OutFileRoot) )

   p_FAST%VTK_OutFileRoot = trim( p_FAST%VTK_OutFileRoot ) // PathSep // trim(vtkroot)


   ! calculate the number of digits in 'y_FAST%NOutSteps' (Maximum number of output steps to be written)
   ! this will be used to pad the write-out step in the VTK filename with zeros in calls to MeshWrVTK()
   if (p_FAST%WrVTK == VTK_ModeShapes .AND. p_FAST%VTK_modes%VTKLinTim==1) then
      if (p_FAST%NLinTimes < 1) p_FAST%NLinTimes = 1 !in case we reached here with an error
      p_FAST%VTK_tWidth = CEILING( log10( real( p_FAST%NLinTimes) ) ) + 1
   else
      p_FAST%VTK_tWidth = CEILING( log10( real(p_FAST%n_TMax_m1+1, ReKi) / p_FAST%n_VTKTime ) ) + 1
   end if

   ! determine number of blades
   NumBl = InitOutData_ED%NumBl

   ! initialize the vtk data

   p_FAST%VTK_Surface%NumSectors = 25
   ! NOTE: we set p_FAST%VTK_Surface%GroundRad and p_FAST%VTK_Surface%HubRad in SetVTKParameters_B4HD


   ! write the ground or seabed reference polygon:
   RefPoint = p_FAST%TurbinePos
   if (p_FAST%CompHydro == MODULE_HD) then
      RefLengths = p_FAST%VTK_Surface%GroundRad*VTK_GroundFactor/2.0_SiKi

      ! note that p_FAST%TurbinePos(3) must be 0 for offshore turbines
      RefPoint(3) = p_FAST%TurbinePos(3) - InitOutData_HD%WtrDpth
      call WrVTK_Ground ( RefPoint, RefLengths, trim(p_FAST%VTK_OutFileRoot) // '.SeabedSurface', ErrStat2, ErrMsg2 )

      RefPoint(3) = p_FAST%TurbinePos(3) - InitOutData_HD%MSL2SWL
      call WrVTK_Ground ( RefPoint, RefLengths, trim(p_FAST%VTK_OutFileRoot) // '.StillWaterSurface', ErrStat2, ErrMsg2 )
   else
      RefLengths = p_FAST%VTK_Surface%GroundRad !array = scalar
      call WrVTK_Ground ( RefPoint, RefLengths, trim(p_FAST%VTK_OutFileRoot) // '.GroundSurface', ErrStat2, ErrMsg2 )
   end if


   !........................................................................................................
   ! We don't use the rest of this routine for stick-figure output
   if (p_FAST%VTK_Type /= VTK_Surf) return
   !........................................................................................................

      ! we're going to create a box using these dimensions
   y  =          ED%y%HubPtMotion%Position(3,  1) - ED%y%NacelleMotion%Position(3,  1)
   x  = TwoNorm( ED%y%HubPtMotion%Position(1:2,1) - ED%y%NacelleMotion%Position(1:2,1) ) - p_FAST%VTK_Surface%HubRad


   p_FAST%VTK_Surface%NacelleBox(:,1) = (/ -x,  y, 0.0_SiKi /)
   p_FAST%VTK_Surface%NacelleBox(:,2) = (/  x,  y, 0.0_SiKi /)
   p_FAST%VTK_Surface%NacelleBox(:,3) = (/  x, -y, 0.0_SiKi /)
   p_FAST%VTK_Surface%NacelleBox(:,4) = (/ -x, -y, 0.0_SiKi /)
   p_FAST%VTK_Surface%NacelleBox(:,5) = (/ -x, -y, 2*y      /)
   p_FAST%VTK_Surface%NacelleBox(:,6) = (/  x, -y, 2*y      /)
   p_FAST%VTK_Surface%NacelleBox(:,7) = (/  x,  y, 2*y      /)
   p_FAST%VTK_Surface%NacelleBox(:,8) = (/ -x,  y, 2*y      /)

   !.......................
   ! tapered tower
   !.......................

   CALL AllocAry(p_FAST%VTK_Surface%TowerRad,ED%y%TowerLn2Mesh%NNodes,'VTK_Surface%TowerRad',ErrStat2,ErrMsg2)
      CALL SetErrStat(ErrStat2,ErrMsg2,ErrStat,ErrMsg,RoutineName)
      IF (ErrStat >= AbortErrLev) RETURN

   topNode   = ED%y%TowerLn2Mesh%NNodes - 1
   baseNode  = ED%y%TowerLn2Mesh%refNode
   TwrLength = TwoNorm( ED%y%TowerLn2Mesh%position(:,topNode) - ED%y%TowerLn2Mesh%position(:,baseNode) ) ! this is the assumed length of the tower
   TwrRatio  = TwrLength / 87.6_SiKi  ! use ratio of the tower length to the length of the 5MW tower
   TwrDiam_top  = 3.87*TwrRatio
   TwrDiam_base = 6.0*TwrRatio

   TwrRatio = 0.5 * (TwrDiam_top - TwrDiam_base) / TwrLength
   do k=1,ED%y%TowerLn2Mesh%NNodes
      TwrLength = TwoNorm( ED%y%TowerLn2Mesh%position(:,k) - ED%y%TowerLn2Mesh%position(:,baseNode) )
      p_FAST%VTK_Surface%TowerRad(k) = 0.5*TwrDiam_Base + TwrRatio*TwrLength
   end do



   !.......................
   ! blade surfaces
   !.......................
   allocate(p_FAST%VTK_Surface%BladeShape(NumBl),stat=ErrStat2)
   if (errStat2/=0) then
      call setErrStat(ErrID_Fatal,'Error allocating VTK_Surface%BladeShape.',ErrStat,ErrMsg,RoutineName)
      return
   end if

   IF ( p_FAST%CompAero == Module_AD ) THEN  ! These meshes may have airfoil data associated with nodes...

      IF (ALLOCATED(InitOutData_AD%rotors(1)%BladeShape)) THEN
         do k=1,NumBl   
            call move_alloc( InitOutData_AD%rotors(1)%BladeShape(k)%AirfoilCoords, p_FAST%VTK_Surface%BladeShape(k)%AirfoilCoords )
         end do
      ELSE
#ifndef USE_DEFAULT_BLADE_SURFACE
         call setErrStat(ErrID_Fatal,'Cannot do surface visualization without airfoil coordinates defined in AeroDyn.',ErrStat,ErrMsg,RoutineName)
         return
      END IF
   ELSE
      call setErrStat(ErrID_Fatal,'Cannot do surface visualization without using AeroDyn.',ErrStat,ErrMsg,RoutineName)
      return
   END IF
#else
      ! AD used without airfoil coordinates specified

         rootNode = 1
      
         DO K=1,NumBl   
            tipNode  = AD%Input(1)%rotors(1)%BladeMotion(K)%NNodes
            cylNode  = min(3,AD%Input(1)%rotors(1)%BladeMotion(K)%Nnodes)
         
            call SetVTKDefaultBladeParams(AD%Input(1)%rotors(1)%BladeMotion(K), p_FAST%VTK_Surface%BladeShape(K), tipNode, rootNode, cylNode, ErrStat2, ErrMsg2)
               CALL SetErrStat(ErrStat2,ErrMsg2,ErrStat,ErrMsg,RoutineName)
               IF (ErrStat >= AbortErrLev) RETURN
         END DO
      END IF

   ELSE IF ( p_FAST%CompElast == Module_BD ) THEN
      rootNode = 1
      DO K=1,NumBl
         tipNode  = BD%y(k)%BldMotion%NNodes
         cylNode  = min(3,BD%y(k)%BldMotion%NNodes)

         call SetVTKDefaultBladeParams(BD%y(k)%BldMotion, p_FAST%VTK_Surface%BladeShape(K), tipNode, rootNode, cylNode, ErrStat2, ErrMsg2)
            CALL SetErrStat(ErrStat2,ErrMsg2,ErrStat,ErrMsg,RoutineName)
            IF (ErrStat >= AbortErrLev) RETURN
      END DO
   ELSE
      DO K=1,NumBl
         rootNode = ED%y%BladeLn2Mesh(K)%NNodes
         tipNode  = ED%y%BladeLn2Mesh(K)%NNodes-1
         cylNode  = min(2,ED%y%BladeLn2Mesh(K)%NNodes)

         call SetVTKDefaultBladeParams(ED%y%BladeLn2Mesh(K), p_FAST%VTK_Surface%BladeShape(K), tipNode, rootNode, cylNode, ErrStat2, ErrMsg2)
            CALL SetErrStat(ErrStat2,ErrMsg2,ErrStat,ErrMsg,RoutineName)
            IF (ErrStat >= AbortErrLev) RETURN
      END DO
   END IF
#endif


   !.......................
   ! wave elevation
   !.......................

   !bjj: interpolate here instead of each time step?
   if ( allocated(InitOutData_HD%WaveElevSeries) ) then
      call move_alloc( InitInData_HD%WaveElevXY, p_FAST%VTK_Surface%WaveElevXY )
      call move_alloc( InitOutData_HD%WaveElevSeries, p_FAST%VTK_Surface%WaveElev )

         ! put the following lines in loops to avoid stack-size issues:
      do k=1,size(p_FAST%VTK_Surface%WaveElevXY,2)
         p_FAST%VTK_Surface%WaveElevXY(:,k) = p_FAST%VTK_Surface%WaveElevXY(:,k) + p_FAST%TurbinePos(1:2)
      end do

      ! note that p_FAST%TurbinePos(3) must be 0 for offshore turbines
      !do k=1,size(p_FAST%VTK_Surface%WaveElev,2)
      !   p_FAST%VTK_Surface%WaveElev(:,k) = p_FAST%VTK_Surface%WaveElev(:,k) + p_FAST%TurbinePos(3)  ! not sure this is really accurate if p_FAST%TurbinePos(3) is non-zero
      !end do

   end if

   !.......................
   ! morison surfaces
   !.......................
   
   IF ( HD%Input(1)%Morison%Mesh%Committed ) THEN      
    !TODO: FIX for visualization GJH 4/23/20  
    !  call move_alloc(InitOutData_HD%Morison%Morison_Rad, p_FAST%VTK_Surface%MorisonRad)
      
   END IF

END SUBROUTINE SetVTKParameters
!----------------------------------------------------------------------------------------------------------------------------------
!> This subroutine comes up with some default airfoils for blade surfaces for a given blade mesh, M.
SUBROUTINE SetVTKDefaultBladeParams(M, BladeShape, tipNode, rootNode, cylNode, ErrStat, ErrMsg)

   TYPE(MeshType),               INTENT(IN   ) :: M                !< The Mesh the defaults should be calculated for
   TYPE(FAST_VTK_BLSurfaceType), INTENT(INOUT) :: BladeShape       !< BladeShape to set to default values
   INTEGER(IntKi),               INTENT(IN   ) :: rootNode         !< Index of root node (innermost node) for this mesh
   INTEGER(IntKi),               INTENT(IN   ) :: tipNode          !< Index of tip node (outermost node) for this mesh
   INTEGER(IntKi),               INTENT(IN   ) :: cylNode          !< Index of last node to have a cylinder shape
   INTEGER(IntKi),               INTENT(  OUT) :: ErrStat          !< Error status of the operation
   CHARACTER(*),                 INTENT(  OUT) :: ErrMsg           !< Error message if ErrStat /= ErrID_None


   REAL(SiKi)                                  :: bladeLength, chord, pitchAxis
   REAL(SiKi)                                  :: bladeLengthFract, bladeLengthFract2, ratio, posLength ! temporary quantities
   REAL(SiKi)                                  :: cylinderLength, x, y, angle
   INTEGER(IntKi)                              :: i, j
   INTEGER(IntKi)                              :: ErrStat2
   CHARACTER(ErrMsgLen)                        :: ErrMsg2
   CHARACTER(*), PARAMETER                     :: RoutineName = 'SetVTKDefaultBladeParams'

   !Note: jmj does not like this default option

   integer, parameter :: N = 66

   ! default airfoil shape coordinates; uses S809 values from http://wind.nrel.gov/airfoils/Shapes/S809_Shape.html:
   real, parameter, dimension(N) :: xc=(/ 1.0,0.996203,0.98519,0.967844,0.945073,0.917488,0.885293,0.848455,0.80747,0.763042,0.715952,0.667064,0.617331,0.56783,0.519832,0.474243,0.428461,0.382612,0.33726,0.29297,0.250247,0.209576,0.171409,0.136174,0.104263,0.076035,0.051823,0.03191,0.01659,0.006026,0.000658,0.000204,0.0,0.000213,0.001045,0.001208,0.002398,0.009313,0.02323,0.04232,0.065877,0.093426,0.124111,0.157653,0.193738,0.231914,0.271438,0.311968,0.35337,0.395329,0.438273,0.48192,0.527928,0.576211,0.626092,0.676744,0.727211,0.776432,0.823285,0.86663,0.905365,0.938474,0.965086,0.984478,0.996141,1.0 /)
   real, parameter, dimension(N) :: yc=(/ 0.0,0.000487,0.002373,0.00596,0.011024,0.017033,0.023458,0.03028,0.037766,0.045974,0.054872,0.064353,0.074214,0.084095,0.093268,0.099392,0.10176,0.10184,0.10007,0.096703,0.091908,0.085851,0.078687,0.07058,0.061697,0.052224,0.042352,0.032299,0.02229,0.012615,0.003723,0.001942,-0.00002,-0.001794,-0.003477,-0.003724,-0.005266,-0.011499,-0.020399,-0.030269,-0.040821,-0.051923,-0.063082,-0.07373,-0.083567,-0.092442,-0.099905,-0.105281,-0.108181,-0.108011,-0.104552,-0.097347,-0.086571,-0.073979,-0.060644,-0.047441,-0.0351,-0.024204,-0.015163,-0.008204,-0.003363,-0.000487,0.000743,0.000775,0.00029,0.0 /)

   call AllocAry(BladeShape%AirfoilCoords, 2, N, M%NNodes, 'BladeShape%AirfoilCoords', ErrStat2, ErrMsg2)
      CALL SetErrStat(ErrStat2,ErrMsg2,ErrStat,ErrMsg,RoutineName)
      IF (ErrStat >= AbortErrLev) RETURN

   ! Chord length and pitch axis location are given by scaling law
   bladeLength       = TwoNorm( M%position(:,tipNode) - M%Position(:,rootNode) )
   cylinderLength    = TwoNorm( M%Position(:,cylNode) - M%Position(:,rootNode) )
   bladeLengthFract  = 0.22*bladeLength
   bladeLengthFract2 = bladeLength-bladeLengthFract != 0.78*bladeLength

   DO i=1,M%Nnodes
      posLength = TwoNorm( M%Position(:,i) - M%Position(:,rootNode) )

      IF (posLength .LE. bladeLengthFract) THEN
         ratio     = posLength/bladeLengthFract
         chord     =  (0.06 + 0.02*ratio)*bladeLength
         pitchAxis =   0.25 + 0.125*ratio
      ELSE
         chord     = (0.08 - 0.06*(posLength-bladeLengthFract)/bladeLengthFract2)*bladeLength
         pitchAxis = 0.375
      END IF

      IF (posLength .LE. cylinderLength) THEN
         ! create a cylinder for this node

         chord = chord/2.0_SiKi

         DO j=1,N
            ! normalized x,y coordinates for airfoil
            x = yc(j)
            y = xc(j) - 0.5

            angle = ATAN2( y, x)

               ! x,y coordinates for cylinder
            BladeShape%AirfoilCoords(1,j,i) = chord*COS(angle) ! x (note that "chord" is really representing chord/2 here)
            BladeShape%AirfoilCoords(2,j,i) = chord*SIN(angle) ! y (note that "chord" is really representing chord/2 here)
         END DO

      ELSE
         ! create an airfoil for this node

         DO j=1,N
            ! normalized x,y coordinates for airfoil, assuming an upwind turbine
            x = yc(j)
            y = xc(j) - pitchAxis

               ! x,y coordinates for airfoil
            BladeShape%AirfoilCoords(1,j,i) =  chord*x
            BladeShape%AirfoilCoords(2,j,i) =  chord*y
         END DO

      END IF

   END DO ! nodes on mesh

END SUBROUTINE SetVTKDefaultBladeParams
!----------------------------------------------------------------------------------------------------------------------------------
!> This routine writes the ground or seabed reference surface information in VTK format.
!! see VTK file information format for XML, here: http://www.vtk.org/wp-content/uploads/2015/04/file-formats.pdf
SUBROUTINE WrVTK_Ground ( RefPoint, HalfLengths, FileRootName, ErrStat, ErrMsg )

   REAL(SiKi),      INTENT(IN)           :: RefPoint(3)     !< reference point (plane will be created around it)
   REAL(SiKi),      INTENT(IN)           :: HalfLengths(2)  !< half of the X-Y lengths of plane surrounding RefPoint
   CHARACTER(*),    INTENT(IN)           :: FileRootName    !< Name of the file to write the output in (excluding extension)

   INTEGER(IntKi),  INTENT(OUT)          :: ErrStat         !< Indicates whether an error occurred (see NWTC_Library)
   CHARACTER(*),    INTENT(OUT)          :: ErrMsg          !< Error message associated with the ErrStat


   ! local variables
   INTEGER(IntKi)                        :: Un            ! fortran unit number
   INTEGER(IntKi)                        :: ix            ! loop counters
   CHARACTER(1024)                       :: FileName
   INTEGER(IntKi), parameter             :: NumberOfPoints = 4
   INTEGER(IntKi), parameter             :: NumberOfLines = 0
   INTEGER(IntKi), parameter             :: NumberOfPolys = 1

   INTEGER(IntKi)                        :: ErrStat2
   CHARACTER(ErrMsgLen)                  :: ErrMsg2
   CHARACTER(*),PARAMETER                :: RoutineName = 'WrVTK_Ground'

   ErrStat = ErrID_None
   ErrMsg  = ""

   !.................................................................
   ! write the data that potentially changes each time step:
   !.................................................................

   ! PolyData (.vtp) - Serial vtkPolyData (unstructured) file
   FileName = TRIM(FileRootName)//'.vtp'

   call WrVTK_header( FileName, NumberOfPoints, NumberOfLines, NumberOfPolys, Un, ErrStat2, ErrMsg2 )
      call SetErrStat(ErrStat2,ErrMsg2,ErrStat,ErrMsg,RoutineName)
      if (ErrStat >= AbortErrLev) return

! points (nodes, augmented with NumSegments):
      WRITE(Un,'(A)')         '      <Points>'
      WRITE(Un,'(A)')         '        <DataArray type="Float32" NumberOfComponents="3" format="ascii">'

      WRITE(Un,VTK_AryFmt) RefPoint(1) + HalfLengths(1) , RefPoint(2) + HalfLengths(2), RefPoint(3)
      WRITE(Un,VTK_AryFmt) RefPoint(1) + HalfLengths(1) , RefPoint(2) - HalfLengths(2), RefPoint(3)
      WRITE(Un,VTK_AryFmt) RefPoint(1) - HalfLengths(1) , RefPoint(2) - HalfLengths(2), RefPoint(3)
      WRITE(Un,VTK_AryFmt) RefPoint(1) - HalfLengths(1) , RefPoint(2) + HalfLengths(2), RefPoint(3)

      WRITE(Un,'(A)')         '        </DataArray>'
      WRITE(Un,'(A)')         '      </Points>'


      WRITE(Un,'(A)')         '      <Polys>'
      WRITE(Un,'(A)')         '        <DataArray type="Int32" Name="connectivity" format="ascii">'
      WRITE(Un,'('//trim(num2lstr(NumberOfPoints))//'(i7))') (ix, ix=0,NumberOfPoints-1)
      WRITE(Un,'(A)')         '        </DataArray>'

      WRITE(Un,'(A)')         '        <DataArray type="Int32" Name="offsets" format="ascii">'
      WRITE(Un,'(i7)') NumberOfPoints
      WRITE(Un,'(A)')         '        </DataArray>'
      WRITE(Un,'(A)')         '      </Polys>'

      call WrVTK_footer( Un )

END SUBROUTINE WrVTK_Ground
!----------------------------------------------------------------------------------------------------------------------------------
!> This subroutine sets up the information needed to initialize AeroDyn, then initializes AeroDyn
SUBROUTINE AD_SetInitInput(InitInData_AD14, InitOutData_ED, y_ED, p_FAST, ErrStat, ErrMsg)

   ! Passed variables:
   TYPE(AD14_InitInputType),INTENT(INOUT) :: InitInData_AD14  !< The initialization input to AeroDyn14
   TYPE(ED_InitOutputType), INTENT(IN)    :: InitOutData_ED   !< The initialization output from structural dynamics module
   TYPE(ED_OutputType),     INTENT(IN)    :: y_ED             !< The outputs of the structural dynamics module (meshes with position/RefOrientation set)
   TYPE(FAST_ParameterType),INTENT(IN)    :: p_FAST           !< The parameters of the glue code
   INTEGER(IntKi)                         :: ErrStat          !< Error status of the operation
   CHARACTER(*)                           :: ErrMsg           !< Error message if ErrStat /= ErrID_None

      ! Local variables

   !TYPE(AD_InitOptions)       :: ADOptions                  ! Options for AeroDyn

   INTEGER                    :: K


   ErrStat = ErrID_None
   ErrMsg  = ""


      ! Set up the AeroDyn parameters
   InitInData_AD14%ADFileName   = p_FAST%AeroFile
   InitInData_AD14%OutRootName  = p_FAST%OutFileRoot
   InitInData_AD14%WrSumFile    = p_FAST%SumPrint
   InitInData_AD14%NumBl        = InitOutData_ED%NumBl
   InitInData_AD14%UseDWM       = p_FAST%UseDWM

   InitInData_AD14%DWM%IfW%InputFileName   = p_FAST%InflowFile

      ! Hub position and orientation (relative here, but does not need to be)

   InitInData_AD14%TurbineComponents%Hub%Position(:)      = y_ED%HubPtMotion14%Position(:,1) - y_ED%HubPtMotion14%Position(:,1)  ! bjj: was 0; mesh was changed by adding p_ED%HubHt to 3rd component
   InitInData_AD14%TurbineComponents%Hub%Orientation(:,:) = y_ED%HubPtMotion14%RefOrientation(:,:,1)
   InitInData_AD14%TurbineComponents%Hub%TranslationVel   = 0.0_ReKi ! bjj: we don't need this field
   InitInData_AD14%TurbineComponents%Hub%RotationVel      = 0.0_ReKi ! bjj: we don't need this field

      ! Blade root position and orientation (relative here, but does not need to be)

   IF (.NOT. ALLOCATED( InitInData_AD14%TurbineComponents%Blade ) ) THEN
      ALLOCATE( InitInData_AD14%TurbineComponents%Blade( InitInData_AD14%NumBl ), STAT = ErrStat )
      IF ( ErrStat /= 0 ) THEN
         ErrStat = ErrID_Fatal
         ErrMsg = ' Error allocating space for InitInData_AD%TurbineComponents%Blade.'
         RETURN
      ELSE
         ErrStat = ErrID_None !reset to ErrID_None, just in case ErrID_None /= 0
      END IF
   END IF

   DO K=1, InitInData_AD14%NumBl
      InitInData_AD14%TurbineComponents%Blade(K)%Position        = y_ED%BladeRootMotion14%Position(:,K)
      InitInData_AD14%TurbineComponents%Blade(K)%Orientation     = y_ED%BladeRootMotion14%RefOrientation(:,:,K)
      InitInData_AD14%TurbineComponents%Blade(K)%TranslationVel  = 0.0_ReKi ! bjj: we don't need this field
      InitInData_AD14%TurbineComponents%Blade(K)%RotationVel     = 0.0_ReKi ! bjj: we don't need this field
   END DO


      ! Blade length
   IF (p_FAST%CompElast == Module_ED) THEN  ! note, we can't get here if we're using BeamDyn....
      InitInData_AD14%TurbineComponents%BladeLength = InitOutData_ED%BladeLength
   END IF


      ! Tower mesh ( here only because we currently need line2 meshes to contain the same nodes/elements )

   InitInData_AD14%NumTwrNodes = y_ED%TowerLn2Mesh%NNodes - 2
   IF (.NOT. ALLOCATED( InitInData_AD14%TwrNodeLocs ) ) THEN
      ALLOCATE( InitInData_AD14%TwrNodeLocs( 3, InitInData_AD14%NumTwrNodes ), STAT = ErrStat )
      IF ( ErrStat /= 0 ) THEN
         ErrStat = ErrID_Fatal
         ErrMsg = ' Error allocating space for InitInData_AD%TwrNodeLocs.'
         RETURN
      ELSE
         ErrStat = ErrID_None
      END IF
   END IF

   IF ( InitInData_AD14%NumTwrNodes > 0 ) THEN
      InitInData_AD14%TwrNodeLocs = y_ED%TowerLn2Mesh%Position(:,1:InitInData_AD14%NumTwrNodes)  ! ED has extra nodes at beginning and top and bottom of tower
   END IF

      ! hub height
   InitInData_AD14%HubHt = InitOutData_ED%HubHt


   RETURN
END SUBROUTINE AD_SetInitInput
!----------------------------------------------------------------------------------------------------------------------------------
!> This routine sets the number of subcycles (substeps) for modules at initialization, checking to make sure that their requested
!! time step is valid.
SUBROUTINE SetModuleSubstepTime(ModuleID, p_FAST, y_FAST, ErrStat, ErrMsg)
   INTEGER(IntKi),           INTENT(IN   ) :: ModuleID            !< ID of the module to check time step and set
   TYPE(FAST_ParameterType), INTENT(INOUT) :: p_FAST              !< Parameters for the glue code
   TYPE(FAST_OutputFileType),INTENT(IN   ) :: y_FAST              !< Output variables for the glue code
   INTEGER(IntKi),           INTENT(  OUT) :: ErrStat             !< Error status of the operation
   CHARACTER(*),             INTENT(  OUT) :: ErrMsg              !< Error message if ErrStat /= ErrID_None


   ErrStat = ErrID_None
   ErrMsg  = ""

   IF ( EqualRealNos( p_FAST%dt_module( ModuleID ), p_FAST%dt ) ) THEN
      p_FAST%n_substeps(ModuleID) = 1
   ELSE
      IF ( p_FAST%dt_module( ModuleID ) > p_FAST%dt ) THEN
         ErrStat = ErrID_Fatal
         ErrMsg = "The "//TRIM(y_FAST%Module_Ver(ModuleID)%Name)//" module time step ("//&
                          TRIM(Num2LStr(p_FAST%dt_module( ModuleID )))// &
                    " s) cannot be larger than FAST time step ("//TRIM(Num2LStr(p_FAST%dt))//" s)."
      ELSE
            ! calculate the number of subcycles:
         p_FAST%n_substeps(ModuleID) = NINT( p_FAST%dt / p_FAST%dt_module( ModuleID ) )

            ! let's make sure THE module DT is an exact integer divisor of the global (FAST) time step:
         IF ( .NOT. EqualRealNos( p_FAST%dt, p_FAST%dt_module( ModuleID ) * p_FAST%n_substeps(ModuleID) )  ) THEN
            ErrStat = ErrID_Fatal
            ErrMsg  = "The "//TRIM(y_FAST%Module_Ver(ModuleID)%Name)//" module time step ("//&
                              TRIM(Num2LStr(p_FAST%dt_module( ModuleID )))// &
                              " s) must be an integer divisor of the FAST time step ("//TRIM(Num2LStr(p_FAST%dt))//" s)."
         END IF

      END IF
   END IF

   RETURN

END SUBROUTINE SetModuleSubstepTime
!----------------------------------------------------------------------------------------------------------------------------------
!> This writes data to the FAST summary file.
SUBROUTINE FAST_WrSum( p_FAST, y_FAST, MeshMapData, ErrStat, ErrMsg )

   TYPE(FAST_ParameterType), INTENT(IN)    :: p_FAST                             !< Glue-code simulation parameters
   TYPE(FAST_OutputFileType),INTENT(INOUT) :: y_FAST                             !< Glue-code simulation outputs (changes value of UnSum)
   TYPE(FAST_ModuleMapType), INTENT(IN)    :: MeshMapData                        !< Data for mapping between modules
   INTEGER(IntKi),           INTENT(OUT)   :: ErrStat                            !< Error status (level)
   CHARACTER(*),             INTENT(OUT)   :: ErrMsg                             !< Message describing error reported in ErrStat

      ! local variables
   REAL(ReKi)                              :: TmpRate                            ! temporary rate for vtk output
   INTEGER(IntKi)                          :: I                                  ! temporary counter
   INTEGER(IntKi)                          :: J                                  ! temporary counter
   INTEGER(IntKi)                          :: Module_Number                      ! loop counter through the modules
   CHARACTER(200)                          :: Fmt                                ! temporary format string
   CHARACTER(200)                          :: DescStr                            ! temporary string to write text
   CHARACTER(*), PARAMETER                 :: NotUsedTxt = " [not called]"       ! text written if a module is not called
   CHARACTER(ChanLen)                      :: ChanTxt(2)                         ! temp strings to help with formatting with unknown ChanLen size

      ! Get a unit number and open the file:

   CALL GetNewUnit( y_FAST%UnSum, ErrStat, ErrMsg )
      IF ( ErrStat >= AbortErrLev ) RETURN

   CALL OpenFOutFile ( y_FAST%UnSum, TRIM(p_FAST%OutFileRoot)//'.sum', ErrStat, ErrMsg )
      IF ( ErrStat >= AbortErrLev ) RETURN

         ! Add some file information:

   !.......................... Module Versions .....................................................
   !bjj: modules in this list are ordered by the order they are specified in the FAST input file

   WRITE (y_FAST%UnSum,'(/A)') 'FAST Summary File'
   WRITE (y_FAST%UnSum,'(/A)')  TRIM( y_FAST%FileDescLines(1) )

   WRITE (y_FAST%UnSum,'(2X,A)'   )  'compiled with'
   Fmt = '(4x,A)'
   WRITE (y_FAST%UnSum,Fmt)  TRIM( GetNVD(        NWTC_Ver ) )
   WRITE (y_FAST%UnSum,Fmt)  TRIM( GetNVD( y_FAST%Module_Ver( Module_ED )   ) )

   DescStr = GetNVD( y_FAST%Module_Ver( Module_BD ) )
   IF ( p_FAST%CompElast /= Module_BD ) DescStr = TRIM(DescStr)//NotUsedTxt
   WRITE (y_FAST%UnSum,Fmt)  TRIM( DescStr )

   DescStr = GetNVD( y_FAST%Module_Ver( Module_IfW ) )
   IF ( p_FAST%CompInflow /= Module_IfW ) DescStr = TRIM(DescStr)//NotUsedTxt
   WRITE (y_FAST%UnSum,Fmt)  TRIM( DescStr )

   ! I'm not going to write the openfoam module info to the summary file
   !DescStr = GetNVD( y_FAST%Module_Ver( Module_OpFM ) )
   !IF ( p_FAST%CompInflow /= Module_OpFM ) DescStr = TRIM(DescStr)//NotUsedTxt
   !WRITE (y_FAST%UnSum,Fmt)  TRIM( DescStr )

   DescStr = GetNVD( y_FAST%Module_Ver( Module_AD14 ) )
   IF ( p_FAST%CompAero /= Module_AD14 ) DescStr = TRIM(DescStr)//NotUsedTxt
   WRITE (y_FAST%UnSum,Fmt)  TRIM( DescStr )

   DescStr = GetNVD( y_FAST%Module_Ver( Module_AD ) )
   IF ( p_FAST%CompAero /= Module_AD ) DescStr = TRIM(DescStr)//NotUsedTxt
   WRITE (y_FAST%UnSum,Fmt)  TRIM( DescStr )

   DescStr = GetNVD( y_FAST%Module_Ver( Module_SrvD ) )
   IF ( p_FAST%CompServo /= Module_SrvD ) DescStr = TRIM(DescStr)//NotUsedTxt
   WRITE (y_FAST%UnSum,Fmt)  TRIM( DescStr )

   DescStr = GetNVD( y_FAST%Module_Ver( Module_HD ) )
   IF ( p_FAST%CompHydro /= Module_HD  ) DescStr = TRIM(DescStr)//NotUsedTxt
   WRITE (y_FAST%UnSum,Fmt)  TRIM( DescStr )

   DescStr = GetNVD( y_FAST%Module_Ver( Module_SD ) )
   IF ( p_FAST%CompSub /= Module_SD ) DescStr = TRIM(DescStr)//NotUsedTxt
   WRITE (y_FAST%UnSum,Fmt)  TRIM( DescStr )

   DescStr = GetNVD( y_FAST%Module_Ver( Module_ExtPtfm ) )
   IF ( p_FAST%CompSub /= Module_ExtPtfm ) DescStr = TRIM(DescStr)//NotUsedTxt
   WRITE (y_FAST%UnSum,Fmt)  TRIM( DescStr )

   DescStr = GetNVD( y_FAST%Module_Ver( Module_MAP ) )
   IF ( p_FAST%CompMooring /= Module_MAP ) DescStr = TRIM(DescStr)//NotUsedTxt
   WRITE (y_FAST%UnSum,Fmt)  TRIM( DescStr )

   DescStr = GetNVD( y_FAST%Module_Ver( Module_FEAM ) )
   IF ( p_FAST%CompMooring /= Module_FEAM ) DescStr = TRIM(DescStr)//NotUsedTxt
   WRITE (y_FAST%UnSum,Fmt)  TRIM( DescStr )

   DescStr = GetNVD( y_FAST%Module_Ver( Module_MD ) )
   IF ( p_FAST%CompMooring /= Module_MD ) DescStr = TRIM(DescStr)//NotUsedTxt
   WRITE (y_FAST%UnSum,Fmt)  TRIM( DescStr )

   DescStr = GetNVD( y_FAST%Module_Ver( Module_Orca ) )
   IF ( p_FAST%CompMooring /= Module_Orca ) DescStr = TRIM(DescStr)//NotUsedTxt
   WRITE (y_FAST%UnSum,Fmt)  TRIM( DescStr )

   DescStr = GetNVD( y_FAST%Module_Ver( Module_IceF ) )
   IF ( p_FAST%CompIce /= Module_IceF ) DescStr = TRIM(DescStr)//NotUsedTxt
   WRITE (y_FAST%UnSum,Fmt)  TRIM( DescStr )

   DescStr = GetNVD( y_FAST%Module_Ver( Module_IceD ) )
   IF ( p_FAST%CompIce /= Module_IceD ) DescStr = TRIM(DescStr)//NotUsedTxt
   WRITE (y_FAST%UnSum,Fmt)  TRIM( DescStr )


   !.......................... Information from FAST input File ......................................
! OTHER information we could print here:
! current working directory
! output file root name
! output file time step
! output file format (text/binary)
! coupling method

   SELECT CASE ( p_FAST%TurbineType )
   CASE ( Type_LandBased )
      DescStr = 'Modeling a land-based turbine'
   CASE ( Type_Offshore_Fixed )
      DescStr = 'Modeling a fixed-bottom offshore turbine'
   CASE ( Type_Offshore_Floating )
      DescStr = 'Modeling a floating offshore turbine'
   CASE DEFAULT ! This should never happen
      DescStr=""
   END SELECT
   WRITE(y_FAST%UnSum,'(//A)') TRIM(DescStr)

   WRITE (y_FAST%UnSum,'(A)' )   'Description from the FAST input file: '
   WRITE (y_FAST%UnSum,'(2X,A)')  TRIM(p_FAST%FTitle)

   !.......................... Requested Features ...................................................

   SELECT CASE ( p_FAST%InterpOrder )
   CASE (0)
      DescStr = ' (nearest neighbor)'
   CASE (1)
      DescStr = ' (linear)'
   CASE (2)
      DescStr = ' (quadratic)'
   CASE DEFAULT
      DescStr = ' ( )'
   END SELECT

   WRITE(y_FAST%UnSum,'(/A,I1,A)'  ) 'Interpolation order for input/output time histories: ', p_FAST%InterpOrder, TRIM(DescStr)
   WRITE(y_FAST%UnSum,'( A,I2)'    ) 'Number of correction iterations: ', p_FAST%NumCrctn


   !.......................... Information About Coupling ...................................................

   IF ( ALLOCATED( MeshMapData%Jacobian_Opt1 ) ) then ! we're using option 1

      IF ( p_FAST%CompSub /= Module_None .OR. p_FAST%CompElast == Module_BD .OR. p_FAST%CompMooring == Module_Orca ) THEN  ! SubDyn-BeamDyn-HydroDyn-ElastoDyn-ExtPtfm
         DescStr = 'ElastoDyn, SubDyn, HydroDyn, OrcaFlex, ExtPtfm_MCKF, and/or BeamDyn'
      ELSE ! IF ( p_FAST%CompHydro == Module_HD ) THEN
         DescStr = "ElastoDyn to HydroDyn"
      END IF

      WRITE(y_FAST%UnSum,'( A,I6)'  ) 'Number of rows in Jacobian matrix used for coupling '//TRIM(DescStr)//': ', &
                                       SIZE(MeshMapData%Jacobian_Opt1, 1)
   END IF

   !.......................... Time step information: ...................................................

   WRITE (y_FAST%UnSum,'(//,2X,A)') " Requested Time Steps  "
   WRITE (y_FAST%UnSum,   '(2X,A)') "-------------------------------------------------"
   Fmt = '(2X,A17,2X,A15,2X,A13)'
   WRITE (y_FAST%UnSum, Fmt ) "Component        ", "Time Step (s)  ", "Subcycles (-)"
   WRITE (y_FAST%UnSum, Fmt ) "-----------------", "---------------", "-------------"
   Fmt = '(2X,A17,2X,'//TRIM(p_FAST%OutFmt)//',:,T37,2X,I8,:,A)'
   WRITE (y_FAST%UnSum, Fmt ) "FAST (glue code) ", p_FAST%DT
   DO Module_Number=2,NumModules ! assumes glue-code is module number 1 (i.e., MODULE_Glue == 1)
      IF (p_FAST%ModuleInitialized(Module_Number)) THEN
         WRITE (y_FAST%UnSum, Fmt ) y_FAST%Module_Ver(Module_Number)%Name, p_FAST%DT_module(Module_Number), p_FAST%n_substeps(Module_Number)
      END IF
   END DO
   IF ( p_FAST%n_DT_Out  == 1_IntKi ) THEN
      WRITE (y_FAST%UnSum, Fmt ) "FAST output files", p_FAST%DT_out, 1_IntKi   ! we'll write "1" instead of "1^-1"
   ELSE
      WRITE (y_FAST%UnSum, Fmt ) "FAST output files", p_FAST%DT_out, p_FAST%n_DT_Out,"^-1"
   END IF

   IF (p_FAST%WrVTK == VTK_Animate) THEN

      TmpRate = p_FAST%DT*p_FAST%n_VTKTime

      IF ( p_FAST%n_VTKTime == 1_IntKi ) THEN
         WRITE (y_FAST%UnSum, Fmt ) "VTK output files ", p_FAST%DT, 1_IntKi   ! we'll write "1" instead of "1^-1"
      ELSE
         WRITE (y_FAST%UnSum, Fmt ) "VTK output files ", TmpRate, p_FAST%n_VTKTime,"^-1"
      END IF
   ELSE
      TmpRate = p_FAST%VTK_fps
   END IF

      ! bjj: fix this; possibly add names of which files will be generated?
   IF (p_FAST%WrVTK == VTK_Animate .or. p_FAST%WrVTK == VTK_ModeShapes) THEN
      Fmt = '(2X,A17,2X,'//TRIM(p_FAST%OutFmt)//',:,T37,:,A)'

      WRITE (y_FAST%UnSum,'(//,2X,A)') " Requested Visualization Output"
      WRITE (y_FAST%UnSum,   '(2X,A)') "-------------------------------------------------"
      WRITE (y_FAST%UnSum,     Fmt   ) "Frame rate", 1.0_DbKi/TmpRate, " fps"
   END IF


   !.......................... Requested Output Channels ............................................

   WRITE (y_FAST%UnSum,'(//,2X,A)') " Requested Channels in FAST Output File(s)  "
   WRITE (y_FAST%UnSum,   '(2X,A)') "--------------------------------------------"
   Fmt = '(2X,A6,2(2X,A'//TRIM(num2lstr(ChanLen))//'),2X,A)'
   ChanTxt(1) = 'Name'
   ChanTxt(2) = 'Units'
   WRITE (y_FAST%UnSum, Fmt ) "Number", ChanTxt, "Generated by"
   ChanTxt = '--------------------' !this ought to be sufficiently long
   WRITE (y_FAST%UnSum, Fmt ) "------", ChanTxt, "------------"

   Fmt = '(4X,I4,2(2X,A'//TRIM(num2lstr(ChanLen))//'),2X,A)'
   I = 0
   DO Module_Number = 1,NumModules
      DO J = 1,y_FAST%numOuts( Module_Number )
         I = I + 1
         WRITE (y_FAST%UnSum, Fmt ) I, y_FAST%ChannelNames(I), y_FAST%ChannelUnits(I), TRIM(y_FAST%Module_Ver( Module_Number )%Name)
      END DO
   END DO


   !.......................... End of Summary File ............................................

   ! bjj: note that I'm not closing the summary file here, though at the present time we don't write to this file again.
   ! In the future, we may want to write additional information to this file during the simulation.
   ! bjj 4/21/2015: closing the file now because of restart. If it needs to be open later, we can change it again.

   CLOSE( y_FAST%UnSum )
   y_FAST%UnSum = -1

END SUBROUTINE FAST_WrSum
!----------------------------------------------------------------------------------------------------------------------------------

!++++++++++++++++++++++++++++++++++++++++++++++++++++++++++++++++++++++++++++++++++++++++++++++++++++++++++++++++++++++++++++++++++
! TIME-STEP SOLVER ROUTINES (includes initialization after first call to calcOutput at t=0)
!++++++++++++++++++++++++++++++++++++++++++++++++++++++++++++++++++++++++++++++++++++++++++++++++++++++++++++++++++++++++++++++++++
!> Routine that calls FAST_Solution0 for one instance of a Turbine data structure. This is a separate subroutine so that the FAST
!! driver programs do not need to change or operate on the individual module level.
SUBROUTINE FAST_Solution0_T(Turbine, ErrStat, ErrMsg)

   TYPE(FAST_TurbineType),   INTENT(INOUT) :: Turbine             !< all data for one instance of a turbine
   INTEGER(IntKi),           INTENT(  OUT) :: ErrStat             !< Error status of the operation
   CHARACTER(*),             INTENT(  OUT) :: ErrMsg              !< Error message if ErrStat /= ErrID_None


   CALL FAST_Solution0(Turbine%p_FAST, Turbine%y_FAST, Turbine%m_FAST, &
                     Turbine%ED, Turbine%BD, Turbine%SrvD, Turbine%AD14, Turbine%AD, Turbine%IfW, Turbine%OpFM, Turbine%SC_DX,&
                     Turbine%HD, Turbine%SD, Turbine%ExtPtfm, Turbine%MAP, Turbine%FEAM, Turbine%MD, Turbine%Orca, &
                     Turbine%IceF, Turbine%IceD, Turbine%MeshMapData, ErrStat, ErrMsg )

END SUBROUTINE FAST_Solution0_T
!----------------------------------------------------------------------------------------------------------------------------------
!> Routine that calls CalcOutput for the first time of the simulation (at t=0). After the initial solve, data arrays are initialized.
SUBROUTINE FAST_Solution0(p_FAST, y_FAST, m_FAST, ED, BD, SrvD, AD14, AD, IfW, OpFM, SC_DX, HD, SD, ExtPtfm, &
                          MAPp, FEAM, MD, Orca, IceF, IceD, MeshMapData, ErrStat, ErrMsg )

   TYPE(FAST_ParameterType), INTENT(IN   ) :: p_FAST              !< Parameters for the glue code
   TYPE(FAST_OutputFileType),INTENT(INOUT) :: y_FAST              !< Output variables for the glue code
   TYPE(FAST_MiscVarType),   INTENT(INOUT) :: m_FAST              !< Miscellaneous variables

   TYPE(ElastoDyn_Data),     INTENT(INOUT) :: ED                  !< ElastoDyn data
   TYPE(BeamDyn_Data),       INTENT(INOUT) :: BD                  !< BeamDyn data
   TYPE(ServoDyn_Data),      INTENT(INOUT) :: SrvD                !< ServoDyn data
   TYPE(AeroDyn14_Data),     INTENT(INOUT) :: AD14                !< AeroDyn14 data
   TYPE(AeroDyn_Data),       INTENT(INOUT) :: AD                  !< AeroDyn data
   TYPE(InflowWind_Data),    INTENT(INOUT) :: IfW                 !< InflowWind data
   TYPE(OpenFOAM_Data),      INTENT(INOUT) :: OpFM                !< OpenFOAM data
   TYPE(SCDataEx_Data),      INTENT(INOUT) :: SC_DX               !< Supercontroller exchange data
   TYPE(HydroDyn_Data),      INTENT(INOUT) :: HD                  !< HydroDyn data
   TYPE(SubDyn_Data),        INTENT(INOUT) :: SD                  !< SubDyn data
   TYPE(ExtPtfm_Data),       INTENT(INOUT) :: ExtPtfm             !< ExtPtfm_MCKF data
   TYPE(MAP_Data),           INTENT(INOUT) :: MAPp                !< MAP data
   TYPE(FEAMooring_Data),    INTENT(INOUT) :: FEAM                !< FEAMooring data
   TYPE(MoorDyn_Data),       INTENT(INOUT) :: MD                  !< Data for the MoorDyn module
   TYPE(OrcaFlex_Data),      INTENT(INOUT) :: Orca                !< OrcaFlex interface data
   TYPE(IceFloe_Data),       INTENT(INOUT) :: IceF                !< IceFloe data
   TYPE(IceDyn_Data),        INTENT(INOUT) :: IceD                !< All the IceDyn data used in time-step loop

   TYPE(FAST_ModuleMapType), INTENT(INOUT) :: MeshMapData         !< Data for mapping between modules

   INTEGER(IntKi),           INTENT(  OUT) :: ErrStat             !< Error status of the operation
   CHARACTER(*),             INTENT(  OUT) :: ErrMsg              !< Error message if ErrStat /= ErrID_None

   ! local variables
   INTEGER(IntKi), PARAMETER               :: n_t_global = -1     ! loop counter
   INTEGER(IntKi), PARAMETER               :: n_t_global_next = 0 ! loop counter
   REAL(DbKi)                              :: t_initial           ! next simulation time (t_global_next)

   INTEGER(IntKi)                          :: ErrStat2
   CHARACTER(ErrMsgLen)                    :: ErrMsg2
   CHARACTER(*), PARAMETER                 :: RoutineName = 'FAST_Solution0'


   !NOTE: m_FAST%t_global is t_initial in this routine

   ErrStat = ErrID_None
   ErrMsg  = ""

   t_initial = m_FAST%t_global ! which is used in place of t_global_next
   y_FAST%WriteThisStep = NeedWriteOutput(n_t_global_next, t_initial, p_FAST)

   IF (p_FAST%WrSttsTime) then
      CALL SimStatus_FirstTime( m_FAST%TiLstPrn, m_FAST%PrevClockTime, m_FAST%SimStrtTime, m_FAST%UsrTime2, t_initial, p_FAST%TMax, p_FAST%TDesc )
   END IF


   ! Solve input-output relations; this section of code corresponds to Eq. (35) in Gasmi et al. (2013)
   ! This code will be specific to the underlying modules

      ! the initial ServoDyn and IfW/Lidar inputs from Simulink:
   IF ( p_FAST%CompServo == Module_SrvD ) CALL SrvD_SetExternalInputs( p_FAST, m_FAST, SrvD%Input(1) )
   IF ( p_FAST%CompInflow == Module_IfW ) CALL IfW_SetExternalInputs( IfW%p, m_FAST, ED%y, IfW%Input(1) )

   CALL CalcOutputs_And_SolveForInputs(  n_t_global, t_initial,  STATE_CURR, m_FAST%calcJacobian, m_FAST%NextJacCalcTime, &
                        p_FAST, m_FAST, y_FAST%WriteThisStep, ED, BD, SrvD, AD14, AD, IfW, OpFM, HD, SD, ExtPtfm, &
                        MAPp, FEAM, MD, Orca, IceF, IceD, MeshMapData, ErrStat2, ErrMsg2 )
      CALL SetErrStat(ErrStat2, ErrMsg2, ErrStat, ErrMsg, RoutineName )

   if (p_FAST%UseSC ) then
      call SC_DX_SetInputs(p_FAST, SrvD%y, SC_DX, ErrStat2, ErrMsg2 )
      call SetErrStat( ErrStat2, ErrMsg2, ErrStat, ErrMsg, RoutineName )
   end if

   !----------------------------------------------------------------------------------------
   ! Check to see if we should output data this time step:
   !----------------------------------------------------------------------------------------

   CALL WriteOutputToFile(n_t_global_next, t_initial, p_FAST, y_FAST, ED, BD, AD14, AD, IfW, OpFM, HD, SD, ExtPtfm, SrvD, MAPp, FEAM, MD, Orca, IceF, IceD, MeshMapData, ErrStat2, ErrMsg2)
      CALL SetErrStat(ErrStat2, ErrMsg2, ErrStat, ErrMsg, RoutineName )

      ! turn off VTK output when
   if (p_FAST%WrVTK == VTK_InitOnly) then
      ! Write visualization data for initialization (and also note that we're ignoring any errors that occur doing so)

      call WriteVTK(t_initial, p_FAST, y_FAST, MeshMapData, ED, BD, AD, IfW, OpFM, HD, SD, ExtPtfm, SrvD, MAPp, FEAM, MD, Orca, IceF, IceD)

   end if


   !...............
   ! Copy values of these initial guesses for interpolation/extrapolation and
   ! initialize predicted states for j_pc loop (use MESH_NEWCOPY here so we can use MESH_UPDATE copy later)
   !...............

   ! Initialize Input-Output arrays for interpolation/extrapolation:

   CALL FAST_InitIOarrays( m_FAST%t_global, p_FAST, y_FAST, m_FAST, ED, BD, SrvD, AD14, AD, IfW, HD, SD, ExtPtfm, &
                           MAPp, FEAM, MD, Orca, IceF, IceD, ErrStat2, ErrMsg2 )
      CALL SetErrStat(ErrStat2, ErrMsg2, ErrStat, ErrMsg, RoutineName )


END SUBROUTINE FAST_Solution0
!----------------------------------------------------------------------------------------------------------------------------------
!> This routine initializes the input and output arrays stored for extrapolation. They are initialized after the first input-output solve so that the first
!! extrapolations are used with values from the solution, not just initial guesses. It also creates new copies of the state variables, which need to
!! be stored for the predictor-corrector loop.
SUBROUTINE FAST_InitIOarrays( t_initial, p_FAST, y_FAST, m_FAST, ED, BD, SrvD, AD14, AD, IfW, HD, SD, ExtPtfm, &
                              MAPp, FEAM, MD, Orca, IceF, IceD, ErrStat, ErrMsg )

   REAL(DbKi),               INTENT(IN   ) :: t_initial           !< start time of the simulation
   TYPE(FAST_ParameterType), INTENT(IN   ) :: p_FAST              !< Parameters for the glue code
   TYPE(FAST_OutputFileType),INTENT(IN   ) :: y_FAST              !< Output variables for the glue code
   TYPE(FAST_MiscVarType),   INTENT(IN   ) :: m_FAST              !< Miscellaneous variables

   TYPE(ElastoDyn_Data),     INTENT(INOUT) :: ED                  !< ElastoDyn data
   TYPE(BeamDyn_Data),       INTENT(INOUT) :: BD                  !< BeamDyn data
   TYPE(ServoDyn_Data),      INTENT(INOUT) :: SrvD                !< ServoDyn data
   TYPE(AeroDyn14_Data),     INTENT(INOUT) :: AD14                !< AeroDyn v14 data
   TYPE(AeroDyn_Data),       INTENT(INOUT) :: AD                  !< AeroDyn data
   TYPE(InflowWind_Data),    INTENT(INOUT) :: IfW                 !< InflowWind data
   TYPE(HydroDyn_Data),      INTENT(INOUT) :: HD                  !< HydroDyn data
   TYPE(SubDyn_Data),        INTENT(INOUT) :: SD                  !< SubDyn data
   TYPE(ExtPtfm_Data),       INTENT(INOUT) :: ExtPtfm             !< ExtPtfm_MCKF data
   TYPE(MAP_Data),           INTENT(INOUT) :: MAPp                !< MAP data
   TYPE(FEAMooring_Data),    INTENT(INOUT) :: FEAM                !< FEAMooring data
   TYPE(MoorDyn_Data),       INTENT(INOUT) :: MD                  !< MoorDyn data
   TYPE(OrcaFlex_Data),      INTENT(INOUT) :: Orca                !< OrcaFlex interface data
   TYPE(IceFloe_Data),       INTENT(INOUT) :: IceF                !< IceFloe data
   TYPE(IceDyn_Data),        INTENT(INOUT) :: IceD                !< All the IceDyn data used in time-step loop

   INTEGER(IntKi),           INTENT(  OUT) :: ErrStat             !< Error status of the operation
   CHARACTER(*),             INTENT(  OUT) :: ErrMsg              !< Error message if ErrStat /= ErrID_None

   ! local variables
   INTEGER(IntKi)                          :: i, j, k             ! loop counters
   INTEGER(IntKi)                          :: ErrStat2
   CHARACTER(ErrMsgLen)                    :: ErrMsg2
   CHARACTER(*), PARAMETER                 :: RoutineName = 'FAST_InitIOarrays'


   ErrStat = ErrID_None
   ErrMsg  = ""

   ! We fill ED%InputTimes with negative times, but the ED%Input values are identical for each of those times; this allows
   ! us to use, e.g., quadratic interpolation that effectively acts as a zeroth-order extrapolation and first-order extrapolation
   ! for the first and second time steps.  (The interpolation order in the ExtrapInput routines are determined as
   ! order = SIZE(ED%Input)


   DO j = 1, p_FAST%InterpOrder + 1
      ED%InputTimes(j) = t_initial - (j - 1) * p_FAST%dt
   END DO

   DO j = 2, p_FAST%InterpOrder + 1
      CALL ED_CopyInput (ED%Input(1),  ED%Input(j),  MESH_NEWCOPY, Errstat2, ErrMsg2)
         CALL SetErrStat( Errstat2, ErrMsg2, ErrStat, ErrMsg, RoutineName )
   END DO
   CALL ED_CopyInput (ED%Input(1),  ED%u,  MESH_NEWCOPY, Errstat2, ErrMsg2) ! do this to initialize meshes/allocatable arrays for output of ExtrapInterp routine
      CALL SetErrStat( Errstat2, ErrMsg2, ErrStat, ErrMsg, RoutineName )

      ! Initialize predicted states for j_pc loop:
   CALL ED_CopyContState   (ED%x( STATE_CURR), ED%x( STATE_PRED), MESH_NEWCOPY, Errstat2, ErrMsg2)
      CALL SetErrStat( Errstat2, ErrMsg2, ErrStat, ErrMsg, RoutineName )
   CALL ED_CopyDiscState   (ED%xd(STATE_CURR), ED%xd(STATE_PRED), MESH_NEWCOPY, Errstat2, ErrMsg2)
      CALL SetErrStat( Errstat2, ErrMsg2, ErrStat, ErrMsg, RoutineName )
   CALL ED_CopyConstrState (ED%z( STATE_CURR), ED%z( STATE_PRED), MESH_NEWCOPY, Errstat2, ErrMsg2)
      CALL SetErrStat( Errstat2, ErrMsg2, ErrStat, ErrMsg, RoutineName )
   CALL ED_CopyOtherState (ED%OtherSt( STATE_CURR), ED%OtherSt( STATE_PRED), MESH_NEWCOPY, Errstat2, ErrMsg2)
      CALL SetErrStat( Errstat2, ErrMsg2, ErrStat, ErrMsg, RoutineName )


   IF  (p_FAST%CompElast == Module_BD ) THEN

      DO k = 1,p_FAST%nBeams

            ! Copy values for interpolation/extrapolation:
         DO j = 1, p_FAST%InterpOrder + 1
            BD%InputTimes(j,k) = t_initial - (j - 1) * p_FAST%dt
         END DO

         DO j = 2, p_FAST%InterpOrder + 1
            CALL BD_CopyInput (BD%Input(1,k),  BD%Input(j,k),  MESH_NEWCOPY, Errstat2, ErrMsg2)
               CALL SetErrStat( Errstat2, ErrMsg2, ErrStat, ErrMsg, RoutineName )
         END DO
         CALL BD_CopyInput (BD%Input(1,k),  BD%u(k),  MESH_NEWCOPY, Errstat2, ErrMsg2) ! do this to initialize meshes/allocatable arrays for output of ExtrapInterp routine
            CALL SetErrStat( Errstat2, ErrMsg2, ErrStat, ErrMsg, RoutineName )


            ! Initialize predicted states for j_pc loop:
         CALL BD_CopyContState   (BD%x( k,STATE_CURR), BD%x( k,STATE_PRED), MESH_NEWCOPY, Errstat2, ErrMsg2)
            CALL SetErrStat( Errstat2, ErrMsg2, ErrStat, ErrMsg, RoutineName )
         CALL BD_CopyDiscState   (BD%xd(k,STATE_CURR), BD%xd(k,STATE_PRED), MESH_NEWCOPY, Errstat2, ErrMsg2)
            CALL SetErrStat( Errstat2, ErrMsg2, ErrStat, ErrMsg, RoutineName )
         CALL BD_CopyConstrState (BD%z( k,STATE_CURR), BD%z( k,STATE_PRED), MESH_NEWCOPY, Errstat2, ErrMsg2)
            CALL SetErrStat( Errstat2, ErrMsg2, ErrStat, ErrMsg, RoutineName )
         CALL BD_CopyOtherState (BD%OtherSt( k,STATE_CURR), BD%OtherSt( k,STATE_PRED), MESH_NEWCOPY, Errstat2, ErrMsg2)
            CALL SetErrStat( Errstat2, ErrMsg2, ErrStat, ErrMsg, RoutineName )

      END DO ! nBeams

   END IF ! CompElast


   IF ( p_FAST%CompServo == Module_SrvD ) THEN
      ! Initialize Input-Output arrays for interpolation/extrapolation:

      DO j = 1, p_FAST%InterpOrder + 1
         SrvD%InputTimes(j) = t_initial - (j - 1) * p_FAST%dt
         !SrvD_OutputTimes(j) = t_initial - (j - 1) * dt
      END DO

      DO j = 2, p_FAST%InterpOrder + 1
         CALL SrvD_CopyInput (SrvD%Input(1),  SrvD%Input(j),  MESH_NEWCOPY, Errstat2, ErrMsg2)
            CALL SetErrStat( Errstat2, ErrMsg2, ErrStat, ErrMsg, RoutineName )
      END DO
      CALL SrvD_CopyInput (SrvD%Input(1),  SrvD%u,  MESH_NEWCOPY, Errstat2, ErrMsg2) ! do this to initialize meshes/allocatable arrays for output of ExtrapInterp routine
         CALL SetErrStat( Errstat2, ErrMsg2, ErrStat, ErrMsg, RoutineName )

         ! Initialize predicted states for j_pc loop:
      CALL SrvD_CopyContState   (SrvD%x( STATE_CURR), SrvD%x( STATE_PRED), MESH_NEWCOPY, Errstat2, ErrMsg2)
         CALL SetErrStat( Errstat2, ErrMsg2, ErrStat, ErrMsg, RoutineName )
      CALL SrvD_CopyDiscState   (SrvD%xd(STATE_CURR), SrvD%xd(STATE_PRED), MESH_NEWCOPY, Errstat2, ErrMsg2)
         CALL SetErrStat( Errstat2, ErrMsg2, ErrStat, ErrMsg, RoutineName )
      CALL SrvD_CopyConstrState (SrvD%z( STATE_CURR), SrvD%z( STATE_PRED), MESH_NEWCOPY, Errstat2, ErrMsg2)
         CALL SetErrStat( Errstat2, ErrMsg2, ErrStat, ErrMsg, RoutineName )
      CALL SrvD_CopyOtherState( SrvD%OtherSt(STATE_CURR), SrvD%OtherSt(STATE_PRED), MESH_NEWCOPY, Errstat2, ErrMsg2)
            CALL SetErrStat( Errstat2, ErrMsg2, ErrStat, ErrMsg, RoutineName )

   END IF ! CompServo


   IF ( p_FAST%CompAero == Module_AD14 ) THEN
         ! Copy values for interpolation/extrapolation:

      DO j = 1, p_FAST%InterpOrder + 1
         AD14%InputTimes(j) = t_initial - (j - 1) * p_FAST%dt
      END DO

      DO j = 2, p_FAST%InterpOrder + 1
         CALL AD14_CopyInput (AD14%Input(1),  AD14%Input(j),  MESH_NEWCOPY, Errstat2, ErrMsg2)
            CALL SetErrStat( Errstat2, ErrMsg2, ErrStat, ErrMsg, RoutineName )
      END DO
      CALL AD14_CopyInput (AD14%Input(1),  AD14%u,  MESH_NEWCOPY, Errstat2, ErrMsg2) ! do this to initialize meshes/allocatable arrays for output of ExtrapInterp routine
         CALL SetErrStat( Errstat2, ErrMsg2, ErrStat, ErrMsg, RoutineName )


         ! Initialize predicted states for j_pc loop:
      CALL AD14_CopyContState   (AD14%x( STATE_CURR), AD14%x( STATE_PRED), MESH_NEWCOPY, Errstat2, ErrMsg2)
         CALL SetErrStat( Errstat2, ErrMsg2, ErrStat, ErrMsg, RoutineName )
      CALL AD14_CopyDiscState   (AD14%xd(STATE_CURR), AD14%xd(STATE_PRED), MESH_NEWCOPY, Errstat2, ErrMsg2)
         CALL SetErrStat( Errstat2, ErrMsg2, ErrStat, ErrMsg, RoutineName )
      CALL AD14_CopyConstrState (AD14%z( STATE_CURR), AD14%z( STATE_PRED), MESH_NEWCOPY, Errstat2, ErrMsg2)
         CALL SetErrStat( Errstat2, ErrMsg2, ErrStat, ErrMsg, RoutineName )
      CALL AD14_CopyOtherState( AD14%OtherSt(STATE_CURR), AD14%OtherSt(STATE_PRED), MESH_NEWCOPY, Errstat2, ErrMsg2)
         CALL SetErrStat( Errstat2, ErrMsg2, ErrStat, ErrMsg, RoutineName )

   ELSEIF ( p_FAST%CompAero == Module_AD ) THEN
         ! Copy values for interpolation/extrapolation:

      DO j = 1, p_FAST%InterpOrder + 1
         AD%InputTimes(j) = t_initial - (j - 1) * p_FAST%dt
      END DO

      DO j = 2, p_FAST%InterpOrder + 1
         CALL AD_CopyInput (AD%Input(1),  AD%Input(j),  MESH_NEWCOPY, Errstat2, ErrMsg2)
            CALL SetErrStat( Errstat2, ErrMsg2, ErrStat, ErrMsg, RoutineName )
      END DO
      CALL AD_CopyInput (AD%Input(1),  AD%u,  MESH_NEWCOPY, Errstat2, ErrMsg2) ! do this to initialize meshes/allocatable arrays for output of ExtrapInterp routine
         CALL SetErrStat( Errstat2, ErrMsg2, ErrStat, ErrMsg, RoutineName )


         ! Initialize predicted states for j_pc loop:
      CALL AD_CopyContState(AD%x(STATE_CURR), AD%x(STATE_PRED), MESH_NEWCOPY, Errstat2, ErrMsg2)
         CALL SetErrStat( Errstat2, ErrMsg2, ErrStat, ErrMsg, RoutineName )
      CALL AD_CopyDiscState(AD%xd(STATE_CURR), AD%xd(STATE_PRED), MESH_NEWCOPY, Errstat2, ErrMsg2)
         CALL SetErrStat( Errstat2, ErrMsg2, ErrStat, ErrMsg, RoutineName )
      CALL AD_CopyConstrState(AD%z(STATE_CURR), AD%z(STATE_PRED), MESH_NEWCOPY, Errstat2, ErrMsg2)
         CALL SetErrStat( Errstat2, ErrMsg2, ErrStat, ErrMsg, RoutineName )
      CALL AD_CopyOtherState(AD%OtherSt(STATE_CURR), AD%OtherSt(STATE_PRED), MESH_NEWCOPY, Errstat2, ErrMsg2)
         CALL SetErrStat( Errstat2, ErrMsg2, ErrStat, ErrMsg, RoutineName )

   END IF ! CompAero == Module_AD



   IF ( p_FAST%CompInflow == Module_IfW ) THEN
         ! Copy values for interpolation/extrapolation:

      DO j = 1, p_FAST%InterpOrder + 1
         IfW%InputTimes(j) = t_initial - (j - 1) * p_FAST%dt
         !IfW%OutputTimes(i) = t_initial - (j - 1) * dt
      END DO

      DO j = 2, p_FAST%InterpOrder + 1
         CALL InflowWind_CopyInput (IfW%Input(1),  IfW%Input(j),  MESH_NEWCOPY, Errstat2, ErrMsg2)
            CALL SetErrStat( Errstat2, ErrMsg2, ErrStat, ErrMsg, RoutineName )
      END DO
      CALL InflowWind_CopyInput (IfW%Input(1),  IfW%u,  MESH_NEWCOPY, Errstat2, ErrMsg2) ! do this to initialize meshes/allocatable arrays for output of ExtrapInterp routine
         CALL SetErrStat( Errstat2, ErrMsg2, ErrStat, ErrMsg, RoutineName )


         ! Initialize predicted states for j_pc loop:
      CALL InflowWind_CopyContState   (IfW%x( STATE_CURR), IfW%x( STATE_PRED), MESH_NEWCOPY, Errstat2, ErrMsg2)
         CALL SetErrStat( Errstat2, ErrMsg2, ErrStat, ErrMsg, RoutineName )
      CALL InflowWind_CopyDiscState   (IfW%xd(STATE_CURR), IfW%xd(STATE_PRED), MESH_NEWCOPY, Errstat2, ErrMsg2)
         CALL SetErrStat( Errstat2, ErrMsg2, ErrStat, ErrMsg, RoutineName )
      CALL InflowWind_CopyConstrState (IfW%z( STATE_CURR), IfW%z( STATE_PRED), MESH_NEWCOPY, Errstat2, ErrMsg2)
         CALL SetErrStat( Errstat2, ErrMsg2, ErrStat, ErrMsg, RoutineName )
      CALL InflowWind_CopyOtherState( IfW%OtherSt(STATE_CURR), IfW%OtherSt(STATE_PRED), MESH_NEWCOPY, Errstat2, ErrMsg2)
            CALL SetErrStat( Errstat2, ErrMsg2, ErrStat, ErrMsg, RoutineName )

   END IF ! CompInflow == Module_IfW


   IF ( p_FAST%CompHydro == Module_HD ) THEN
         ! Copy values for interpolation/extrapolation:
      DO j = 1, p_FAST%InterpOrder + 1
         HD%InputTimes(j) = t_initial - (j - 1) * p_FAST%dt
         !HD_OutputTimes(i) = t_initial - (j - 1) * dt
      END DO

      DO j = 2, p_FAST%InterpOrder + 1
         CALL HydroDyn_CopyInput (HD%Input(1),  HD%Input(j),  MESH_NEWCOPY, Errstat2, ErrMsg2)
            CALL SetErrStat( Errstat2, ErrMsg2, ErrStat, ErrMsg, RoutineName )
      END DO
      CALL HydroDyn_CopyInput (HD%Input(1),  HD%u,  MESH_NEWCOPY, Errstat2, ErrMsg2) ! do this to initialize meshes/allocatable arrays for output of ExtrapInterp routine
         CALL SetErrStat( Errstat2, ErrMsg2, ErrStat, ErrMsg, RoutineName )


         ! Initialize predicted states for j_pc loop:
      CALL HydroDyn_CopyContState   (HD%x( STATE_CURR), HD%x( STATE_PRED), MESH_NEWCOPY, Errstat2, ErrMsg2)
         CALL SetErrStat( Errstat2, ErrMsg2, ErrStat, ErrMsg, RoutineName )
      CALL HydroDyn_CopyDiscState   (HD%xd(STATE_CURR), HD%xd(STATE_PRED), MESH_NEWCOPY, Errstat2, ErrMsg2)
         CALL SetErrStat( Errstat2, ErrMsg2, ErrStat, ErrMsg, RoutineName )
      CALL HydroDyn_CopyConstrState (HD%z( STATE_CURR), HD%z( STATE_PRED), MESH_NEWCOPY, Errstat2, ErrMsg2)
         CALL SetErrStat( Errstat2, ErrMsg2, ErrStat, ErrMsg, RoutineName )
      CALL HydroDyn_CopyOtherState( HD%OtherSt(STATE_CURR), HD%OtherSt(STATE_PRED), MESH_NEWCOPY, Errstat2, ErrMsg2)
         CALL SetErrStat( Errstat2, ErrMsg2, ErrStat, ErrMsg, RoutineName )

   END IF !CompHydro


   IF  (p_FAST%CompSub == Module_SD ) THEN

         ! Copy values for interpolation/extrapolation:
      DO j = 1, p_FAST%InterpOrder + 1
         SD%InputTimes(j) = t_initial - (j - 1) * p_FAST%dt
         !SD_OutputTimes(i) = t_initial - (j - 1) * dt
      END DO

      DO j = 2, p_FAST%InterpOrder + 1
         CALL SD_CopyInput (SD%Input(1),  SD%Input(j),  MESH_NEWCOPY, Errstat2, ErrMsg2)
            CALL SetErrStat( Errstat2, ErrMsg2, ErrStat, ErrMsg, RoutineName )
      END DO
      CALL SD_CopyInput (SD%Input(1),  SD%u,  MESH_NEWCOPY, Errstat2, ErrMsg2) ! do this to initialize meshes/allocatable arrays for output of ExtrapInterp routine
         CALL SetErrStat( Errstat2, ErrMsg2, ErrStat, ErrMsg, RoutineName )


         ! Initialize predicted states for j_pc loop:
      CALL SD_CopyContState   (SD%x( STATE_CURR), SD%x( STATE_PRED), MESH_NEWCOPY, Errstat2, ErrMsg2)
         CALL SetErrStat( Errstat2, ErrMsg2, ErrStat, ErrMsg, RoutineName )
      CALL SD_CopyDiscState   (SD%xd(STATE_CURR), SD%xd(STATE_PRED), MESH_NEWCOPY, Errstat2, ErrMsg2)
         CALL SetErrStat( Errstat2, ErrMsg2, ErrStat, ErrMsg, RoutineName )
      CALL SD_CopyConstrState (SD%z( STATE_CURR), SD%z( STATE_PRED), MESH_NEWCOPY, Errstat2, ErrMsg2)
         CALL SetErrStat( Errstat2, ErrMsg2, ErrStat, ErrMsg, RoutineName )
      CALL SD_CopyOtherState( SD%OtherSt(STATE_CURR), SD%OtherSt(STATE_PRED), MESH_NEWCOPY, Errstat2, ErrMsg2)
         CALL SetErrStat( Errstat2, ErrMsg2, ErrStat, ErrMsg, RoutineName )

   ELSE IF (p_FAST%CompSub == Module_ExtPtfm ) THEN

         ! Copy values for interpolation/extrapolation:
      DO j = 1, p_FAST%InterpOrder + 1
         ExtPtfm%InputTimes(j) = t_initial - (j - 1) * p_FAST%dt
      END DO

      DO j = 2, p_FAST%InterpOrder + 1
         CALL ExtPtfm_CopyInput (ExtPtfm%Input(1),  ExtPtfm%Input(j),  MESH_NEWCOPY, Errstat2, ErrMsg2)
            CALL SetErrStat( Errstat2, ErrMsg2, ErrStat, ErrMsg, RoutineName )
      END DO
      CALL ExtPtfm_CopyInput (ExtPtfm%Input(1),  ExtPtfm%u,  MESH_NEWCOPY, Errstat2, ErrMsg2) ! do this to initialize meshes/allocatable arrays for output of ExtrapInterp routine
         CALL SetErrStat( Errstat2, ErrMsg2, ErrStat, ErrMsg, RoutineName )


         ! Initialize predicted states for j_pc loop:
      CALL ExtPtfm_CopyContState   (ExtPtfm%x( STATE_CURR), ExtPtfm%x( STATE_PRED), MESH_NEWCOPY, Errstat2, ErrMsg2)
         CALL SetErrStat( Errstat2, ErrMsg2, ErrStat, ErrMsg, RoutineName )
      CALL ExtPtfm_CopyDiscState   (ExtPtfm%xd(STATE_CURR), ExtPtfm%xd(STATE_PRED), MESH_NEWCOPY, Errstat2, ErrMsg2)
         CALL SetErrStat( Errstat2, ErrMsg2, ErrStat, ErrMsg, RoutineName )
      CALL ExtPtfm_CopyConstrState (ExtPtfm%z( STATE_CURR), ExtPtfm%z( STATE_PRED), MESH_NEWCOPY, Errstat2, ErrMsg2)
         CALL SetErrStat( Errstat2, ErrMsg2, ErrStat, ErrMsg, RoutineName )
      CALL ExtPtfm_CopyOtherState( ExtPtfm%OtherSt(STATE_CURR), ExtPtfm%OtherSt(STATE_PRED), MESH_NEWCOPY, Errstat2, ErrMsg2)
         CALL SetErrStat( Errstat2, ErrMsg2, ErrStat, ErrMsg, RoutineName )
   END IF ! CompSub


   IF (p_FAST%CompMooring == Module_MAP) THEN
         ! Copy values for interpolation/extrapolation:

      DO j = 1, p_FAST%InterpOrder + 1
         MAPp%InputTimes(j) = t_initial - (j - 1) * p_FAST%dt
         !MAP_OutputTimes(i) = t_initial - (j - 1) * dt
      END DO

      DO j = 2, p_FAST%InterpOrder + 1
         CALL MAP_CopyInput (MAPp%Input(1),  MAPp%Input(j),  MESH_NEWCOPY, Errstat2, ErrMsg2)
            CALL SetErrStat( Errstat2, ErrMsg2, ErrStat, ErrMsg, RoutineName )
      END DO
      CALL MAP_CopyInput (MAPp%Input(1),  MAPp%u,  MESH_NEWCOPY, Errstat2, ErrMsg2) ! do this to initialize meshes/allocatable arrays for output of ExtrapInterp routine
         CALL SetErrStat( Errstat2, ErrMsg2, ErrStat, ErrMsg, RoutineName )

         ! Initialize predicted states for j_pc loop:
      CALL MAP_CopyContState   (MAPp%x( STATE_CURR), MAPp%x( STATE_PRED), MESH_NEWCOPY, Errstat2, ErrMsg2)
         CALL SetErrStat( Errstat2, ErrMsg2, ErrStat, ErrMsg, RoutineName )
      CALL MAP_CopyDiscState   (MAPp%xd(STATE_CURR), MAPp%xd(STATE_PRED), MESH_NEWCOPY, Errstat2, ErrMsg2)
         CALL SetErrStat( Errstat2, ErrMsg2, ErrStat, ErrMsg, RoutineName )
      CALL MAP_CopyConstrState (MAPp%z( STATE_CURR), MAPp%z( STATE_PRED), MESH_NEWCOPY, Errstat2, ErrMsg2)
         CALL SetErrStat( Errstat2, ErrMsg2, ErrStat, ErrMsg, RoutineName )
      IF ( p_FAST%n_substeps( MODULE_MAP ) > 1 ) THEN
         CALL MAP_CopyOtherState( MAPp%OtherSt, MAPp%OtherSt_old, MESH_NEWCOPY, Errstat2, ErrMsg2)
            CALL SetErrStat( Errstat2, ErrMsg2, ErrStat, ErrMsg, RoutineName )
      END IF

   ELSEIF (p_FAST%CompMooring == Module_MD) THEN
         ! Copy values for interpolation/extrapolation:

      DO j = 1, p_FAST%InterpOrder + 1
         MD%InputTimes(j) = t_initial - (j - 1) * p_FAST%dt
         !MD_OutputTimes(i) = t_initial - (j - 1) * dt
      END DO

      DO j = 2, p_FAST%InterpOrder + 1
         CALL MD_CopyInput (MD%Input(1),  MD%Input(j),  MESH_NEWCOPY, Errstat2, ErrMsg2)
            CALL SetErrStat( Errstat2, ErrMsg2, ErrStat, ErrMsg, RoutineName )
      END DO
      CALL MD_CopyInput (MD%Input(1),  MD%u,  MESH_NEWCOPY, Errstat2, ErrMsg2) ! do this to initialize meshes/allocatable arrays for output of ExtrapInterp routine
         CALL SetErrStat( Errstat2, ErrMsg2, ErrStat, ErrMsg, RoutineName )

         ! Initialize predicted states for j_pc loop:
      CALL MD_CopyContState   (MD%x( STATE_CURR), MD%x( STATE_PRED), MESH_NEWCOPY, Errstat2, ErrMsg2)
         CALL SetErrStat( Errstat2, ErrMsg2, ErrStat, ErrMsg, RoutineName )
      CALL MD_CopyDiscState   (MD%xd(STATE_CURR), MD%xd(STATE_PRED), MESH_NEWCOPY, Errstat2, ErrMsg2)
         CALL SetErrStat( Errstat2, ErrMsg2, ErrStat, ErrMsg, RoutineName )
      CALL MD_CopyConstrState (MD%z( STATE_CURR), MD%z( STATE_PRED), MESH_NEWCOPY, Errstat2, ErrMsg2)
         CALL SetErrStat( Errstat2, ErrMsg2, ErrStat, ErrMsg, RoutineName )
      CALL MD_CopyOtherState( MD%OtherSt(STATE_CURR), MD%OtherSt(STATE_PRED), MESH_NEWCOPY, Errstat2, ErrMsg2)
         CALL SetErrStat( Errstat2, ErrMsg2, ErrStat, ErrMsg, RoutineName )

   ELSEIF (p_FAST%CompMooring == Module_FEAM) THEN
         ! Copy values for interpolation/extrapolation:

      DO j = 1, p_FAST%InterpOrder + 1
         FEAM%InputTimes(j) = t_initial - (j - 1) * p_FAST%dt
         !FEAM_OutputTimes(i) = t_initial - (j - 1) * dt
      END DO

      DO j = 2, p_FAST%InterpOrder + 1
         CALL FEAM_CopyInput (FEAM%Input(1),  FEAM%Input(j),  MESH_NEWCOPY, Errstat2, ErrMsg2)
            CALL SetErrStat( Errstat2, ErrMsg2, ErrStat, ErrMsg, RoutineName )
      END DO
      CALL FEAM_CopyInput (FEAM%Input(1),  FEAM%u,  MESH_NEWCOPY, Errstat2, ErrMsg2) ! do this to initialize meshes/allocatable arrays for output of ExtrapInterp routine
         CALL SetErrStat( Errstat2, ErrMsg2, ErrStat, ErrMsg, RoutineName )

         ! Initialize predicted states for j_pc loop:
      CALL FEAM_CopyContState   (FEAM%x( STATE_CURR), FEAM%x( STATE_PRED), MESH_NEWCOPY, Errstat2, ErrMsg2)
         CALL SetErrStat( Errstat2, ErrMsg2, ErrStat, ErrMsg, RoutineName )
      CALL FEAM_CopyDiscState   (FEAM%xd(STATE_CURR), FEAM%xd(STATE_PRED), MESH_NEWCOPY, Errstat2, ErrMsg2)
         CALL SetErrStat( Errstat2, ErrMsg2, ErrStat, ErrMsg, RoutineName )
      CALL FEAM_CopyConstrState (FEAM%z( STATE_CURR), FEAM%z( STATE_PRED), MESH_NEWCOPY, Errstat2, ErrMsg2)
         CALL SetErrStat( Errstat2, ErrMsg2, ErrStat, ErrMsg, RoutineName )
      CALL FEAM_CopyOtherState( FEAM%OtherSt(STATE_CURR), FEAM%OtherSt(STATE_PRED), MESH_NEWCOPY, Errstat2, ErrMsg2)
         CALL SetErrStat( Errstat2, ErrMsg2, ErrStat, ErrMsg, RoutineName )

   ELSEIF (p_FAST%CompMooring == Module_Orca) THEN
         ! Copy values for interpolation/extrapolation:

      DO j = 1, p_FAST%InterpOrder + 1
         Orca%InputTimes(j) = t_initial - (j - 1) * p_FAST%dt
      END DO

      DO j = 2, p_FAST%InterpOrder + 1
         CALL Orca_CopyInput (Orca%Input(1),  Orca%Input(j),  MESH_NEWCOPY, Errstat2, ErrMsg2)
            CALL SetErrStat( Errstat2, ErrMsg2, ErrStat, ErrMsg, RoutineName )
      END DO
      CALL Orca_CopyInput (Orca%Input(1),  Orca%u,  MESH_NEWCOPY, Errstat2, ErrMsg2) ! do this to initialize meshes/allocatable arrays for output of ExtrapInterp routine
         CALL SetErrStat( Errstat2, ErrMsg2, ErrStat, ErrMsg, RoutineName )

         ! Initialize predicted states for j_pc loop:
      CALL Orca_CopyContState   (Orca%x( STATE_CURR), Orca%x( STATE_PRED), MESH_NEWCOPY, Errstat2, ErrMsg2)
         CALL SetErrStat( Errstat2, ErrMsg2, ErrStat, ErrMsg, RoutineName )
      CALL Orca_CopyDiscState   (Orca%xd(STATE_CURR), Orca%xd(STATE_PRED), MESH_NEWCOPY, Errstat2, ErrMsg2)
         CALL SetErrStat( Errstat2, ErrMsg2, ErrStat, ErrMsg, RoutineName )
      CALL Orca_CopyConstrState (Orca%z( STATE_CURR), Orca%z( STATE_PRED), MESH_NEWCOPY, Errstat2, ErrMsg2)
         CALL SetErrStat( Errstat2, ErrMsg2, ErrStat, ErrMsg, RoutineName )
      CALL Orca_CopyOtherState( Orca%OtherSt(STATE_CURR), Orca%OtherSt(STATE_PRED), MESH_NEWCOPY, Errstat2, ErrMsg2)
         CALL SetErrStat( Errstat2, ErrMsg2, ErrStat, ErrMsg, RoutineName )
   END IF ! CompMooring


   IF  (p_FAST%CompIce == Module_IceF ) THEN

         ! Copy values for interpolation/extrapolation:
      DO j = 1, p_FAST%InterpOrder + 1
         IceF%InputTimes(j) = t_initial - (j - 1) * p_FAST%dt
         !IceF_OutputTimes(i) = t_initial - (j - 1) * dt
      END DO

      DO j = 2, p_FAST%InterpOrder + 1
         CALL IceFloe_CopyInput (IceF%Input(1),  IceF%Input(j),  MESH_NEWCOPY, Errstat2, ErrMsg2)
            CALL SetErrStat( Errstat2, ErrMsg2, ErrStat, ErrMsg, RoutineName )
      END DO
      CALL IceFloe_CopyInput (IceF%Input(1),  IceF%u,  MESH_NEWCOPY, Errstat2, ErrMsg2) ! do this to initialize meshes/allocatable arrays for output of ExtrapInterp routine
         CALL SetErrStat( Errstat2, ErrMsg2, ErrStat, ErrMsg, RoutineName )


         ! Initialize predicted states for j_pc loop:
      CALL IceFloe_CopyContState   (IceF%x( STATE_CURR), IceF%x( STATE_PRED), MESH_NEWCOPY, Errstat2, ErrMsg2)
         CALL SetErrStat( Errstat2, ErrMsg2, ErrStat, ErrMsg, RoutineName )
      CALL IceFloe_CopyDiscState   (IceF%xd(STATE_CURR), IceF%xd(STATE_PRED), MESH_NEWCOPY, Errstat2, ErrMsg2)
         CALL SetErrStat( Errstat2, ErrMsg2, ErrStat, ErrMsg, RoutineName )
      CALL IceFloe_CopyConstrState (IceF%z( STATE_CURR), IceF%z( STATE_PRED), MESH_NEWCOPY, Errstat2, ErrMsg2)
         CALL SetErrStat( Errstat2, ErrMsg2, ErrStat, ErrMsg, RoutineName )
      CALL IceFloe_CopyOtherState( IceF%OtherSt(STATE_CURR), IceF%OtherSt(STATE_PRED), MESH_NEWCOPY, Errstat2, ErrMsg2)
         CALL SetErrStat( Errstat2, ErrMsg2, ErrStat, ErrMsg, RoutineName )

   ELSEIF  (p_FAST%CompIce == Module_IceD ) THEN

      DO i = 1,p_FAST%numIceLegs

            ! Copy values for interpolation/extrapolation:
         DO j = 1, p_FAST%InterpOrder + 1
            IceD%InputTimes(j,i) = t_initial - (j - 1) * p_FAST%dt
            !IceD%OutputTimes(j,i) = t_initial - (j - 1) * dt
         END DO

         DO j = 2, p_FAST%InterpOrder + 1
            CALL IceD_CopyInput (IceD%Input(1,i),  IceD%Input(j,i),  MESH_NEWCOPY, Errstat2, ErrMsg2)
               CALL SetErrStat( Errstat2, ErrMsg2, ErrStat, ErrMsg, RoutineName )
         END DO
         CALL IceD_CopyInput (IceD%Input(1,i),  IceD%u(i),  MESH_NEWCOPY, Errstat2, ErrMsg2) ! do this to initialize meshes/allocatable arrays for output of ExtrapInterp routine
            CALL SetErrStat( Errstat2, ErrMsg2, ErrStat, ErrMsg, RoutineName )


            ! Initialize predicted states for j_pc loop:
         CALL IceD_CopyContState   (IceD%x( i,STATE_CURR), IceD%x( i,STATE_PRED), MESH_NEWCOPY, Errstat2, ErrMsg2)
            CALL SetErrStat( Errstat2, ErrMsg2, ErrStat, ErrMsg, RoutineName )
         CALL IceD_CopyDiscState   (IceD%xd(i,STATE_CURR), IceD%xd(i,STATE_PRED), MESH_NEWCOPY, Errstat2, ErrMsg2)
            CALL SetErrStat( Errstat2, ErrMsg2, ErrStat, ErrMsg, RoutineName )
         CALL IceD_CopyConstrState (IceD%z( i,STATE_CURR), IceD%z( i,STATE_PRED), MESH_NEWCOPY, Errstat2, ErrMsg2)
            CALL SetErrStat( Errstat2, ErrMsg2, ErrStat, ErrMsg, RoutineName )
         CALL IceD_CopyOtherState( IceD%OtherSt(i,STATE_CURR), IceD%OtherSt(i,STATE_PRED), MESH_NEWCOPY, Errstat2, ErrMsg2)
            CALL SetErrStat( Errstat2, ErrMsg2, ErrStat, ErrMsg, RoutineName )

      END DO ! numIceLegs

   END IF ! CompIce


END SUBROUTINE FAST_InitIOarrays
!----------------------------------------------------------------------------------------------------------------------------------
!> Routine that calls FAST_Solution for one instance of a Turbine data structure. This is a separate subroutine so that the FAST
!! driver programs do not need to change or operate on the individual module level.
SUBROUTINE FAST_Solution_T(t_initial, n_t_global, Turbine, ErrStat, ErrMsg )

   REAL(DbKi),               INTENT(IN   ) :: t_initial           !< initial time
   INTEGER(IntKi),           INTENT(IN   ) :: n_t_global          !< loop counter
   TYPE(FAST_TurbineType),   INTENT(INOUT) :: Turbine             !< all data for one instance of a turbine
   INTEGER(IntKi),           INTENT(  OUT) :: ErrStat             !< Error status of the operation
   CHARACTER(*),             INTENT(  OUT) :: ErrMsg              !< Error message if ErrStat /= ErrID_None

   CALL FAST_Solution(t_initial, n_t_global, Turbine%p_FAST, Turbine%y_FAST, Turbine%m_FAST, &
                  Turbine%ED, Turbine%BD, Turbine%SrvD, Turbine%AD14, Turbine%AD, Turbine%IfW, Turbine%OpFM, Turbine%SC_DX, &
                  Turbine%HD, Turbine%SD, Turbine%ExtPtfm, Turbine%MAP, Turbine%FEAM, Turbine%MD, Turbine%Orca, &
                  Turbine%IceF, Turbine%IceD, Turbine%MeshMapData, ErrStat, ErrMsg )

END SUBROUTINE FAST_Solution_T
!----------------------------------------------------------------------------------------------------------------------------------
!> This routine takes data from n_t_global and gets values at n_t_global + 1
SUBROUTINE FAST_Solution(t_initial, n_t_global, p_FAST, y_FAST, m_FAST, ED, BD, SrvD, AD14, AD, IfW, OpFM, SC_DX, HD, SD, ExtPtfm, &
                         MAPp, FEAM, MD, Orca, IceF, IceD, MeshMapData, ErrStat, ErrMsg )

   REAL(DbKi),               INTENT(IN   ) :: t_initial           !< initial time
   INTEGER(IntKi),           INTENT(IN   ) :: n_t_global          !< loop counter

   TYPE(FAST_ParameterType), INTENT(IN   ) :: p_FAST              !< Parameters for the glue code
   TYPE(FAST_OutputFileType),INTENT(INOUT) :: y_FAST              !< Output variables for the glue code
   TYPE(FAST_MiscVarType),   INTENT(INOUT) :: m_FAST              !< Miscellaneous variables

   TYPE(ElastoDyn_Data),     INTENT(INOUT) :: ED                  !< ElastoDyn data
   TYPE(BeamDyn_Data),       INTENT(INOUT) :: BD                  !< BeamDyn data
   TYPE(ServoDyn_Data),      INTENT(INOUT) :: SrvD                !< ServoDyn data
   TYPE(AeroDyn14_Data),     INTENT(INOUT) :: AD14                !< AeroDyn14 data
   TYPE(AeroDyn_Data),       INTENT(INOUT) :: AD                  !< AeroDyn data
   TYPE(InflowWind_Data),    INTENT(INOUT) :: IfW                 !< InflowWind data
   TYPE(OpenFOAM_Data),      INTENT(INOUT) :: OpFM                !< OpenFOAM data
   TYPE(SCDataEx_Data),      INTENT(INOUT) :: SC_DX               !< Supercontroller Exchange data
   TYPE(HydroDyn_Data),      INTENT(INOUT) :: HD                  !< HydroDyn data
   TYPE(SubDyn_Data),        INTENT(INOUT) :: SD                  !< SubDyn data
   TYPE(ExtPtfm_Data),       INTENT(INOUT) :: ExtPtfm             !< ExtPtfm_MCKF data
   TYPE(MAP_Data),           INTENT(INOUT) :: MAPp                !< MAP data
   TYPE(FEAMooring_Data),    INTENT(INOUT) :: FEAM                !< FEAMooring data
   TYPE(MoorDyn_Data),       INTENT(INOUT) :: MD                  !< Data for the MoorDyn module
   TYPE(OrcaFlex_Data),      INTENT(INOUT) :: Orca                !< OrcaFlex interface data
   TYPE(IceFloe_Data),       INTENT(INOUT) :: IceF                !< IceFloe data
   TYPE(IceDyn_Data),        INTENT(INOUT) :: IceD                !< All the IceDyn data used in time-step loop

   TYPE(FAST_ModuleMapType), INTENT(INOUT) :: MeshMapData         !< Data for mapping between modules

   INTEGER(IntKi),           INTENT(  OUT) :: ErrStat             !< Error status of the operation
   CHARACTER(*),             INTENT(  OUT) :: ErrMsg              !< Error message if ErrStat /= ErrID_None

   ! local variables
   REAL(DbKi)                              :: t_global_next       ! next simulation time (m_FAST%t_global + p_FAST%dt)
   INTEGER(IntKi)                          :: n_t_global_next     ! n_t_global + 1
   INTEGER(IntKi)                          :: j_pc                ! predictor-corrector loop counter
   INTEGER(IntKi)                          :: NumCorrections      ! number of corrections for this time step
   INTEGER(IntKi), parameter               :: MaxCorrections = 20 ! maximum number of corrections allowed
   LOGICAL                                 :: WriteThisStep       ! Whether WriteOutput values will be printed

   INTEGER(IntKi)                          :: I, k                ! generic loop counters

   !REAL(ReKi)                              :: ControlInputGuess   ! value of controller inputs


   INTEGER(IntKi)                          :: ErrStat2
   CHARACTER(ErrMsgLen)                    :: ErrMsg2
   CHARACTER(*), PARAMETER                 :: RoutineName = 'FAST_Solution'


   ErrStat  = ErrID_None
   ErrMsg   = ""
   ErrStat2 = ErrID_None
   ErrMsg2  = ""

   n_t_global_next = n_t_global+1
   t_global_next = t_initial + n_t_global_next*p_FAST%DT  ! = m_FAST%t_global + p_FAST%dt

   y_FAST%WriteThisStep = NeedWriteOutput(n_t_global_next, t_global_next, p_FAST)

      !! determine if the Jacobian should be calculated this time
   IF ( m_FAST%calcJacobian ) THEN ! this was true (possibly at initialization), so we'll advance the time for the next calculation of the Jacobian

      if (p_FAST%CompMooring == Module_Orca .and. n_t_global < 5) then
         m_FAST%NextJacCalcTime = m_FAST%t_global + p_FAST%DT  ! the jacobian calculated with OrcaFlex at t=0 is incorrect, but is okay on the 2nd step (it's not okay for OrcaFlex version 10, so I increased this to 5)
      else
         m_FAST%NextJacCalcTime = m_FAST%t_global + p_FAST%DT_UJac
      end if

   END IF

      ! set number of corrections to be used for this time step:
   IF ( p_FAST%CompElast == Module_BD ) THEN ! BD accelerations have fewer spikes with these corrections on the first several time steps
      if (n_t_global > 2) then ! this 2 should probably be related to p_FAST%InterpOrder
         NumCorrections = p_FAST%NumCrctn
      elseif (n_t_global == 0) then
         NumCorrections = max(p_FAST%NumCrctn,16)
      else
         NumCorrections = max(p_FAST%NumCrctn,1)
      end if
   ELSE
      NumCorrections = p_FAST%NumCrctn
   END IF

      ! the ServoDyn inputs from Simulink are for t, not t+dt, so we're going to overwrite the inputs from
      ! the previous step before we extrapolate these inputs:
   IF ( p_FAST%CompServo == Module_SrvD ) CALL SrvD_SetExternalInputs( p_FAST, m_FAST, SrvD%Input(1) )

   IF ( p_FAST%UseSC ) THEN
      CALL SC_DX_SetOutputs(p_FAST, SrvD%Input(1), SC_DX, ErrStat2, ErrMsg2 )
      CALL SetErrStat(ErrStat2, ErrMsg2, ErrStat, ErrMsg, RoutineName )
   END IF

   !++++++++++++++++++++++++++++++++++++++++++++++++++++++++++++++++++++++++++++++++++++++++++++++++++++++++++++++++++++++++++++
   !! ## Step 1.a: Extrapolate Inputs
   !!
   !! gives predicted values at t+dt
   !++++++++++++++++++++++++++++++++++++++++++++++++++++++++++++++++++++++++++++++++++++++++++++++++++++++++++++++++++++++++++++
   CALL FAST_ExtrapInterpMods( t_global_next, p_FAST, m_FAST, ED, BD, SrvD, AD14, AD, IfW, HD, SD, ExtPtfm, &
                               MAPp, FEAM, MD, Orca, IceF, IceD, ErrStat2, ErrMsg2 )
      CALL SetErrStat(ErrStat2, ErrMsg2, ErrStat, ErrMsg, RoutineName )


   !! predictor-corrector loop:
   j_pc = 0
   do while (j_pc <= NumCorrections)
      WriteThisStep = y_FAST%WriteThisStep .AND. j_pc==NumCorrections

   !++++++++++++++++++++++++++++++++++++++++++++++++++++++++++++++++++++++++++++++++++++++++++++++++++++++++++++++++++++++++++++
   !! ## Step 1.b: Advance states (yield state and constraint values at t_global_next)
   !!
   !! STATE_CURR values of x, xd, z, and OtherSt contain values at m_FAST%t_global;
   !! STATE_PRED values contain values at t_global_next.
   !++++++++++++++++++++++++++++++++++++++++++++++++++++++++++++++++++++++++++++++++++++++++++++++++++++++++++++++++++++++++++++

      CALL FAST_AdvanceStates( t_initial, n_t_global, p_FAST, m_FAST, ED, BD, SrvD, AD14, AD, IfW, OpFM, HD, SD, ExtPtfm, &
                               MAPp, FEAM, MD, Orca, IceF, IceD, MeshMapData, ErrStat2, ErrMsg2, WriteThisStep )
         CALL SetErrStat(ErrStat2, ErrMsg2, ErrStat, ErrMsg, RoutineName )
         IF (ErrStat >= AbortErrLev) RETURN

   !++++++++++++++++++++++++++++++++++++++++++++++++++++++++++++++++++++++++++++++++++++++++++++++++++++++++++++++++++++++++++++
   !! ## Step 1.c: Input-Output Solve
   !++++++++++++++++++++++++++++++++++++++++++++++++++++++++++++++++++++++++++++++++++++++++++++++++++++++++++++++++++++++++++++
      ! save predicted inputs for comparison with corrected value later
      !IF (p_FAST%CheckHSSBrTrqC) THEN
      !   ControlInputGuess = ED%Input(1)%HSSBrTrqC
      !END IF

      CALL CalcOutputs_And_SolveForInputs( n_t_global, t_global_next,  STATE_PRED, m_FAST%calcJacobian, m_FAST%NextJacCalcTime, &
         p_FAST, m_FAST, WriteThisStep, ED, BD, SrvD, AD14, AD, IfW, OpFM, HD, SD, ExtPtfm, MAPp, FEAM, MD, Orca, IceF, IceD, MeshMapData, ErrStat2, ErrMsg2 )
         CALL SetErrStat(ErrStat2, ErrMsg2, ErrStat, ErrMsg, RoutineName )
         IF (ErrStat >= AbortErrLev) RETURN

   !++++++++++++++++++++++++++++++++++++++++++++++++++++++++++++++++++++++++++++++++++++++++++++++++++++++++++++++++++++++++++++
   !! ## Step 2: Correct (continue in loop)
   !++++++++++++++++++++++++++++++++++++++++++++++++++++++++++++++++++++++++++++++++++++++++++++++++++++++++++++++++++++++++++++
      j_pc = j_pc + 1

      !   ! Check if the predicted inputs were significantly different than the corrected inputs
      !   ! (values before and after CalcOutputs_And_SolveForInputs)
      !if (j_pc > NumCorrections) then
      !
      !   !if (p_FAST%CheckHSSBrTrqC) then
      !   !   if ( abs(ControlInputGuess - ED%Input(1)%HSSBrTrqC) > 50.0_ReKi ) then ! I randomly picked 50 N-m
      !   !      NumCorrections = min(p_FAST%NumCrctn + 1, MaxCorrections)
      !   !      ! print *, 'correction:', t_global_next, NumCorrections
      !   !      cycle
      !   !   end if
      !   !end if
      !
      !   ! check pitch position input to structural code (not implemented, yet)
      !end if

   enddo ! j_pc

   if (p_FAST%UseSC ) then
      call SC_DX_SetInputs(p_FAST, SrvD%y, SC_DX, ErrStat2, ErrMsg2 )
      call SetErrStat( ErrStat2, ErrMsg2, ErrStat, ErrMsg, RoutineName )
   end if

   !++++++++++++++++++++++++++++++++++++++++++++++++++++++++++++++++++++++++++++++++++++++++++++++++++++++++++++++++++++++++++++
   !! ## Step 3: Save all final variables (advance to next time)
   !++++++++++++++++++++++++++++++++++++++++++++++++++++++++++++++++++++++++++++++++++++++++++++++++++++++++++++++++++++++++++++

   !----------------------------------------------------------------------------------------
   !! copy the final predicted states from step t_global_next to actual states for that step
   !----------------------------------------------------------------------------------------

      ! ElastoDyn: copy final predictions to actual states
   CALL ED_CopyContState   (ED%x( STATE_PRED), ED%x( STATE_CURR), MESH_UPDATECOPY, Errstat2, ErrMsg2)
      CALL SetErrStat(ErrStat2, ErrMsg2, ErrStat, ErrMsg, RoutineName )
   CALL ED_CopyDiscState   (ED%xd(STATE_PRED), ED%xd(STATE_CURR), MESH_UPDATECOPY, Errstat2, ErrMsg2)
      CALL SetErrStat(ErrStat2, ErrMsg2, ErrStat, ErrMsg, RoutineName )
   CALL ED_CopyConstrState (ED%z( STATE_PRED), ED%z( STATE_CURR), MESH_UPDATECOPY, Errstat2, ErrMsg2)
      CALL SetErrStat(ErrStat2, ErrMsg2, ErrStat, ErrMsg, RoutineName )
   CALL ED_CopyOtherState (ED%OtherSt( STATE_PRED), ED%OtherSt( STATE_CURR), MESH_UPDATECOPY, Errstat2, ErrMsg2)
      CALL SetErrStat(ErrStat2, ErrMsg2, ErrStat, ErrMsg, RoutineName )


      ! BeamDyn: copy final predictions to actual states
   IF ( p_FAST%CompElast == Module_BD ) THEN
      DO k=1,p_FAST%nBeams
         CALL BD_CopyContState   (BD%x( k,STATE_PRED), BD%x( k,STATE_CURR), MESH_UPDATECOPY, Errstat2, ErrMsg2)
            CALL SetErrStat(ErrStat2, ErrMsg2, ErrStat, ErrMsg, RoutineName )
         CALL BD_CopyDiscState   (BD%xd(k,STATE_PRED), BD%xd(k,STATE_CURR), MESH_UPDATECOPY, Errstat2, ErrMsg2)
            CALL SetErrStat(ErrStat2, ErrMsg2, ErrStat, ErrMsg, RoutineName )
         CALL BD_CopyConstrState (BD%z( k,STATE_PRED), BD%z( k,STATE_CURR), MESH_UPDATECOPY, Errstat2, ErrMsg2)
            CALL SetErrStat(ErrStat2, ErrMsg2, ErrStat, ErrMsg, RoutineName )
         CALL BD_CopyOtherState (BD%OtherSt( k,STATE_PRED), BD%OtherSt( k,STATE_CURR), MESH_UPDATECOPY, Errstat2, ErrMsg2)
            CALL SetErrStat(ErrStat2, ErrMsg2, ErrStat, ErrMsg, RoutineName )
      END DO
   END IF


      ! AeroDyn: copy final predictions to actual states; copy current outputs to next
   IF ( p_FAST%CompAero == Module_AD14 ) THEN
      CALL AD14_CopyContState   (AD14%x( STATE_PRED), AD14%x( STATE_CURR), MESH_UPDATECOPY, Errstat2, ErrMsg2)
         CALL SetErrStat(ErrStat2, ErrMsg2, ErrStat, ErrMsg, RoutineName )
      CALL AD14_CopyDiscState   (AD14%xd(STATE_PRED), AD14%xd(STATE_CURR), MESH_UPDATECOPY, Errstat2, ErrMsg2)
         CALL SetErrStat(ErrStat2, ErrMsg2, ErrStat, ErrMsg, RoutineName )
      CALL AD14_CopyConstrState (AD14%z( STATE_PRED), AD14%z( STATE_CURR), MESH_UPDATECOPY, Errstat2, ErrMsg2)
         CALL SetErrStat(ErrStat2, ErrMsg2, ErrStat, ErrMsg, RoutineName )
      CALL AD14_CopyOtherState (AD14%OtherSt(STATE_PRED), AD14%OtherSt(STATE_CURR), MESH_UPDATECOPY, Errstat2, ErrMsg2)
         CALL SetErrStat(ErrStat2, ErrMsg2, ErrStat, ErrMsg, RoutineName )
   ELSEIF ( p_FAST%CompAero == Module_AD ) THEN
      CALL AD_CopyContState   (AD%x( STATE_PRED), AD%x( STATE_CURR), MESH_UPDATECOPY, Errstat2, ErrMsg2)
         CALL SetErrStat(ErrStat2, ErrMsg2, ErrStat, ErrMsg, RoutineName )
      CALL AD_CopyDiscState   (AD%xd(STATE_PRED), AD%xd(STATE_CURR), MESH_UPDATECOPY, Errstat2, ErrMsg2)
         CALL SetErrStat(ErrStat2, ErrMsg2, ErrStat, ErrMsg, RoutineName )
      CALL AD_CopyConstrState (AD%z( STATE_PRED), AD%z( STATE_CURR), MESH_UPDATECOPY, Errstat2, ErrMsg2)
         CALL SetErrStat(ErrStat2, ErrMsg2, ErrStat, ErrMsg, RoutineName )
      CALL AD_CopyOtherState (AD%OtherSt(STATE_PRED), AD%OtherSt(STATE_CURR), MESH_UPDATECOPY, Errstat2, ErrMsg2)
         CALL SetErrStat(ErrStat2, ErrMsg2, ErrStat, ErrMsg, RoutineName )
   END IF


   ! InflowWind: copy final predictions to actual states; copy current outputs to next
   IF ( p_FAST%CompInflow == Module_IfW ) THEN
      CALL InflowWind_CopyContState   (IfW%x( STATE_PRED), IfW%x( STATE_CURR), MESH_UPDATECOPY, Errstat2, ErrMsg2)
         CALL SetErrStat(ErrStat2, ErrMsg2, ErrStat, ErrMsg, RoutineName )
      CALL InflowWind_CopyDiscState   (IfW%xd(STATE_PRED), IfW%xd(STATE_CURR), MESH_UPDATECOPY, Errstat2, ErrMsg2)
         CALL SetErrStat(ErrStat2, ErrMsg2, ErrStat, ErrMsg, RoutineName )
      CALL InflowWind_CopyConstrState (IfW%z( STATE_PRED), IfW%z( STATE_CURR), MESH_UPDATECOPY, Errstat2, ErrMsg2)
         CALL SetErrStat(ErrStat2, ErrMsg2, ErrStat, ErrMsg, RoutineName )
      CALL InflowWind_CopyOtherState (IfW%OtherSt( STATE_PRED), IfW%OtherSt( STATE_CURR), MESH_UPDATECOPY, Errstat2, ErrMsg2)
         CALL SetErrStat(ErrStat2, ErrMsg2, ErrStat, ErrMsg, RoutineName )
   END IF


   ! ServoDyn: copy final predictions to actual states; copy current outputs to next
   IF ( p_FAST%CompServo == Module_SrvD ) THEN
      CALL SrvD_CopyContState   (SrvD%x( STATE_PRED), SrvD%x( STATE_CURR), MESH_UPDATECOPY, Errstat2, ErrMsg2)
         CALL SetErrStat(ErrStat2, ErrMsg2, ErrStat, ErrMsg, RoutineName )
      CALL SrvD_CopyDiscState   (SrvD%xd(STATE_PRED), SrvD%xd(STATE_CURR), MESH_UPDATECOPY, Errstat2, ErrMsg2)
         CALL SetErrStat(ErrStat2, ErrMsg2, ErrStat, ErrMsg, RoutineName )
      CALL SrvD_CopyConstrState (SrvD%z( STATE_PRED), SrvD%z( STATE_CURR), MESH_UPDATECOPY, Errstat2, ErrMsg2)
         CALL SetErrStat(ErrStat2, ErrMsg2, ErrStat, ErrMsg, RoutineName )
      CALL SrvD_CopyOtherState (SrvD%OtherSt( STATE_PRED), SrvD%OtherSt( STATE_CURR), MESH_UPDATECOPY, Errstat2, ErrMsg2)
         CALL SetErrStat(ErrStat2, ErrMsg2, ErrStat, ErrMsg, RoutineName )
   END IF


   ! HydroDyn: copy final predictions to actual states
   IF ( p_FAST%CompHydro == Module_HD ) THEN
      CALL HydroDyn_CopyContState   (HD%x( STATE_PRED), HD%x( STATE_CURR), MESH_UPDATECOPY, Errstat2, ErrMsg2)
         CALL SetErrStat(ErrStat2, ErrMsg2, ErrStat, ErrMsg, RoutineName )
      CALL HydroDyn_CopyDiscState   (HD%xd(STATE_PRED), HD%xd(STATE_CURR), MESH_UPDATECOPY, Errstat2, ErrMsg2)
         CALL SetErrStat(ErrStat2, ErrMsg2, ErrStat, ErrMsg, RoutineName )
      CALL HydroDyn_CopyConstrState (HD%z( STATE_PRED), HD%z( STATE_CURR), MESH_UPDATECOPY, Errstat2, ErrMsg2)
         CALL SetErrStat(ErrStat2, ErrMsg2, ErrStat, ErrMsg, RoutineName )
      CALL HydroDyn_CopyOtherState (HD%OtherSt(STATE_PRED), HD%OtherSt(STATE_CURR), MESH_UPDATECOPY, Errstat2, ErrMsg2)
         CALL SetErrStat(ErrStat2, ErrMsg2, ErrStat, ErrMsg, RoutineName )
   END IF


   ! SubDyn: copy final predictions to actual states
   IF ( p_FAST%CompSub == Module_SD ) THEN
      CALL SD_CopyContState   (SD%x( STATE_PRED), SD%x( STATE_CURR), MESH_UPDATECOPY, Errstat2, ErrMsg2)
         CALL SetErrStat(ErrStat2, ErrMsg2, ErrStat, ErrMsg, RoutineName )
      CALL SD_CopyDiscState   (SD%xd(STATE_PRED), SD%xd(STATE_CURR), MESH_UPDATECOPY, Errstat2, ErrMsg2)
         CALL SetErrStat(ErrStat2, ErrMsg2, ErrStat, ErrMsg, RoutineName )
      CALL SD_CopyConstrState (SD%z( STATE_PRED), SD%z( STATE_CURR), MESH_UPDATECOPY, Errstat2, ErrMsg2)
         CALL SetErrStat(ErrStat2, ErrMsg2, ErrStat, ErrMsg, RoutineName )
      CALL SD_CopyOtherState (SD%OtherSt(STATE_PRED), SD%OtherSt(STATE_CURR), MESH_UPDATECOPY, Errstat2, ErrMsg2)
         CALL SetErrStat(ErrStat2, ErrMsg2, ErrStat, ErrMsg, RoutineName )
   ELSE IF ( p_FAST%CompSub == Module_ExtPtfm ) THEN
      CALL ExtPtfm_CopyContState   (ExtPtfm%x( STATE_PRED), ExtPtfm%x( STATE_CURR), MESH_UPDATECOPY, Errstat2, ErrMsg2)
         CALL SetErrStat(ErrStat2, ErrMsg2, ErrStat, ErrMsg, RoutineName )
      CALL ExtPtfm_CopyDiscState   (ExtPtfm%xd(STATE_PRED), ExtPtfm%xd(STATE_CURR), MESH_UPDATECOPY, Errstat2, ErrMsg2)
         CALL SetErrStat(ErrStat2, ErrMsg2, ErrStat, ErrMsg, RoutineName )
      CALL ExtPtfm_CopyConstrState (ExtPtfm%z( STATE_PRED), ExtPtfm%z( STATE_CURR), MESH_UPDATECOPY, Errstat2, ErrMsg2)
         CALL SetErrStat(ErrStat2, ErrMsg2, ErrStat, ErrMsg, RoutineName )
      CALL ExtPtfm_CopyOtherState (ExtPtfm%OtherSt(STATE_PRED), ExtPtfm%OtherSt(STATE_CURR), MESH_UPDATECOPY, Errstat2, ErrMsg2)
         CALL SetErrStat(ErrStat2, ErrMsg2, ErrStat, ErrMsg, RoutineName )
   END IF


   ! MAP: copy final predictions to actual states
   IF (p_FAST%CompMooring == Module_MAP) THEN
      CALL MAP_CopyContState   (MAPp%x( STATE_PRED), MAPp%x( STATE_CURR), MESH_UPDATECOPY, Errstat2, ErrMsg2)
         CALL SetErrStat(ErrStat2, ErrMsg2, ErrStat, ErrMsg, RoutineName )
      CALL MAP_CopyDiscState   (MAPp%xd(STATE_PRED), MAPp%xd(STATE_CURR), MESH_UPDATECOPY, Errstat2, ErrMsg2)
         CALL SetErrStat(ErrStat2, ErrMsg2, ErrStat, ErrMsg, RoutineName )
      CALL MAP_CopyConstrState (MAPp%z( STATE_PRED), MAPp%z( STATE_CURR), MESH_UPDATECOPY, Errstat2, ErrMsg2)
         CALL SetErrStat(ErrStat2, ErrMsg2, ErrStat, ErrMsg, RoutineName )
      !CALL MAP_CopyOtherState (MAPp%OtherSt(STATE_PRED), MAPp%OtherSt(STATE_CURR), MESH_UPDATECOPY, Errstat2, ErrMsg2)
      !   CALL SetErrStat(ErrStat2, ErrMsg2, ErrStat, ErrMsg, RoutineName )
   ELSEIF (p_FAST%CompMooring == Module_MD) THEN
      CALL MD_CopyContState   (MD%x( STATE_PRED), MD%x( STATE_CURR), MESH_UPDATECOPY, Errstat2, ErrMsg2)
         CALL SetErrStat(ErrStat2, ErrMsg2, ErrStat, ErrMsg, RoutineName )
      CALL MD_CopyDiscState   (MD%xd(STATE_PRED), MD%xd(STATE_CURR), MESH_UPDATECOPY, Errstat2, ErrMsg2)
         CALL SetErrStat(ErrStat2, ErrMsg2, ErrStat, ErrMsg, RoutineName )
      CALL MD_CopyConstrState (MD%z( STATE_PRED), MD%z( STATE_CURR), MESH_UPDATECOPY, Errstat2, ErrMsg2)
         CALL SetErrStat(ErrStat2, ErrMsg2, ErrStat, ErrMsg, RoutineName )
      CALL MD_CopyOtherState (MD%OtherSt(STATE_PRED), MD%OtherSt(STATE_CURR), MESH_UPDATECOPY, Errstat2, ErrMsg2)
         CALL SetErrStat(ErrStat2, ErrMsg2, ErrStat, ErrMsg, RoutineName )
   ELSEIF (p_FAST%CompMooring == Module_FEAM) THEN
      CALL FEAM_CopyContState   (FEAM%x( STATE_PRED), FEAM%x( STATE_CURR), MESH_UPDATECOPY, Errstat2, ErrMsg2)
         CALL SetErrStat(ErrStat2, ErrMsg2, ErrStat, ErrMsg, RoutineName )
      CALL FEAM_CopyDiscState   (FEAM%xd(STATE_PRED), FEAM%xd(STATE_CURR), MESH_UPDATECOPY, Errstat2, ErrMsg2)
         CALL SetErrStat(ErrStat2, ErrMsg2, ErrStat, ErrMsg, RoutineName )
      CALL FEAM_CopyConstrState (FEAM%z( STATE_PRED), FEAM%z( STATE_CURR), MESH_UPDATECOPY, Errstat2, ErrMsg2)
         CALL SetErrStat(ErrStat2, ErrMsg2, ErrStat, ErrMsg, RoutineName )
      CALL FEAM_CopyOtherState (FEAM%OtherSt( STATE_PRED), FEAM%OtherSt( STATE_CURR), MESH_UPDATECOPY, Errstat2, ErrMsg2)
         CALL SetErrStat(ErrStat2, ErrMsg2, ErrStat, ErrMsg, RoutineName )
   ELSEIF (p_FAST%CompMooring == Module_Orca) THEN
      CALL Orca_CopyContState   (Orca%x( STATE_PRED), Orca%x( STATE_CURR), MESH_UPDATECOPY, Errstat2, ErrMsg2)
         CALL SetErrStat(ErrStat2, ErrMsg2, ErrStat, ErrMsg, RoutineName )
      CALL Orca_CopyDiscState   (Orca%xd(STATE_PRED), Orca%xd(STATE_CURR), MESH_UPDATECOPY, Errstat2, ErrMsg2)
         CALL SetErrStat(ErrStat2, ErrMsg2, ErrStat, ErrMsg, RoutineName )
      CALL Orca_CopyConstrState (Orca%z( STATE_PRED), Orca%z( STATE_CURR), MESH_UPDATECOPY, Errstat2, ErrMsg2)
         CALL SetErrStat(ErrStat2, ErrMsg2, ErrStat, ErrMsg, RoutineName )
      CALL Orca_CopyOtherState (Orca%OtherSt( STATE_PRED), Orca%OtherSt( STATE_CURR), MESH_UPDATECOPY, Errstat2, ErrMsg2)
         CALL SetErrStat(ErrStat2, ErrMsg2, ErrStat, ErrMsg, RoutineName )
   END IF

         ! IceFloe: copy final predictions to actual states
   IF ( p_FAST%CompIce == Module_IceF ) THEN
      CALL IceFloe_CopyContState   (IceF%x( STATE_PRED), IceF%x( STATE_CURR), MESH_UPDATECOPY, Errstat2, ErrMsg2)
         CALL SetErrStat(ErrStat2, ErrMsg2, ErrStat, ErrMsg, RoutineName )
      CALL IceFloe_CopyDiscState   (IceF%xd(STATE_PRED), IceF%xd(STATE_CURR), MESH_UPDATECOPY, Errstat2, ErrMsg2)
         CALL SetErrStat(ErrStat2, ErrMsg2, ErrStat, ErrMsg, RoutineName )
      CALL IceFloe_CopyConstrState (IceF%z( STATE_PRED), IceF%z( STATE_CURR), MESH_UPDATECOPY, Errstat2, ErrMsg2)
         CALL SetErrStat(ErrStat2, ErrMsg2, ErrStat, ErrMsg, RoutineName )
      CALL IceFloe_CopyOtherState (IceF%OtherSt(STATE_PRED), IceF%OtherSt(STATE_CURR), MESH_UPDATECOPY, Errstat2, ErrMsg2)
         CALL SetErrStat(ErrStat2, ErrMsg2, ErrStat, ErrMsg, RoutineName )
   ELSEIF ( p_FAST%CompIce == Module_IceD ) THEN
      DO i=1,p_FAST%numIceLegs
         CALL IceD_CopyContState   (IceD%x( i,STATE_PRED), IceD%x( i,STATE_CURR), MESH_UPDATECOPY, Errstat2, ErrMsg2)
            CALL SetErrStat(ErrStat2, ErrMsg2, ErrStat, ErrMsg, RoutineName )
         CALL IceD_CopyDiscState   (IceD%xd(i,STATE_PRED), IceD%xd(i,STATE_CURR), MESH_UPDATECOPY, Errstat2, ErrMsg2)
            CALL SetErrStat(ErrStat2, ErrMsg2, ErrStat, ErrMsg, RoutineName )
         CALL IceD_CopyConstrState (IceD%z( i,STATE_PRED), IceD%z( i,STATE_CURR), MESH_UPDATECOPY, Errstat2, ErrMsg2)
            CALL SetErrStat(ErrStat2, ErrMsg2, ErrStat, ErrMsg, RoutineName )
         CALL IceD_CopyOtherState (IceD%OtherSt( i,STATE_PRED), IceD%OtherSt( i,STATE_CURR), MESH_UPDATECOPY, Errstat2, ErrMsg2)
            CALL SetErrStat(ErrStat2, ErrMsg2, ErrStat, ErrMsg, RoutineName )
      END DO
   END IF


   !++++++++++++++++++++++++++++++++++++++++++++++++++++++++++++++++++++++++++++++++++++++++++++++++++++++++++++++++++++++++++++
   !! We've advanced everything to the next time step:
   !++++++++++++++++++++++++++++++++++++++++++++++++++++++++++++++++++++++++++++++++++++++++++++++++++++++++++++++++++++++++++++

   !! update the global time

   m_FAST%t_global = t_global_next


   !----------------------------------------------------------------------------------------
   !! Check to see if we should output data this time step:
   !----------------------------------------------------------------------------------------

   CALL WriteOutputToFile(n_t_global_next, t_global_next, p_FAST, y_FAST, ED, BD, AD14, AD, IfW, OpFM, HD, SD, ExtPtfm, &
                          SrvD, MAPp, FEAM, MD, Orca, IceF, IceD, MeshMapData, ErrStat2, ErrMsg2)
      CALL SetErrStat(ErrStat2, ErrMsg2, ErrStat, ErrMsg, RoutineName )

   !----------------------------------------------------------------------------------------
   !! Display simulation status every SttsTime-seconds (i.e., n_SttsTime steps):
   !----------------------------------------------------------------------------------------

   IF (p_FAST%WrSttsTime) then
      IF ( MOD( n_t_global_next, p_FAST%n_SttsTime ) == 0 ) THEN
            CALL SimStatus( m_FAST%TiLstPrn, m_FAST%PrevClockTime, m_FAST%t_global, p_FAST%TMax, p_FAST%TDesc )

      ENDIF
   ENDIF

END SUBROUTINE FAST_Solution
!----------------------------------------------------------------------------------------------------------------------------------
! ROUTINES TO OUTPUT WRITE DATA TO FILE AT EACH REQUSTED TIME STEP
!----------------------------------------------------------------------------------------------------------------------------------
FUNCTION NeedWriteOutput(n_t_global, t_global, p_FAST)
   INTEGER(IntKi),           INTENT(IN   ) :: n_t_global          !< Current global time step
   REAL(DbKi),               INTENT(IN   ) :: t_global            !< Current global time
   TYPE(FAST_ParameterType), INTENT(IN   ) :: p_FAST              !< Parameters for the glue code

   LOGICAL                                 :: NeedWriteOutput     !< Function result; if true, WriteOutput values are needed on this time step

   IF ( t_global >= p_FAST%TStart )  THEN ! note that if TStart isn't an multiple of DT_out, we will not necessarially start output to the file at TStart
      NeedWriteOutput = MOD( n_t_global, p_FAST%n_DT_Out ) == 0
   ELSE
      NeedWriteOutput = .FALSE.
   END IF

END FUNCTION NeedWriteOutput
!----------------------------------------------------------------------------------------------------------------------------------
!> This routine determines if it's time to write to the output files--based on a previous call to fast_subs::needwriteoutput--, and
!! calls the routine to write to the files with the output data. It should be called after all the output solves for a given time
!! have been completed, and assumes y_FAST\%WriteThisStep has been set.
SUBROUTINE WriteOutputToFile(n_t_global, t_global, p_FAST, y_FAST, ED, BD, AD14, AD, IfW, OpFM, HD, SD, ExtPtfm, &
                             SrvD, MAPp, FEAM, MD, Orca, IceF, IceD, MeshMapData, ErrStat, ErrMsg)
!...............................................................................................................................
   INTEGER(IntKi),           INTENT(IN   ) :: n_t_global          !< Current global time step
   REAL(DbKi),               INTENT(IN   ) :: t_global            !< Current global time
   TYPE(FAST_ParameterType), INTENT(IN   ) :: p_FAST              !< Parameters for the glue code
   TYPE(FAST_OutputFileType),INTENT(INOUT) :: y_FAST              !< Output variables for the glue code

   TYPE(ElastoDyn_Data),     INTENT(IN   ) :: ED                  !< ElastoDyn data
   TYPE(BeamDyn_Data),       INTENT(IN   ) :: BD                  !< BeamDyn data
   TYPE(ServoDyn_Data),      INTENT(IN   ) :: SrvD                !< ServoDyn data
   TYPE(AeroDyn14_Data),     INTENT(IN   ) :: AD14                !< AeroDyn14 data
   TYPE(AeroDyn_Data),       INTENT(IN   ) :: AD                  !< AeroDyn data
   TYPE(InflowWind_Data),    INTENT(IN   ) :: IfW                 !< InflowWind data
   TYPE(OpenFOAM_Data),      INTENT(IN   ) :: OpFM                !< OpenFOAM data
   TYPE(HydroDyn_Data),      INTENT(IN   ) :: HD                  !< HydroDyn data
   TYPE(SubDyn_Data),        INTENT(IN   ) :: SD                  !< SubDyn data
   TYPE(ExtPtfm_Data),       INTENT(IN   ) :: ExtPtfm             !< ExtPtfm_MCKF data
   TYPE(MAP_Data),           INTENT(IN   ) :: MAPp                !< MAP data
   TYPE(FEAMooring_Data),    INTENT(IN   ) :: FEAM                !< FEAMooring data
   TYPE(MoorDyn_Data),       INTENT(IN   ) :: MD                  !< MoorDyn data
   TYPE(OrcaFlex_Data),      INTENT(IN   ) :: Orca                !< OrcaFlex interface data
   TYPE(IceFloe_Data),       INTENT(IN   ) :: IceF                !< IceFloe data
   TYPE(IceDyn_Data),        INTENT(IN   ) :: IceD                !< All the IceDyn data used in time-step loop

   TYPE(FAST_ModuleMapType), INTENT(IN   ) :: MeshMapData         !< Data for mapping between modules
   INTEGER(IntKi),           INTENT(  OUT) :: ErrStat             !< Error status of the operation
   CHARACTER(*),             INTENT(  OUT) :: ErrMsg              !< Error message if ErrStat /= ErrID_None


   CHARACTER(*), PARAMETER                 :: RoutineName = 'WriteOutputToFile'

   ErrStat = ErrID_None
   ErrMsg  = ""

      ! Write time-series channel data

  !y_FAST%WriteThisStep = NeedWriteOutput(n_t_global, t_global, p_FAST)
   IF ( y_FAST%WriteThisStep )  THEN

         ! Generate glue-code output file
         CALL WrOutputLine( t_global, p_FAST, y_FAST, IfW%y%WriteOutput, OpFM%y%WriteOutput, ED%y%WriteOutput, &
               AD%y, SrvD%y%WriteOutput, HD%y%WriteOutput, SD%y%WriteOutput, ExtPtfm%y%WriteOutput, MAPp%y%WriteOutput, &
               FEAM%y%WriteOutput, MD%y%WriteOutput, Orca%y%WriteOutput, IceF%y%WriteOutput, IceD%y, BD%y, ErrStat, ErrMsg )

   ENDIF

      ! Write visualization data (and also note that we're ignoring any errors that occur doing so)
   IF ( p_FAST%WrVTK == VTK_Animate ) THEN
      IF ( MOD( n_t_global, p_FAST%n_VTKTime ) == 0 ) THEN
         call WriteVTK(t_global, p_FAST, y_FAST, MeshMapData, ED, BD, AD, IfW, OpFM, HD, SD, ExtPtfm, SrvD, MAPp, FEAM, MD, Orca, IceF, IceD)
      END IF
   END IF


END SUBROUTINE WriteOutputToFile
!----------------------------------------------------------------------------------------------------------------------------------
!> This routine writes the module output to the primary output file(s).
SUBROUTINE WrOutputLine( t, p_FAST, y_FAST, IfWOutput, OpFMOutput, EDOutput, y_AD, SrvDOutput, HDOutput, SDOutput, ExtPtfmOutput,&
                        MAPOutput, FEAMOutput, MDOutput, OrcaOutput, IceFOutput, y_IceD, y_BD, ErrStat, ErrMsg)

   IMPLICIT                        NONE

      ! Passed variables
   REAL(DbKi), INTENT(IN)                  :: t                                  !< Current simulation time, in seconds
   TYPE(FAST_ParameterType), INTENT(IN)    :: p_FAST                             !< Glue-code simulation parameters
   TYPE(FAST_OutputFileType),INTENT(INOUT) :: y_FAST                             !< Glue-code simulation outputs


   REAL(ReKi),               INTENT(IN)    :: IfWOutput (:)                      !< InflowWind WriteOutput values
   REAL(ReKi),               INTENT(IN)    :: OpFMOutput (:)                     !< OpenFOAM WriteOutput values
   REAL(ReKi),               INTENT(IN)    :: EDOutput (:)                       !< ElastoDyn WriteOutput values
   TYPE(AD_OutputType),      INTENT(IN)    :: y_AD                               !< AeroDyn outputs (WriteOutput values are subset of allocated Rotors)
   REAL(ReKi),               INTENT(IN)    :: SrvDOutput (:)                     !< ServoDyn WriteOutput values
   REAL(ReKi),               INTENT(IN)    :: HDOutput (:)                       !< HydroDyn WriteOutput values
   REAL(ReKi),               INTENT(IN)    :: SDOutput (:)                       !< SubDyn WriteOutput values
   REAL(ReKi),               INTENT(IN)    :: ExtPtfmOutput (:)                  !< ExtPtfm_MCKF WriteOutput values
   REAL(ReKi),               INTENT(IN)    :: MAPOutput (:)                      !< MAP WriteOutput values
   REAL(ReKi),               INTENT(IN)    :: FEAMOutput (:)                     !< FEAMooring WriteOutput values
   REAL(ReKi),               INTENT(IN)    :: MDOutput (:)                       !< MoorDyn WriteOutput values
   REAL(ReKi),               INTENT(IN)    :: OrcaOutput (:)                     !< OrcaFlex interface WriteOutput values
   REAL(ReKi),               INTENT(IN)    :: IceFOutput (:)                     !< IceFloe WriteOutput values
   TYPE(IceD_OutputType),    INTENT(IN)    :: y_IceD (:)                         !< IceDyn outputs (WriteOutput values are subset)
   TYPE(BD_OutputType),      INTENT(IN)    :: y_BD (:)                           !< BeamDyn outputs (WriteOutput values are subset)

   INTEGER(IntKi),           INTENT(OUT)   :: ErrStat                            !< Error status
   CHARACTER(*),             INTENT(OUT)   :: ErrMsg                             !< Error message

      ! Local variables.

   CHARACTER(200)                   :: Frmt                                      ! A string to hold a format specifier
   CHARACTER(p_FAST%TChanLen)       :: TmpStr                                    ! temporary string to print the time output as text

   REAL(ReKi)                       :: OutputAry(SIZE(y_FAST%ChannelNames)-1)

   ErrStat = ErrID_None
   ErrMsg  = ''
   
   CALL FillOutputAry(p_FAST, y_FAST, IfWOutput, OpFMOutput, EDOutput, y_AD, SrvDOutput, HDOutput, SDOutput, ExtPtfmOutput, &
                      MAPOutput, FEAMOutput, MDOutput, OrcaOutput, IceFOutput, y_IceD, y_BD, OutputAry)   

   IF (p_FAST%WrTxtOutFile) THEN

         ! Write one line of tabular output:
   !   Frmt = '(F8.3,'//TRIM(Num2LStr(p%NumOuts))//'(:,A,'//TRIM( p%OutFmt )//'))'
      Frmt = '"'//p_FAST%Delim//'"'//p_FAST%OutFmt      ! format for array elements from individual modules

            ! time
      WRITE( TmpStr, '('//trim(p_FAST%OutFmt_t)//')' ) t
      CALL WrFileNR( y_FAST%UnOu, TmpStr )

         ! write the individual module output (convert to SiKi if necessary, so that we don't need to print so many digits in the exponent)
      CALL WrNumAryFileNR ( y_FAST%UnOu, REAL(OutputAry,SiKi), Frmt, ErrStat, ErrMsg )
         !IF ( ErrStat >= AbortErrLev ) RETURN

         ! write a new line (advance to the next line)
      WRITE (y_FAST%UnOu,'()')

   END IF


   IF (p_FAST%WrBinOutFile) THEN

         ! Write data to array for binary output file

      IF ( y_FAST%n_Out == y_FAST%NOutSteps ) THEN
         ErrStat = ErrID_Warn
         ErrMsg = 'Not all data could be written to the binary output file.'
         !CALL ProgWarn( 'Not all data could be written to the binary output file.' )
         !this really would only happen if we have an error somewhere else, right?
         !otherwise, we could allocate a new, larger array and move existing data
      ELSE
         y_FAST%n_Out = y_FAST%n_Out + 1

            ! store time data
         IF ( y_FAST%n_Out == 1_IntKi .OR. p_FAST%WrBinMod == FileFmtID_WithTime ) THEN
            y_FAST%TimeData(y_FAST%n_Out) = t   ! Time associated with these outputs
         END IF

            ! store individual module data
         y_FAST%AllOutData(:, y_FAST%n_Out) = OutputAry

      END IF

   END IF

   RETURN
END SUBROUTINE WrOutputLine
!----------------------------------------------------------------------------------------------------------------------------------
!> Routine that calls FillOutputAry for one instance of a Turbine data structure. This is a separate subroutine so that the FAST
!! driver programs do not need to change or operate on the individual module level. (Called from Simulink interface.)
SUBROUTINE FillOutputAry_T(Turbine, Outputs)

   TYPE(FAST_TurbineType),   INTENT(IN   ) :: Turbine                          !< all data for one instance of a turbine
   REAL(ReKi),               INTENT(  OUT) :: Outputs(:)                       !< single array of output


      CALL FillOutputAry(Turbine%p_FAST, Turbine%y_FAST, Turbine%IfW%y%WriteOutput, Turbine%OpFM%y%WriteOutput, &
                Turbine%ED%y%WriteOutput, Turbine%AD%y, Turbine%SrvD%y%WriteOutput, &
                Turbine%HD%y%WriteOutput, Turbine%SD%y%WriteOutput, Turbine%ExtPtfm%y%WriteOutput, Turbine%MAP%y%WriteOutput, &
                Turbine%FEAM%y%WriteOutput, Turbine%MD%y%WriteOutput, Turbine%Orca%y%WriteOutput, &
                Turbine%IceF%y%WriteOutput, Turbine%IceD%y, Turbine%BD%y, Outputs)

END SUBROUTINE FillOutputAry_T
!----------------------------------------------------------------------------------------------------------------------------------
!> This routine concatenates all of the WriteOutput values from the module Output into one array to be written to the FAST
!! output file.
SUBROUTINE FillOutputAry(p_FAST, y_FAST, IfWOutput, OpFMOutput, EDOutput, y_AD, SrvDOutput, HDOutput, SDOutput, ExtPtfmOutput, &
                        MAPOutput, FEAMOutput, MDOutput, OrcaOutput, IceFOutput, y_IceD, y_BD, OutputAry)

   TYPE(FAST_ParameterType), INTENT(IN)    :: p_FAST                             !< Glue-code simulation parameters
   TYPE(FAST_OutputFileType),INTENT(IN)    :: y_FAST                             !< Glue-code simulation outputs

   REAL(ReKi),               INTENT(IN)    :: IfWOutput (:)                      !< InflowWind WriteOutput values
   REAL(ReKi),               INTENT(IN)    :: OpFMOutput (:)                     !< OpenFOAM WriteOutput values
   REAL(ReKi),               INTENT(IN)    :: EDOutput (:)                       !< ElastoDyn WriteOutput values
   TYPE(AD_OutputType),      INTENT(IN)    :: y_AD                               !< AeroDyn outputs (WriteOutput values are subset of allocated Rotors)
   REAL(ReKi),               INTENT(IN)    :: SrvDOutput (:)                     !< ServoDyn WriteOutput values
   REAL(ReKi),               INTENT(IN)    :: HDOutput (:)                       !< HydroDyn WriteOutput values
   REAL(ReKi),               INTENT(IN)    :: SDOutput (:)                       !< SubDyn WriteOutput values
   REAL(ReKi),               INTENT(IN)    :: ExtPtfmOutput (:)                  !< ExtPtfm_MCKF WriteOutput values
   REAL(ReKi),               INTENT(IN)    :: MAPOutput (:)                      !< MAP WriteOutput values
   REAL(ReKi),               INTENT(IN)    :: FEAMOutput (:)                     !< FEAMooring WriteOutput values
   REAL(ReKi),               INTENT(IN)    :: MDOutput (:)                       !< MoorDyn WriteOutput values
   REAL(ReKi),               INTENT(IN)    :: OrcaOutput (:)                     !< OrcaFlex interface WriteOutput values
   REAL(ReKi),               INTENT(IN)    :: IceFOutput (:)                     !< IceFloe WriteOutput values
   TYPE(IceD_OutputType),    INTENT(IN)    :: y_IceD (:)                         !< IceDyn outputs (WriteOutput values are subset)
   TYPE(BD_OutputType),      INTENT(IN)    :: y_BD (:)                           !< BeamDyn outputs (WriteOutput values are subset)

   REAL(ReKi),               INTENT(OUT)   :: OutputAry(:)                       !< single array of output

   INTEGER(IntKi)                          :: i                                  ! loop counter
   INTEGER(IntKi)                          :: indxLast                           ! The index of the last row value to be written to AllOutData for this time step (column).
   INTEGER(IntKi)                          :: indxNext                           ! The index of the next row value to be written to AllOutData for this time step (column).


            ! store individual module data into one array for output

      indxLast = 0
      indxNext = 1
      
      IF (y_FAST%numOuts(Module_Glue) > 1) THEN ! if we output more than just the time channel....
         indxLast = indxNext + SIZE(y_FAST%DriverWriteOutput) - 1
         OutputAry(indxNext:indxLast) = y_FAST%DriverWriteOutput
         indxNext = IndxLast + 1
      END IF

      IF ( y_FAST%numOuts(Module_IfW) > 0 ) THEN
         indxLast = indxNext + SIZE(IfWOutput) - 1
         OutputAry(indxNext:indxLast) = IfWOutput
         indxNext = IndxLast + 1
      ELSEIF ( y_FAST%numOuts(Module_OpFM) > 0 ) THEN
         indxLast = indxNext + SIZE(OpFMOutput) - 1
         OutputAry(indxNext:indxLast) = OpFMOutput
         indxNext = IndxLast + 1
      END IF

      IF ( y_FAST%numOuts(Module_ED) > 0 ) THEN
         indxLast = indxNext + SIZE(EDOutput) - 1
         OutputAry(indxNext:indxLast) = EDOutput
         indxNext = IndxLast + 1
      END IF

      IF ( y_FAST%numOuts(Module_BD) > 0 ) THEN
         do i=1,SIZE(y_BD)
            indxLast = indxNext + SIZE(y_BD(i)%WriteOutput) - 1
            OutputAry(indxNext:indxLast) = y_BD(i)%WriteOutput
            indxNext = IndxLast + 1
         end do
      END IF

      IF ( y_FAST%numOuts(Module_AD) > 0 ) THEN
         do i=1,SIZE(y_AD%Rotors)
            if (allocated(y_AD%Rotors(i)%WriteOutput)) then
               indxLast = indxNext + SIZE(y_AD%Rotors(i)%WriteOutput) - 1
               OutputAry(indxNext:indxLast) = y_AD%Rotors(i)%WriteOutput
               indxNext = IndxLast + 1
            endif
         end do         
      END IF            
         
      IF ( y_FAST%numOuts(Module_SrvD) > 0 ) THEN
         indxLast = indxNext + SIZE(SrvDOutput) - 1
         OutputAry(indxNext:indxLast) = SrvDOutput
         indxNext = IndxLast + 1
      END IF

      IF ( y_FAST%numOuts(Module_HD) > 0 ) THEN
         indxLast = indxNext + SIZE(HDOutput) - 1
         OutputAry(indxNext:indxLast) = HDOutput
         indxNext = IndxLast + 1
      END IF

      IF ( y_FAST%numOuts(Module_SD) > 0 ) THEN
         indxLast = indxNext + SIZE(SDOutput) - 1
         OutputAry(indxNext:indxLast) = SDOutput
         indxNext = IndxLast + 1
      ELSE IF ( y_FAST%numOuts(Module_ExtPtfm) > 0 ) THEN
         indxLast = indxNext + SIZE(ExtPtfmOutput) - 1
         OutputAry(indxNext:indxLast) = ExtPtfmOutput
         indxNext = IndxLast + 1
      END IF

      IF ( y_FAST%numOuts(Module_MAP) > 0 ) THEN
         indxLast = indxNext + SIZE(MAPOutput) - 1
         OutputAry(indxNext:indxLast) = MAPOutput
         indxNext = IndxLast + 1
      ELSEIF ( y_FAST%numOuts(Module_MD) > 0 ) THEN
         indxLast = indxNext + SIZE(MDOutput) - 1
         OutputAry(indxNext:indxLast) = MDOutput
         indxNext = IndxLast + 1
      ELSEIF ( y_FAST%numOuts(Module_FEAM) > 0 ) THEN
         indxLast = indxNext + SIZE(FEAMOutput) - 1
         OutputAry(indxNext:indxLast) = FEAMOutput
         indxNext = IndxLast + 1
      ELSEIF ( y_FAST%numOuts(Module_Orca) > 0 ) THEN
         indxLast = indxNext + SIZE(OrcaOutput) - 1
         OutputAry(indxNext:indxLast) = OrcaOutput
         indxNext = IndxLast + 1
      END IF

      IF ( y_FAST%numOuts(Module_IceF) > 0 ) THEN
         indxLast = indxNext + SIZE(IceFOutput) - 1
         OutputAry(indxNext:indxLast) = IceFOutput
         indxNext = IndxLast + 1
      ELSEIF ( y_FAST%numOuts(Module_IceD) > 0 ) THEN
         DO i=1,p_FAST%numIceLegs
            indxLast = indxNext + SIZE(y_IceD(i)%WriteOutput) - 1
            OutputAry(indxNext:indxLast) = y_IceD(i)%WriteOutput
            indxNext = IndxLast + 1
         END DO
      END IF

END SUBROUTINE FillOutputAry
!----------------------------------------------------------------------------------------------------------------------------------
SUBROUTINE WriteVTK(t_global, p_FAST, y_FAST, MeshMapData, ED, BD, AD, IfW, OpFM, HD, SD, ExtPtfm, SrvD, MAPp, FEAM, MD, Orca, IceF, IceD)
   REAL(DbKi),               INTENT(IN   ) :: t_global            !< Current global time
   TYPE(FAST_ParameterType), INTENT(IN   ) :: p_FAST              !< Parameters for the glue code
   TYPE(FAST_OutputFileType),INTENT(INOUT) :: y_FAST              !< Output variables for the glue code (only because we're updating VTK_LastWaveIndx)
   TYPE(FAST_ModuleMapType), INTENT(IN   ) :: MeshMapData         !< Data for mapping between modules

   TYPE(ElastoDyn_Data),     INTENT(IN   ) :: ED                  !< ElastoDyn data
   TYPE(BeamDyn_Data),       INTENT(IN   ) :: BD                  !< BeamDyn data
   TYPE(ServoDyn_Data),      INTENT(IN   ) :: SrvD                !< ServoDyn data
   TYPE(AeroDyn_Data),       INTENT(IN   ) :: AD                  !< AeroDyn data
   TYPE(InflowWind_Data),    INTENT(IN   ) :: IfW                 !< InflowWind data
   TYPE(OpenFOAM_Data),      INTENT(IN   ) :: OpFM                !< OpenFOAM data
   TYPE(HydroDyn_Data),      INTENT(IN   ) :: HD                  !< HydroDyn data
   TYPE(SubDyn_Data),        INTENT(IN   ) :: SD                  !< SubDyn data
   TYPE(ExtPtfm_Data),       INTENT(IN   ) :: ExtPtfm             !< ExtPtfm_MCKF data
   TYPE(MAP_Data),           INTENT(IN   ) :: MAPp                !< MAP data
   TYPE(FEAMooring_Data),    INTENT(IN   ) :: FEAM                !< FEAMooring data
   TYPE(MoorDyn_Data),       INTENT(IN   ) :: MD                  !< MoorDyn data
   TYPE(OrcaFlex_Data),      INTENT(IN   ) :: Orca                !< OrcaFlex interface data
   TYPE(IceFloe_Data),       INTENT(IN   ) :: IceF                !< IceFloe data
   TYPE(IceDyn_Data),        INTENT(IN   ) :: IceD                !< All the IceDyn data used in time-step loop


   INTEGER(IntKi)                          :: ErrStat2
   CHARACTER(ErrMsgLen)                    :: ErrMSg2
   CHARACTER(*), PARAMETER                 :: RoutineName = 'WriteVTK'


      IF ( p_FAST%VTK_Type == VTK_Surf ) THEN
         CALL WrVTK_Surfaces(t_global, p_FAST, y_FAST, MeshMapData, ED, BD, AD, IfW, OpFM, HD, SD, SrvD, MAPp, FEAM, MD, Orca, IceF, IceD)
      ELSE IF ( p_FAST%VTK_Type == VTK_Basic ) THEN
         CALL WrVTK_BasicMeshes(p_FAST, y_FAST, MeshMapData, ED, BD, AD, IfW, OpFM, HD, SD, SrvD, MAPp, FEAM, MD, Orca, IceF, IceD)
      ELSE IF ( p_FAST%VTK_Type == VTK_All ) THEN
         CALL WrVTK_AllMeshes(p_FAST, y_FAST, MeshMapData, ED, BD, AD, IfW, OpFM, HD, SD, ExtPtfm, SrvD, MAPp, FEAM, MD, Orca, IceF, IceD)
      ELSE IF (p_FAST%VTK_Type==VTK_Old) THEN
         CALL WriteInputMeshesToFile( ED%Input(1), AD%Input(1), SD%Input(1), HD%Input(1), MAPp%Input(1), BD%Input(1,:), TRIM(p_FAST%OutFileRoot)//'.InputMeshes.bin', ErrStat2, ErrMsg2)
         CALL WriteMotionMeshesToFile(t_global, ED%y, SD%Input(1), SD%y, HD%Input(1), MAPp%Input(1), BD%y, BD%Input(1,:), y_FAST%UnGra, ErrStat2, ErrMsg2, TRIM(p_FAST%OutFileRoot)//'.gra')
   !unOut = -1
   !CALL MeshWrBin ( unOut, AD%y%BladeLoad(2), ErrStat2, ErrMsg2, 'AD_2_ED_loads.bin');  IF (ErrStat2 /= ErrID_None) CALL WrScr(TRIM(ErrMsg2))
   !CALL MeshWrBin ( unOut, ED%Input(1)%BladePtLoads(2),ErrStat2, ErrMsg2, 'AD_2_ED_loads.bin');  IF (ErrStat2 /= ErrID_None) CALL WrScr(TRIM(ErrMsg2))
   !CALL MeshMapWrBin( unOut, AD%y%BladeLoad(2), ED%Input(1)%BladePtLoads(2), MeshMapData%AD_L_2_BDED_B(2), ErrStat2, ErrMsg2, 'AD_2_ED_loads.bin' );  IF (ErrStat2 /= ErrID_None) CALL WrScr(TRIM(ErrMsg2))
   !close( unOut )
      END IF

     y_FAST%VTK_count = y_FAST%VTK_count + 1

END SUBROUTINE WriteVTK
!----------------------------------------------------------------------------------------------------------------------------------
!> This routine writes all the committed meshes to VTK-formatted files. It doesn't bother with returning an error code.
SUBROUTINE WrVTK_AllMeshes(p_FAST, y_FAST, MeshMapData, ED, BD, AD, IfW, OpFM, HD, SD, ExtPtfm, SrvD, MAPp, FEAM, MD, Orca, IceF, IceD)
   use FVW_IO, only: WrVTK_FVW

   TYPE(FAST_ParameterType), INTENT(IN   ) :: p_FAST              !< Parameters for the glue code
   TYPE(FAST_OutputFileType),INTENT(IN   ) :: y_FAST              !< Output variables for the glue code
   TYPE(FAST_ModuleMapType), INTENT(IN   ) :: MeshMapData         !< Data for mapping between modules

   TYPE(ElastoDyn_Data),     INTENT(IN   ) :: ED                  !< ElastoDyn data
   TYPE(BeamDyn_Data),       INTENT(IN   ) :: BD                  !< BeamDyn data
   TYPE(ServoDyn_Data),      INTENT(IN   ) :: SrvD                !< ServoDyn data
   TYPE(AeroDyn_Data),       INTENT(IN   ) :: AD                  !< AeroDyn data
   TYPE(InflowWind_Data),    INTENT(IN   ) :: IfW                 !< InflowWind data
   TYPE(OpenFOAM_Data),      INTENT(IN   ) :: OpFM                !< OpenFOAM data
   TYPE(HydroDyn_Data),      INTENT(IN   ) :: HD                  !< HydroDyn data
   TYPE(SubDyn_Data),        INTENT(IN   ) :: SD                  !< SubDyn data
   TYPE(ExtPtfm_Data),       INTENT(IN   ) :: ExtPtfm             !< ExtPtfm data
   TYPE(MAP_Data),           INTENT(IN   ) :: MAPp                !< MAP data
   TYPE(FEAMooring_Data),    INTENT(IN   ) :: FEAM                !< FEAMooring data
   TYPE(MoorDyn_Data),       INTENT(IN   ) :: MD                  !< MoorDyn data
   TYPE(OrcaFlex_Data),      INTENT(IN   ) :: Orca                !< OrcaFlex interface data
   TYPE(IceFloe_Data),       INTENT(IN   ) :: IceF                !< IceFloe data
   TYPE(IceDyn_Data),        INTENT(IN   ) :: IceD                !< All the IceDyn data used in time-step loop


   logical                                 :: outputFields        ! flag to determine if we want to output the HD mesh fields
   INTEGER(IntKi)                          :: NumBl, k
   INTEGER(IntKi)                          :: j                   ! counter for StC instance at location

   INTEGER(IntKi)                          :: ErrStat2
   CHARACTER(ErrMsgLen)                    :: ErrMSg2
   CHARACTER(*), PARAMETER                 :: RoutineName = 'WrVTK_AllMeshes'



   NumBl = 0
   if (allocated(ED%y%BladeRootMotion)) then
      NumBl = SIZE(ED%y%BladeRootMotion)
   end if



! I'm first going to just put all of the meshes that get mapped together, then decide if we're going to print/plot them all

!  ElastoDyn
   if (allocated(ED%Input)) then

         !  ElastoDyn outputs (motions)
      DO K=1,NumBl
         !%BladeLn2Mesh(K) used only when not BD (see below)
         call MeshWrVTK(p_FAST%TurbinePos, ED%y%BladeRootMotion(K), trim(p_FAST%VTK_OutFileRoot)//'.ED_BladeRootMotion'//trim(num2lstr(k)), y_FAST%VTK_count, p_FAST%VTK_fields, ErrStat2, ErrMsg2, p_FAST%VTK_tWidth )
      END DO

      call MeshWrVTK(p_FAST%TurbinePos, ED%y%TowerLn2Mesh, trim(p_FAST%VTK_OutFileRoot)//'.ED_TowerLn2Mesh_motion', y_FAST%VTK_count, p_FAST%VTK_fields, ErrStat2, ErrMsg2, p_FAST%VTK_tWidth )

! these will get output with their sibling input meshes
      !call MeshWrVTK(p_FAST%TurbinePos, ED%y%HubPtMotion, trim(p_FAST%VTK_OutFileRoot)//'.ED_HubPtMotion', y_FAST%VTK_count, p_FAST%VTK_fields, ErrStat2, ErrMsg2, p_FAST%VTK_tWidth )
      !call MeshWrVTK(p_FAST%TurbinePos, ED%y%NacelleMotion, trim(p_FAST%VTK_OutFileRoot)//'.ED_NacelleMotion', y_FAST%VTK_count, p_FAST%VTK_fields, ErrStat2, ErrMsg2, p_FAST%VTK_tWidth )
      !call MeshWrVTK(p_FAST%TurbinePos, ED%y%PlatformPtMesh, trim(p_FAST%VTK_OutFileRoot)//'.ED_PlatformPtMesh_motion', y_FAST%VTK_count, p_FAST%VTK_fields, ErrStat2, ErrMsg2, p_FAST%VTK_tWidth )

         !  ElastoDyn inputs (loads)
      ! %BladePtLoads used only when not BD (see below)
      call MeshWrVTK(p_FAST%TurbinePos, ED%Input(1)%TowerPtLoads, trim(p_FAST%VTK_OutFileRoot)//'.ED_TowerPtLoads', y_FAST%VTK_count, p_FAST%VTK_fields, ErrStat2, ErrMsg2, p_FAST%VTK_tWidth, ED%y%TowerLn2Mesh )
      call MeshWrVTK(p_FAST%TurbinePos, ED%Input(1)%HubPtLoad, trim(p_FAST%VTK_OutFileRoot)//'.ED_Hub', y_FAST%VTK_count, p_FAST%VTK_fields, ErrStat2, ErrMsg2, p_FAST%VTK_tWidth, ED%y%HubPtMotion )
      call MeshWrVTK(p_FAST%TurbinePos, ED%Input(1)%NacelleLoads, trim(p_FAST%VTK_OutFileRoot)//'.ED_Nacelle' ,y_FAST%VTK_count, p_FAST%VTK_fields, ErrStat2, ErrMsg2, p_FAST%VTK_tWidth, ED%y%NacelleMotion )
      call MeshWrVTK(p_FAST%TurbinePos, ED%Input(1)%PlatformPtMesh, trim(p_FAST%VTK_OutFileRoot)//'.ED_PlatformPtMesh', y_FAST%VTK_count, p_FAST%VTK_fields, ErrStat2, ErrMsg2, p_FAST%VTK_tWidth, ED%y%PlatformPtMesh )
   end if


!  BeamDyn
   IF ( p_FAST%CompElast == Module_BD .and. allocated(BD%Input) .and. allocated(BD%y)) THEN

      do K=1,NumBl
            ! BeamDyn inputs
         !call MeshWrVTK(p_FAST%TurbinePos, BD%Input(1,k)%RootMotion, trim(p_FAST%VTK_OutFileRoot)//'.BD_RootMotion'//trim(num2lstr(k)), y_FAST%VTK_count, p_FAST%VTK_fields, ErrStat2, ErrMsg2, p_FAST%VTK_tWidth )
         call MeshWrVTK(p_FAST%TurbinePos, BD%Input(1,k)%HubMotion, trim(p_FAST%VTK_OutFileRoot)//'.BD_HubMotion'//trim(num2lstr(k)), y_FAST%VTK_count, p_FAST%VTK_fields, ErrStat2, ErrMsg2, p_FAST%VTK_tWidth )
      end do
      if (allocated(MeshMapData%y_BD_BldMotion_4Loads)) then
         do K=1,NumBl
            call MeshWrVTK(p_FAST%TurbinePos, BD%Input(1,k)%DistrLoad, trim(p_FAST%VTK_OutFileRoot)//'.BD_DistrLoad'//trim(num2lstr(k)), y_FAST%VTK_count, p_FAST%VTK_fields, ErrStat2, ErrMsg2, p_FAST%VTK_tWidth, MeshMapData%y_BD_BldMotion_4Loads(k) )
            ! skipping PointLoad
         end do
      elseif (p_FAST%BD_OutputSibling) then
         do K=1,NumBl
            call MeshWrVTK(p_FAST%TurbinePos, BD%Input(1,k)%DistrLoad, trim(p_FAST%VTK_OutFileRoot)//'.BD_Blade'//trim(num2lstr(k)), y_FAST%VTK_count, p_FAST%VTK_fields, ErrStat2, ErrMsg2, p_FAST%VTK_tWidth, BD%y(k)%BldMotion )
            ! skipping PointLoad
         end do
      end if

      do K=1,NumBl
            ! BeamDyn outputs
         call MeshWrVTK(p_FAST%TurbinePos, BD%y(k)%ReactionForce, trim(p_FAST%VTK_OutFileRoot)//'.BD_ReactionForce_RootMotion'//trim(num2lstr(k)), y_FAST%VTK_count, p_FAST%VTK_fields, ErrStat2, ErrMsg2, p_FAST%VTK_tWidth, BD%Input(1,k)%RootMotion )
      end do

      if (.not. p_FAST%BD_OutputSibling) then !otherwise this mesh has been put with the DistrLoad mesh
         do K=1,NumBl
               ! BeamDyn outputs
            call MeshWrVTK(p_FAST%TurbinePos, BD%y(k)%BldMotion, trim(p_FAST%VTK_OutFileRoot)//'.BD_BldMotion'//trim(num2lstr(k)), y_FAST%VTK_count, p_FAST%VTK_fields, ErrStat2, ErrMsg2, p_FAST%VTK_tWidth )
         end do
      end if


   ELSE if (p_FAST%CompElast == Module_ED .and. allocated(ED%Input)) then
      ! ElastoDyn
      DO K=1,NumBl
         call MeshWrVTK(p_FAST%TurbinePos, ED%y%BladeLn2Mesh(K), trim(p_FAST%VTK_OutFileRoot)//'.ED_BladeLn2Mesh_motion'//trim(num2lstr(k)), y_FAST%VTK_count, p_FAST%VTK_fields, ErrStat2, ErrMsg2, p_FAST%VTK_tWidth )
         call MeshWrVTK(p_FAST%TurbinePos, ED%Input(1)%BladePtLoads(K), trim(p_FAST%VTK_OutFileRoot)//'.ED_BladePtLoads'//trim(num2lstr(k)), y_FAST%VTK_count, p_FAST%VTK_fields, ErrStat2, ErrMsg2, p_FAST%VTK_tWidth, ED%y%BladeLn2Mesh(K) )
      END DO
   END IF

!  ServoDyn
   if (allocated(SrvD%Input)) then
      IF ( ALLOCATED(SrvD%Input(1)%NStCMotionMesh) ) THEN
         do j=1,size(SrvD%Input(1)%NStCMotionMesh)
            IF ( SrvD%Input(1)%NStCMotionMesh(j)%Committed ) THEN
               call MeshWrVTK(p_FAST%TurbinePos, SrvD%y%NStCLoadMesh(j), trim(p_FAST%VTK_OutFileRoot)//'.SrvD_NStC'//trim(num2lstr(j)), y_FAST%VTK_count, p_FAST%VTK_fields, ErrStat2, ErrMsg2, p_FAST%VTK_tWidth, SrvD%Input(1)%NStCMotionMesh(j) )
            ENDIF
         enddo
      ENDIF
      IF ( ALLOCATED(SrvD%Input(1)%TStCMotionMesh) ) THEN
         do j=1,size(SrvD%Input(1)%TStCMotionMesh)
            IF ( SrvD%Input(1)%TStCMotionMesh(j)%Committed ) THEN
               call MeshWrVTK(p_FAST%TurbinePos, SrvD%y%TStCLoadMesh(j), trim(p_FAST%VTK_OutFileRoot)//'.SrvD_TStC'//trim(num2lstr(j)), y_FAST%VTK_count, p_FAST%VTK_fields, ErrStat2, ErrMsg2, p_FAST%VTK_tWidth, SrvD%Input(1)%TStCMotionMesh(j) )
            ENDIF
         enddo
     ENDIF
     IF ( ALLOCATED(SrvD%Input(1)%BStCMotionMesh) ) THEN
        do j=1,size(SrvD%Input(1)%BStCMotionMesh,2)
           DO K=1,size(SrvD%Input(1)%BStCMotionMesh,1)
              call MeshWrVTK(p_FAST%TurbinePos, SrvD%y%BStCLoadMesh(k,j), trim(p_FAST%VTK_OutFileRoot)//'.SrvD_BStC'//trim(num2lstr(j))//'B'//trim(num2lstr(k)), y_FAST%VTK_count, p_FAST%VTK_fields, ErrStat2, ErrMsg2, p_FAST%VTK_tWidth, SrvD%Input(1)%BStCMotionMesh(k,j) )
           ENDDO
         enddo
      ENDIF
      IF ( ALLOCATED(SrvD%Input(1)%SStCMotionMesh) ) THEN
         do j=1,size(SrvD%Input(1)%SStCMotionMesh)
            IF ( SrvD%Input(1)%SStCMotionMesh(j)%Committed ) THEN
               call MeshWrVTK(p_FAST%TurbinePos, SrvD%y%SStCLoadMesh(j), trim(p_FAST%VTK_OutFileRoot)//'.SrvD_SStC'//trim(num2lstr(j)), y_FAST%VTK_count, p_FAST%VTK_fields, ErrStat2, ErrMsg2, p_FAST%VTK_tWidth, SrvD%Input(1)%SStCMotionMesh(j) )
            ENDIF
         enddo
     ENDIF
   end if
   
      
!  AeroDyn   
   IF ( p_FAST%CompAero == Module_AD .and. allocated(AD%Input)) THEN 
               
      if (allocated(AD%Input(1)%rotors(1)%BladeRootMotion)) then      
      
         DO K=1,NumBl   
            call MeshWrVTK(p_FAST%TurbinePos, AD%Input(1)%rotors(1)%BladeRootMotion(K), trim(p_FAST%VTK_OutFileRoot)//'.AD_BladeRootMotion'//trim(num2lstr(k)), y_FAST%VTK_count, p_FAST%VTK_fields, ErrStat2, ErrMsg2, p_FAST%VTK_tWidth )
            !call MeshWrVTK(p_FAST%TurbinePos, AD%Input(1)%BladeMotion(K), trim(p_FAST%VTK_OutFileRoot)//'.AD_BladeMotion'//trim(num2lstr(k)), y_FAST%VTK_count, p_FAST%VTK_fields, ErrStat2, ErrMsg2, p_FAST%VTK_tWidth )
         END DO

         call MeshWrVTK(p_FAST%TurbinePos, AD%Input(1)%rotors(1)%HubMotion, trim(p_FAST%VTK_OutFileRoot)//'.AD_HubMotion', y_FAST%VTK_count, p_FAST%VTK_fields, ErrStat2, ErrMsg2, p_FAST%VTK_tWidth )
         !call MeshWrVTK(p_FAST%TurbinePos, AD%Input(1)%TowerMotion, trim(p_FAST%VTK_OutFileRoot)//'.AD_TowerMotion', y_FAST%VTK_count, p_FAST%VTK_fields, ErrStat2, ErrMsg2, p_FAST%VTK_tWidth )
               
         if (allocated(AD%y%rotors(1)%BladeLoad)) then
            DO K=1,NumBl   
               call MeshWrVTK(p_FAST%TurbinePos, AD%y%rotors(1)%BladeLoad(K), trim(p_FAST%VTK_OutFileRoot)//'.AD_Blade'//trim(num2lstr(k)), y_FAST%VTK_count, p_FAST%VTK_fields, ErrStat2, ErrMsg2, p_FAST%VTK_tWidth, AD%Input(1)%rotors(1)%BladeMotion(k) )
            END DO            
         endif
         call MeshWrVTK(p_FAST%TurbinePos, AD%y%rotors(1)%TowerLoad, trim(p_FAST%VTK_OutFileRoot)//'.AD_Tower', y_FAST%VTK_count, p_FAST%VTK_fields, ErrStat2, ErrMsg2, p_FAST%VTK_tWidth, AD%Input(1)%rotors(1)%TowerMotion )
         
      end if

         ! FVW submodule of AD15
      if (allocated(AD%m%FVW_u)) then
         if (allocated(AD%m%FVW_u(1)%WingsMesh)) then
            DO K=1,NumBl
               call MeshWrVTK(p_FAST%TurbinePos, AD%m%FVW_u(1)%WingsMesh(k), trim(p_FAST%VTK_OutFileRoot)//'.FVW_WingsMesh'//trim(num2lstr(k)), y_FAST%VTK_count, p_FAST%VTK_fields, ErrStat2, ErrMsg2, p_FAST%VTK_tWidth, AD%Input(1)%rotors(1)%BladeMotion(k) )
               !call MeshWrVTK(p_FAST%TurbinePos, AD%Input(1)%BladeMotion(K), trim(p_FAST%OutFileRoot)//'.AD_BladeMotion'//trim(num2lstr(k)), y_FAST%VTK_count, p_FAST%VTK_fields, ErrStat2, ErrMsg2 )
            END DO
            ! Free wake
            call WrVTK_FVW(AD%p%FVW, AD%x(1)%FVW, AD%z(1)%FVW, AD%m%FVW, trim(p_FAST%VTK_OutFileRoot)//'.FVW', y_FAST%VTK_count, p_FAST%VTK_tWidth, bladeFrame=.FALSE.)  ! bladeFrame==.FALSE. to output in global coords
         end if
      end if
   END IF
   
! HydroDyn            
   IF ( p_FAST%CompHydro == Module_HD .and. allocated(HD%Input)) THEN     
      !TODO: Fix for Visualizaton GJH 4/23/20
      !call MeshWrVTK(p_FAST%TurbinePos, HD%Input(1)%Mesh, trim(p_FAST%VTK_OutFileRoot)//'.HD_Mesh_motion', y_FAST%VTK_count, p_FAST%VTK_fields, ErrStat2, ErrMsg2 )     
      call MeshWrVTK(p_FAST%TurbinePos, HD%Input(1)%Morison%Mesh, trim(p_FAST%VTK_OutFileRoot)//'.HD_Morison_Motion', y_FAST%VTK_count, p_FAST%VTK_fields, ErrStat2, ErrMsg2, p_FAST%VTK_tWidth )
      
      if (HD%y%WamitMesh%Committed) then
!         if (p_FAST%CompSub == Module_NONE) then
!TODO         call MeshWrVTK(p_FAST%TurbinePos, HD%y%WamitMesh, trim(p_FAST%VTK_OutFileRoot)//'.HD_Mesh', y_FAST%VTK_count, p_FAST%VTK_fields, ErrStat2, ErrMsg2, p_FAST%VTK_tWidth, HD%Input(1)%WAMITMesh )
!            outputFields = .false.
!         else
            call MeshWrVTK(p_FAST%TurbinePos, HD%y%WamitMesh, trim(p_FAST%VTK_OutFileRoot)//'.HD_Mesh', y_FAST%VTK_count, p_FAST%VTK_fields, ErrStat2, ErrMsg2, p_FAST%VTK_tWidth, HD%Input(1)%WAMITMesh )
!            outputFields = p_FAST%VTK_fields
!         end if
      endif
      if (HD%y%Morison%Mesh%Committed) then
         call MeshWrVTK(p_FAST%TurbinePos, HD%y%Morison%Mesh, trim(p_FAST%VTK_OutFileRoot)//'.HD_Morison', y_FAST%VTK_count, p_FAST%VTK_fields, ErrStat2, ErrMsg2, p_FAST%VTK_tWidth, HD%Input(1)%Morison%Mesh )
      endif
   END IF

! SubDyn
   IF ( p_FAST%CompSub == Module_SD .and. allocated(SD%Input)) THEN
      !call MeshWrVTK(p_FAST%TurbinePos, SD%Input(1)%TPMesh, trim(p_FAST%VTK_OutFileRoot)//'.SD_TPMesh_motion', y_FAST%VTK_count, p_FAST%VTK_fields, ErrStat2, ErrMsg2, p_FAST%VTK_tWidth )
      call MeshWrVTK(p_FAST%TurbinePos, SD%Input(1)%LMesh, trim(p_FAST%VTK_OutFileRoot)//'.SD_LMesh_y2Mesh', y_FAST%VTK_count, p_FAST%VTK_fields, ErrStat2, ErrMsg2, p_FAST%VTK_tWidth, SD%y%y2Mesh )

      call MeshWrVTK(p_FAST%TurbinePos, SD%y%y1Mesh, trim(p_FAST%VTK_OutFileRoot)//'.SD_y1Mesh_TPMesh', y_FAST%VTK_count, p_FAST%VTK_fields, ErrStat2, ErrMsg2, p_FAST%VTK_tWidth, SD%Input(1)%TPMesh )
      !call MeshWrVTK(p_FAST%TurbinePos, SD%y%y2Mesh, trim(p_FAST%VTK_OutFileRoot)//'.SD_y2Mesh_motion', y_FAST%VTK_count, p_FAST%VTK_fields, ErrStat2, ErrMsg2, p_FAST%VTK_tWidth )
   ELSE IF ( p_FAST%CompSub == Module_ExtPtfm .and. allocated(ExtPtfm%Input)) THEN
      call MeshWrVTK(p_FAST%TurbinePos, ExtPtfm%y%PtfmMesh, trim(p_FAST%VTK_OutFileRoot)//'.ExtPtfm', y_FAST%VTK_count, p_FAST%VTK_fields, ErrStat2, ErrMsg2, p_FAST%VTK_tWidth, ExtPtfm%Input(1)%PtfmMesh )
   END IF

! MAP
   IF ( p_FAST%CompMooring == Module_MAP ) THEN
      if (allocated(MAPp%Input)) then
         call MeshWrVTK(p_FAST%TurbinePos, MAPp%y%PtFairleadLoad, trim(p_FAST%VTK_OutFileRoot)//'.MAP_PtFairlead', y_FAST%VTK_count, p_FAST%VTK_fields, ErrStat2, ErrMsg2, p_FAST%VTK_tWidth, MAPp%Input(1)%PtFairDisplacement )
         !call MeshWrVTK(p_FAST%TurbinePos, MAPp%Input(1)%PtFairDisplacement, trim(p_FAST%VTK_OutFileRoot)//'.MAP_PtFair_motion', y_FAST%VTK_count, p_FAST%VTK_fields, ErrStat2, ErrMsg2, p_FAST%VTK_tWidth )
      end if

! MoorDyn
   ELSEIF ( p_FAST%CompMooring == Module_MD ) THEN
      if (allocated(MD%Input)) then
         call MeshWrVTK(p_FAST%TurbinePos, MD%y%CoupledLoads, trim(p_FAST%VTK_OutFileRoot)//'.MD_PtFairlead', y_FAST%VTK_count, p_FAST%VTK_fields, ErrStat2, ErrMsg2, p_FAST%VTK_tWidth, MD%Input(1)%CoupledKinematics )
         !call MeshWrVTK(p_FAST%TurbinePos, MD%Input(1)%CoupledKinematics, trim(p_FAST%VTK_OutFileRoot)//'.MD_PtFair_motion', y_FAST%VTK_count, p_FAST%VTK_fields, ErrStat2, ErrMsg2, p_FAST%VTK_tWidth )
      end if

! FEAMooring
   ELSEIF ( p_FAST%CompMooring == Module_FEAM ) THEN
      if (allocated(FEAM%Input)) then
         call MeshWrVTK(p_FAST%TurbinePos, FEAM%y%PtFairleadLoad, trim(p_FAST%VTK_OutFileRoot)//'.FEAM_PtFairlead', y_FAST%VTK_count, p_FAST%VTK_fields, ErrStat2, ErrMsg2, p_FAST%VTK_tWidth, FEAM%Input(1)%PtFairleadDisplacement )
         !call MeshWrVTK(p_FAST%TurbinePos, FEAM%Input(1)%PtFairleadDisplacement, trim(p_FAST%VTK_OutFileRoot)//'.FEAM_PtFair_motion', y_FAST%VTK_count, p_FAST%VTK_fields, ErrStat2, ErrMsg2, p_FAST%VTK_tWidth )
      end if

! Orca
   ELSEIF ( p_FAST%CompMooring == Module_Orca ) THEN
      if (allocated(Orca%Input)) then
         call MeshWrVTK(p_FAST%TurbinePos, Orca%y%PtfmMesh, trim(p_FAST%VTK_OutFileRoot)//'.Orca_PtfmMesh', y_FAST%VTK_count, p_FAST%VTK_fields, ErrStat2, ErrMsg2, p_FAST%VTK_tWidth, Orca%Input(1)%PtfmMesh )
         !call MeshWrVTK(p_FAST%TurbinePos, Orca%Input(1)%PtfmMesh, trim(p_FAST%VTK_OutFileRoot)//'.Orca_PtfmMesh_motion', y_FAST%VTK_count, p_FAST%VTK_fields, ErrStat2, ErrMsg2, p_FAST%VTK_tWidth )
      end if
   END IF


! IceFloe
   IF ( p_FAST%CompIce == Module_IceF ) THEN
      if (allocated(IceF%Input)) then
         call MeshWrVTK(p_FAST%TurbinePos, IceF%y%iceMesh, trim(p_FAST%VTK_OutFileRoot)//'.IceF_iceMesh', y_FAST%VTK_count, p_FAST%VTK_fields, ErrStat2, ErrMsg2, p_FAST%VTK_tWidth, IceF%Input(1)%iceMesh )
         !call MeshWrVTK(p_FAST%TurbinePos, IceF%Input(1)%iceMesh, trim(p_FAST%VTK_OutFileRoot)//'.IceF_iceMesh_motion', y_FAST%VTK_count, p_FAST%VTK_fields, ErrStat2, ErrMsg2, p_FAST%VTK_tWidth )
      end if

! IceDyn
   ELSEIF ( p_FAST%CompIce == Module_IceD ) THEN
      if (allocated(IceD%Input)) then

         DO k = 1,p_FAST%numIceLegs
            call MeshWrVTK(p_FAST%TurbinePos, IceD%y(k)%PointMesh, trim(p_FAST%VTK_OutFileRoot)//'.IceD_PointMesh'//trim(num2lstr(k)), y_FAST%VTK_count, p_FAST%VTK_fields, ErrStat2, ErrMsg2, p_FAST%VTK_tWidth, IceD%Input(1,k)%PointMesh )
            !call MeshWrVTK(p_FAST%TurbinePos, IceD%Input(1,k)%PointMesh, trim(p_FAST%VTK_OutFileRoot)//'.IceD_PointMesh_motion'//trim(num2lstr(k)), y_FAST%VTK_count, p_FAST%VTK_fields, ErrStat2, ErrMsg2, p_FAST%VTK_tWidth )
         END DO
      end if

   END IF


END SUBROUTINE WrVTK_AllMeshes
!----------------------------------------------------------------------------------------------------------------------------------
!> This routine writes a minimal subset of meshes (enough to visualize the turbine) to VTK-formatted files. It doesn't bother with
!! returning an error code.
SUBROUTINE WrVTK_BasicMeshes(p_FAST, y_FAST, MeshMapData, ED, BD, AD, IfW, OpFM, HD, SD, SrvD, MAPp, FEAM, MD, Orca, IceF, IceD)

   TYPE(FAST_ParameterType), INTENT(IN   ) :: p_FAST              !< Parameters for the glue code
   TYPE(FAST_OutputFileType),INTENT(IN   ) :: y_FAST              !< Output variables for the glue code
   TYPE(FAST_ModuleMapType), INTENT(IN   ) :: MeshMapData         !< Data for mapping between modules

   TYPE(ElastoDyn_Data),     INTENT(IN   ) :: ED                  !< ElastoDyn data
   TYPE(BeamDyn_Data),       INTENT(IN   ) :: BD                  !< BeamDyn data
   TYPE(ServoDyn_Data),      INTENT(IN   ) :: SrvD                !< ServoDyn data
   TYPE(AeroDyn_Data),       INTENT(IN   ) :: AD                  !< AeroDyn data
   TYPE(InflowWind_Data),    INTENT(IN   ) :: IfW                 !< InflowWind data
   TYPE(OpenFOAM_Data),      INTENT(IN   ) :: OpFM                !< OpenFOAM data
   TYPE(HydroDyn_Data),      INTENT(IN   ) :: HD                  !< HydroDyn data
   TYPE(SubDyn_Data),        INTENT(IN   ) :: SD                  !< SubDyn data
   TYPE(MAP_Data),           INTENT(IN   ) :: MAPp                !< MAP data
   TYPE(FEAMooring_Data),    INTENT(IN   ) :: FEAM                !< FEAMooring data
   TYPE(MoorDyn_Data),       INTENT(IN   ) :: MD                  !< MoorDyn data
   TYPE(OrcaFlex_Data),      INTENT(IN   ) :: Orca                !< OrcaFlex interface data
   TYPE(IceFloe_Data),       INTENT(IN   ) :: IceF                !< IceFloe data
   TYPE(IceDyn_Data),        INTENT(IN   ) :: IceD                !< All the IceDyn data used in time-step loop

   logical                                 :: OutputFields
   INTEGER(IntKi)                          :: NumBl, k
   INTEGER(IntKi)                          :: ErrStat2
   CHARACTER(ErrMsgLen)                    :: ErrMSg2
   CHARACTER(*), PARAMETER                 :: RoutineName = 'WrVTK_BasicMeshes'


   NumBl = 0
   if (allocated(ED%y%BladeRootMotion)) then
      NumBl = SIZE(ED%y%BladeRootMotion)
   end if


! Blades
   IF ( p_FAST%CompAero == Module_AD ) THEN  ! These meshes may have airfoil data associated with nodes...
      DO K=1,NumBl   
         call MeshWrVTK(p_FAST%TurbinePos, AD%Input(1)%rotors(1)%BladeMotion(K), trim(p_FAST%VTK_OutFileRoot)//'.AD_Blade'//trim(num2lstr(k)), &
                        y_FAST%VTK_count, p_FAST%VTK_fields, ErrStat2, ErrMsg2, p_FAST%VTK_tWidth, Sib=AD%y%rotors(1)%BladeLoad(K) )
      END DO                  
   ELSE IF ( p_FAST%CompElast == Module_BD ) THEN
      DO K=1,NumBl
         call MeshWrVTK(p_FAST%TurbinePos, BD%y(k)%BldMotion, trim(p_FAST%VTK_OutFileRoot)//'.BD_BldMotion'//trim(num2lstr(k)), &
                        y_FAST%VTK_count, p_FAST%VTK_fields, ErrStat2, ErrMsg2, p_FAST%VTK_tWidth )
      END DO
   ELSE IF ( p_FAST%CompElast == Module_ED ) THEN
      DO K=1,NumBl
         call MeshWrVTK(p_FAST%TurbinePos, ED%y%BladeLn2Mesh(K), trim(p_FAST%VTK_OutFileRoot)//'.ED_BladeLn2Mesh_motion'//trim(num2lstr(k)), &
                        y_FAST%VTK_count, p_FAST%VTK_fields, ErrStat2, ErrMsg2, p_FAST%VTK_tWidth )
      END DO
   END IF

! Nacelle
   call MeshWrVTK(p_FAST%TurbinePos, ED%y%NacelleMotion, trim(p_FAST%VTK_OutFileRoot)//'.ED_Nacelle', y_FAST%VTK_count, &
                  p_FAST%VTK_fields, ErrStat2, ErrMsg2, p_FAST%VTK_tWidth, Sib=ED%Input(1)%NacelleLoads )

! Hub
   call MeshWrVTK(p_FAST%TurbinePos, ED%y%HubPtMotion, trim(p_FAST%VTK_OutFileRoot)//'.ED_Hub', y_FAST%VTK_count, &
                  p_FAST%VTK_fields, ErrStat2, ErrMsg2, p_FAST%VTK_tWidth, Sib=ED%Input(1)%HubPtLoad )
! Tower motions
   call MeshWrVTK(p_FAST%TurbinePos, ED%y%TowerLn2Mesh, trim(p_FAST%VTK_OutFileRoot)//'.ED_TowerLn2Mesh_motion', &
                  y_FAST%VTK_count, p_FAST%VTK_fields, ErrStat2, ErrMsg2, p_FAST%VTK_tWidth )



! Substructure
!   call MeshWrVTK(p_FAST%TurbinePos, ED%y%PlatformPtMesh, trim(p_FAST%VTK_OutFileRoot)//'.ED_PlatformPtMesh_motion', y_FAST%VTK_count, p_FAST%VTK_fields, ErrStat2, ErrMsg2, p_FAST%VTK_tWidth )
!   IF ( p_FAST%CompSub == Module_SD ) THEN
!     call MeshWrVTK(p_FAST%TurbinePos, SD%Input(1)%TPMesh, trim(p_FAST%VTK_OutFileRoot)//'.SD_TPMesh_motion', y_FAST%VTK_count, p_FAST%VTK_fields, ErrStat2, ErrMsg2, p_FAST%VTK_tWidth )
!      call MeshWrVTK(p_FAST%TurbinePos, SD%y%y2Mesh, trim(p_FAST%VTK_OutFileRoot)//'.SD_y2Mesh_motion', y_FAST%VTK_count, ErrStat2, ErrMsg2, p_FAST%VTK_tWidth )
!   END IF

   IF ( p_FAST%CompHydro == Module_HD ) THEN

      if (p_FAST%CompSub == Module_NONE) then
         call MeshWrVTK(p_FAST%TurbinePos, HD%y%WAMITMesh, trim(p_FAST%VTK_OutFileRoot)//'.HD_AllHdroOrigin', y_FAST%VTK_count, p_FAST%VTK_fields, ErrStat2, ErrMsg2, p_FAST%VTK_tWidth, HD%Input(1)%WAMITMesh )
         outputFields = .false.
      else
         OutputFields = p_FAST%VTK_fields
      end if
     !TODO: Fix for Visualization GJH 4/23/20 
     call MeshWrVTK(p_FAST%TurbinePos, HD%Input(1)%Morison%Mesh, trim(p_FAST%VTK_OutFileRoot)//'.HD_Morison', &
                    y_FAST%VTK_count, OutputFields, ErrStat2, ErrMsg2, p_FAST%VTK_tWidth, Sib=HD%y%Morison%Mesh )
   END IF


! Mooring Lines?
!   IF ( p_FAST%CompMooring == Module_MAP ) THEN
!      call MeshWrVTK(p_FAST%TurbinePos, MAPp%Input(1)%PtFairDisplacement, trim(p_FAST%VTK_OutFileRoot)//'.MAP_PtFair_motion', y_FAST%VTK_count, p_FAST%VTK_fields, ErrStat2, ErrMsg2, p_FAST%VTK_tWidth )
!   ELSEIF ( p_FAST%CompMooring == Module_MD ) THEN
!      call MeshWrVTK(p_FAST%TurbinePos, MD%Input(1)%CoupledKinematics, trim(p_FAST%VTK_OutFileRoot)//'.MD_PtFair_motion', y_FAST%VTK_count, p_FAST%VTK_fields, ErrStat2, ErrMsg2, p_FAST%VTK_tWidth )
!   ELSEIF ( p_FAST%CompMooring == Module_FEAM ) THEN
!      call MeshWrVTK(p_FAST%TurbinePos, FEAM%Input(1)%PtFairleadDisplacement, trim(p_FAST%VTK_OutFileRoot)//'FEAM_PtFair_motion', y_FAST%VTK_count, p_FAST%VTK_fields, ErrStat2, ErrMsg2, p_FAST%VTK_tWidth )
!   END IF


END SUBROUTINE WrVTK_BasicMeshes
!----------------------------------------------------------------------------------------------------------------------------------
!> This routine writes a minimal subset of meshes with surfaces to VTK-formatted files. It doesn't bother with
!! returning an error code.
SUBROUTINE WrVTK_Surfaces(t_global, p_FAST, y_FAST, MeshMapData, ED, BD, AD, IfW, OpFM, HD, SD, SrvD, MAPp, FEAM, MD, Orca, IceF, IceD)
   use FVW_IO, only: WrVTK_FVW

   REAL(DbKi),               INTENT(IN   ) :: t_global            !< Current global time
   TYPE(FAST_ParameterType), INTENT(IN   ) :: p_FAST              !< Parameters for the glue code
   TYPE(FAST_OutputFileType),INTENT(INOUT) :: y_FAST              !< Output variables for the glue code (only because we're updating VTK_LastWaveIndx)
   TYPE(FAST_ModuleMapType), INTENT(IN   ) :: MeshMapData         !< Data for mapping between modules

   TYPE(ElastoDyn_Data),     INTENT(IN   ) :: ED                  !< ElastoDyn data
   TYPE(BeamDyn_Data),       INTENT(IN   ) :: BD                  !< BeamDyn data
   TYPE(ServoDyn_Data),      INTENT(IN   ) :: SrvD                !< ServoDyn data
   TYPE(AeroDyn_Data),       INTENT(IN   ) :: AD                  !< AeroDyn data
   TYPE(InflowWind_Data),    INTENT(IN   ) :: IfW                 !< InflowWind data
   TYPE(OpenFOAM_Data),      INTENT(IN   ) :: OpFM                !< OpenFOAM data
   TYPE(HydroDyn_Data),      INTENT(IN   ) :: HD                  !< HydroDyn data
   TYPE(SubDyn_Data),        INTENT(IN   ) :: SD                  !< SubDyn data
   TYPE(MAP_Data),           INTENT(IN   ) :: MAPp                !< MAP data
   TYPE(FEAMooring_Data),    INTENT(IN   ) :: FEAM                !< FEAMooring data
   TYPE(MoorDyn_Data),       INTENT(IN   ) :: MD                  !< MoorDyn data
   TYPE(OrcaFlex_Data),      INTENT(IN   ) :: Orca                !< OrcaFlex interface data
   TYPE(IceFloe_Data),       INTENT(IN   ) :: IceF                !< IceFloe data
   TYPE(IceDyn_Data),        INTENT(IN   ) :: IceD                !< All the IceDyn data used in time-step loop


   logical, parameter                      :: OutputFields = .FALSE. ! due to confusion about what fields mean on a surface, we are going to just output the basic meshes if people ask for fields
   INTEGER(IntKi)                          :: NumBl, k
   INTEGER(IntKi)                          :: ErrStat2
   CHARACTER(ErrMsgLen)                    :: ErrMSg2
   CHARACTER(*), PARAMETER                 :: RoutineName = 'WrVTK_Surfaces'

   NumBl = 0
   if (allocated(ED%y%BladeRootMotion)) then
      NumBl = SIZE(ED%y%BladeRootMotion)
   end if

! Ground (written at initialization)

! Wave elevation
   if ( allocated( p_FAST%VTK_Surface%WaveElev ) ) call WrVTK_WaveElev( t_global, p_FAST, y_FAST, HD)

! Nacelle
   call MeshWrVTK_PointSurface (p_FAST%TurbinePos, ED%y%NacelleMotion, trim(p_FAST%VTK_OutFileRoot)//'.NacelleSurface', &
                                y_FAST%VTK_count, OutputFields, ErrStat2, ErrMsg2, p_FAST%VTK_tWidth , verts = p_FAST%VTK_Surface%NacelleBox, Sib=ED%Input(1)%NacelleLoads )


! Hub
   call MeshWrVTK_PointSurface (p_FAST%TurbinePos, ED%y%HubPtMotion, trim(p_FAST%VTK_OutFileRoot)//'.HubSurface', &
                                y_FAST%VTK_count, OutputFields, ErrStat2, ErrMsg2, p_FAST%VTK_tWidth , &
                                NumSegments=p_FAST%VTK_Surface%NumSectors, radius=p_FAST%VTK_Surface%HubRad, Sib=ED%Input(1)%HubPtLoad )

! Tower motions
   call MeshWrVTK_Ln2Surface (p_FAST%TurbinePos, ED%y%TowerLn2Mesh, trim(p_FAST%VTK_OutFileRoot)//'.TowerSurface', &
                              y_FAST%VTK_count, OutputFields, ErrStat2, ErrMsg2, p_FAST%VTK_tWidth, p_FAST%VTK_Surface%NumSectors, p_FAST%VTK_Surface%TowerRad )

! Blades
   IF ( p_FAST%CompAero == Module_AD ) THEN  ! These meshes may have airfoil data associated with nodes...
      DO K=1,NumBl
         call MeshWrVTK_Ln2Surface (p_FAST%TurbinePos, AD%Input(1)%rotors(1)%BladeMotion(K), trim(p_FAST%VTK_OutFileRoot)//'.Blade'//trim(num2lstr(k))//'Surface', &
                                    y_FAST%VTK_count, OutputFields, ErrStat2, ErrMsg2, p_FAST%VTK_tWidth , verts=p_FAST%VTK_Surface%BladeShape(K)%AirfoilCoords &
                                    ,Sib=AD%y%rotors(1)%BladeLoad(k) )
      END DO                  
   ELSE IF ( p_FAST%CompElast == Module_BD ) THEN
      DO K=1,NumBl
         call MeshWrVTK_Ln2Surface (p_FAST%TurbinePos, BD%y(k)%BldMotion, trim(p_FAST%VTK_OutFileRoot)//'.Blade'//trim(num2lstr(k))//'Surface', &
                                    y_FAST%VTK_count, OutputFields, ErrStat2, ErrMsg2, p_FAST%VTK_tWidth , verts=p_FAST%VTK_Surface%BladeShape(K)%AirfoilCoords )
      END DO
   ELSE IF ( p_FAST%CompElast == Module_ED ) THEN
      DO K=1,NumBl
         call MeshWrVTK_Ln2Surface (p_FAST%TurbinePos, ED%y%BladeLn2Mesh(K), trim(p_FAST%VTK_OutFileRoot)//'.Blade'//trim(num2lstr(k))//'Surface', &
                                    y_FAST%VTK_count, OutputFields, ErrStat2, ErrMsg2, p_FAST%VTK_tWidth , verts=p_FAST%VTK_Surface%BladeShape(K)%AirfoilCoords )
      END DO
   END IF

! Free wake
   if (allocated(AD%m%FVW_u)) then
      if (allocated(AD%m%FVW_u(1)%WingsMesh)) then
         call WrVTK_FVW(AD%p%FVW, AD%x(1)%FVW, AD%z(1)%FVW, AD%m%FVW, trim(p_FAST%VTK_OutFileRoot)//'.FVW', y_FAST%VTK_count, p_FAST%VTK_tWidth, bladeFrame=.FALSE.)  ! bladeFrame==.FALSE. to output in global coords
      end if
   end if


! Platform
! call MeshWrVTK_PointSurface (p_FAST%TurbinePos, ED%y%PlatformPtMesh, trim(p_FAST%VTK_OutFileRoot)//'.PlatformSurface', y_FAST%VTK_count, OutputFields, ErrStat2, ErrMsg2, Radius = p_FAST%VTK_Surface%GroundRad )


! Substructure
!   call MeshWrVTK(p_FAST%TurbinePos, ED%y%PlatformPtMesh, trim(p_FAST%VTK_OutFileRoot)//'.ED_PlatformPtMesh_motion', y_FAST%VTK_count, OutputFields, ErrStat2, ErrMsg2 )
!   IF ( p_FAST%CompSub == Module_SD ) THEN
!     call MeshWrVTK(p_FAST%TurbinePos, SD%Input(1)%TPMesh, trim(p_FAST%VTK_OutFileRoot)//'.SD_TPMesh_motion', y_FAST%VTK_count, OutputFields, ErrStat2, ErrMsg2 )     
!      call MeshWrVTK(p_FAST%TurbinePos, SD%y%y2Mesh, trim(p_FAST%VTK_OutFileRoot)//'.SD_y2Mesh_motion', y_FAST%VTK_count, OutputFields, ErrStat2, ErrMsg2 )        
!   END IF 
!TODO: Fix below section for new Morison GJH 4/23/20
   !   
   !IF ( HD%Input(1)%Morison%Mesh%Committed ) THEN 
   !   !if ( p_FAST%CompSub == Module_NONE ) then ! floating
   !   !   OutputFields = .false.
   !   !else
   !   !   OutputFields = p_FAST%VTK_fields
   !   !end if
   !      
   !   call MeshWrVTK_Ln2Surface (p_FAST%TurbinePos, HD%Input(1)%Morison%Mesh, trim(p_FAST%VTK_OutFileRoot)//'.MorisonSurface', &
   !                              y_FAST%VTK_count, OutputFields, ErrStat2, ErrMsg2, p_FAST%VTK_tWidth, p_FAST%VTK_Surface%NumSectors, &
   !                              p_FAST%VTK_Surface%MorisonRad, Sib=HD%y%Morison%Mesh )
   !END IF
   
   
! Mooring Lines?            
!   IF ( p_FAST%CompMooring == Module_MAP ) THEN
!      call MeshWrVTK(p_FAST%TurbinePos, MAPp%Input(1)%PtFairDisplacement, trim(p_FAST%VTK_OutFileRoot)//'.MAP_PtFair_motion', y_FAST%VTK_count, OutputFields, ErrStat2, ErrMsg2 )
!   ELSEIF ( p_FAST%CompMooring == Module_MD ) THEN
<<<<<<< HEAD
!      call MeshWrVTK(p_FAST%TurbinePos, MD%Input(1)%CoupledKinematics, trim(p_FAST%VTK_OutFileRoot)//'.MD_PtFair_motion', y_FAST%VTK_count, OutputFields, ErrStat2, ErrMsg2 )        
=======
!      call MeshWrVTK(p_FAST%TurbinePos, MD%Input(1)%PtFairleadDisplacement, trim(p_FAST%VTK_OutFileRoot)//'.MD_PtFair_motion', y_FAST%VTK_count, OutputFields, ErrStat2, ErrMsg2 )
>>>>>>> 5d2de232
!   ELSEIF ( p_FAST%CompMooring == Module_FEAM ) THEN
!      call MeshWrVTK(p_FAST%TurbinePos, FEAM%Input(1)%PtFairleadDisplacement, trim(p_FAST%VTK_OutFileRoot)//'FEAM_PtFair_motion', y_FAST%VTK_count, OutputFields, ErrStat2, ErrMsg2   )
!   END IF


   if (p_FAST%VTK_fields) then
      call WrVTK_BasicMeshes(p_FAST, y_FAST, MeshMapData, ED, BD, AD, IfW, OpFM, HD, SD, SrvD, MAPp, FEAM, MD, Orca, IceF, IceD)
   end if


END SUBROUTINE WrVTK_Surfaces
!----------------------------------------------------------------------------------------------------------------------------------
!> This subroutine writes the wave elevation data for a given time step
SUBROUTINE WrVTK_WaveElev(t_global, p_FAST, y_FAST, HD)

   REAL(DbKi),               INTENT(IN   ) :: t_global            !< Current global time
   TYPE(FAST_ParameterType), INTENT(IN   ) :: p_FAST              !< Parameters for the glue code
   TYPE(FAST_OutputFileType),INTENT(INOUT) :: y_FAST              !< Output variables for the glue code

   TYPE(HydroDyn_Data),      INTENT(IN   ) :: HD                  !< HydroDyn data

   ! local variables
   INTEGER(IntKi)                        :: Un                    ! fortran unit number
   INTEGER(IntKi)                        :: n, iy, ix             ! loop counters
   REAL(SiKi)                            :: t
   CHARACTER(1024)                       :: FileName
   INTEGER(IntKi)                        :: NumberOfPoints
   INTEGER(IntKi), parameter             :: NumberOfLines = 0
   INTEGER(IntKi)                        :: NumberOfPolys
   CHARACTER(1024)                       :: Tstr
   INTEGER(IntKi)                        :: ErrStat2
   CHARACTER(ErrMsgLen)                  :: ErrMsg2
   CHARACTER(*),PARAMETER                :: RoutineName = 'WrVTK_WaveElev'


   NumberOfPoints = size(p_FAST%VTK_surface%WaveElevXY,2)
      ! I'm going to make triangles for now. we should probably just make this a structured file at some point
   NumberOfPolys  = ( p_FAST%VTK_surface%NWaveElevPts(1) - 1 ) * &
                    ( p_FAST%VTK_surface%NWaveElevPts(2) - 1 ) * 2

   !.................................................................
   ! write the data that potentially changes each time step:
   !.................................................................
   ! construct the string for the zero-padded VTK write-out step
   write(Tstr, '(i' // trim(Num2LStr(p_FAST%VTK_tWidth)) //'.'// trim(Num2LStr(p_FAST%VTK_tWidth)) // ')') y_FAST%VTK_count

   ! PolyData (.vtp) - Serial vtkPolyData (unstructured) file
   FileName = TRIM(p_FAST%VTK_OutFileRoot)//'.WaveSurface.'//TRIM(Tstr)//'.vtp'

   call WrVTK_header( FileName, NumberOfPoints, NumberOfLines, NumberOfPolys, Un, ErrStat2, ErrMsg2 )
      if (ErrStat2 >= AbortErrLev) return

! points (nodes, augmented with NumSegments):
      WRITE(Un,'(A)')         '      <Points>'
      WRITE(Un,'(A)')         '        <DataArray type="Float32" NumberOfComponents="3" format="ascii">'

      ! I'm not going to interpolate in time; I'm just going to get the index of the closest wave time value
      t = REAL(t_global,SiKi)
      call GetWaveElevIndx( t, HD%p%WaveTime, y_FAST%VTK_LastWaveIndx )

      n = 1
      do ix=1,p_FAST%VTK_surface%NWaveElevPts(1)
         do iy=1,p_FAST%VTK_surface%NWaveElevPts(2)
            WRITE(Un,VTK_AryFmt) p_FAST%VTK_surface%WaveElevXY(:,n), p_FAST%VTK_surface%WaveElev(y_FAST%VTK_LastWaveIndx,n)
            n = n+1
         end do
      end do

      WRITE(Un,'(A)')         '        </DataArray>'
      WRITE(Un,'(A)')         '      </Points>'


      WRITE(Un,'(A)')         '      <Polys>'
      WRITE(Un,'(A)')         '        <DataArray type="Int32" Name="connectivity" format="ascii">'

      do ix=1,p_FAST%VTK_surface%NWaveElevPts(1)-1
         do iy=1,p_FAST%VTK_surface%NWaveElevPts(2)-1
            n = p_FAST%VTK_surface%NWaveElevPts(1)*(ix-1)+iy - 1 ! points start at 0

            WRITE(Un,'(3(i7))') n,   n+1,                                    n+p_FAST%VTK_surface%NWaveElevPts(2)
            WRITE(Un,'(3(i7))') n+1, n+1+p_FAST%VTK_surface%NWaveElevPts(2), n+p_FAST%VTK_surface%NWaveElevPts(2)

         end do
      end do
      WRITE(Un,'(A)')         '        </DataArray>'

      WRITE(Un,'(A)')         '        <DataArray type="Int32" Name="offsets" format="ascii">'
      do n=1,NumberOfPolys
         WRITE(Un,'(i7)') 3*n
      end do
      WRITE(Un,'(A)')         '        </DataArray>'
      WRITE(Un,'(A)')         '      </Polys>'

      call WrVTK_footer( Un )

END SUBROUTINE WrVTK_WaveElev
!----------------------------------------------------------------------------------------------------------------------------------
!> This function returns the index, Ind, of the XAry closest to XValIn, where XAry is assumed to be periodic. It starts
!! searching at the value of Ind from a previous step.
SUBROUTINE GetWaveElevIndx( XValIn, XAry, Ind )

      ! Argument declarations.

   INTEGER, INTENT(INOUT)       :: Ind                ! Initial and final index into the arrays.

   REAL(SiKi), INTENT(IN)       :: XAry    (:)        !< Array of X values to be interpolated.
   REAL(SiKi), INTENT(IN)       :: XValIn             !< X value to be found


   INTEGER                      :: AryLen             ! Length of the arrays.
   REAL(SiKi)                   :: XVal               !< X to be found (wrapped/periodic)


   AryLen = size(XAry)

      ! Wrap XValIn into the range XAry(1) to XAry(AryLen)
   XVal = MOD(XValIn, XAry(AryLen))



        ! Let's check the limits first.

   IF ( XVal <= XAry(1) )  THEN
      Ind = 1
      RETURN
   ELSE IF ( XVal >= XAry(AryLen) )  THEN
      Ind = AryLen
      RETURN
   ELSE
      ! Set the Ind to the first index if we are at the beginning of XAry
      IF ( XVal <= XAry(2) )  THEN
         Ind = 1
      END IF
   END IF


     ! Let's interpolate!

   Ind = MAX( MIN( Ind, AryLen-1 ), 1 )

   DO

      IF ( XVal < XAry(Ind) )  THEN

         Ind = Ind - 1

      ELSE IF ( XVal >= XAry(Ind+1) )  THEN

         Ind = Ind + 1

      ELSE

         ! XAry(Ind) <= XVal < XAry(Ind+1)
         ! this would make it the "closest" node, but I'm not going to worry about that for visualization purposes
         !if ( XVal > (XAry(Ind+1) + XAry(Ind))/2.0_SiKi ) Ind = Ind + 1

         RETURN

      END IF

   END DO

   RETURN
END SUBROUTINE GetWaveElevIndx
!----------------------------------------------------------------------------------------------------------------------------------
!> This routine writes Input Mesh information to a binary file (for debugging). It both opens and closes the file.
SUBROUTINE WriteInputMeshesToFile(u_ED, u_AD, u_SD, u_HD, u_MAP, u_BD, FileName, ErrStat, ErrMsg)
   TYPE(ED_InputType),        INTENT(IN)  :: u_ED           !< ElastoDyn inputs
   TYPE(AD_InputType),        INTENT(IN)  :: u_AD           !< AeroDyn inputs
   TYPE(SD_InputType),        INTENT(IN)  :: u_SD           !< SubDyn inputs
   TYPE(HydroDyn_InputType),  INTENT(IN)  :: u_HD           !< HydroDyn inputs
   TYPE(MAP_InputType),       INTENT(IN)  :: u_MAP          !< MAP inputs
   TYPE(BD_InputType),        INTENT(IN)  :: u_BD(:)        !< BeamDyn inputs
   CHARACTER(*),              INTENT(IN)  :: FileName       !< Name of file to write this information to
   INTEGER(IntKi)                         :: ErrStat        !< Error status of the operation
   CHARACTER(*)                           :: ErrMsg         !< Error message if ErrStat /= ErrID_None

   INTEGER(IntKi)           :: unOut
   INTEGER(IntKi)           :: K_local
   INTEGER(B4Ki), PARAMETER :: File_ID = 3
   INTEGER(B4Ki)            :: NumBl

      ! Open the binary output file:
   unOut=-1
   CALL GetNewUnit( unOut, ErrStat, ErrMsg )
   CALL OpenBOutFile ( unOut, TRIM(FileName), ErrStat, ErrMsg )
      IF (ErrStat /= ErrID_None) RETURN

   ! note that I'm not doing anything with the errors here, so it won't tell
   ! you there was a problem writing the data unless it was the last call.

      ! Add a file identification number (in case we ever have to change this):
   WRITE( unOut, IOSTAT=ErrStat )   File_ID

      ! Add how many blade meshes there are:
   NumBl =  SIZE(u_ED%BladePtLoads,1)   ! Note that NumBl is B4Ki
   WRITE( unOut, IOSTAT=ErrStat )   NumBl

      ! Add all of the input meshes:
   DO K_local = 1,NumBl
      CALL MeshWrBin( unOut, u_ED%BladePtLoads(K_local), ErrStat, ErrMsg )
   END DO
   CALL MeshWrBin( unOut, u_ED%TowerPtLoads,            ErrStat, ErrMsg )
   CALL MeshWrBin( unOut, u_ED%PlatformPtMesh,          ErrStat, ErrMsg )
   CALL MeshWrBin( unOut, u_SD%TPMesh,                  ErrStat, ErrMsg )
   CALL MeshWrBin( unOut, u_SD%LMesh,                   ErrStat, ErrMsg )
   CALL MeshWrBin( unOut, u_HD%Morison%Mesh,      ErrStat, ErrMsg )
   CALL MeshWrBin( unOut, u_HD%WAMITMesh,                    ErrStat, ErrMsg )
   CALL MeshWrBin( unOut, u_MAP%PtFairDisplacement,     ErrStat, ErrMsg )
      ! Add how many BD blade meshes there are:
   NumBl =  SIZE(u_BD,1)   ! Note that NumBl is B4Ki
   WRITE( unOut, IOSTAT=ErrStat )   NumBl

   DO K_local = 1,NumBl
      CALL MeshWrBin( unOut, u_BD(K_local)%RootMotion, ErrStat, ErrMsg )
      CALL MeshWrBin( unOut, u_BD(K_local)%DistrLoad, ErrStat, ErrMsg )
   END DO

      ! Add how many AD blade meshes there are:
   NumBl =  SIZE(u_AD%rotors(1)%BladeMotion,1)   ! Note that NumBl is B4Ki 
   WRITE( unOut, IOSTAT=ErrStat )   NumBl

   DO K_local = 1,NumBl
      CALL MeshWrBin( unOut, u_AD%rotors(1)%BladeMotion(k_local), ErrStat, ErrMsg )
   END DO    
      
      ! Close the file
   CLOSE(unOut)

END SUBROUTINE WriteInputMeshesToFile
!----------------------------------------------------------------------------------------------------------------------------------
!> This routine writes motion mesh data to a binary file (for rudimentary visualization and debugging). If unOut < 0, a new file
!! will be opened for writing (FileName). It is up to the caller of this routine to close the file.
SUBROUTINE WriteMotionMeshesToFile(time, y_ED, u_SD, y_SD, u_HD, u_MAP, y_BD, u_BD, UnOut, ErrStat, ErrMsg, FileName)
   REAL(DbKi),                 INTENT(IN)    :: time           !< current simulation time
   TYPE(ED_OutputType),        INTENT(IN)    :: y_ED           !< ElastoDyn outputs
   TYPE(SD_InputType),         INTENT(IN)    :: u_SD           !< SubDyn inputs
   TYPE(SD_OutputType),        INTENT(IN)    :: y_SD           !< SubDyn outputs
   TYPE(HydroDyn_InputType),   INTENT(IN)    :: u_HD           !< HydroDyn inputs
   TYPE(MAP_InputType),        INTENT(IN)    :: u_MAP          !< MAP inputs
   TYPE(BD_OutputType),        INTENT(IN)    :: y_BD(:)        !< BeamDyn outputs
   TYPE(BD_InputType),         INTENT(IN)    :: u_BD(:)        !< BeamDyn inputs
   INTEGER(IntKi) ,            INTENT(INOUT) :: unOut          !< Unit number to write where this info should be written. If unOut < 0, a new file will be opened and the opened unit number will be returned.
   CHARACTER(*),               INTENT(IN)    :: FileName       !< If unOut < 0, FileName will be opened for writing this mesh information.

   INTEGER(IntKi), INTENT(OUT)               :: ErrStat        !< Error status of the operation
   CHARACTER(*)  , INTENT(OUT)               :: ErrMsg         !< Error message if ErrStat /= ErrID_None


   REAL(R8Ki)               :: t

   INTEGER(IntKi)           :: K_local
   INTEGER(B4Ki), PARAMETER :: File_ID = 101
   INTEGER(B4Ki)            :: NumBl

   t = time  ! convert to 8-bytes if necessary (DbKi might not be R8Ki)

   ! note that I'm not doing anything with the errors here, so it won't tell
   ! you there was a problem writing the data unless it was the last call.


      ! Open the binary output file and write a header:
   if (unOut<0) then
      CALL GetNewUnit( unOut, ErrStat, ErrMsg )

      CALL OpenBOutFile ( unOut, TRIM(FileName), ErrStat, ErrMsg )
         IF (ErrStat /= ErrID_None) RETURN

         ! Add a file identification number (in case we ever have to change this):
      WRITE( unOut, IOSTAT=ErrStat )   File_ID

         ! Add how many blade meshes there are:
      NumBl =  SIZE(y_ED%BladeLn2Mesh,1)   ! Note that NumBl is B4Ki
      WRITE( unOut, IOSTAT=ErrStat )   NumBl
      NumBl =  SIZE(y_BD,1)   ! Note that NumBl is B4Ki
      WRITE( unOut, IOSTAT=ErrStat )   NumBl
   end if

   WRITE( unOut, IOSTAT=ErrStat ) t

      ! Add all of the meshes with motions:
   DO K_local = 1,SIZE(y_ED%BladeLn2Mesh,1)
      CALL MeshWrBin( unOut, y_ED%BladeLn2Mesh(K_local), ErrStat, ErrMsg )
   END DO
   CALL MeshWrBin( unOut, y_ED%TowerLn2Mesh,            ErrStat, ErrMsg )
   CALL MeshWrBin( unOut, y_ED%PlatformPtMesh,          ErrStat, ErrMsg )
   CALL MeshWrBin( unOut, u_SD%TPMesh,                  ErrStat, ErrMsg )
   CALL MeshWrBin( unOut, y_SD%y2Mesh,                  ErrStat, ErrMsg )
   CALL MeshWrBin( unOut, u_HD%Morison%Mesh,      ErrStat, ErrMsg )
   CALL MeshWrBin( unOut, u_HD%WAMITMesh,                    ErrStat, ErrMsg )
   CALL MeshWrBin( unOut, u_MAP%PtFairDisplacement,     ErrStat, ErrMsg )
   DO K_local = 1,SIZE(y_BD,1)
      CALL MeshWrBin( unOut, u_BD(K_local)%RootMotion, ErrStat, ErrMsg )
      CALL MeshWrBin( unOut, y_BD(K_local)%BldMotion,  ErrStat, ErrMsg )
   END DO

   !
   !   ! Close the file
   !CLOSE(unOut)
   !
END SUBROUTINE WriteMotionMeshesToFile
!----------------------------------------------------------------------------------------------------------------------------------


!++++++++++++++++++++++++++++++++++++++++++++++++++++++++++++++++++++++++++++++++++++++++++++++++++++++++++++++++++++++++++++++++++
! Linerization routines
!++++++++++++++++++++++++++++++++++++++++++++++++++++++++++++++++++++++++++++++++++++++++++++++++++++++++++++++++++++++++++++++++++
!> Routine that calls FAST_Linearize_T for an array of Turbine data structures if the linearization flag is set for each individual turbine.
SUBROUTINE FAST_Linearize_Tary(t_initial, n_t_global, Turbine, ErrStat, ErrMsg)

   REAL(DbKi),               INTENT(IN   ) :: t_initial           !< initial simulation time (almost always 0)
   INTEGER(IntKi),           INTENT(IN   ) :: n_t_global          !< integer time step
   TYPE(FAST_TurbineType),   INTENT(INOUT) :: Turbine(:)          !< all data for one instance of a turbine
   INTEGER(IntKi),           INTENT(  OUT) :: ErrStat             !< Error status of the operation
   CHARACTER(*),             INTENT(  OUT) :: ErrMsg              !< Error message if ErrStat /= ErrID_None

      ! local variables
   INTEGER(IntKi)                          :: i_turb, NumTurbines
   INTEGER(IntKi)                          :: ErrStat2            ! local error status
   CHARACTER(ErrMsgLen)                    :: ErrMsg2             ! local error message
   CHARACTER(*),             PARAMETER     :: RoutineName = 'FAST_Linearize_Tary'


   NumTurbines = SIZE(Turbine)
   ErrStat = ErrID_None
   ErrMsg  = ""

   DO i_turb = 1,NumTurbines

      CALL FAST_Linearize_T(t_initial, n_t_global, Turbine(i_turb), ErrStat2, ErrMsg2 )
         CALL SetErrStat(ErrStat2, ErrMsg2, ErrStat, ErrMsg, RoutineName )
         IF (ErrStat >= AbortErrLev) RETURN

   END DO


END SUBROUTINE FAST_Linearize_Tary
!----------------------------------------------------------------------------------------------------------------------------------
!> Routine that performs lineaization at an operating point for a turbine. This is a separate subroutine so that the FAST
!! driver programs do not need to change or operate on the individual module level.
SUBROUTINE FAST_Linearize_T(t_initial, n_t_global, Turbine, ErrStat, ErrMsg)

   REAL(DbKi),               INTENT(IN   ) :: t_initial           !< initial simulation time (almost always 0)
   INTEGER(IntKi),           INTENT(IN   ) :: n_t_global          !< integer time step
   TYPE(FAST_TurbineType),   INTENT(INOUT) :: Turbine             !< all data for one instance of a turbine
   INTEGER(IntKi),           INTENT(  OUT) :: ErrStat             !< Error status of the operation
   CHARACTER(*),             INTENT(  OUT) :: ErrMsg              !< Error message if ErrStat /= ErrID_None

      ! local variables
   REAL(DbKi)                              :: t_global            ! current simulation time
   REAL(DbKi)                              :: next_lin_time       ! next simulation time where linearization analysis should be performed
   INTEGER(IntKi)                          :: iLinTime            ! loop counter
   INTEGER(IntKi)                          :: ErrStat2            ! local error status
   CHARACTER(ErrMsgLen)                    :: ErrMsg2             ! local error message
   CHARACTER(*),             PARAMETER     :: RoutineName = 'FAST_Linearize_T'


   ErrStat = ErrID_None
   ErrMsg  = ""

   if ( .not. Turbine%p_FAST%Linearize ) return

   if (.not. Turbine%p_FAST%CalcSteady) then

      if ( Turbine%m_FAST%Lin%NextLinTimeIndx <= Turbine%p_FAST%NLinTimes ) then  !bjj: maybe this logic should go in FAST_Linearize_OP???

         next_lin_time = Turbine%m_FAST%Lin%LinTimes( Turbine%m_FAST%Lin%NextLinTimeIndx )
         t_global      = t_initial + n_t_global*Turbine%p_FAST%dt

         if ( EqualRealNos( t_global, next_lin_time ) .or. t_global > next_lin_time ) then

            CALL FAST_Linearize_OP(t_global, Turbine%p_FAST, Turbine%y_FAST, Turbine%m_FAST, &
                     Turbine%ED, Turbine%BD, Turbine%SrvD, Turbine%AD, Turbine%IfW, Turbine%OpFM, &
                     Turbine%HD, Turbine%SD, Turbine%ExtPtfm, Turbine%MAP, Turbine%FEAM, Turbine%MD, Turbine%Orca, &
                     Turbine%IceF, Turbine%IceD, Turbine%MeshMapData, ErrStat2, ErrMsg2 )
               CALL SetErrStat(ErrStat2, ErrMsg2, ErrStat, ErrMsg, RoutineName )
               IF (ErrStat >= AbortErrLev) RETURN

            if (Turbine%p_FAST%WrVTK == VTK_ModeShapes) then
               if (Turbine%m_FAST%Lin%NextLinTimeIndx > Turbine%p_FAST%NLinTimes) call WrVTKCheckpoint()
            end if

         end if

      end if

   else ! CalcSteady

      t_global      = t_initial + n_t_global*Turbine%p_FAST%dt

      call FAST_CalcSteady( n_t_global, t_global, Turbine%p_FAST, Turbine%y_FAST, Turbine%m_FAST, Turbine%ED, Turbine%BD, Turbine%SrvD, &
                      Turbine%AD, Turbine%IfW, Turbine%OpFM, Turbine%HD, Turbine%SD, Turbine%ExtPtfm, Turbine%MAP, Turbine%FEAM, Turbine%MD, &
                      Turbine%Orca, Turbine%IceF, Turbine%IceD, ErrStat2, ErrMsg2 )
            call SetErrStat(ErrStat2, ErrMsg2, ErrStat, ErrMsg, RoutineName )

      if (Turbine%m_FAST%Lin%FoundSteady) then

         do iLinTime=1,Turbine%p_FAST%NLinTimes
            t_global = Turbine%m_FAST%Lin%LinTimes(iLinTime)

            call SetOperatingPoint(iLinTime, Turbine%p_FAST, Turbine%y_FAST, Turbine%m_FAST, Turbine%ED, Turbine%BD, Turbine%SrvD, &
                                      Turbine%AD, Turbine%IfW, Turbine%OpFM, Turbine%HD, Turbine%SD, Turbine%ExtPtfm, &
                                    Turbine%MAP, Turbine%FEAM, Turbine%MD, Turbine%Orca, Turbine%IceF, Turbine%IceD, ErrStat2, ErrMsg2 )
               CALL SetErrStat(ErrStat2, ErrMsg2, ErrStat, ErrMsg, RoutineName )

            if (Turbine%p_FAST%DT_UJac < Turbine%p_FAST%TMax) then
               Turbine%m_FAST%calcJacobian = .true.
               Turbine%m_FAST%NextJacCalcTime = t_global
            end if

            CALL CalcOutputs_And_SolveForInputs( -1,  t_global,  STATE_CURR, Turbine%m_FAST%calcJacobian, Turbine%m_FAST%NextJacCalcTime, &
               Turbine%p_FAST, Turbine%m_FAST, .false., Turbine%ED, Turbine%BD, Turbine%SrvD, Turbine%AD14, Turbine%AD, Turbine%IfW, Turbine%OpFM, &
               Turbine%HD, Turbine%SD, Turbine%ExtPtfm, Turbine%MAP, Turbine%FEAM, Turbine%MD, Turbine%Orca, Turbine%IceF, Turbine%IceD, Turbine%MeshMapData, ErrStat2, ErrMsg2 )
               CALL SetErrStat(ErrStat2, ErrMsg2, ErrStat, ErrMsg, RoutineName )
               IF (ErrStat >= AbortErrLev) RETURN

            CALL FAST_Linearize_OP(t_global, Turbine%p_FAST, Turbine%y_FAST, Turbine%m_FAST, &
                     Turbine%ED, Turbine%BD, Turbine%SrvD, Turbine%AD, Turbine%IfW, Turbine%OpFM, &
                     Turbine%HD, Turbine%SD, Turbine%ExtPtfm, Turbine%MAP, Turbine%FEAM, Turbine%MD, Turbine%Orca, &
                     Turbine%IceF, Turbine%IceD, Turbine%MeshMapData, ErrStat2, ErrMsg2 )
               CALL SetErrStat(ErrStat2, ErrMsg2, ErrStat, ErrMsg, RoutineName )
               IF (ErrStat >= AbortErrLev) RETURN

         end do

         if (Turbine%p_FAST%WrVTK == VTK_ModeShapes) CALL WrVTKCheckpoint()

      end if

   end if
   return

contains
   subroutine WrVTKCheckpoint()
         ! we are creating a checkpoint file for each turbine, so setting NumTurbines=1 in the file
      CALL FAST_CreateCheckpoint_T(t_initial, Turbine%p_FAST%n_TMax_m1+1, 1, Turbine, TRIM(Turbine%p_FAST%OutFileRoot)//'.ModeShapeVTK', ErrStat2, ErrMsg2 )
         CALL SetErrStat(ErrStat2, ErrMsg2, ErrStat, ErrMsg, RoutineName )
   end subroutine WrVTKCheckpoint
END SUBROUTINE FAST_Linearize_T
!----------------------------------------------------------------------------------------------------------------------------------

!++++++++++++++++++++++++++++++++++++++++++++++++++++++++++++++++++++++++++++++++++++++++++++++++++++++++++++++++++++++++++++++++++
! PROGRAM EXIT ROUTINES
!++++++++++++++++++++++++++++++++++++++++++++++++++++++++++++++++++++++++++++++++++++++++++++++++++++++++++++++++++++++++++++++++++
!> Routine that calls ExitThisProgram for one instance of a Turbine data structure. This is a separate subroutine so that the FAST
!! driver programs do not need to change or operate on the individual module level.
!! This routine should be called from glue code only (e.g., FAST_Prog.f90). It should not be called in any of these driver routines.
SUBROUTINE ExitThisProgram_T( Turbine, ErrLevel_in, StopTheProgram, ErrLocMsg, SkipRunTimeMsg )

   TYPE(FAST_TurbineType),   INTENT(INOUT) :: Turbine             !< Data for one turbine instance
   INTEGER(IntKi),           INTENT(IN)    :: ErrLevel_in         !< Error level when Error == .TRUE. (required when Error is .TRUE.)
   LOGICAL,                  INTENT(IN)    :: StopTheProgram      !< flag indicating if the program should end (false if there are more turbines to end)
   CHARACTER(*), OPTIONAL,   INTENT(IN)    :: ErrLocMsg           !< an optional message describing the location of the error
   LOGICAL,      OPTIONAL,   INTENT(IN)    :: SkipRunTimeMsg      !< an optional message describing run-time stats

   LOGICAL                                 :: SkipRunTimes

   IF (PRESENT(SkipRunTimeMsg)) THEN
      SkipRunTimes = SkipRunTimeMsg
   ELSE
      SkipRunTimes = .FALSE.
   END IF


   IF (PRESENT(ErrLocMsg)) THEN

      CALL ExitThisProgram( Turbine%p_FAST, Turbine%y_FAST, Turbine%m_FAST, &
                     Turbine%ED, Turbine%BD, Turbine%SrvD, Turbine%AD14, Turbine%AD, Turbine%IfW, Turbine%OpFM, &
                     Turbine%HD, Turbine%SD, Turbine%ExtPtfm, Turbine%MAP, Turbine%FEAM, Turbine%MD, Turbine%Orca, &
                     Turbine%IceF, Turbine%IceD, Turbine%MeshMapData, ErrLevel_in, StopTheProgram, ErrLocMsg, SkipRunTimes )

   ELSE

      CALL ExitThisProgram( Turbine%p_FAST, Turbine%y_FAST, Turbine%m_FAST, &
                     Turbine%ED, Turbine%BD, Turbine%SrvD, Turbine%AD14, Turbine%AD, Turbine%IfW, Turbine%OpFM, &
                     Turbine%HD, Turbine%SD, Turbine%ExtPtfm, Turbine%MAP, Turbine%FEAM, Turbine%MD, Turbine%Orca, &
                     Turbine%IceF, Turbine%IceD, Turbine%MeshMapData, ErrLevel_in, StopTheProgram, SkipRunTimeMsg=SkipRunTimes )

   END IF

END SUBROUTINE ExitThisProgram_T
!----------------------------------------------------------------------------------------------------------------------------------
!> This subroutine is called when FAST exits. It calls all the modules' end routines and cleans up variables declared in the
!! main program. If there was an error, it also aborts. Otherwise, it prints the run times and performs a normal exit.
!! This routine should not be called from glue code (e.g., FAST_Prog.f90) or ExitThisProgram_T only. It should not be called in any
!! of these driver routines.
SUBROUTINE ExitThisProgram( p_FAST, y_FAST, m_FAST, ED, BD, SrvD, AD14, AD, IfW, OpFM, HD, SD, ExtPtfm, &
                            MAPp, FEAM, MD, Orca, IceF, IceD, MeshMapData, ErrLevel_in, StopTheProgram, ErrLocMsg, SkipRunTimeMsg )
!...............................................................................................................................

      ! Passed arguments
   TYPE(FAST_ParameterType), INTENT(INOUT) :: p_FAST              !< Parameters for the glue code
   TYPE(FAST_OutputFileType),INTENT(INOUT) :: y_FAST              !< Output variables for the glue code
   TYPE(FAST_MiscVarType),   INTENT(INOUT) :: m_FAST              !< Miscellaneous variables

   TYPE(ElastoDyn_Data),     INTENT(INOUT) :: ED                  !< ElastoDyn data
   TYPE(BeamDyn_Data),       INTENT(INOUT) :: BD                  !< BeamDyn data
   TYPE(ServoDyn_Data),      INTENT(INOUT) :: SrvD                !< ServoDyn data
   TYPE(AeroDyn14_Data),     INTENT(INOUT) :: AD14                !< AeroDyn v14 data
   TYPE(AeroDyn_Data),       INTENT(INOUT) :: AD                  !< AeroDyn data
   TYPE(InflowWind_Data),    INTENT(INOUT) :: IfW                 !< InflowWind data
   TYPE(OpenFOAM_Data),      INTENT(INOUT) :: OpFM                !< OpenFOAM data
   TYPE(HydroDyn_Data),      INTENT(INOUT) :: HD                  !< HydroDyn data
   TYPE(SubDyn_Data),        INTENT(INOUT) :: SD                  !< SubDyn data
   TYPE(ExtPtfm_Data),       INTENT(INOUT) :: ExtPtfm             !< ExtPtfm_MCKF data
   TYPE(MAP_Data),           INTENT(INOUT) :: MAPp                !< MAP data
   TYPE(FEAMooring_Data),    INTENT(INOUT) :: FEAM                !< FEAMooring data
   TYPE(MoorDyn_Data),       INTENT(INOUT) :: MD                  !< Data for the MoorDyn module
   TYPE(OrcaFlex_Data),      INTENT(INOUT) :: Orca                !< OrcaFlex interface data
   TYPE(IceFloe_Data),       INTENT(INOUT) :: IceF                !< IceFloe data
   TYPE(IceDyn_Data),        INTENT(INOUT) :: IceD                !< All the IceDyn data used in time-step loop

   TYPE(FAST_ModuleMapType), INTENT(INOUT) :: MeshMapData         !< Data for mapping between modules

   INTEGER(IntKi),           INTENT(IN)    :: ErrLevel_in         !< Error level when Error == .TRUE. (required when Error is .TRUE.)
   LOGICAL,                  INTENT(IN)    :: StopTheProgram      !< flag indicating if the program should end (false if there are more turbines to end)
   CHARACTER(*), OPTIONAL,   INTENT(IN)    :: ErrLocMsg           !< an optional message describing the location of the error
   LOGICAL,      OPTIONAL,   INTENT(IN)    :: SkipRunTimeMsg      !< an optional message describing run-time stats


      ! Local variables:
   INTEGER(IntKi)                          :: ErrorLevel
   LOGICAL                                 :: PrintRunTimes

   INTEGER(IntKi)                          :: ErrStat2            ! Error status
   CHARACTER(ErrMsgLen)                    :: ErrMsg2             ! Error message
   CHARACTER(1224)                         :: SimMsg              ! optional message to print about where the error took place in the simulation

   CHARACTER(*), PARAMETER                 :: RoutineName = 'ExitThisProgram'


   ErrorLevel = ErrLevel_in

      ! for debugging, let's output the meshes and all of their fields
   IF ( ErrorLevel >= AbortErrLev .AND. p_FAST%WrVTK > VTK_None) THEN
      p_FAST%VTK_OutFileRoot = trim(p_FAST%VTK_OutFileRoot)//'.DebugError'
      p_FAST%VTK_fields = .true.
      CALL WrVTK_AllMeshes(p_FAST, y_FAST, MeshMapData, ED, BD, AD, IfW, OpFM, HD, SD, ExtPtfm, SrvD, MAPp, FEAM, MD, Orca, IceF, IceD)
   end if



      ! End all modules
   CALL FAST_EndMods( p_FAST, y_FAST, m_FAST, ED, BD, SrvD, AD14, AD, IfW, HD, SD, ExtPtfm, MAPp, FEAM, MD, Orca, IceF, IceD, ErrStat2, ErrMsg2 )
      IF (ErrStat2 /= ErrID_None) THEN
         CALL WrScr( NewLine//RoutineName//':'//TRIM(ErrMsg2)//NewLine )
         ErrorLevel = MAX(ErrorLevel,ErrStat2)
      END IF

      ! Destroy all data associated with FAST variables:

   CALL FAST_DestroyAll( p_FAST, y_FAST, m_FAST, ED, BD, SrvD, AD14, AD, IfW, OpFM, HD, SD, ExtPtfm, MAPp, FEAM, MD, Orca, IceF, IceD, MeshMapData, ErrStat2, ErrMsg2 )
      IF (ErrStat2 /= ErrID_None) THEN
         CALL WrScr( NewLine//RoutineName//':'//TRIM(ErrMsg2)//NewLine )
         ErrorLevel = MAX(ErrorLevel,ErrStat2)
      END IF


   !............................................................................................................................
   ! Set exit error code if there was an error;
   !............................................................................................................................
   IF ( ErrorLevel >= AbortErrLev ) THEN

      IF (PRESENT(ErrLocMsg)) THEN
         SimMsg = ErrLocMsg
      ELSE
         SimMsg = 'after the simulation completed'
      END IF

      IF (y_FAST%UnSum > 0) THEN
         CLOSE(y_FAST%UnSum)
         y_FAST%UnSum = -1
      END IF
      
                         
      SimMsg = TRIM(FAST_Ver%Name)//' encountered an error '//TRIM(SimMsg)//'.'//NewLine//' Simulation error level: '//TRIM(GetErrStr(ErrorLevel))
      if (StopTheProgram) then
         CALL ProgAbort( trim(SimMsg), TrapErrors=.FALSE., TimeWait=3._ReKi )  ! wait 3 seconds (in case they double-clicked and got an error)
      else
         CALL WrScr(trim(SimMsg))
      end if

   END IF

   !............................................................................................................................
   !  Write simulation times and stop
   !............................................................................................................................
   if (present(SkipRunTimeMsg)) then
      PrintRunTimes = .not. SkipRunTimeMsg
   else
      PrintRunTimes = .true.
   end if

   IF (p_FAST%WrSttsTime .and. PrintRunTimes) THEN
      CALL RunTimes( m_FAST%StrtTime, m_FAST%UsrTime1, m_FAST%SimStrtTime, m_FAST%UsrTime2, m_FAST%t_global, UnSum=y_FAST%UnSum, DescStrIn=p_FAST%TDesc )
   END IF
   IF (y_FAST%UnSum > 0) THEN
      CLOSE(y_FAST%UnSum)
      y_FAST%UnSum = -1
   END IF

   if (StopTheProgram) then
#if (defined COMPILE_SIMULINK || defined COMPILE_LABVIEW)
      ! for Simulink, this may not be a normal stop. It might call this after an error in the model.
      CALL WrScr( NewLine//' '//TRIM(FAST_Ver%Name)//' completed.'//NewLine )
#else
      CALL NormStop( )
#endif
   end if


END SUBROUTINE ExitThisProgram
!----------------------------------------------------------------------------------------------------------------------------------
!> This subroutine is called at program termination. It writes any additional output files,
!! deallocates variables for FAST file I/O and closes files.
SUBROUTINE FAST_EndOutput( p_FAST, y_FAST, m_FAST, ErrStat, ErrMsg )

   TYPE(FAST_ParameterType), INTENT(INOUT) :: p_FAST                    !< FAST Parameters
   TYPE(FAST_OutputFileType),INTENT(INOUT) :: y_FAST                    !< FAST Output
   TYPE(FAST_MiscVarType),   INTENT(IN   ) :: m_FAST                    !< Miscellaneous variables (only for the final time)

   INTEGER(IntKi),           INTENT(OUT)   :: ErrStat                   !< Error status
   CHARACTER(*),             INTENT(OUT)   :: ErrMsg                    !< Message associated with errro status

      ! local variables
   CHARACTER(LEN(y_FAST%FileDescLines)*3)  :: FileDesc                  ! The description of the run, to be written in the binary output file


      ! Initialize some values

   ErrStat = ErrID_None
   ErrMsg  = ''

   !-------------------------------------------------------------------------------------------------
   ! Write the binary output file if requested
   !-------------------------------------------------------------------------------------------------

   IF (p_FAST%WrBinOutFile .AND. y_FAST%n_Out > 0) THEN

      FileDesc = TRIM(y_FAST%FileDescLines(1))//' '//TRIM(y_FAST%FileDescLines(2))//'; '//TRIM(y_FAST%FileDescLines(3))

      CALL WrBinFAST(TRIM(p_FAST%OutFileRoot)//'.outb', Int(p_FAST%WrBinMod, B2Ki), TRIM(FileDesc), &
            y_FAST%ChannelNames, y_FAST%ChannelUnits, y_FAST%TimeData, y_FAST%AllOutData(:,1:y_FAST%n_Out), ErrStat, ErrMsg)

      IF ( ErrStat /= ErrID_None ) CALL WrScr( TRIM(GetErrStr(ErrStat))//' when writing binary output file: '//TRIM(ErrMsg) )

   END IF


   !-------------------------------------------------------------------------------------------------
   ! Close the text tabular output file and summary file (if opened)
   !-------------------------------------------------------------------------------------------------
   IF (y_FAST%UnOu  > 0) THEN ! I/O unit number for the tabular output file
      CLOSE( y_FAST%UnOu )
      y_FAST%UnOu = -1
   END IF

   IF (y_FAST%UnSum > 0) THEN ! I/O unit number for the tabular output file
      CLOSE( y_FAST%UnSum )
      y_FAST%UnSum = -1
   END IF

   IF (y_FAST%UnGra > 0) THEN ! I/O unit number for the graphics output file
      CLOSE( y_FAST%UnGra )
      y_FAST%UnGra = -1
   END IF

   !-------------------------------------------------------------------------------------------------
   ! Deallocate arrays
   !-------------------------------------------------------------------------------------------------

      ! Output
   IF ( ALLOCATED(y_FAST%AllOutData                  ) ) DEALLOCATE(y_FAST%AllOutData                  )
   IF ( ALLOCATED(y_FAST%TimeData                    ) ) DEALLOCATE(y_FAST%TimeData                    )
   IF ( ALLOCATED(y_FAST%ChannelNames                ) ) DEALLOCATE(y_FAST%ChannelNames                )
   IF ( ALLOCATED(y_FAST%ChannelUnits                ) ) DEALLOCATE(y_FAST%ChannelUnits                )


END SUBROUTINE FAST_EndOutput
!----------------------------------------------------------------------------------------------------------------------------------
!> This routine calls the end routines for each module that was previously initialized.
SUBROUTINE FAST_EndMods( p_FAST, y_FAST, m_FAST, ED, BD, SrvD, AD14, AD, IfW, HD, SD, ExtPtfm, MAPp, FEAM, MD, Orca, IceF, IceD, ErrStat, ErrMsg )

   TYPE(FAST_ParameterType), INTENT(INOUT) :: p_FAST              !< Parameters for the glue code
   TYPE(FAST_OutputFileType),INTENT(INOUT) :: y_FAST              !< Output variables for the glue code
   TYPE(FAST_MiscVarType),   INTENT(INOUT) :: m_FAST              !< Miscellaneous variables

   TYPE(ElastoDyn_Data),     INTENT(INOUT) :: ED                  !< ElastoDyn data
   TYPE(BeamDyn_Data),       INTENT(INOUT) :: BD                  !< BeamDyn data
   TYPE(ServoDyn_Data),      INTENT(INOUT) :: SrvD                !< ServoDyn data
   TYPE(AeroDyn14_Data),     INTENT(INOUT) :: AD14                !< AeroDyn v14 data
   TYPE(AeroDyn_Data),       INTENT(INOUT) :: AD                  !< AeroDyn data
   TYPE(InflowWind_Data),    INTENT(INOUT) :: IfW                 !< InflowWind data
   TYPE(HydroDyn_Data),      INTENT(INOUT) :: HD                  !< HydroDyn data
   TYPE(SubDyn_Data),        INTENT(INOUT) :: SD                  !< SubDyn data
   TYPE(ExtPtfm_Data),       INTENT(INOUT) :: ExtPtfm             !< ExtPtfm data
   TYPE(MAP_Data),           INTENT(INOUT) :: MAPp                !< MAP data
   TYPE(FEAMooring_Data),    INTENT(INOUT) :: FEAM                !< FEAMooring data
   TYPE(MoorDyn_Data),       INTENT(INOUT) :: MD                  !< Data for the MoorDyn module
   TYPE(OrcaFlex_Data),      INTENT(INOUT) :: Orca                !< OrcaFlex interface data
   TYPE(IceFloe_Data),       INTENT(INOUT) :: IceF                !< IceFloe data
   TYPE(IceDyn_Data),        INTENT(INOUT) :: IceD                !< All the IceDyn data used in time-step loop

   INTEGER(IntKi),           INTENT(  OUT) :: ErrStat             !< Error status of the operation
   CHARACTER(*),             INTENT(  OUT) :: ErrMsg              !< Error message if ErrStat /= ErrID_None

   ! local variables
   INTEGER(IntKi)                          :: i, k                ! loop counter

   INTEGER(IntKi)                          :: ErrStat2
   CHARACTER(ErrMsgLen)                    :: ErrMsg2
   CHARACTER(*), PARAMETER                 :: RoutineName = 'FAST_EndMods'

      !...............................................................................................................................
      ! End all modules (and write binary FAST output file)
      !...............................................................................................................................

   ErrStat = ErrID_None
   ErrMsg  = ""


   CALL FAST_EndOutput( p_FAST, y_FAST, m_FAST, ErrStat2, ErrMsg2 )
      CALL SetErrStat(ErrStat2, ErrMsg2, ErrStat, ErrMsg, RoutineName)

   IF ( p_FAST%ModuleInitialized(Module_ED) ) THEN
      CALL ED_End(   ED%Input(1),   ED%p,   ED%x(STATE_CURR),   ED%xd(STATE_CURR),   ED%z(STATE_CURR),   ED%OtherSt(STATE_CURR),   &
                     ED%y,          ED%m,  ErrStat2, ErrMsg2 )
      CALL SetErrStat(ErrStat2, ErrMsg2, ErrStat, ErrMsg, RoutineName)
   END IF

   IF ( p_FAST%ModuleInitialized(Module_BD) ) THEN

      DO k=1,p_FAST%nBeams
         CALL BD_End(BD%Input(1,k),  BD%p(k),  BD%x(k,STATE_CURR),  BD%xd(k,STATE_CURR),  BD%z(k,STATE_CURR), &
                        BD%OtherSt(k,STATE_CURR),  BD%y(k),  BD%m(k), ErrStat2, ErrMsg2)
         CALL SetErrStat(ErrStat2, ErrMsg2, ErrStat, ErrMsg, RoutineName)
      END DO

   END IF


   IF ( p_FAST%ModuleInitialized(Module_AD14) ) THEN
      CALL AD14_End( AD14%Input(1), AD14%p, AD14%x(STATE_CURR), AD14%xd(STATE_CURR), AD14%z(STATE_CURR), &
                     AD14%OtherSt(STATE_CURR), AD14%y, AD14%m, ErrStat2, ErrMsg2 )
      CALL SetErrStat(ErrStat2, ErrMsg2, ErrStat, ErrMsg, RoutineName)
   ELSEIF ( p_FAST%ModuleInitialized(Module_AD) ) THEN
      CALL AD_End(   AD%Input(1), AD%p, AD%x(STATE_CURR), AD%xd(STATE_CURR), AD%z(STATE_CURR), &
                     AD%OtherSt(STATE_CURR), AD%y, AD%m,  ErrStat2, ErrMsg2 )
      CALL SetErrStat(ErrStat2, ErrMsg2, ErrStat, ErrMsg, RoutineName)
   END IF

   IF ( p_FAST%ModuleInitialized(Module_IfW) ) THEN
      CALL InflowWind_End( IfW%Input(1), IfW%p, IfW%x(STATE_CURR), IfW%xd(STATE_CURR), IfW%z(STATE_CURR), IfW%OtherSt(STATE_CURR),   &
                           IfW%y, IfW%m, ErrStat2, ErrMsg2 )
      CALL SetErrStat(ErrStat2, ErrMsg2, ErrStat, ErrMsg, RoutineName)
   END IF

   IF ( p_FAST%ModuleInitialized(Module_SrvD) ) THEN
      CALL SrvD_End( SrvD%Input(1), SrvD%p, SrvD%x(STATE_CURR), SrvD%xd(STATE_CURR), SrvD%z(STATE_CURR), SrvD%OtherSt(STATE_CURR), &
                     SrvD%y, SrvD%m, ErrStat2, ErrMsg2 )
      CALL SetErrStat(ErrStat2, ErrMsg2, ErrStat, ErrMsg, RoutineName)
   END IF

   IF ( p_FAST%ModuleInitialized(Module_HD) ) THEN
      CALL HydroDyn_End( HD%Input(1), HD%p, HD%x(STATE_CURR), HD%xd(STATE_CURR), HD%z(STATE_CURR), HD%OtherSt(STATE_CURR),  &
                         HD%y, HD%m, ErrStat2, ErrMsg2)
      CALL SetErrStat(ErrStat2, ErrMsg2, ErrStat, ErrMsg, RoutineName)
   END IF

   IF ( p_FAST%ModuleInitialized(Module_SD) ) THEN
      CALL SD_End( SD%Input(1), SD%p, SD%x(STATE_CURR), SD%xd(STATE_CURR), SD%z(STATE_CURR), SD%OtherSt(STATE_CURR),   &
                   SD%y, SD%m, ErrStat2, ErrMsg2)
      CALL SetErrStat(ErrStat2, ErrMsg2, ErrStat, ErrMsg, RoutineName)
   ELSE IF ( p_FAST%ModuleInitialized(Module_ExtPtfm) ) THEN
      CALL ExtPtfm_End( ExtPtfm%Input(1), ExtPtfm%p, ExtPtfm%x(STATE_CURR), ExtPtfm%xd(STATE_CURR), ExtPtfm%z(STATE_CURR), &
                        ExtPtfm%OtherSt(STATE_CURR), ExtPtfm%y, ExtPtfm%m, ErrStat2, ErrMsg2)
      CALL SetErrStat(ErrStat2, ErrMsg2, ErrStat, ErrMsg, RoutineName)
   END IF

   IF ( p_FAST%ModuleInitialized(Module_MAP) ) THEN
      CALL MAP_End(    MAPp%Input(1),   MAPp%p,   MAPp%x(STATE_CURR),   MAPp%xd(STATE_CURR),   MAPp%z(STATE_CURR),   MAPp%OtherSt,   &
                        MAPp%y,   ErrStat2, ErrMsg2)
      CALL SetErrStat(ErrStat2, ErrMsg2, ErrStat, ErrMsg, RoutineName)
   ELSEIF ( p_FAST%ModuleInitialized(Module_MD) ) THEN
      CALL MD_End(  MD%Input(1), MD%p, MD%x(STATE_CURR), MD%xd(STATE_CURR), MD%z(STATE_CURR), MD%OtherSt(STATE_CURR), &
                    MD%y, MD%m, ErrStat2, ErrMsg2)
      CALL SetErrStat(ErrStat2, ErrMsg2, ErrStat, ErrMsg, RoutineName)
   ELSEIF ( p_FAST%ModuleInitialized(Module_FEAM) ) THEN
      CALL FEAM_End( FEAM%Input(1), FEAM%p, FEAM%x(STATE_CURR), FEAM%xd(STATE_CURR), FEAM%z(STATE_CURR),   &
                     FEAM%OtherSt(STATE_CURR), FEAM%y, FEAM%m, ErrStat2, ErrMsg2)
      CALL SetErrStat(ErrStat2, ErrMsg2, ErrStat, ErrMsg, RoutineName)
   ELSEIF ( p_FAST%ModuleInitialized(Module_Orca) ) THEN
      CALL Orca_End(   Orca%Input(1),  Orca%p,  Orca%x(STATE_CURR),  Orca%xd(STATE_CURR),  Orca%z(STATE_CURR),  Orca%OtherSt(STATE_CURR),  &
                        Orca%y,  Orca%m, ErrStat2, ErrMsg2)
      CALL SetErrStat(ErrStat2, ErrMsg2, ErrStat, ErrMsg, RoutineName)
   END IF

   IF ( p_FAST%ModuleInitialized(Module_IceF) ) THEN
      CALL IceFloe_End(IceF%Input(1), IceF%p, IceF%x(STATE_CURR), IceF%xd(STATE_CURR), IceF%z(STATE_CURR),  &
                       IceF%OtherSt(STATE_CURR), IceF%y, IceF%m, ErrStat2, ErrMsg2)
      CALL SetErrStat(ErrStat2, ErrMsg2, ErrStat, ErrMsg, RoutineName)
   ELSEIF ( p_FAST%ModuleInitialized(Module_IceD) ) THEN

      DO i=1,p_FAST%numIceLegs
         CALL IceD_End(IceD%Input(1,i),  IceD%p(i),  IceD%x(i,STATE_CURR),  IceD%xd(i,STATE_CURR),  IceD%z(i,STATE_CURR), &
                        IceD%OtherSt(i,STATE_CURR),  IceD%y(i),  IceD%m(i), ErrStat2, ErrMsg2)
         CALL SetErrStat(ErrStat2, ErrMsg2, ErrStat, ErrMsg, RoutineName)
      END DO

   END IF

END SUBROUTINE FAST_EndMods
!----------------------------------------------------------------------------------------------------------------------------------
!> This routine calls the destroy routines for each module. (It is basically a duplicate of FAST_DestroyTurbineType().)
SUBROUTINE FAST_DestroyAll( p_FAST, y_FAST, m_FAST, ED, BD, SrvD, AD14, AD, IfW, OpFM, HD, SD, ExtPtfm, &
                            MAPp, FEAM, MD, Orca, IceF, IceD, MeshMapData, ErrStat, ErrMsg )

   TYPE(FAST_ParameterType), INTENT(INOUT) :: p_FAST              !< Parameters for the glue code
   TYPE(FAST_OutputFileType),INTENT(INOUT) :: y_FAST              !< Output variables for the glue code
   TYPE(FAST_MiscVarType),   INTENT(INOUT) :: m_FAST              !< Miscellaneous variables

   TYPE(ElastoDyn_Data),     INTENT(INOUT) :: ED                  !< ElastoDyn data
   TYPE(BeamDyn_Data),       INTENT(INOUT) :: BD                  !< BeamDyn data
   TYPE(ServoDyn_Data),      INTENT(INOUT) :: SrvD                !< ServoDyn data
   TYPE(AeroDyn14_Data),     INTENT(INOUT) :: AD14                !< AeroDyn v14 data
   TYPE(AeroDyn_Data),       INTENT(INOUT) :: AD                  !< AeroDyn data
   TYPE(InflowWind_Data),    INTENT(INOUT) :: IfW                 !< InflowWind data
   TYPE(OpenFOAM_Data),      INTENT(INOUT) :: OpFM                !< OpenFOAM data
   TYPE(HydroDyn_Data),      INTENT(INOUT) :: HD                  !< HydroDyn data
   TYPE(SubDyn_Data),        INTENT(INOUT) :: SD                  !< SubDyn data
   TYPE(ExtPtfm_Data),       INTENT(INOUT) :: ExtPtfm             !< ExtPtfm data
   TYPE(MAP_Data),           INTENT(INOUT) :: MAPp                !< MAP data
   TYPE(FEAMooring_Data),    INTENT(INOUT) :: FEAM                !< FEAMooring data
   TYPE(MoorDyn_Data),       INTENT(INOUT) :: MD                  !< Data for the MoorDyn module
   TYPE(OrcaFlex_Data),      INTENT(INOUT) :: Orca                !< OrcaFlex interface data
   TYPE(IceFloe_Data),       INTENT(INOUT) :: IceF                !< IceFloe data
   TYPE(IceDyn_Data),        INTENT(INOUT) :: IceD                !< All the IceDyn data used in time-step loop

   TYPE(FAST_ModuleMapType), INTENT(INOUT) :: MeshMapData         !< Data for mapping between modules

   INTEGER(IntKi),           INTENT(  OUT) :: ErrStat             !< Error status of the operation
   CHARACTER(*),             INTENT(  OUT) :: ErrMsg              !< Error message if ErrStat /= ErrID_None

   ! local variables
   INTEGER(IntKi)                          :: ErrStat2
   CHARACTER(ErrMsgLen)                    :: ErrMsg2
   CHARACTER(*), PARAMETER                 :: RoutineName = 'FAST_DestroyAll'



   ! -------------------------------------------------------------------------
   ! Deallocate/Destroy structures associated with mesh mapping
   ! -------------------------------------------------------------------------

   ErrStat = ErrID_None
   ErrMsg  = ""


   ! FAST
   CALL FAST_DestroyParam( p_FAST, ErrStat2, ErrMsg2 )
      CALL SetErrStat(ErrStat2, ErrMsg2, ErrStat, ErrMsg, RoutineName)

   CALL FAST_DestroyOutputFileType( y_FAST, ErrStat2, ErrMsg2 )
      CALL SetErrStat(ErrStat2, ErrMsg2, ErrStat, ErrMsg, RoutineName)

   CALL FAST_DestroyMisc( m_FAST, ErrStat2, ErrMsg2 )
      CALL SetErrStat(ErrStat2, ErrMsg2, ErrStat, ErrMsg, RoutineName)

   ! ElastoDyn
   CALL FAST_DestroyElastoDyn_Data( ED, ErrStat2, ErrMsg2 )
      CALL SetErrStat(ErrStat2, ErrMsg2, ErrStat, ErrMsg, RoutineName)

   ! BeamDyn
   CALL FAST_DestroyBeamDyn_Data( BD, ErrStat2, ErrMsg2 )
      CALL SetErrStat(ErrStat2, ErrMsg2, ErrStat, ErrMsg, RoutineName)

   ! ServoDyn
   CALL FAST_DestroyServoDyn_Data( SrvD, ErrStat2, ErrMsg2 )
      CALL SetErrStat(ErrStat2, ErrMsg2, ErrStat, ErrMsg, RoutineName)

   ! AeroDyn14
   CALL FAST_DestroyAeroDyn14_Data( AD14, ErrStat2, ErrMsg2 )
      CALL SetErrStat(ErrStat2, ErrMsg2, ErrStat, ErrMsg, RoutineName)

   ! AeroDyn
   CALL FAST_DestroyAeroDyn_Data( AD, ErrStat2, ErrMsg2 )
      CALL SetErrStat(ErrStat2, ErrMsg2, ErrStat, ErrMsg, RoutineName)

   ! InflowWind
   CALL FAST_DestroyInflowWind_Data( IfW, ErrStat2, ErrMsg2 )
      CALL SetErrStat(ErrStat2, ErrMsg2, ErrStat, ErrMsg, RoutineName)

   ! OpenFOAM
   CALL FAST_DestroyOpenFOAM_Data( OpFM, ErrStat2, ErrMsg2 )
      CALL SetErrStat(ErrStat2, ErrMsg2, ErrStat, ErrMsg, RoutineName)

   ! HydroDyn
   CALL FAST_DestroyHydroDyn_Data( HD, ErrStat2, ErrMsg2 )
      CALL SetErrStat(ErrStat2, ErrMsg2, ErrStat, ErrMsg, RoutineName)

   ! SubDyn
   CALL FAST_DestroySubDyn_Data( SD, ErrStat2, ErrMsg2 )
      CALL SetErrStat(ErrStat2, ErrMsg2, ErrStat, ErrMsg, RoutineName)

   ! ExtPtfm
   CALL FAST_DestroyExtPtfm_Data( ExtPtfm, ErrStat2, ErrMsg2 )
      CALL SetErrStat(ErrStat2, ErrMsg2, ErrStat, ErrMsg, RoutineName)


   ! MAP
   CALL FAST_DestroyMAP_Data( MAPp, ErrStat2, ErrMsg2 )
      CALL SetErrStat(ErrStat2, ErrMsg2, ErrStat, ErrMsg, RoutineName)

   ! FEAMooring
   CALL FAST_DestroyFEAMooring_Data( FEAM, ErrStat2, ErrMsg2 )
      CALL SetErrStat(ErrStat2, ErrMsg2, ErrStat, ErrMsg, RoutineName)

   ! MoorDyn
   CALL FAST_DestroyMoorDyn_Data( MD, ErrStat2, ErrMsg2 )
      CALL SetErrStat(ErrStat2, ErrMsg2, ErrStat, ErrMsg, RoutineName)

   ! Orca
   CALL FAST_DestroyOrcaFlex_Data( Orca, ErrStat2, ErrMsg2 )
      CALL SetErrStat(ErrStat2, ErrMsg2, ErrStat, ErrMsg, RoutineName)


   ! IceFloe
   CALL FAST_DestroyIceFloe_Data( IceF, ErrStat2, ErrMsg2 )
      CALL SetErrStat(ErrStat2, ErrMsg2, ErrStat, ErrMsg, RoutineName)

   ! IceDyn
   CALL FAST_DestroyIceDyn_Data( IceD, ErrStat2, ErrMsg2 )
      CALL SetErrStat(ErrStat2, ErrMsg2, ErrStat, ErrMsg, RoutineName)

   ! Module (Mesh) Mapping data
   CALL FAST_DestroyModuleMapType( MeshMapData, ErrStat2, ErrMsg2 )
      CALL SetErrStat(ErrStat2, ErrMsg2, ErrStat, ErrMsg, RoutineName)



   END SUBROUTINE FAST_DestroyAll
!----------------------------------------------------------------------------------------------------------------------------------


!++++++++++++++++++++++++++++++++++++++++++++++++++++++++++++++++++++++++++++++++++++++++++++++++++++++++++++++++++++++++++++++++++
! CHECKPOINT/RESTART ROUTINES
!++++++++++++++++++++++++++++++++++++++++++++++++++++++++++++++++++++++++++++++++++++++++++++++++++++++++++++++++++++++++++++++++++
!> Routine that calls FAST_CreateCheckpoint_T for an array of Turbine data structures.
SUBROUTINE FAST_CreateCheckpoint_Tary(t_initial, n_t_global, Turbine, CheckpointRoot, ErrStat, ErrMsg)

   REAL(DbKi),               INTENT(IN   ) :: t_initial           !< initial time
   INTEGER(IntKi),           INTENT(IN   ) :: n_t_global          !< loop counter
   TYPE(FAST_TurbineType),   INTENT(INOUT) :: Turbine(:)          !< all data for all turbines
   CHARACTER(*),             INTENT(IN   ) :: CheckpointRoot      !< Rootname of checkpoint file
   INTEGER(IntKi),           INTENT(  OUT) :: ErrStat             !< Error status of the operation
   CHARACTER(*),             INTENT(  OUT) :: ErrMsg              !< Error message if ErrStat /= ErrID_None

      ! local variables
   INTEGER(IntKi)                          :: NumTurbines         ! Number of turbines in this simulation
   INTEGER(IntKi)                          :: i_turb
   INTEGER                                 :: Unit
   INTEGER(IntKi)                          :: ErrStat2            ! local error status
   CHARACTER(ErrMsgLen)                    :: ErrMsg2             ! local error message
   CHARACTER(*),             PARAMETER     :: RoutineName = 'FAST_CreateCheckpoint_Tary'


   NumTurbines = SIZE(Turbine)
   ErrStat = ErrID_None
   ErrMsg  = ""

   ! TRIM(CheckpointRoot)//'.'//TRIM(Num2LStr(Turbine%TurbID))//

      !! This allows us to put all the turbine data in one file.
   Unit = -1
   DO i_turb = 1,NumTurbines
      CALL FAST_CreateCheckpoint_T(t_initial, n_t_global, NumTurbines, Turbine(i_turb), CheckpointRoot, ErrStat2, ErrMsg2, Unit )
         CALL SetErrStat(ErrStat2, ErrMsg2, ErrStat, ErrMsg, RoutineName )
         if (ErrStat >= AbortErrLev ) then
            if (Unit > 0) close(Unit)
            RETURN
         end if

   END DO


END SUBROUTINE FAST_CreateCheckpoint_Tary
!----------------------------------------------------------------------------------------------------------------------------------
!> Routine that packs all of the data from one turbine instance into arrays and writes checkpoint files. If Unit is present and
!! greater than 0, it will append the data to an already open file. Otherwise, it opens a new file and writes header information
!! before writing the turbine data to the file.
SUBROUTINE FAST_CreateCheckpoint_T(t_initial, n_t_global, NumTurbines, Turbine, CheckpointRoot, ErrStat, ErrMsg, Unit )

   USE BladedInterface, ONLY: CallBladedDLL  ! Hack for Bladed-style DLL
   USE BladedInterface, ONLY: GH_DISCON_STATUS_CHECKPOINT

   REAL(DbKi),               INTENT(IN   ) :: t_initial           !< initial time
   INTEGER(IntKi),           INTENT(IN   ) :: n_t_global          !< loop counter
   INTEGER(IntKi),           INTENT(IN   ) :: NumTurbines         !< Number of turbines in this simulation
   TYPE(FAST_TurbineType),   INTENT(INOUT) :: Turbine             !< all data for one instance of a turbine (INTENT(OUT) only because of hack for Bladed DLL)
   CHARACTER(*),             INTENT(IN   ) :: CheckpointRoot      !< Rootname of checkpoint file
   INTEGER(IntKi),           INTENT(  OUT) :: ErrStat             !< Error status of the operation
   CHARACTER(*),             INTENT(  OUT) :: ErrMsg              !< Error message if ErrStat /= ErrID_None
   INTEGER(IntKi), OPTIONAL, INTENT(INOUT) :: Unit                !< unit number for output file

      ! local variables:
   REAL(ReKi),               ALLOCATABLE   :: ReKiBuf(:)
   REAL(DbKi),               ALLOCATABLE   :: DbKiBuf(:)
   INTEGER(IntKi),           ALLOCATABLE   :: IntKiBuf(:)

   INTEGER(B4Ki)                           :: ArraySizes(3)

   INTEGER(IntKi)                          :: unOut               ! unit number for output file
   INTEGER(IntKi)                          :: old_avrSwap1        ! previous value of avrSwap(1) !hack for Bladed DLL checkpoint/restore
   INTEGER(IntKi)                          :: ErrStat2            ! local error status
   CHARACTER(ErrMsgLen)                    :: ErrMsg2             ! local error message
   CHARACTER(*),             PARAMETER     :: RoutineName = 'FAST_CreateCheckpoint_T'

   CHARACTER(1024)                         :: FileName            ! Name of the (output) checkpoint file
   CHARACTER(1024)                         :: DLLFileName         ! Name of the (output) checkpoint file

      ! init error status
   ErrStat = ErrID_None
   ErrMsg  = ""

      ! Get the arrays of data to be stored in the output file
   CALL FAST_PackTurbineType( ReKiBuf, DbKiBuf, IntKiBuf, Turbine, ErrStat2, ErrMsg2 )
      CALL SetErrStat(ErrStat2, ErrMsg2, ErrStat, ErrMsg, RoutineName )
      if (ErrStat >= AbortErrLev ) then
         call cleanup()
         RETURN
      end if


   ArraySizes = 0
   IF ( ALLOCATED(ReKiBuf)  ) ArraySizes(1) = SIZE(ReKiBuf)
   IF ( ALLOCATED(DbKiBuf)  ) ArraySizes(2) = SIZE(DbKiBuf)
   IF ( ALLOCATED(IntKiBuf) ) ArraySizes(3) = SIZE(IntKiBuf)

   FileName    = TRIM(CheckpointRoot)//'.chkp'
   DLLFileName = TRIM(CheckpointRoot)//'.dll.chkp'

   unOut=-1
   IF (PRESENT(Unit)) unOut = Unit

   IF ( unOut < 0 ) THEN

      CALL GetNewUnit( unOut, ErrStat2, ErrMsg2 )
      CALL OpenBOutFile ( unOut, FileName, ErrStat2, ErrMsg2)
         CALL SetErrStat(ErrStat2, ErrMsg2, ErrStat, ErrMsg, RoutineName )
         if (ErrStat >= AbortErrLev ) then
            call cleanup()
            IF (.NOT. PRESENT(Unit)) THEN
               CLOSE(unOut)
               unOut = -1
            END IF

            RETURN
         end if

         ! checkpoint file header:
      WRITE (unOut, IOSTAT=ErrStat2)   INT(ReKi              ,B4Ki)     ! let's make sure we've got the correct number of bytes for reals on restart.
      WRITE (unOut, IOSTAT=ErrStat2)   INT(DbKi              ,B4Ki)     ! let's make sure we've got the correct number of bytes for doubles on restart.
      WRITE (unOut, IOSTAT=ErrStat2)   INT(IntKi             ,B4Ki)     ! let's make sure we've got the correct number of bytes for integers on restart.
      WRITE (unOut, IOSTAT=ErrStat2)   AbortErrLev
      WRITE (unOut, IOSTAT=ErrStat2)   NumTurbines                      ! Number of turbines
      WRITE (unOut, IOSTAT=ErrStat2)   t_initial                        ! initial time
      WRITE (unOut, IOSTAT=ErrStat2)   n_t_global                       ! current time step

   END IF


      ! data from current turbine at time step:
   WRITE (unOut, IOSTAT=ErrStat2)   ArraySizes                       ! Number of reals, doubles, and integers written to file
   WRITE (unOut, IOSTAT=ErrStat2)   ReKiBuf                          ! Packed reals
   WRITE (unOut, IOSTAT=ErrStat2)   DbKiBuf                          ! Packed doubles
   WRITE (unOut, IOSTAT=ErrStat2)   IntKiBuf                         ! Packed integers


   IF ( ALLOCATED(ReKiBuf)  ) DEALLOCATE(ReKiBuf)
   IF ( ALLOCATED(DbKiBuf)  ) DEALLOCATE(DbKiBuf)
   IF ( ALLOCATED(IntKiBuf) ) DEALLOCATE(IntKiBuf)

      !CALL FAST_CreateCheckpoint(t_initial, n_t_global, Turbine%p_FAST, Turbine%y_FAST, Turbine%m_FAST, &
      !            Turbine%ED, Turbine%SrvD, Turbine%AD, Turbine%IfW, &
      !            Turbine%HD, Turbine%SD, Turbine%MAP, Turbine%FEAM, Turbine%MD, &
      !            Turbine%IceF, Turbine%IceD, Turbine%MeshMapData, ErrStat, ErrMsg )


   IF (Turbine%TurbID == NumTurbines .OR. .NOT. PRESENT(Unit)) THEN
      CLOSE(unOut)
      unOut = -1
   END IF

   IF (PRESENT(Unit)) Unit = unOut

      ! A hack to pack Bladed-style DLL data
   IF (Turbine%SrvD%p%UseBladedInterface) THEN
      if (Turbine%SrvD%m%dll_data%avrSWAP( 1) > 0   ) then
            ! store value to be overwritten
         old_avrSwap1 = Turbine%SrvD%m%dll_data%avrSWAP( 1)
         FileName     = Turbine%SrvD%m%dll_data%DLL_InFile
            ! overwrite values:
         Turbine%SrvD%m%dll_data%DLL_InFile = DLLFileName
         Turbine%SrvD%m%dll_data%avrSWAP(50) = REAL( LEN_TRIM(DLLFileName) ) +1 ! No. of characters in the "INFILE"  argument (-) (we add one for the C NULL CHARACTER)
         Turbine%SrvD%m%dll_data%avrSWAP( 1) = GH_DISCON_STATUS_CHECKPOINT
         Turbine%SrvD%m%dll_data%SimStatus = Turbine%SrvD%m%dll_data%avrSWAP( 1)
         CALL CallBladedDLL(Turbine%SrvD%Input(1), Turbine%SrvD%p, Turbine%SrvD%m%dll_data, ErrStat2, ErrMsg2)
            CALL SetErrStat(ErrStat2, ErrMsg2, ErrStat, ErrMsg, RoutineName )

            ! put values back:
         Turbine%SrvD%m%dll_data%DLL_InFile = FileName
         Turbine%SrvD%m%dll_data%avrSWAP(50) = REAL( LEN_TRIM(FileName) ) +1 ! No. of characters in the "INFILE"  argument (-) (we add one for the C NULL CHARACTER)
         Turbine%SrvD%m%dll_data%avrSWAP( 1) = old_avrSwap1
         Turbine%SrvD%m%dll_data%SimStatus = Turbine%SrvD%m%dll_data%avrSWAP( 1)
      end if
   END IF

   call cleanup()

contains
   subroutine cleanup()
      IF ( ALLOCATED(ReKiBuf)  ) DEALLOCATE(ReKiBuf)
      IF ( ALLOCATED(DbKiBuf)  ) DEALLOCATE(DbKiBuf)
      IF ( ALLOCATED(IntKiBuf) ) DEALLOCATE(IntKiBuf)
   end subroutine cleanup
END SUBROUTINE FAST_CreateCheckpoint_T
!----------------------------------------------------------------------------------------------------------------------------------
!> Routine that calls FAST_RestoreFromCheckpoint_T for an array of Turbine data structures.
SUBROUTINE FAST_RestoreFromCheckpoint_Tary(t_initial, n_t_global, Turbine, CheckpointRoot, ErrStat, ErrMsg  )

   REAL(DbKi),               INTENT(IN   ) :: t_initial           !< initial time (for comparing with time from checkpoint file)
   INTEGER(IntKi),           INTENT(  OUT) :: n_t_global          !< loop counter
   TYPE(FAST_TurbineType),   INTENT(INOUT) :: Turbine(:)          !< all data for one instance of a turbine !intent(INOUT) instead of (IN) to attempt to avoid memory warnings in gnu compilers
   CHARACTER(*),             INTENT(IN   ) :: CheckpointRoot      !< Rootname of checkpoint file
   INTEGER(IntKi),           INTENT(  OUT) :: ErrStat             !< Error status of the operation
   CHARACTER(*),             INTENT(  OUT) :: ErrMsg              !< Error message if ErrStat /= ErrID_None

      ! local variables
   REAL(DbKi)                              :: t_initial_out
   INTEGER(IntKi)                          :: NumTurbines_out
   INTEGER(IntKi)                          :: NumTurbines         ! Number of turbines in this simulation
   INTEGER(IntKi)                          :: i_turb
   INTEGER                                 :: Unit
   INTEGER(IntKi)                          :: ErrStat2            ! local error status
   CHARACTER(ErrMsgLen)                    :: ErrMsg2             ! local error message
   CHARACTER(*),             PARAMETER     :: RoutineName = 'FAST_RestoreFromCheckpoint_Tary'


   NumTurbines = SIZE(Turbine)
   ErrStat = ErrID_None
   ErrMsg  = ""

      ! Init NWTC_Library, display copyright and version information:
   CALL FAST_ProgStart( FAST_Ver )

      ! Restore data from checkpoint file
   Unit = -1
   DO i_turb = 1,NumTurbines
      CALL FAST_RestoreFromCheckpoint_T(t_initial_out, n_t_global, NumTurbines_out, Turbine(i_turb), CheckpointRoot, ErrStat2, ErrMsg2, Unit )
         CALL SetErrStat(ErrStat2, ErrMsg2, ErrStat, ErrMsg, RoutineName )

         IF (t_initial_out /= t_initial) CALL SetErrStat(ErrID_Fatal, "invalid value of t_initial.", ErrStat, ErrMsg, RoutineName )
         IF (NumTurbines_out /= NumTurbines) CALL SetErrStat(ErrID_Fatal, "invalid value of NumTurbines.", ErrStat, ErrMsg, RoutineName )
         IF (ErrStat >= AbortErrLev) RETURN
   END DO

   CALL WrScr( ' Restarting simulation at '//TRIM(Num2LStr(n_t_global*Turbine(1)%p_FAST%DT))//' seconds.' )


END SUBROUTINE FAST_RestoreFromCheckpoint_Tary
!----------------------------------------------------------------------------------------------------------------------------------
!> This routine is the inverse of FAST_CreateCheckpoint_T. It reads data from a checkpoint file and populates data structures for
!! the turbine instance.
SUBROUTINE FAST_RestoreFromCheckpoint_T(t_initial, n_t_global, NumTurbines, Turbine, CheckpointRoot, ErrStat, ErrMsg, Unit )
   USE BladedInterface, ONLY: CallBladedDLL  ! Hack for Bladed-style DLL
   USE BladedInterface, ONLY: GH_DISCON_STATUS_RESTARTING

   REAL(DbKi),               INTENT(INOUT) :: t_initial           !< initial time
   INTEGER(IntKi),           INTENT(INOUT) :: n_t_global          !< loop counter
   INTEGER(IntKi),           INTENT(INOUT) :: NumTurbines         !< Number of turbines in this simulation
   TYPE(FAST_TurbineType),   INTENT(INOUT) :: Turbine             !< all data for one instance of a turbine (bjj: note that is intent INOUT instead of OUT only because of a gfortran compiler memory issue)
   CHARACTER(*),             INTENT(IN   ) :: CheckpointRoot      !< Rootname of checkpoint file
   INTEGER(IntKi),           INTENT(  OUT) :: ErrStat             !< Error status of the operation
   CHARACTER(*),             INTENT(  OUT) :: ErrMsg              !< Error message if ErrStat /= ErrID_None
   INTEGER(IntKi), OPTIONAL, INTENT(INOUT) :: Unit                !< unit number for output file

      ! local variables:
   REAL(ReKi),               ALLOCATABLE   :: ReKiBuf(:)
   REAL(DbKi),               ALLOCATABLE   :: DbKiBuf(:)
   INTEGER(IntKi),           ALLOCATABLE   :: IntKiBuf(:)

   INTEGER(B4Ki)                           :: ArraySizes(3)

   INTEGER(IntKi)                          :: unIn                ! unit number for input file
   INTEGER(IntKi)                          :: old_avrSwap1        ! previous value of avrSwap(1) !hack for Bladed DLL checkpoint/restore
   INTEGER(IntKi)                          :: ErrStat2            ! local error status
   CHARACTER(ErrMsgLen)                    :: ErrMsg2             ! local error message
   CHARACTER(*),             PARAMETER     :: RoutineName = 'FAST_RestoreFromCheckpoint_T'

   CHARACTER(1024)                         :: FileName            ! Name of the (input) checkpoint file
   CHARACTER(1024)                         :: DLLFileName         ! Name of the (input) checkpoint file


   ErrStat=ErrID_None
   ErrMsg=""

   FileName    = TRIM(CheckpointRoot)//'.chkp'
   DLLFileName = TRIM(CheckpointRoot)//'.dll.chkp'
   ! FileName = TRIM(CheckpointRoot)//'.cp'
   unIn=-1
   IF (PRESENT(Unit)) unIn = Unit

   IF ( unIn < 0 ) THEN

      CALL GetNewUnit( unIn, ErrStat2, ErrMsg2 )

      CALL OpenBInpFile ( unIn, FileName, ErrStat2, ErrMsg2)
         CALL SetErrStat(ErrStat2, ErrMsg2, ErrStat, ErrMsg, RoutineName )
         IF (ErrStat >= AbortErrLev ) RETURN

         ! checkpoint file header:
      READ (unIn, IOSTAT=ErrStat2)   ArraySizes     ! let's make sure we've got the correct number of bytes for reals, doubles, and integers on restart.

      IF ( ArraySizes(1) /= ReKi  ) CALL SetErrStat(ErrID_Fatal,"ReKi on restart is different than when checkpoint file was created.",ErrStat,ErrMsg,RoutineName)
      IF ( ArraySizes(2) /= DbKi  ) CALL SetErrStat(ErrID_Fatal,"DbKi on restart is different than when checkpoint file was created.",ErrStat,ErrMsg,RoutineName)
      IF ( ArraySizes(3) /= IntKi ) CALL SetErrStat(ErrID_Fatal,"IntKi on restart is different than when checkpoint file was created.",ErrStat,ErrMsg,RoutineName)
      IF (ErrStat >= AbortErrLev) THEN
         CLOSE(unIn)
         unIn = -1
         IF (PRESENT(Unit)) Unit = unIn
         RETURN
      END IF

      READ (unIn, IOSTAT=ErrStat2)   AbortErrLev
      READ (unIn, IOSTAT=ErrStat2)   NumTurbines                      ! Number of turbines
      READ (unIn, IOSTAT=ErrStat2)   t_initial                        ! initial time
      READ (unIn, IOSTAT=ErrStat2)   n_t_global                       ! current time step

   END IF

      ! in case the Turbine data structure isn't empty on entry of this routine:
   call FAST_DestroyTurbineType( Turbine, ErrStat2, ErrMsg2 )

      ! data from current time step:
   READ (unIn, IOSTAT=ErrStat2)   ArraySizes                       ! Number of reals, doubles, and integers written to file

   ALLOCATE(ReKiBuf( ArraySizes(1)), STAT=ErrStat2)
      IF (ErrStat2 /=0) CALL SetErrStat(ErrID_Fatal, "Could not allocate ReKiBuf", ErrStat, ErrMsg, RoutineName )
   ALLOCATE(DbKiBuf( ArraySizes(2)), STAT=ErrStat2)
      IF (ErrStat2 /=0) CALL SetErrStat(ErrID_Fatal, "Could not allocate DbKiBuf", ErrStat, ErrMsg, RoutineName )
   ALLOCATE(IntKiBuf(ArraySizes(3)), STAT=ErrStat2)
      IF (ErrStat2 /=0) CALL SetErrStat(ErrID_Fatal, "Could not allocate IntKiBuf", ErrStat, ErrMsg, RoutineName )

      ! Read the packed arrays
   IF (ErrStat < AbortErrLev) THEN

      READ (unIn, IOSTAT=ErrStat2)   ReKiBuf    ! Packed reals
         IF (ErrStat2 /=0) CALL SetErrStat(ErrID_Fatal, "Could not read ReKiBuf", ErrStat, ErrMsg, RoutineName )
      READ (unIn, IOSTAT=ErrStat2)   DbKiBuf    ! Packed doubles
         IF (ErrStat2 /=0) CALL SetErrStat(ErrID_Fatal, "Could not read DbKiBuf", ErrStat, ErrMsg, RoutineName )
      READ (unIn, IOSTAT=ErrStat2)   IntKiBuf   ! Packed integers
         IF (ErrStat2 /=0) CALL SetErrStat(ErrID_Fatal, "Could not read IntKiBuf", ErrStat, ErrMsg, RoutineName )

   END IF

      ! Put the arrays back in the data types
   IF (ErrStat < AbortErrLev) THEN
      CALL FAST_UnpackTurbineType( ReKiBuf, DbKiBuf, IntKiBuf, Turbine, ErrStat2, ErrMsg2 )
         CALL SetErrStat(ErrStat2, ErrMsg2, ErrStat, ErrMsg, RoutineName )
   END IF


      ! close file if necessary (do this after unpacking turbine data, so that TurbID is set)
   IF (Turbine%TurbID == NumTurbines .OR. .NOT. PRESENT(Unit)) THEN
      CLOSE(unIn)
      unIn = -1
   END IF

   IF (PRESENT(Unit)) Unit = unIn


   IF ( ALLOCATED(ReKiBuf)  ) DEALLOCATE(ReKiBuf)
   IF ( ALLOCATED(DbKiBuf)  ) DEALLOCATE(DbKiBuf)
   IF ( ALLOCATED(IntKiBuf) ) DEALLOCATE(IntKiBuf)


      ! A sort-of hack to restore MAP DLL data (in particular Turbine%MAP%OtherSt%C_Obj%object)
    ! these must be the same variables that are used in MAP_Init because they get allocated in the DLL and
    ! destroyed in MAP_End (also, inside the DLL)
   IF (Turbine%p_FAST%CompMooring == Module_MAP) THEN
      CALL MAP_Restart( Turbine%MAP%Input(1), Turbine%MAP%p, Turbine%MAP%x(STATE_CURR), Turbine%MAP%xd(STATE_CURR), &
                        Turbine%MAP%z(STATE_CURR), Turbine%MAP%OtherSt, Turbine%MAP%y, ErrStat2, ErrMsg2 )
         CALL SetErrStat(ErrStat2, ErrMsg2, ErrStat, ErrMsg, RoutineName )
   END IF


      ! A hack to restore Bladed-style DLL data
   if (Turbine%SrvD%p%UseBladedInterface) then
      if (Turbine%SrvD%m%dll_data%avrSWAP( 1) > 0   ) then ! this isn't allocated if UseBladedInterface is FALSE
            ! store value to be overwritten
         old_avrSwap1 = Turbine%SrvD%m%dll_data%avrSWAP( 1)
         FileName     = Turbine%SrvD%m%dll_data%DLL_InFile
            ! overwrite values before calling DLL:
         Turbine%SrvD%m%dll_data%DLL_InFile = DLLFileName
         Turbine%SrvD%m%dll_data%avrSWAP(50) = REAL( LEN_TRIM(DLLFileName) ) +1 ! No. of characters in the "INFILE"  argument (-) (we add one for the C NULL CHARACTER)
         Turbine%SrvD%m%dll_data%avrSWAP( 1) = GH_DISCON_STATUS_RESTARTING
         Turbine%SrvD%m%dll_data%SimStatus = Turbine%SrvD%m%dll_data%avrSWAP( 1)
         CALL CallBladedDLL(Turbine%SrvD%Input(1), Turbine%SrvD%p,  Turbine%SrvD%m%dll_data, ErrStat2, ErrMsg2)
            CALL SetErrStat(ErrStat2, ErrMsg2, ErrStat, ErrMsg, RoutineName )
            ! put values back:
         Turbine%SrvD%m%dll_data%DLL_InFile = FileName
         Turbine%SrvD%m%dll_data%avrSWAP(50) = REAL( LEN_TRIM(FileName) ) +1 ! No. of characters in the "INFILE"  argument (-) (we add one for the C NULL CHARACTER)
         Turbine%SrvD%m%dll_data%avrSWAP( 1) = old_avrSwap1
         Turbine%SrvD%m%dll_data%SimStatus = Turbine%SrvD%m%dll_data%avrSWAP( 1)
      end if
   end if

      ! deal with sibling meshes here:
   ! (ignoring for now; they are not going to be siblings on restart)

   ! deal with files that were open:
   IF (Turbine%p_FAST%WrTxtOutFile) THEN
      CALL OpenFunkFileAppend ( Turbine%y_FAST%UnOu, TRIM(Turbine%p_FAST%OutFileRoot)//'.out', ErrStat2, ErrMsg2)
      IF ( ErrStat2 >= AbortErrLev ) RETURN
      CALL SetErrStat(ErrStat2, ErrMsg2, ErrStat, ErrMsg, RoutineName )
      CALL WrFileNR ( Turbine%y_FAST%UnOu, '#Restarting here')
      WRITE(Turbine%y_FAST%UnOu, '()')
   END IF
   ! (ignoring for now; will have fort.x files if any were open [though I printed a warning about not outputting binary files earlier])


END SUBROUTINE FAST_RestoreFromCheckpoint_T
!----------------------------------------------------------------------------------------------------------------------------------

!----------------------------------------------------------------------------------------------------------------------------------
!> Routine that calls FAST_RestoreForVTKModeShape_T for an array of Turbine data structures.
SUBROUTINE FAST_RestoreForVTKModeShape_Tary(t_initial, Turbine, InputFileName, ErrStat, ErrMsg  )

   REAL(DbKi),               INTENT(IN   ) :: t_initial           !< initial time (for comparing with time from checkpoint file)
   TYPE(FAST_TurbineType),   INTENT(INOUT) :: Turbine(:)          !< all data for one instance of a turbine !intent(INOUT) instead of (IN) to attempt to avoid memory warnings in gnu compilers
   CHARACTER(*),             INTENT(IN   ) :: InputFileName       !< Name of the input file
   INTEGER(IntKi),           INTENT(  OUT) :: ErrStat             !< Error status of the operation
   CHARACTER(*),             INTENT(  OUT) :: ErrMsg              !< Error message if ErrStat /= ErrID_None

      ! local variables
   INTEGER(IntKi)                          :: i_turb
   INTEGER(IntKi)                          :: n_t_global          !< loop counter
   INTEGER(IntKi)                          :: NumTurbines         ! Number of turbines in this simulation
   INTEGER(IntKi)                          :: ErrStat2            ! local error status
   CHARACTER(ErrMsgLen)                    :: ErrMsg2             ! local error message
   CHARACTER(*),             PARAMETER     :: RoutineName = 'FAST_RestoreForVTKModeShape_Tary'


   ErrStat = ErrID_None
   ErrMsg  = ""

   NumTurbines = SIZE(Turbine)
   if (NumTurbines /=1) then
      call SetErrStat(ErrID_Fatal, "Mode-shape visualization is not available for multiple turbines.", ErrStat, ErrMsg, RoutineName)
      return
   end if


   CALL ReadModeShapeFile( Turbine(1)%p_FAST, trim(InputFileName), ErrStat2, ErrMsg2, checkpointOnly=.true. )
      CALL SetErrStat(ErrStat2, ErrMsg2, ErrStat, ErrMsg, RoutineName )
      if (ErrStat >= AbortErrLev) return

   CALL FAST_RestoreFromCheckpoint_Tary( t_initial, n_t_global, Turbine, trim(Turbine(1)%p_FAST%VTK_modes%CheckpointRoot), ErrStat2, ErrMsg2 )
      CALL SetErrStat(ErrStat2, ErrMsg2, ErrStat, ErrMsg, RoutineName )


   DO i_turb = 1,NumTurbines
      if (.not. allocated(Turbine(i_turb)%m_FAST%Lin%LinTimes)) then
         call SetErrStat(ErrID_Fatal, "Mode-shape visualization requires a checkpoint file from a simulation with linearization analysis, but NLinTimes is 0.", ErrStat, ErrMsg, RoutineName)
         return
      end if

      CALL FAST_RestoreForVTKModeShape_T(t_initial, Turbine(i_turb)%p_FAST, Turbine(i_turb)%y_FAST, Turbine(i_turb)%m_FAST, &
                  Turbine(i_turb)%ED, Turbine(i_turb)%BD, Turbine(i_turb)%SrvD, Turbine(i_turb)%AD14, Turbine(i_turb)%AD, Turbine(i_turb)%IfW, Turbine(i_turb)%OpFM, &
                  Turbine(i_turb)%HD, Turbine(i_turb)%SD, Turbine(i_turb)%ExtPtfm, Turbine(i_turb)%MAP, Turbine(i_turb)%FEAM, Turbine(i_turb)%MD, Turbine(i_turb)%Orca, &
                  Turbine(i_turb)%IceF, Turbine(i_turb)%IceD, Turbine(i_turb)%MeshMapData, trim(InputFileName), ErrStat2, ErrMsg2 )
      CALL SetErrStat(ErrStat2, ErrMsg2, ErrStat, ErrMsg, RoutineName )
   END DO


END SUBROUTINE FAST_RestoreForVTKModeShape_Tary

!----------------------------------------------------------------------------------------------------------------------------------
!> This routine calculates the motions generated by mode shapes and outputs VTK data for it
SUBROUTINE FAST_RestoreForVTKModeShape_T(t_initial, p_FAST, y_FAST, m_FAST, ED, BD, SrvD, AD14, AD, IfW, OpFM, HD, SD, ExtPtfm, &
                         MAPp, FEAM, MD, Orca, IceF, IceD, MeshMapData, InputFileName, ErrStat, ErrMsg )

   REAL(DbKi),               INTENT(IN   ) :: t_initial           !< initial time

   TYPE(FAST_ParameterType), INTENT(INOUT) :: p_FAST              !< Parameters for the glue code
   TYPE(FAST_OutputFileType),INTENT(INOUT) :: y_FAST              !< Output variables for the glue code
   TYPE(FAST_MiscVarType),   INTENT(INOUT) :: m_FAST              !< Miscellaneous variables

   TYPE(ElastoDyn_Data),     INTENT(INOUT) :: ED                  !< ElastoDyn data
   TYPE(BeamDyn_Data),       INTENT(INOUT) :: BD                  !< BeamDyn data
   TYPE(ServoDyn_Data),      INTENT(INOUT) :: SrvD                !< ServoDyn data
   TYPE(AeroDyn14_Data),     INTENT(INOUT) :: AD14                !< AeroDyn14 data
   TYPE(AeroDyn_Data),       INTENT(INOUT) :: AD                  !< AeroDyn data
   TYPE(InflowWind_Data),    INTENT(INOUT) :: IfW                 !< InflowWind data
   TYPE(OpenFOAM_Data),      INTENT(INOUT) :: OpFM                !< OpenFOAM data
   TYPE(HydroDyn_Data),      INTENT(INOUT) :: HD                  !< HydroDyn data
   TYPE(SubDyn_Data),        INTENT(INOUT) :: SD                  !< SubDyn data
   TYPE(ExtPtfm_Data),       INTENT(INOUT) :: ExtPtfm             !< ExtPtfm_MCKF data
   TYPE(MAP_Data),           INTENT(INOUT) :: MAPp                !< MAP data
   TYPE(FEAMooring_Data),    INTENT(INOUT) :: FEAM                !< FEAMooring data
   TYPE(MoorDyn_Data),       INTENT(INOUT) :: MD                  !< Data for the MoorDyn module
   TYPE(OrcaFlex_Data),      INTENT(INOUT) :: Orca                !< OrcaFlex interface data
   TYPE(IceFloe_Data),       INTENT(INOUT) :: IceF                !< IceFloe data
   TYPE(IceDyn_Data),        INTENT(INOUT) :: IceD                !< All the IceDyn data used in time-step loop

   TYPE(FAST_ModuleMapType), INTENT(INOUT) :: MeshMapData         !< Data for mapping between modules
   CHARACTER(*),             INTENT(IN   ) :: InputFileName       !< Name of the input file

   INTEGER(IntKi),           INTENT(  OUT) :: ErrStat             !< Error status of the operation
   CHARACTER(*),             INTENT(  OUT) :: ErrMsg              !< Error message if ErrStat /= ErrID_None

   ! local variables
   REAL(DbKi)                              :: dt                  ! time
   REAL(DbKi)                              :: tprime              ! time
   INTEGER(IntKi)                          :: nt

   INTEGER(IntKi)                          :: iLinTime            ! generic loop counters
   INTEGER(IntKi)                          :: it                  ! generic loop counters
   INTEGER(IntKi)                          :: iMode               ! generic loop counters
   INTEGER(IntKi)                          :: ModeNo              ! mode number
   INTEGER(IntKi)                          :: NLinTimes

   INTEGER(IntKi)                          :: ErrStat2
   CHARACTER(ErrMsgLen)                    :: ErrMsg2
   CHARACTER(*), PARAMETER                 :: RoutineName = 'FAST_RestoreForVTKModeShape_T'
   CHARACTER(1024)                         :: VTK_RootName


   ErrStat = ErrID_None
   ErrMsg  = ""

   CALL ReadModeShapeFile( p_FAST, trim(InputFileName), ErrStat2, ErrMsg2 )
      CALL SetErrStat(ErrStat2, ErrMsg2, ErrStat, ErrMsg, RoutineName )
      if (ErrStat >= AbortErrLev) return

   call ReadModeShapeMatlabFile( p_FAST, ErrStat2, ErrMsg2 )
      CALL SetErrStat(ErrStat2, ErrMsg2, ErrStat, ErrMsg, RoutineName )
      if (ErrStat >= AbortErrLev ) return

   y_FAST%WriteThisStep = .true.
   y_FAST%UnSum = -1

   NLinTimes = min( p_FAST%VTK_modes%VTKNLinTimes, size(p_FAST%VTK_modes%x_eig_magnitude,2), p_FAST%NLinTimes )

   VTK_RootName = p_FAST%VTK_OutFileRoot

   select case (p_FAST%VTK_modes%VTKLinTim)
   case (1)

      do iMode = 1,p_FAST%VTK_modes%VTKLinModes
         ModeNo = p_FAST%VTK_modes%VTKModes(iMode)

         call  GetTimeConstants(p_FAST%VTK_modes%DampedFreq_Hz(ModeNo), p_FAST%VTK_fps, nt, dt, p_FAST%VTK_tWidth )
         if (nt > 500) cycle

         p_FAST%VTK_OutFileRoot = trim(VTK_RootName)//'.Mode'//trim(num2lstr(ModeNo))
         y_FAST%VTK_count = 1  ! we are skipping the reference meshes by starting at 1
         do iLinTime = 1,NLinTimes
            tprime = m_FAST%Lin%LinTimes(iLinTime) - m_FAST%Lin%LinTimes(1)

            if (p_FAST%DT_UJac < p_FAST%TMax) then
               m_FAST%calcJacobian = .true.
               m_FAST%NextJacCalcTime = m_FAST%Lin%LinTimes(iLinTime)
            end if

            call SetOperatingPoint(iLinTime, p_FAST, y_FAST, m_FAST, ED, BD, SrvD, AD, IfW, OpFM, HD, SD, ExtPtfm, &
                                    MAPp, FEAM, MD, Orca, IceF, IceD, ErrStat2, ErrMsg2 )
               CALL SetErrStat(ErrStat2, ErrMsg2, ErrStat, ErrMsg, RoutineName )

               ! set perturbation of states based on x_eig magnitude and phase
            call PerturbOP(tprime, iLinTime, ModeNo, p_FAST, y_FAST, ED, BD, SrvD, AD, IfW, OpFM, HD, SD, ExtPtfm, MAPp, FEAM, MD, Orca, &
                        IceF, IceD, ErrStat2, ErrMsg2 )
               CALL SetErrStat(ErrStat2, ErrMsg2, ErrStat, ErrMsg, RoutineName )
               IF (ErrStat >= AbortErrLev) RETURN

            CALL CalcOutputs_And_SolveForInputs( -1,  m_FAST%Lin%LinTimes(iLinTime),  STATE_CURR, m_FAST%calcJacobian, m_FAST%NextJacCalcTime, &
               p_FAST, m_FAST, .true., ED, BD, SrvD, AD14, AD, IfW, OpFM, HD, SD, ExtPtfm, MAPp, FEAM, MD, Orca, IceF, IceD, MeshMapData, ErrStat2, ErrMsg2 )
               CALL SetErrStat(ErrStat2, ErrMsg2, ErrStat, ErrMsg, RoutineName )
               IF (ErrStat >= AbortErrLev) RETURN

            call WriteVTK(m_FAST%Lin%LinTimes(iLinTime), p_FAST, y_FAST, MeshMapData, ED, BD, AD, IfW, OpFM, HD, SD, ExtPtfm, SrvD, MAPp, FEAM, MD, Orca, IceF, IceD)

         end do ! iLinTime
      end do ! iMode

   case (2)

      do iMode = 1,p_FAST%VTK_modes%VTKLinModes
         ModeNo = p_FAST%VTK_modes%VTKModes(iMode)

         call  GetTimeConstants(p_FAST%VTK_modes%DampedFreq_Hz(ModeNo), p_FAST%VTK_fps, nt, dt, p_FAST%VTK_tWidth )
         if (nt > 500) cycle

         do iLinTime = 1,NLinTimes
            p_FAST%VTK_OutFileRoot = trim(VTK_RootName)//'.Mode'//trim(num2lstr(ModeNo))//'.LinTime'//trim(num2lstr(iLinTime))
            y_FAST%VTK_count = 1  ! we are skipping the reference meshes by starting at 1

            if (p_FAST%DT_UJac < p_FAST%TMax) then
               m_FAST%calcJacobian = .true.
               m_FAST%NextJacCalcTime = m_FAST%Lin%LinTimes(iLinTime)
            end if

            do it = 1,nt
               tprime = (it-1)*dt

               call SetOperatingPoint(iLinTime, p_FAST, y_FAST, m_FAST, ED, BD, SrvD, AD, IfW, OpFM, HD, SD, ExtPtfm, &
                                     MAPp, FEAM, MD, Orca, IceF, IceD, ErrStat2, ErrMsg2 )
                  CALL SetErrStat(ErrStat2, ErrMsg2, ErrStat, ErrMsg, RoutineName )

                  ! set perturbation of states based on x_eig magnitude and phase
               call PerturbOP(tprime, iLinTime, ModeNo, p_FAST, y_FAST, ED, BD, SrvD, AD, IfW, OpFM, HD, SD, ExtPtfm, MAPp, FEAM, MD, Orca, &
                         IceF, IceD, ErrStat2, ErrMsg2 )
                  CALL SetErrStat(ErrStat2, ErrMsg2, ErrStat, ErrMsg, RoutineName )
                  IF (ErrStat >= AbortErrLev) RETURN

               CALL CalcOutputs_And_SolveForInputs( -1, m_FAST%Lin%LinTimes(iLinTime),  STATE_CURR, m_FAST%calcJacobian, m_FAST%NextJacCalcTime, &
                  p_FAST, m_FAST, .true., ED, BD, SrvD, AD14, AD, IfW, OpFM, HD, SD, ExtPtfm, MAPp, FEAM, MD, Orca, IceF, IceD, MeshMapData, ErrStat2, ErrMsg2 )
                  CALL SetErrStat(ErrStat2, ErrMsg2, ErrStat, ErrMsg, RoutineName )
                  IF (ErrStat >= AbortErrLev) RETURN

               call WriteVTK(m_FAST%Lin%LinTimes(iLinTime)+tprime, p_FAST, y_FAST, MeshMapData, ED, BD, AD, IfW, OpFM, HD, SD, ExtPtfm, SrvD, MAPp, FEAM, MD, Orca, IceF, IceD)

            end do


         end do ! iLinTime
      end do   ! iMode

   end select

END SUBROUTINE FAST_RestoreForVTKModeShape_T
!----------------------------------------------------------------------------------------------------------------------------------
SUBROUTINE GetTimeConstants(DampedFreq_Hz, VTK_fps, nt, dt, VTK_tWidth )
   REAL(R8Ki),     INTENT(IN   ) :: DampedFreq_Hz
   REAL(DbKi),     INTENT(IN   ) :: VTK_fps
   INTEGER(IntKi), INTENT(  OUT) :: nt  !< number of steps
   REAL(DbKi),     INTENT(  OUT) :: dt  !< time step
   INTEGER(IntKi), INTENT(  OUT) :: VTK_tWidth

   REAL(DbKi)                              :: cycle_time          ! time for one cycle of mode
   INTEGER(IntKi)                          :: NCycles
   INTEGER(IntKi), PARAMETER               :: MinFrames = 5

   if (DampedFreq_Hz <= 0.0_DbKi) then
      nt = huge(nt)
      dt = epsilon(dt)
      VTK_tWidth = 1
      return
   end if

   nt = 1
   NCycles = 0
   do while (nt<MinFrames)
      NCycles = NCycles + 1
      cycle_time = NCycles * 1.0_DbKi / DampedFreq_Hz

      nt = NINT( max(1.0_DbKi, VTK_fps) * cycle_time )
   end do

   dt = cycle_time / nt

   VTK_tWidth = CEILING( log10( real(nt) ) ) + 1

END SUBROUTINE GetTimeConstants
!----------------------------------------------------------------------------------------------------------------------------------
SUBROUTINE ReadModeShapeMatlabFile(p_FAST, ErrStat, ErrMsg)
   TYPE(FAST_ParameterType), INTENT(INOUT) :: p_FAST              !< Parameters for the glue code
   INTEGER(IntKi),           INTENT(  OUT) :: ErrStat             !< Error status of the operation
   CHARACTER(*),             INTENT(  OUT) :: ErrMsg              !< Error message if ErrStat /= ErrID_None

   ! local variables
   INTEGER(IntKi)                          :: ErrStat2
   CHARACTER(ErrMsgLen)                    :: ErrMsg2
   CHARACTER(*), PARAMETER                 :: RoutineName = 'ReadModeShapeMatlabFile'

   INTEGER(4)                              :: FileType
   INTEGER(4)                              :: nModes
   INTEGER(4)                              :: nStates
   INTEGER(4)                              :: NLinTimes
   INTEGER(IntKi)                          :: iMode
   INTEGER(IntKi)                          :: UnIn

   ErrStat = ErrID_None
   ErrMsg  = ""

      !  Open data file.
   CALL GetNewUnit( UnIn, ErrStat2, ErrMsg2 )

   CALL OpenBInpFile ( UnIn, trim(p_FAST%VTK_modes%MatlabFileName), ErrStat2, ErrMsg2 )
      CALL SetErrStat( ErrStat2, ErrMsg2, ErrStat, ErrMsg, RoutineName )
      IF (ErrStat >= AbortErrLev) RETURN

      ! Process the requested data records of this file.

   CALL WrScr ( NewLine//' =======================================================' )
   CALL WrScr ( ' Reading in data from file "'//TRIM( p_FAST%VTK_modes%MatlabFileName )//'".'//NewLine )


      ! Read some of the header information.

   READ (UnIn, IOSTAT=ErrStat2)  FileType    ! placeholder for future file format changes
   IF ( ErrStat2 /= 0 )  THEN
      CALL SetErrStat ( ErrID_Fatal, 'Fatal error reading FileType from file "'//TRIM( p_FAST%VTK_modes%MatlabFileName )//'".', ErrStat, ErrMsg, RoutineName )
      RETURN
   ENDIF

   READ (UnIn, IOSTAT=ErrStat2)  nModes    ! number of modes in the file
   IF ( ErrStat2 /= 0 )  THEN
      CALL SetErrStat ( ErrID_Fatal, 'Fatal error reading nModes from file "'//TRIM( p_FAST%VTK_modes%MatlabFileName )//'".', ErrStat, ErrMsg, RoutineName )
      RETURN
   ENDIF

   READ (UnIn, IOSTAT=ErrStat2)  nStates    ! number of states in the file
   IF ( ErrStat2 /= 0 )  THEN
      CALL SetErrStat ( ErrID_Fatal, 'Fatal error reading nStates from file "'//TRIM( p_FAST%VTK_modes%MatlabFileName )//'".', ErrStat, ErrMsg, RoutineName )
      RETURN
   ENDIF

   READ (UnIn, IOSTAT=ErrStat2)  NLinTimes    ! number of linearization times / azimuths in the file
   IF ( ErrStat2 /= 0 )  THEN
      CALL SetErrStat ( ErrID_Fatal, 'Fatal error reading NLinTimes from file "'//TRIM( p_FAST%VTK_modes%MatlabFileName )//'".', ErrStat, ErrMsg, RoutineName )
      RETURN
   ENDIF

   ALLOCATE( p_FAST%VTK_Modes%NaturalFreq_Hz(nModes), &
             p_FAST%VTK_Modes%DampingRatio(  nModes), &
             p_FAST%VTK_Modes%DampedFreq_Hz( nModes),   STAT=ErrStat2 )
      IF ( ErrStat2 /= 0 )  THEN
         CALL SetErrStat ( ErrID_Fatal, 'Error allocating arrays to read from file.', ErrStat, ErrMsg, RoutineName )
         RETURN
      ENDIF


   READ(UnIn, IOSTAT=ErrStat2) p_FAST%VTK_Modes%NaturalFreq_Hz ! read entire array
   IF ( ErrStat2 /= 0 )  THEN
      CALL SetErrStat ( ErrID_Fatal, 'Fatal error reading NaturalFreq_Hz array from file "'//TRIM( p_FAST%VTK_modes%MatlabFileName )//'".', ErrStat, ErrMsg, RoutineName )
      RETURN
   ENDIF

   READ(UnIn, IOSTAT=ErrStat2) p_FAST%VTK_Modes%DampingRatio ! read entire array
   IF ( ErrStat2 /= 0 )  THEN
      CALL SetErrStat ( ErrID_Fatal, 'Fatal error reading DampingRatio array from file "'//TRIM( p_FAST%VTK_modes%MatlabFileName )//'".', ErrStat, ErrMsg, RoutineName )
      RETURN
   ENDIF

   READ(UnIn, IOSTAT=ErrStat2) p_FAST%VTK_Modes%DampedFreq_Hz ! read entire array
   IF ( ErrStat2 /= 0 )  THEN
      CALL SetErrStat ( ErrID_Fatal, 'Fatal error reading DampedFreq_Hz array from file "'//TRIM( p_FAST%VTK_modes%MatlabFileName )//'".', ErrStat, ErrMsg, RoutineName )
      RETURN
   ENDIF

   if (nModes < p_FAST%VTK_Modes%VTKLinModes) CALL SetErrStat(ErrID_Severe,'Number of modes requested exceeds the number of modes in the linearization analysis file "'//TRIM( p_FAST%VTK_modes%MatlabFileName )//'".', ErrStat, ErrMsg, RoutineName)
   if (NLinTimes /= p_FAST%NLinTimes) CALL SetErrStat(ErrID_Severe,'Number of times linearization was performed is not the same as the number of linearization times in the linearization analysis file "'//TRIM( p_FAST%VTK_modes%MatlabFileName )//'".', ErrStat, ErrMsg, RoutineName)


      !Let's read only the number of modes we need to use
   nModes = min( nModes, p_FAST%VTK_Modes%VTKLinModes )

   ALLOCATE( p_FAST%VTK_Modes%x_eig_magnitude(nStates, NLinTimes, nModes), &
             p_FAST%VTK_Modes%x_eig_phase(    nStates, NLinTimes, nModes), STAT=ErrStat2 )
      IF ( ErrStat2 /= 0 )  THEN
         CALL SetErrStat ( ErrID_Fatal, 'Error allocating arrays to read from file.', ErrStat, ErrMsg, RoutineName )
         RETURN
      ENDIF

    do iMode = 1,nModes

      READ(UnIn, IOSTAT=ErrStat2) p_FAST%VTK_Modes%x_eig_magnitude(:,:,iMode) ! read data for one mode
      IF ( ErrStat2 /= 0 )  THEN
         CALL SetErrStat ( ErrID_Fatal, 'Fatal error reading x_eig_magnitude from file "'//TRIM( p_FAST%VTK_modes%MatlabFileName )//'".', ErrStat, ErrMsg, RoutineName )
         RETURN
      ENDIF

      READ(UnIn, IOSTAT=ErrStat2) p_FAST%VTK_Modes%x_eig_phase(:,:,iMode) ! read data for one mode
      IF ( ErrStat2 /= 0 )  THEN
         CALL SetErrStat ( ErrID_Fatal, 'Fatal error reading x_eig_phase from file "'//TRIM( p_FAST%VTK_modes%MatlabFileName )//'".', ErrStat, ErrMsg, RoutineName )
         RETURN
      ENDIF

    end do

END SUBROUTINE ReadModeShapeMatlabFile
!----------------------------------------------------------------------------------------------------------------------------------
SUBROUTINE ReadModeShapeFile(p_FAST, InputFile, ErrStat, ErrMsg, checkpointOnly)
   TYPE(FAST_ParameterType),     INTENT(INOUT) :: p_FAST          !< Parameters for the glue code
   CHARACTER(*),                 INTENT(IN   ) :: InputFile       !< Name of the text input file to read
   INTEGER(IntKi),               INTENT(  OUT) :: ErrStat         !< Error status of the operation
   CHARACTER(*),                 INTENT(  OUT) :: ErrMsg          !< Error message if ErrStat /= ErrID_None
   LOGICAL,      OPTIONAL,       INTENT(IN   ) :: checkpointOnly  !< Whether to return after reading checkpoint file name

   ! local variables
   INTEGER(IntKi)                          :: ErrStat2
   CHARACTER(ErrMsgLen)                    :: ErrMsg2
   CHARACTER(*), PARAMETER                 :: RoutineName = 'ReadModeShapeFile'

   CHARACTER(1024)                         :: PriPath            ! Path name of the primary file
   INTEGER(IntKi)                          :: i
   INTEGER(IntKi)                          :: UnIn
   INTEGER(IntKi)                          :: UnEc
   LOGICAL                                 :: VTKLinTimes1

   ErrStat = ErrID_None
   ErrMsg  = ""
   UnEc = -1

   CALL GetPath( InputFile, PriPath )    ! Input files will be relative to the path where the primary input file is located.

      !  Open data file.
   CALL GetNewUnit( UnIn, ErrStat2, ErrMsg2 )

   CALL OpenFInpFile ( UnIn, InputFile, ErrStat2, ErrMsg2 )
      CALL SetErrStat( ErrStat2, ErrMsg2, ErrStat, ErrMsg, RoutineName )
      IF (ErrStat >= AbortErrLev) RETURN


   CALL ReadCom( UnIn, InputFile, 'File header: (line 1)', ErrStat2, ErrMsg2, UnEc )
      CALL SetErrStat( ErrStat2, ErrMsg2, ErrStat, ErrMsg, RoutineName )

   CALL ReadCom( UnIn, InputFile, 'File header: (line 2)', ErrStat2, ErrMsg2, UnEc )
      CALL SetErrStat( ErrStat2, ErrMsg2, ErrStat, ErrMsg, RoutineName )

   !----------- FILE NAMES ----------------------------------------------------
   CALL ReadCom( UnIn, InputFile, 'Section Header: File Names', ErrStat2, ErrMsg2, UnEc )
      CALL SetErrStat( ErrStat2, ErrMsg2, ErrStat, ErrMsg, RoutineName )

   CALL ReadVar( UnIn, InputFile, p_FAST%VTK_modes%CheckpointRoot, 'CheckpointRoot', 'Name of the checkpoint file written by FAST when linearization data was produced', ErrStat2, ErrMsg2, UnEc )
      CALL SetErrStat( ErrStat2, ErrMsg2, ErrStat, ErrMsg, RoutineName )

   IF ( PathIsRelative( p_FAST%VTK_modes%CheckpointRoot ) ) p_FAST%VTK_modes%CheckpointRoot = TRIM(PriPath)//TRIM(p_FAST%VTK_modes%CheckpointRoot)

   if (present(checkpointOnly)) then
      if (checkpointOnly) then
         call cleanup()
         return
      end if
   end if


   CALL ReadVar( UnIn, InputFile, p_FAST%VTK_modes%MatlabFileName, 'MatlabFileName', 'Name of the file with eigenvectors written by Matlab', ErrStat2, ErrMsg2, UnEc )
      CALL SetErrStat( ErrStat2, ErrMsg2, ErrStat, ErrMsg, RoutineName )
      IF ( ErrStat >= AbortErrLev ) THEN
         CALL Cleanup()
         RETURN
      END IF
   IF ( PathIsRelative( p_FAST%VTK_modes%MatlabFileName ) ) p_FAST%VTK_modes%MatlabFileName = TRIM(PriPath)//TRIM(p_FAST%VTK_modes%MatlabFileName)

   !----------- VISUALIZATION OPTIONS ------------------------------------------

   CALL ReadCom( UnIn, InputFile, 'Section Header: Visualization Options', ErrStat2, ErrMsg2, UnEc )
      CALL SetErrStat( ErrStat2, ErrMsg2, ErrStat, ErrMsg, RoutineName )

   CALL ReadVar( UnIn, InputFile, p_FAST%VTK_modes%VTKLinModes, 'VTKLinModes', 'Number of modes to visualize', ErrStat2, ErrMsg2, UnEc )
      CALL SetErrStat( ErrStat2, ErrMsg2, ErrStat, ErrMsg, RoutineName )


   if (p_FAST%VTK_modes%VTKLinModes <= 0) CALL SetErrStat( ErrID_Fatal, "VTKLinModes must be a positive number.", ErrStat, ErrMsg, RoutineName )

   if (ErrStat >= AbortErrLev) then
      CALL Cleanup()
      RETURN
   end if


   call AllocAry( p_FAST%VTK_modes%VTKModes, p_FAST%VTK_modes%VTKLinModes, 'VTKModes', ErrStat2, ErrMsg2)
      call SetErrStat( ErrStat2, ErrMsg2, ErrStat, ErrMsg, RoutineName )
      if ( ErrStat >= AbortErrLev ) then
         call Cleanup()
         return
      end if

   p_FAST%VTK_modes%VTKModes = -1

   CALL ReadAry( UnIn, InputFile, p_FAST%VTK_modes%VTKModes, p_FAST%VTK_modes%VTKLinModes, 'VTKModes', 'List of modes to visualize', ErrStat2, ErrMsg2, UnEc )
   ! note that we don't check the ErrStat here; if the user entered fewer than p_FAST%VTK_modes%VTKLinModes values, we will use the
   ! last entry to fill in remaining values.
   !Check 1st value, we need at least one good value from user or throw error
   IF (p_FAST%VTK_modes%VTKModes(1) < 0 ) THEN
      call SetErrStat( ErrID_Fatal, "VTKModes must contain positive numbers.", ErrStat, ErrMsg, RoutineName )
         CALL CleanUp()
         RETURN
   ELSE
      DO i = 2, p_FAST%VTK_modes%VTKLinModes
         IF ( p_FAST%VTK_modes%VTKModes(i) < 0 ) THEN
            p_FAST%VTK_modes%VTKModes(i)=p_FAST%VTK_modes%VTKModes(i-1) + 1
         ENDIF
      ENDDO
   ENDIF


   CALL ReadVar( UnIn, InputFile, p_FAST%VTK_modes%VTKLinScale, 'VTKLinScale', 'Mode shape visualization scaling factor', ErrStat2, ErrMsg2, UnEc )
      CALL SetErrStat( ErrStat2, ErrMsg2, ErrStat, ErrMsg, RoutineName )

   CALL ReadVar( UnIn, InputFile, p_FAST%VTK_modes%VTKLinTim, 'VTKLinTim', 'Switch to make one animation for all LinTimes together (1) or separate animations for each LinTimes(2)', ErrStat2, ErrMsg2, UnEc )
      CALL SetErrStat( ErrStat2, ErrMsg2, ErrStat, ErrMsg, RoutineName )

   CALL ReadVar( UnIn, InputFile, VTKLinTimes1, 'VTKLinTimes1', 'If VTKLinTim=2, visualize modes at LinTimes(1) only?', ErrStat2, ErrMsg2, UnEc )
      CALL SetErrStat( ErrStat2, ErrMsg2, ErrStat, ErrMsg, RoutineName )


   CALL ReadVar( UnIn, InputFile, p_FAST%VTK_modes%VTKLinPhase, 'VTKLinPhase', 'Phase when making one animation for all LinTimes together (used only when VTKLinTim=1)', ErrStat2, ErrMsg2, UnEc )
      CALL SetErrStat( ErrStat2, ErrMsg2, ErrStat, ErrMsg, RoutineName )

! overwrite these based on inputs:

      if (p_FAST%VTK_modes%VTKLinTim == 2) then
         p_FAST%VTK_modes%VTKLinPhase = 0      ! "Phase when making one animation for all LinTimes together (used only when VTKLinTim=1)" -

         if (VTKLinTimes1) then
            p_FAST%VTK_modes%VTKNLinTimes = 1
         else
            p_FAST%VTK_modes%VTKNLinTimes = p_FAST%NLinTimes
         end if
      else
         p_FAST%VTK_modes%VTKNLinTimes = p_FAST%NLinTimes
      end if

contains
   SUBROUTINE Cleanup()
      IF (UnIn > 0) CLOSE(UnIn)
   END SUBROUTINE Cleanup

END SUBROUTINE ReadModeShapeFile
!----------------------------------------------------------------------------------------------------------------------------------
END MODULE FAST_Subs
!----------------------------------------------------------------------------------------------------------------------------------<|MERGE_RESOLUTION|>--- conflicted
+++ resolved
@@ -23,12 +23,8 @@
 
    USE FAST_Solver
    USE FAST_Linear
-<<<<<<< HEAD
-   
    USE Waves, ONLY : WaveGrid_n
-=======
    USE SC_DataEx
->>>>>>> 5d2de232
 
    IMPLICIT NONE
 
@@ -878,23 +874,14 @@
          CALL SetErrStat(ErrID_Fatal,"Error allocating FEAM%Input and FEAM%InputTimes.",ErrStat,ErrMsg,RoutineName)
          CALL Cleanup()
          RETURN
-<<<<<<< HEAD
-      END IF 
-=======
-      END IF
->>>>>>> 5d2de232
+      END IF
    ALLOCATE( Orca%Input( p_FAST%InterpOrder+1 ), Orca%InputTimes( p_FAST%InterpOrder+1 ), STAT = ErrStat2 )
       IF (ErrStat2 /= 0) THEN
          CALL SetErrStat(ErrID_Fatal,"Error allocating Orca%Input and Orca%InputTimes.",ErrStat,ErrMsg,RoutineName)
          CALL Cleanup()
          RETURN
-<<<<<<< HEAD
-      END IF   
-   
-=======
-      END IF
-
->>>>>>> 5d2de232
+      END IF
+
    ! ........................
    ! initialize MAP
    ! ........................
@@ -952,7 +939,6 @@
       Init%InData_MD%rhoW      = Init%OutData_HD%WtrDens     ! This needs to be set according to seawater density in HydroDyn
       Init%InData_MD%WtrDepth  = Init%OutData_HD%WtrDpth    ! This need to be set according to the water depth in HydroDyn
 
-<<<<<<< HEAD
       Init%InData_MD%Linearize = p_FAST%Linearize
 
       !:::::::::::::::::::::::::::::::::::::::::::::::::::::::::::::::::::::::::::::::::::::
@@ -978,8 +964,6 @@
 
       !:::::::::::::::::::::::::::::::::::::::::::::::::::::::::::::::::::::::::::::::::::::
           
-=======
->>>>>>> 5d2de232
       CALL MD_Init( Init%InData_MD, MD%Input(1), MD%p, MD%x(STATE_CURR), MD%xd(STATE_CURR), MD%z(STATE_CURR), &
                     MD%OtherSt(STATE_CURR), MD%y, MD%m, p_FAST%dt_module( MODULE_MD ), Init%OutData_MD, ErrStat2, ErrMsg2 )
          CALL SetErrStat(ErrStat2,ErrMsg2,ErrStat,ErrMsg,RoutineName)
@@ -987,7 +971,6 @@
       p_FAST%ModuleInitialized(Module_MD) = .TRUE.
       CALL SetModuleSubstepTime(Module_MD, p_FAST, y_FAST, ErrStat2, ErrMsg2)
          CALL SetErrStat(ErrStat2,ErrMsg2,ErrStat,ErrMsg,RoutineName)
-<<<<<<< HEAD
       
       allocate( y_FAST%Lin%Modules(MODULE_MD)%Instance(1), stat=ErrStat2)
       if (ErrStat2 /= 0 ) then
@@ -1004,9 +987,6 @@
          if (allocated(Init%OutData_MD%DerivOrder_x)) call move_alloc(Init%OutData_MD%DerivOrder_x,y_FAST%Lin%Modules(MODULE_MD)%Instance(1)%DerivOrder_x)
       end if
                
-=======
-
->>>>>>> 5d2de232
       IF (ErrStat >= AbortErrLev) THEN
          CALL Cleanup()
          RETURN
@@ -5780,11 +5760,7 @@
 !   IF ( p_FAST%CompMooring == Module_MAP ) THEN
 !      call MeshWrVTK(p_FAST%TurbinePos, MAPp%Input(1)%PtFairDisplacement, trim(p_FAST%VTK_OutFileRoot)//'.MAP_PtFair_motion', y_FAST%VTK_count, OutputFields, ErrStat2, ErrMsg2 )
 !   ELSEIF ( p_FAST%CompMooring == Module_MD ) THEN
-<<<<<<< HEAD
 !      call MeshWrVTK(p_FAST%TurbinePos, MD%Input(1)%CoupledKinematics, trim(p_FAST%VTK_OutFileRoot)//'.MD_PtFair_motion', y_FAST%VTK_count, OutputFields, ErrStat2, ErrMsg2 )        
-=======
-!      call MeshWrVTK(p_FAST%TurbinePos, MD%Input(1)%PtFairleadDisplacement, trim(p_FAST%VTK_OutFileRoot)//'.MD_PtFair_motion', y_FAST%VTK_count, OutputFields, ErrStat2, ErrMsg2 )
->>>>>>> 5d2de232
 !   ELSEIF ( p_FAST%CompMooring == Module_FEAM ) THEN
 !      call MeshWrVTK(p_FAST%TurbinePos, FEAM%Input(1)%PtFairleadDisplacement, trim(p_FAST%VTK_OutFileRoot)//'FEAM_PtFair_motion', y_FAST%VTK_count, OutputFields, ErrStat2, ErrMsg2   )
 !   END IF

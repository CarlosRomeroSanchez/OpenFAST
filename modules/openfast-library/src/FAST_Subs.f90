!**********************************************************************************************************************************
! FAST_Solver.f90, FAST_Subs.f90, FAST_Lin.f90, and FAST_Mods.f90 make up the FAST glue code in the FAST Modularization Framework.
! FAST_Prog.f90, FAST_Library.f90, FAST_Prog.c are different drivers for this code.
!..................................................................................................................................
! LICENSING
! Copyright (C) 2013-2016  National Renewable Energy Laboratory
!
!    This file is part of FAST.
!
! Licensed under the Apache License, Version 2.0 (the "License");
! you may not use this file except in compliance with the License.
! You may obtain a copy of the License at
!
!     http://www.apache.org/licenses/LICENSE-2.0
!
! Unless required by applicable law or agreed to in writing, software
! distributed under the License is distributed on an "AS IS" BASIS,
! WITHOUT WARRANTIES OR CONDITIONS OF ANY KIND, either express or implied.
! See the License for the specific language governing permissions and
! limitations under the License.
!**********************************************************************************************************************************
MODULE FAST_Subs

   USE FAST_Solver
   USE FAST_Linear

   IMPLICIT NONE

CONTAINS
!++++++++++++++++++++++++++++++++++++++++++++++++++++++++++++++++++++++++++++++++++++++++++++++++++++++++++++++++++++++++++++++++++
! INITIALIZATION ROUTINES
!++++++++++++++++++++++++++++++++++++++++++++++++++++++++++++++++++++++++++++++++++++++++++++++++++++++++++++++++++++++++++++++++++
!> a wrapper routine to call FAST_Initialize a the full-turbine simulation level (makes easier to write top-level driver)
SUBROUTINE FAST_InitializeAll_T( t_initial, TurbID, Turbine, ErrStat, ErrMsg, InFile, ExternInitData )

   REAL(DbKi),                        INTENT(IN   ) :: t_initial      !< initial time
   INTEGER(IntKi),                    INTENT(IN   ) :: TurbID         !< turbine Identifier (1-NumTurbines)
   TYPE(FAST_TurbineType),            INTENT(INOUT) :: Turbine        !< all data for one instance of a turbine
   INTEGER(IntKi),                    INTENT(  OUT) :: ErrStat        !< Error status of the operation
   CHARACTER(*),                      INTENT(  OUT) :: ErrMsg         !< Error message if ErrStat /= ErrID_None
   CHARACTER(*),             OPTIONAL,INTENT(IN   ) :: InFile         !< A CHARACTER string containing the name of the primary FAST input file (if not present, we'll get it from the command line)   
   TYPE(FAST_ExternInitType),OPTIONAL,INTENT(IN   ) :: ExternInitData !< Initialization input data from an external source (Simulink)
   
   Turbine%TurbID = TurbID  
   
   
   IF (PRESENT(InFile)) THEN
      IF (PRESENT(ExternInitData)) THEN
         CALL FAST_InitializeAll( t_initial, Turbine%p_FAST, Turbine%y_FAST, Turbine%m_FAST, &
                     Turbine%ED, Turbine%BD, Turbine%SrvD, Turbine%AD14, Turbine%AD, Turbine%IfW, Turbine%OpFM, Turbine%SC,&
                     Turbine%HD, Turbine%SD, Turbine%ExtPtfm, Turbine%MAP, Turbine%FEAM, Turbine%MD, Turbine%Orca, &
                     Turbine%IceF, Turbine%IceD, Turbine%MeshMapData, ErrStat, ErrMsg, InFile, ExternInitData )
      ELSE         
         CALL FAST_InitializeAll( t_initial, Turbine%p_FAST, Turbine%y_FAST, Turbine%m_FAST, &
                     Turbine%ED, Turbine%BD, Turbine%SrvD, Turbine%AD14, Turbine%AD, Turbine%IfW, Turbine%OpFM, Turbine%SC, &
                     Turbine%HD, Turbine%SD, Turbine%ExtPtfm, Turbine%MAP, Turbine%FEAM, Turbine%MD, Turbine%Orca, &
                     Turbine%IceF, Turbine%IceD, Turbine%MeshMapData, ErrStat, ErrMsg, InFile  )
      END IF
   ELSE
      CALL FAST_InitializeAll( t_initial, Turbine%p_FAST, Turbine%y_FAST, Turbine%m_FAST, &
                     Turbine%ED, Turbine%BD, Turbine%SrvD, Turbine%AD14, Turbine%AD, Turbine%IfW, Turbine%OpFM, Turbine%SC, &
                     Turbine%HD, Turbine%SD, Turbine%ExtPtfm, Turbine%MAP, Turbine%FEAM, Turbine%MD, Turbine%Orca, &
                     Turbine%IceF, Turbine%IceD, Turbine%MeshMapData, ErrStat, ErrMsg )
   END IF
   
         
END SUBROUTINE FAST_InitializeAll_T
!----------------------------------------------------------------------------------------------------------------------------------
!> Routine to call Init routine for each module. This routine sets all of the init input data for each module.
SUBROUTINE FAST_InitializeAll( t_initial, p_FAST, y_FAST, m_FAST, ED, BD, SrvD, AD14, AD, IfW, OpFM, SC, HD, SD, ExtPtfm, &
                               MAPp, FEAM, MD, Orca, IceF, IceD, MeshMapData, ErrStat, ErrMsg, InFile, ExternInitData )

   use ElastoDyn_Parameters, only: Method_RK4

   REAL(DbKi),               INTENT(IN   ) :: t_initial           !< initial time
   TYPE(FAST_ParameterType), INTENT(INOUT) :: p_FAST              !< Parameters for the glue code
   TYPE(FAST_OutputFileType),INTENT(INOUT) :: y_FAST              !< Output variables for the glue code
   TYPE(FAST_MiscVarType),   INTENT(INOUT) :: m_FAST              !< Miscellaneous variables
     
   TYPE(ElastoDyn_Data),     INTENT(INOUT) :: ED                  !< ElastoDyn data
   TYPE(BeamDyn_Data),       INTENT(INOUT) :: BD                  !< BeamDyn data
   TYPE(ServoDyn_Data),      INTENT(INOUT) :: SrvD                !< ServoDyn data
   TYPE(AeroDyn14_Data),     INTENT(INOUT) :: AD14                !< AeroDyn14 data
   TYPE(AeroDyn_Data),       INTENT(INOUT) :: AD                  !< AeroDyn data
   TYPE(InflowWind_Data),    INTENT(INOUT) :: IfW                 !< InflowWind data
   TYPE(OpenFOAM_Data),      INTENT(INOUT) :: OpFM                !< OpenFOAM data
   TYPE(SuperController_Data), INTENT(INOUT) :: SC                !< SuperController data
   TYPE(HydroDyn_Data),      INTENT(INOUT) :: HD                  !< HydroDyn data
   TYPE(SubDyn_Data),        INTENT(INOUT) :: SD                  !< SubDyn data
   TYPE(ExtPtfm_Data),       INTENT(INOUT) :: ExtPtfm             !< ExtPtfm_MCKF data
   TYPE(MAP_Data),           INTENT(INOUT) :: MAPp                !< MAP data
   TYPE(FEAMooring_Data),    INTENT(INOUT) :: FEAM                !< FEAMooring data
   TYPE(MoorDyn_Data),       INTENT(INOUT) :: MD                  !< Data for the MoorDyn module
   TYPE(OrcaFlex_Data),      INTENT(INOUT) :: Orca                !< OrcaFlex interface data
   
   TYPE(IceFloe_Data),       INTENT(INOUT) :: IceF                !< IceFloe data
   TYPE(IceDyn_Data),        INTENT(INOUT) :: IceD                !< All the IceDyn data used in time-step loop

   TYPE(FAST_ModuleMapType), INTENT(INOUT) :: MeshMapData         !< Data for mapping between modules
      
   INTEGER(IntKi),           INTENT(  OUT) :: ErrStat             !< Error status of the operation
   CHARACTER(*),             INTENT(  OUT) :: ErrMsg              !< Error message if ErrStat /= ErrID_None
   CHARACTER(*), OPTIONAL,   INTENT(IN   ) :: InFile              !< A CHARACTER string containing the name of the primary FAST input file (if not present, we'll get it from the command line)
   
   TYPE(FAST_ExternInitType), OPTIONAL, INTENT(IN) :: ExternInitData !< Initialization input data from an external source (Simulink)
   
   ! local variables      
   CHARACTER(1024)                         :: InputFile           !< A CHARACTER string containing the name of the primary FAST input file
   TYPE(FAST_InitData)                     :: Init                !< Initialization data for all modules

       
   REAL(ReKi)                              :: AirDens             ! air density for initialization/normalization of OpenFOAM data
   REAL(DbKi)                              :: dt_IceD             ! tmp dt variable to ensure IceDyn doesn't specify different dt values for different legs (IceDyn instances)
   REAL(DbKi)                              :: dt_BD               ! tmp dt variable to ensure BeamDyn doesn't specify different dt values for different instances
   INTEGER(IntKi)                          :: ErrStat2
   INTEGER(IntKi)                          :: IceDim              ! dimension we're pre-allocating for number of IceDyn legs/instances
   INTEGER(IntKi)                          :: I                   ! generic loop counter
   INTEGER(IntKi)                          :: k                   ! blade loop counter
   logical                                 :: CallStart
   
   CHARACTER(ErrMsgLen)                    :: ErrMsg2
                                           
   CHARACTER(*), PARAMETER                 :: RoutineName = 'FAST_InitializeAll'       
   
   
   !..........
   ErrStat = ErrID_None
   ErrMsg  = ""
      
   y_FAST%UnSum = -1                                                    ! set the summary file unit to -1 to indicate it's not open
   y_FAST%UnOu  = -1                                                    ! set the text output file unit to -1 to indicate it's not open
   y_FAST%UnGra = -1                                                    ! set the binary graphics output file unit to -1 to indicate it's not open
   
   p_FAST%WrVTK = VTK_Unknown                                           ! set this so that we can potentially output VTK information on initialization error
   p_FAST%VTK_tWidth = 1                                                ! initialize in case of error before reading the full file
   p_FAST%n_VTKTime  = 1                                                ! initialize in case of error before reading the full file
   y_FAST%VTK_LastWaveIndx = 1                                          ! Start looking for wave data at the first index
   y_FAST%VTK_count = 0                                                 ! first VTK file has 0 as output      
   y_FAST%n_Out = 0                                                     ! set the number of ouptut channels to 0 to indicate there's nothing to write to the binary file
   p_FAST%ModuleInitialized = .FALSE.                                   ! (array initialization) no modules are initialized 
   
      ! Get the current time
   CALL DATE_AND_TIME ( Values=m_FAST%StrtTime )                        ! Let's time the whole simulation
   CALL CPU_TIME ( m_FAST%UsrTime1 )                                    ! Initial time (this zeros the start time when used as a MATLAB function)
   m_FAST%UsrTime1 = MAX( 0.0_ReKi, m_FAST%UsrTime1 )                   ! CPU_TIME: If a meaningful time cannot be returned, a processor-dependent negative value is returned
   

   m_FAST%t_global        = t_initial - 20.                             ! initialize this to a number < t_initial for error message in ProgAbort
   m_FAST%calcJacobian    = .TRUE.                                      ! we need to calculate the Jacobian
   m_FAST%NextJacCalcTime = m_FAST%t_global                             ! We want to calculate the Jacobian on the first step
   p_FAST%TDesc           = ''
!   p_FAST%CheckHSSBrTrqC = .false.

   y_FAST%Lin%WindSpeed = 0.0_ReKi
   
   if (present(ExternInitData)) then
      CallStart = .not. ExternInitData%FarmIntegration ! .and. ExternInitData%TurbineID == 1
      if (ExternInitData%TurbineID > 0) p_FAST%TDesc = 'T'//trim(num2lstr(ExternInitData%TurbineID)) 
   else
      CallStart = .true.
   end if
           
   
      ! Init NWTC_Library, display copyright and version information:
   if (CallStart) then
      AbortErrLev = ErrID_Fatal                                 ! Until we read otherwise from the FAST input file, we abort only on FATAL errors
      CALL FAST_ProgStart( FAST_Ver )
      p_FAST%WrSttsTime = .TRUE.
   else
      ! if we don't call the start data (e.g., from FAST.Farm), we won't override AbortErrLev either 
      CALL DispNVD( FAST_Ver )
      p_FAST%WrSttsTime = .FALSE.
   end if
   
   IF (PRESENT(InFile)) THEN
      p_FAST%UseDWM = .FALSE.
      InputFile = InFile
   ELSE
      CALL GetInputFileName(InputFile,p_FAST%UseDWM,ErrStat2,ErrMsg2)            
         CALL SetErrStat( ErrStat2, ErrMsg2, ErrStat, ErrMsg, RoutineName )
         IF (ErrStat >= AbortErrLev) THEN
            CALL Cleanup()
            RETURN
         END IF
   END IF
   
   ! ... Open and read input files ...
   ! also, set turbine reference position for graphics output
   if (PRESENT(ExternInitData)) then
      p_FAST%TurbinePos = ExternInitData%TurbinePos
      
      if (ExternInitData%FarmIntegration) then ! we're integrating with FAST.Farm
         CALL FAST_Init( p_FAST, m_FAST, y_FAST, t_initial, InputFile, ErrStat2, ErrMsg2, ExternInitData%TMax, OverrideAbortLev=.false., RootName=ExternInitData%RootName )         
      else
         CALL FAST_Init( p_FAST, m_FAST, y_FAST, t_initial, InputFile, ErrStat2, ErrMsg2, ExternInitData%TMax, ExternInitData%TurbineID )  ! We have the name of the input file and the simulation length from somewhere else (e.g. Simulink)         
      end if
      
   else
      p_FAST%TurbinePos = 0.0_ReKi
      CALL FAST_Init( p_FAST, m_FAST, y_FAST, t_initial, InputFile, ErrStat2, ErrMsg2 )                       ! We have the name of the input file from somewhere else (e.g. Simulink)
   end if
         
   CALL SetErrStat(ErrStat2, ErrMsg2, ErrStat, ErrMsg, RoutineName )
   IF (ErrStat >= AbortErrLev) THEN
      CALL Cleanup()
      RETURN
   END IF
      
      
   !...............................................................................................................................  
      
   p_FAST%dt_module = p_FAST%dt ! initialize time steps for each module   

   ! ........................
   ! initialize ElastoDyn (must be done first)
   ! ........................
   
   ALLOCATE( ED%Input( p_FAST%InterpOrder+1 ), ED%InputTimes( p_FAST%InterpOrder+1 ),STAT = ErrStat2 )
      IF (ErrStat2 /= 0) THEN
         CALL SetErrStat(ErrID_Fatal,"Error allocating ED%Input and ED%InputTimes.",ErrStat,ErrMsg,RoutineName)
         CALL Cleanup()
         RETURN
      END IF
      
   Init%InData_ED%Linearize = p_FAST%Linearize
   Init%InData_ED%InputFile = p_FAST%EDFile
   IF ( p_FAST%CompAero == Module_AD14 ) THEN
      Init%InData_ED%ADInputFile = p_FAST%AeroFile
   ELSE
      Init%InData_ED%ADInputFile = ""
   END IF
   
   Init%InData_ED%RootName      = TRIM(p_FAST%OutFileRoot)//'.'//TRIM(y_FAST%Module_Abrev(Module_ED))
   Init%InData_ED%CompElast     = p_FAST%CompElast == Module_ED

   CALL ED_Init( Init%InData_ED, ED%Input(1), ED%p, ED%x(STATE_CURR), ED%xd(STATE_CURR), ED%z(STATE_CURR), ED%OtherSt(STATE_CURR), &
                  ED%y, ED%m, p_FAST%dt_module( MODULE_ED ), Init%OutData_ED, ErrStat2, ErrMsg2 )
      CALL SetErrStat(ErrStat2,ErrMsg2,ErrStat,ErrMsg,RoutineName)
      
   p_FAST%ModuleInitialized(Module_ED) = .TRUE.
   CALL SetModuleSubstepTime(Module_ED, p_FAST, y_FAST, ErrStat2, ErrMsg2)
      CALL SetErrStat(ErrStat2,ErrMsg2,ErrStat,ErrMsg,RoutineName)
      
      ! bjj: added this check per jmj; perhaps it would be better in ElastoDyn, but I'll leave it here for now:
   IF ( p_FAST%TurbineType == Type_Offshore_Floating ) THEN
      IF ( ED%p%TowerBsHt < 0.0_ReKi .AND. .NOT. EqualRealNos( ED%p%TowerBsHt, 0.0_ReKi ) ) THEN
         CALL SetErrStat(ErrID_Fatal,"ElastoDyn TowerBsHt must not be negative for floating offshore systems.",ErrStat,ErrMsg,RoutineName)
      END IF      
   END IF   

   allocate( y_FAST%Lin%Modules(MODULE_ED)%Instance(1), stat=ErrStat2)
   if (ErrStat2 /= 0 ) then
      call SetErrStat(ErrID_Fatal, "Error allocating Lin%Modules(ED).", ErrStat, ErrMsg, RoutineName )
   else
   
      if (allocated(Init%OutData_ED%LinNames_y)) call move_alloc(Init%OutData_ED%LinNames_y,y_FAST%Lin%Modules(MODULE_ED)%Instance(1)%Names_y)
      if (allocated(Init%OutData_ED%LinNames_x)) call move_alloc(Init%OutData_ED%LinNames_x,y_FAST%Lin%Modules(MODULE_ED)%Instance(1)%Names_x)
      if (allocated(Init%OutData_ED%LinNames_u)) call move_alloc(Init%OutData_ED%LinNames_u,y_FAST%Lin%Modules(MODULE_ED)%Instance(1)%Names_u)
      if (allocated(Init%OutData_ED%RotFrame_y)) call move_alloc(Init%OutData_ED%RotFrame_y,y_FAST%Lin%Modules(MODULE_ED)%Instance(1)%RotFrame_y)
      if (allocated(Init%OutData_ED%RotFrame_x)) call move_alloc(Init%OutData_ED%RotFrame_x,y_FAST%Lin%Modules(MODULE_ED)%Instance(1)%RotFrame_x)
      if (allocated(Init%OutData_ED%DerivOrder_x)) call move_alloc(Init%OutData_ED%DerivOrder_x,y_FAST%Lin%Modules(MODULE_ED)%Instance(1)%DerivOrder_x)
      if (allocated(Init%OutData_ED%RotFrame_u)) call move_alloc(Init%OutData_ED%RotFrame_u,y_FAST%Lin%Modules(MODULE_ED)%Instance(1)%RotFrame_u)
      if (allocated(Init%OutData_ED%IsLoad_u  )) call move_alloc(Init%OutData_ED%IsLoad_u  ,y_FAST%Lin%Modules(MODULE_ED)%Instance(1)%IsLoad_u  )
         
      if (allocated(Init%OutData_ED%WriteOutputHdr)) y_FAST%Lin%Modules(MODULE_ED)%Instance(1)%NumOutputs = size(Init%OutData_ED%WriteOutputHdr)
   end if

   IF (ErrStat >= AbortErrLev) THEN
      CALL Cleanup()
      RETURN
   END IF
   
   if (p_FAST%CalcSteady) then
      if ( EqualRealNos(Init%OutData_ED%RotSpeed, 0.0_ReKi) ) then
         p_FAST%TrimCase = TrimCase_none
         p_FAST%NLinTimes = 1
         p_FAST%LinInterpOrder = 0 ! constant values
      elseif ( Init%OutData_ED%isFixed_GenDOF ) then
         p_FAST%TrimCase = TrimCase_none
      end if
   end if
   
   
   ! ........................
   ! initialize BeamDyn 
   ! ........................
   IF ( p_FAST%CompElast == Module_BD ) THEN      
      p_FAST%nBeams = Init%OutData_ED%NumBl          ! initialize number of BeamDyn instances = number of blades      
   ELSE
      p_FAST%nBeams = 0
   END IF

   ALLOCATE( BD%Input( p_FAST%InterpOrder+1, p_FAST%nBeams ), BD%InputTimes( p_FAST%InterpOrder+1, p_FAST%nBeams ), STAT = ErrStat2 )
      IF (ErrStat2 /= 0) THEN
         CALL SetErrStat(ErrID_Fatal,"Error allocating BD%Input and BD%InputTimes.",ErrStat,ErrMsg,RoutineName)
         CALL Cleanup()
         RETURN
      END IF  
                        
   ALLOCATE( BD%x(           p_FAST%nBeams,2), &
             BD%xd(          p_FAST%nBeams,2), &
             BD%z(           p_FAST%nBeams,2), &
             BD%OtherSt(     p_FAST%nBeams,2), &
             BD%p(           p_FAST%nBeams  ), &
             BD%u(           p_FAST%nBeams  ), &
             BD%y(           p_FAST%nBeams  ), &
             BD%m(           p_FAST%nBeams  ), &
             Init%OutData_BD(p_FAST%nBeams  ), &
                                             STAT = ErrStat2 )                                                  
      IF (ErrStat2 /= 0) THEN
         CALL SetErrStat(ErrID_Fatal,"Error allocating BeamDyn state, input, and output data.",ErrStat,ErrMsg,RoutineName)
         CALL Cleanup()
         RETURN
      END IF        
   
   IF (p_FAST%CompElast == Module_BD) THEN

      Init%InData_BD%DynamicSolve = .TRUE.       ! FAST can only couple to BeamDyn when dynamic solve is used.

      Init%InData_BD%Linearize = p_FAST%Linearize
      Init%InData_BD%gravity      = (/ 0.0_ReKi, 0.0_ReKi, -Init%OutData_ED%Gravity /)       ! "Gravitational acceleration" m/s^2
      
         ! now initialize BeamDyn for all beams
      dt_BD = p_FAST%dt_module( MODULE_BD )
                        
      Init%InData_BD%HubPos = ED%y%HubPtMotion%Position(:,1)
      Init%InData_BD%HubRot = ED%y%HubPtMotion%RefOrientation(:,:,1)
            
      p_FAST%BD_OutputSibling = .true.
      
      allocate( y_FAST%Lin%Modules(MODULE_BD)%Instance(p_FAST%nBeams), stat=ErrStat2)
      if (ErrStat2 /= 0 ) then
         call SetErrStat(ErrID_Fatal, "Error allocating Lin%Modules(BD).", ErrStat, ErrMsg, RoutineName )
         CALL Cleanup()
         RETURN
      end if

      DO k=1,p_FAST%nBeams
         Init%InData_BD%RootName     = TRIM(p_FAST%OutFileRoot)//'.'//TRIM(y_FAST%Module_Abrev(Module_BD))//TRIM( Num2LStr(k) )
         
         
         Init%InData_BD%InputFile    = p_FAST%BDBldFile(k)
         
         Init%InData_BD%GlbPos       = ED%y%BladeRootMotion(k)%Position(:,1)          ! {:}    - - "Initial Position Vector of the local blade coordinate system"
         Init%InData_BD%GlbRot       = ED%y%BladeRootMotion(k)%RefOrientation(:,:,1)  ! {:}{:} - - "Initial direction cosine matrix of the local blade coordinate system"
         
         Init%InData_BD%RootDisp     = ED%y%BladeRootMotion(k)%TranslationDisp(:,1)   ! {:}    - - "Initial root displacement"
         Init%InData_BD%RootOri      = ED%y%BladeRootMotion(k)%Orientation(:,:,1)     ! {:}{:} - - "Initial root orientation"
         Init%InData_BD%RootVel(1:3) = ED%y%BladeRootMotion(k)%TranslationVel(:,1)    ! {:}    - - "Initial root velocities and angular veolcities"                  
         Init%InData_BD%RootVel(4:6) = ED%y%BladeRootMotion(k)%RotationVel(:,1)       ! {:}    - - "Initial root velocities and angular veolcities"                  
                           
         CALL BD_Init( Init%InData_BD, BD%Input(1,k), BD%p(k),  BD%x(k,STATE_CURR), BD%xd(k,STATE_CURR), BD%z(k,STATE_CURR), &
                           BD%OtherSt(k,STATE_CURR), BD%y(k),  BD%m(k), dt_BD, Init%OutData_BD(k), ErrStat2, ErrMsg2 )
            CALL SetErrStat(ErrStat2,ErrMsg2,ErrStat,ErrMsg,RoutineName)  
            
         !bjj: we're going to force this to have the same timestep because I don't want to have to deal with n BD modules with n timesteps.
         IF ( k == 1 ) THEN
            p_FAST%dt_module( MODULE_BD ) = dt_BD
            
            p_FAST%ModuleInitialized(Module_BD) = .TRUE. ! this really should be once per BD instance, but BD doesn't care so I won't go through the effort to track this
            CALL SetModuleSubstepTime(Module_BD, p_FAST, y_FAST, ErrStat2, ErrMsg2)
               CALL SetErrStat(ErrStat2,ErrMsg2,ErrStat,ErrMsg,RoutineName)            
         ELSEIF ( .NOT. EqualRealNos( p_FAST%dt_module( MODULE_BD ),dt_BD )) THEN
            CALL SetErrStat(ErrID_Fatal,"All instances of BeamDyn (one per blade) must have the same time step.",ErrStat,ErrMsg,RoutineName)
         END IF

            ! We're going to do fewer computations if the BD input and output meshes that couple to AD are siblings:
         if (BD%p(k)%BldMotionNodeLoc /= BD_MESH_QP) p_FAST%BD_OutputSibling = .false.
      
         if (ErrStat>=AbortErrLev) exit !exit this loop so we don't get p_FAST%nBeams of the same errors
         
         if (allocated(Init%OutData_BD(k)%LinNames_y)) call move_alloc(Init%OutData_BD(k)%LinNames_y, y_FAST%Lin%Modules(MODULE_BD)%Instance(k)%Names_y )
         if (allocated(Init%OutData_BD(k)%LinNames_x)) call move_alloc(Init%OutData_BD(k)%LinNames_x, y_FAST%Lin%Modules(MODULE_BD)%Instance(k)%Names_x )
         if (allocated(Init%OutData_BD(k)%LinNames_u)) call move_alloc(Init%OutData_BD(k)%LinNames_u, y_FAST%Lin%Modules(MODULE_BD)%Instance(k)%Names_u )
         if (allocated(Init%OutData_BD(k)%RotFrame_y)) call move_alloc(Init%OutData_BD(k)%RotFrame_y, y_FAST%Lin%Modules(MODULE_BD)%Instance(k)%RotFrame_y )
         if (allocated(Init%OutData_BD(k)%RotFrame_x)) call move_alloc(Init%OutData_BD(k)%RotFrame_x, y_FAST%Lin%Modules(MODULE_BD)%Instance(k)%RotFrame_x )
         if (allocated(Init%OutData_BD(k)%RotFrame_u)) call move_alloc(Init%OutData_BD(k)%RotFrame_u, y_FAST%Lin%Modules(MODULE_BD)%Instance(k)%RotFrame_u )
         if (allocated(Init%OutData_BD(k)%IsLoad_u  )) call move_alloc(Init%OutData_BD(k)%IsLoad_u  , y_FAST%Lin%Modules(MODULE_BD)%Instance(k)%IsLoad_u   )
         if (allocated(Init%OutData_BD(k)%DerivOrder_x  )) call move_alloc(Init%OutData_BD(k)%DerivOrder_x  , y_FAST%Lin%Modules(MODULE_BD)%Instance(k)%DerivOrder_x   )
         
         if (allocated(Init%OutData_BD(k)%WriteOutputHdr)) y_FAST%Lin%Modules(MODULE_BD)%Instance(k)%NumOutputs = size(Init%OutData_BD(k)%WriteOutputHdr)
         
      END DO
               
      IF (ErrStat >= AbortErrLev) THEN
         CALL Cleanup()
         RETURN
      END IF           
      
   END IF         
      

   ! ........................
   ! initialize AeroDyn 
   ! ........................
   ALLOCATE( AD14%Input( p_FAST%InterpOrder+1 ), AD14%InputTimes( p_FAST%InterpOrder+1 ), STAT = ErrStat2 )
      IF (ErrStat2 /= 0) THEN
         CALL SetErrStat(ErrID_Fatal,"Error allocating AD14%Input and AD14%InputTimes.",ErrStat,ErrMsg,RoutineName)
         CALL Cleanup()
         RETURN
      END IF
     
   ALLOCATE( AD%Input( p_FAST%InterpOrder+1 ), AD%InputTimes( p_FAST%InterpOrder+1 ), STAT = ErrStat2 )
      IF (ErrStat2 /= 0) THEN
         CALL SetErrStat(ErrID_Fatal,"Error allocating AD%Input and AD%InputTimes.",ErrStat,ErrMsg,RoutineName)
         CALL Cleanup()
         RETURN
      END IF
      
      
   IF ( p_FAST%CompAero == Module_AD14 ) THEN
               
      CALL AD_SetInitInput(Init%InData_AD14, Init%OutData_ED, ED%y, p_FAST, ErrStat2, ErrMsg2)            ! set the values in Init%InData_AD14
         CALL SetErrStat(ErrStat2,ErrMsg2,ErrStat,ErrMsg,RoutineName)
                                       
      CALL AD14_Init( Init%InData_AD14, AD14%Input(1), AD14%p, AD14%x(STATE_CURR), AD14%xd(STATE_CURR), AD14%z(STATE_CURR), &
                     AD14%OtherSt(STATE_CURR), AD14%y, AD14%m, p_FAST%dt_module( MODULE_AD14 ), Init%OutData_AD14, ErrStat2, ErrMsg2 )
         CALL SetErrStat(ErrStat2,ErrMsg2,ErrStat,ErrMsg,RoutineName)

      p_FAST%ModuleInitialized(Module_AD14) = .TRUE.            
      CALL SetModuleSubstepTime(Module_AD14, p_FAST, y_FAST, ErrStat2, ErrMsg2)
         CALL SetErrStat(ErrStat2,ErrMsg2,ErrStat,ErrMsg,RoutineName)
      
         ! bjj: this really shouldn't be in the FAST glue code, but I'm going to put this check here so people don't use an invalid model 
         !    and send me emails to debug numerical issues in their results.
      IF ( AD14%p%TwrProps%PJM_Version .AND. p_FAST%TurbineType == Type_Offshore_Floating ) THEN
         CALL SetErrStat(ErrID_Fatal,'AeroDyn v14 tower influence model "NEWTOWER" is invalid for models of floating offshore turbines.',ErrStat,ErrMsg,RoutineName)
      END IF         
            
      AirDens = Init%OutData_AD14%AirDens
      
      IF (ErrStat >= AbortErrLev) THEN
         CALL Cleanup()
         RETURN
      END IF       
      
   ELSEIF ( p_FAST%CompAero == Module_AD ) THEN
      
      
         ! set initialization data for AD
      CALL AllocAry( Init%InData_AD%BladeRootPosition,      3, Init%OutData_ED%NumBl, 'Init%InData_AD%BladeRootPosition', errStat2, ErrMsg2)
         CALL SetErrStat(ErrStat2,ErrMsg2,ErrStat,ErrMsg,RoutineName)
      CALL AllocAry( Init%InData_AD%BladeRootOrientation,3, 3, Init%OutData_ED%NumBl, 'Init%InData_AD%BladeRootOrientation', errStat2, ErrMsg2)
         CALL SetErrStat(ErrStat2,ErrMsg2,ErrStat,ErrMsg,RoutineName)
         IF (ErrStat >= AbortErrLev) THEN
            CALL Cleanup()
            RETURN
         END IF
      Init%InData_AD%Gravity            = Init%OutData_ED%Gravity      
      Init%InData_AD%Linearize          = p_FAST%Linearize
      Init%InData_AD%InputFile          = p_FAST%AeroFile
      Init%InData_AD%NumBlades          = Init%OutData_ED%NumBl
      Init%InData_AD%RootName           = p_FAST%OutFileRoot
      Init%InData_AD%HubPosition        = ED%y%HubPtMotion%Position(:,1)
      Init%InData_AD%HubOrientation     = ED%y%HubPtMotion%RefOrientation(:,:,1)
      
      do k=1,Init%OutData_ED%NumBl
         Init%InData_AD%BladeRootPosition(:,k)      = ED%y%BladeRootMotion(k)%Position(:,1)
         Init%InData_AD%BladeRootOrientation(:,:,k) = ED%y%BladeRootMotion(k)%RefOrientation(:,:,1)
      end do
      
            
      CALL AD_Init( Init%InData_AD, AD%Input(1), AD%p, AD%x(STATE_CURR), AD%xd(STATE_CURR), AD%z(STATE_CURR), &
                    AD%OtherSt(STATE_CURR), AD%y, AD%m, p_FAST%dt_module( MODULE_AD ), Init%OutData_AD, ErrStat2, ErrMsg2 )
         CALL SetErrStat(ErrStat2,ErrMsg2,ErrStat,ErrMsg,RoutineName)

      p_FAST%ModuleInitialized(Module_AD) = .TRUE.            
      CALL SetModuleSubstepTime(Module_AD, p_FAST, y_FAST, ErrStat2, ErrMsg2)
         CALL SetErrStat(ErrStat2,ErrMsg2,ErrStat,ErrMsg,RoutineName)
                               
      allocate( y_FAST%Lin%Modules(MODULE_AD)%Instance(1), stat=ErrStat2)
      if (ErrStat2 /= 0 ) then
         call SetErrStat(ErrID_Fatal, "Error allocating Lin%Modules(AD).", ErrStat, ErrMsg, RoutineName )
      else
         if (allocated(Init%OutData_AD%LinNames_u)) call move_alloc(Init%OutData_AD%LinNames_u,y_FAST%Lin%Modules(MODULE_AD)%Instance(1)%Names_u )
         if (allocated(Init%OutData_AD%LinNames_y)) call move_alloc(Init%OutData_AD%LinNames_y,y_FAST%Lin%Modules(MODULE_AD)%Instance(1)%Names_y )
         if (allocated(Init%OutData_AD%LinNames_z)) call move_alloc(Init%OutData_AD%LinNames_z,y_FAST%Lin%Modules(MODULE_AD)%Instance(1)%Names_z )
         if (allocated(Init%OutData_AD%RotFrame_u)) call move_alloc(Init%OutData_AD%RotFrame_u,y_FAST%Lin%Modules(MODULE_AD)%Instance(1)%RotFrame_u )
         if (allocated(Init%OutData_AD%RotFrame_y)) call move_alloc(Init%OutData_AD%RotFrame_y,y_FAST%Lin%Modules(MODULE_AD)%Instance(1)%RotFrame_y )
         if (allocated(Init%OutData_AD%RotFrame_z)) call move_alloc(Init%OutData_AD%RotFrame_z,y_FAST%Lin%Modules(MODULE_AD)%Instance(1)%RotFrame_z )
         if (allocated(Init%OutData_AD%IsLoad_u  )) call move_alloc(Init%OutData_AD%IsLoad_u  ,y_FAST%Lin%Modules(MODULE_AD)%Instance(1)%IsLoad_u   )
         
         if (allocated(Init%OutData_AD%WriteOutputHdr)) y_FAST%Lin%Modules(MODULE_AD)%Instance(1)%NumOutputs = size(Init%OutData_AD%WriteOutputHdr)
      end if
      
      IF (ErrStat >= AbortErrLev) THEN
         CALL Cleanup()
         RETURN
      END IF       
      
      AirDens = Init%OutData_AD%AirDens
      
   ELSE
      AirDens = 0.0_ReKi
   END IF ! CompAero
   
               
   ! ........................
   ! initialize InflowWind
   ! ........................   
   ALLOCATE( IfW%Input( p_FAST%InterpOrder+1 ), IfW%InputTimes( p_FAST%InterpOrder+1 ), STAT = ErrStat2 )
      IF (ErrStat2 /= 0) THEN
         CALL SetErrStat(ErrID_Fatal,"Error allocating IfW%Input and IfW%InputTimes.",ErrStat,ErrMsg,RoutineName)
         CALL Cleanup()
         RETURN
      END IF
              
   IF ( p_FAST%CompInflow == Module_IfW ) THEN
      
      Init%InData_IfW%Linearize        = p_FAST%Linearize
      Init%InData_IfW%InputFileName    = p_FAST%InflowFile
      Init%InData_IfW%RootName         = TRIM(p_FAST%OutFileRoot)//'.'//TRIM(y_FAST%Module_Abrev(Module_IfW))
      Init%InData_IfW%UseInputFile     = .TRUE.
   
      Init%InData_IfW%NumWindPoints = 0      
      IF ( p_FAST%CompServo == Module_SrvD ) Init%InData_IfW%NumWindPoints = Init%InData_IfW%NumWindPoints + 1
      IF ( p_FAST%CompAero  == Module_AD14 ) THEN
         Init%InData_IfW%NumWindPoints = Init%InData_IfW%NumWindPoints + Init%OutData_ED%NumBl * AD14%Input(1)%InputMarkers(1)%NNodes + AD14%Input(1)%Twr_InputMarkers%NNodes
      ELSEIF ( p_FAST%CompAero  == Module_AD ) THEN
         Init%InData_IfW%NumWindPoints = Init%InData_IfW%NumWindPoints + AD%Input(1)%TowerMotion%NNodes
         DO k=1,Init%OutData_ED%NumBl
            Init%InData_IfW%NumWindPoints = Init%InData_IfW%NumWindPoints + AD%Input(1)%BladeMotion(k)%NNodes
         END DO
      END IF
      
      ! lidar        
      Init%InData_IfW%lidar%Tmax                   = p_FAST%TMax
      Init%InData_IfW%lidar%HubPosition            = ED%y%HubPtMotion%Position(:,1) 
      
      IF ( PRESENT(ExternInitData) ) THEN
         Init%InData_IfW%Use4Dext = ExternInitData%FarmIntegration

         if (Init%InData_IfW%Use4Dext) then
            Init%InData_IfW%FDext%n      = ExternInitData%windGrid_n
            Init%InData_IfW%FDext%delta  = ExternInitData%windGrid_delta
            Init%InData_IfW%FDext%pZero  = ExternInitData%windGrid_pZero
         end if
         
         ! bjj: these lidar inputs should come from an InflowWind input file; I'm hard coding them here for now
         Init%InData_IfW%lidar%SensorType          = ExternInitData%SensorType   
         Init%InData_IfW%lidar%LidRadialVel        = ExternInitData%LidRadialVel   
         Init%InData_IfW%lidar%RotorApexOffsetPos  = 0.0         
         Init%InData_IfW%lidar%NumPulseGate        = 0
      ELSE
         Init%InData_IfW%lidar%SensorType          = SensorType_None
         Init%InData_IfW%Use4Dext                  = .false.
      END IF
                                     
      CALL InflowWind_Init( Init%InData_IfW, IfW%Input(1), IfW%p, IfW%x(STATE_CURR), IfW%xd(STATE_CURR), IfW%z(STATE_CURR),  &
                     IfW%OtherSt(STATE_CURR), IfW%y, IfW%m, p_FAST%dt_module( MODULE_IfW ), Init%OutData_IfW, ErrStat2, ErrMsg2 )
         CALL SetErrStat(ErrStat2,ErrMsg2,ErrStat,ErrMsg,RoutineName)

      p_FAST%ModuleInitialized(Module_IfW) = .TRUE.            
      CALL SetModuleSubstepTime(Module_IfW, p_FAST, y_FAST, ErrStat2, ErrMsg2)
         CALL SetErrStat(ErrStat2,ErrMsg2,ErrStat,ErrMsg,RoutineName)
         
      allocate( y_FAST%Lin%Modules(MODULE_IfW)%Instance(1), stat=ErrStat2)
      if (ErrStat2 /= 0 ) then
         call SetErrStat(ErrID_Fatal, "Error allocating Lin%Modules(IfW).", ErrStat, ErrMsg, RoutineName )
      else
         if (allocated(Init%OutData_IfW%LinNames_y)) call move_alloc(Init%OutData_IfW%LinNames_y,y_FAST%Lin%Modules(MODULE_IfW)%Instance(1)%Names_y )
         if (allocated(Init%OutData_IfW%LinNames_u)) call move_alloc(Init%OutData_IfW%LinNames_u,y_FAST%Lin%Modules(MODULE_IfW)%Instance(1)%Names_u )
         if (allocated(Init%OutData_IfW%RotFrame_y)) call move_alloc(Init%OutData_IfW%RotFrame_y,y_FAST%Lin%Modules(MODULE_IfW)%Instance(1)%RotFrame_y )
         if (allocated(Init%OutData_IfW%RotFrame_u)) call move_alloc(Init%OutData_IfW%RotFrame_u,y_FAST%Lin%Modules(MODULE_IfW)%Instance(1)%RotFrame_u )
         if (allocated(Init%OutData_IfW%IsLoad_u  )) call move_alloc(Init%OutData_IfW%IsLoad_u  ,y_FAST%Lin%Modules(MODULE_IfW)%Instance(1)%IsLoad_u   )

         if (allocated(Init%OutData_IfW%WriteOutputHdr)) y_FAST%Lin%Modules(MODULE_IfW)%Instance(1)%NumOutputs = size(Init%OutData_IfW%WriteOutputHdr)
         y_FAST%Lin%WindSpeed = Init%OutData_IfW%WindFileInfo%MWS
      end if
      
      IF (ErrStat >= AbortErrLev) THEN
         CALL Cleanup()
         RETURN
      END IF       
      
   ELSEIF ( p_FAST%CompInflow == Module_OpFM ) THEN
      
      IF ( PRESENT(ExternInitData) ) THEN
         Init%InData_OpFM%NumSC2Ctrl = ExternInitData%NumSC2Ctrl
         Init%InData_OpFM%NumCtrl2SC = ExternInitData%NumCtrl2SC  
         Init%InData_OpFM%NumActForcePtsBlade = ExternInitData%NumActForcePtsBlade
         Init%InData_OpFM%NumActForcePtsTower = ExternInitData%NumActForcePtsTower 
      ELSE
         CALL SetErrStat( ErrID_Fatal, 'OpenFOAM integration can be used only with external input data (not the stand-alone executable).', ErrStat, ErrMsg, RoutineName )
         CALL Cleanup()
         RETURN         
      END IF
      Init%InData_OpFM%BladeLength = Init%OutData_ED%BladeLength
      Init%InData_OpFM%TowerHeight = Init%OutData_ED%TowerHeight
      Init%InData_OpFM%TowerBaseHeight = Init%OutData_ED%TowerBaseHeight
      ALLOCATE(Init%InData_OpFM%StructBldRNodes( SIZE(Init%OutData_ED%BldRNodes)),  STAT=ErrStat2)
      Init%InData_OpFM%StructBldRNodes(:) = Init%OutData_ED%BldRNodes(:)
      ALLOCATE(Init%InData_OpFM%StructTwrHNodes( SIZE(Init%OutData_ED%TwrHNodes)),  STAT=ErrStat2)
      Init%InData_OpFM%StructTwrHNodes(:) = Init%OutData_ED%TwrHNodes(:)
      IF (ErrStat2 /= 0) THEN
         CALL SetErrStat(ErrID_Fatal,"Error allocating OpFM%InitInput.",ErrStat,ErrMsg,RoutineName)
         CALL Cleanup()
         RETURN
      END IF
         ! set up the data structures for integration with OpenFOAM
      CALL Init_OpFM( Init%InData_OpFM, p_FAST, AirDens, AD14%Input(1), AD%Input(1), Init%OutData_AD, AD%y, ED%y, OpFM, Init%OutData_OpFM, ErrStat2, ErrMsg2 )
         CALL SetErrStat(ErrStat2,ErrMsg2,ErrStat,ErrMsg,RoutineName)
      
      IF (ErrStat >= AbortErrLev) THEN
         CALL Cleanup()
         RETURN
      END IF       
                  
      !bjj: fix me!!! to do
      Init%OutData_IfW%WindFileInfo%MWS = 0.0_ReKi
      
   ELSE
      Init%OutData_IfW%WindFileInfo%MWS = 0.0_ReKi
   END IF   ! CompInflow
   
   ! ........................
   ! initialize SuperController
   ! ........................   
      IF ( PRESENT(ExternInitData) ) THEN
         Init%InData_SC%NumSC2Ctrl = ExternInitData%NumSC2Ctrl
         Init%InData_SC%NumCtrl2SC = ExternInitData%NumCtrl2SC  
      ELSE
         Init%InData_SC%NumSC2Ctrl = 0
         Init%InData_SC%NumCtrl2SC = 0
      END IF
      
         ! set up the data structures for integration with supercontroller
      CALL Init_SC( Init%InData_SC, SC, ErrStat2, ErrMsg2 )
      CALL SetErrStat(ErrStat2,ErrMsg2,ErrStat,ErrMsg,RoutineName)
      
      IF (ErrStat >= AbortErrLev) THEN
         CALL Cleanup()
         RETURN
      END IF       

   ! ........................
   ! some checks for AeroDyn14's Dynamic Inflow with Mean Wind Speed from InflowWind:
   ! (DO NOT COPY THIS CODE!)
   ! bjj: AeroDyn14 should not need this rule of thumb; it should check the instantaneous values when the code runs
   ! ........................   
   
   IF ( p_FAST%CompAero == Module_AD14 ) THEN
      IF (AD14%p%DynInfl) THEN               
         IF ( Init%OutData_IfW%WindFileInfo%MWS  < 8.0 ) THEN
            CALL SetErrStat(ErrID_Fatal,'AeroDyn v14 "DYNINFL" InfModel is invalid for models with wind speeds less than 8 m/s.',ErrStat,ErrMsg,RoutineName)
            !CALL SetErrStat(ErrID_Info,'Estimated average inflow wind speed is less than 8 m/s. Dynamic Inflow will be turned off.',ErrStat,ErrMess,RoutineName )
         END IF
      END IF      
   END IF
   
   
   ! ........................
   ! initialize ServoDyn 
   ! ........................
   ALLOCATE( SrvD%Input( p_FAST%InterpOrder+1 ), SrvD%InputTimes( p_FAST%InterpOrder+1 ), STAT = ErrStat2 )
      IF (ErrStat2 /= 0) THEN
         CALL SetErrStat(ErrID_Fatal,"Error allocating SrvD%Input and SrvD%InputTimes.",ErrStat,ErrMsg,RoutineName)
         CALL Cleanup()
         RETURN
      END IF
      
   IF ( p_FAST%CompServo == Module_SrvD ) THEN
      Init%InData_SrvD%InputFile     = p_FAST%ServoFile
      Init%InData_SrvD%RootName      = TRIM(p_FAST%OutFileRoot)//'.'//TRIM(y_FAST%Module_Abrev(Module_SrvD))
      Init%InData_SrvD%NumBl         = Init%OutData_ED%NumBl
      Init%InData_SrvD%gravity       = Init%OutData_ED%gravity
      Init%InData_SrvD%r_N_O_G       = ED%Input(1)%NacelleLoads%Position(:,1)
      Init%InData_SrvD%r_TwrBase     = Init%OutData_ED%TwrBasePos
      Init%InData_SrvD%TMax          = p_FAST%TMax
      Init%InData_SrvD%AirDens       = AirDens
      Init%InData_SrvD%AvgWindSpeed  = Init%OutData_IfW%WindFileInfo%MWS
      Init%InData_SrvD%Linearize     = p_FAST%Linearize
      Init%InData_SrvD%TrimCase      = p_FAST%TrimCase
      Init%InData_SrvD%TrimGain      = p_FAST%TrimGain
      Init%InData_SrvD%RotSpeedRef   = Init%OutData_ED%RotSpeed
      
      IF ( PRESENT(ExternInitData) ) THEN
         Init%InData_SrvD%NumSC2Ctrl = ExternInitData%NumSC2Ctrl
         Init%InData_SrvD%NumCtrl2SC = ExternInitData%NumCtrl2SC
      ELSE
         Init%InData_SrvD%NumSC2Ctrl = 0
         Init%InData_SrvD%NumCtrl2SC = 0
      END IF      
            
      CALL AllocAry(Init%InData_SrvD%BlPitchInit, Init%OutData_ED%NumBl, 'BlPitchInit', ErrStat2, ErrMsg2)
         CALL SetErrStat(ErrStat2,ErrMsg2,ErrStat,ErrMsg,RoutineName)

      if (ErrStat >= abortErrLev) then ! make sure allocatable arrays are valid before setting them
         CALL Cleanup()
         RETURN
      end if

      Init%InData_SrvD%BlPitchInit   = Init%OutData_ED%BlPitch
      CALL SrvD_Init( Init%InData_SrvD, SrvD%Input(1), SrvD%p, SrvD%x(STATE_CURR), SrvD%xd(STATE_CURR), SrvD%z(STATE_CURR), &
                      SrvD%OtherSt(STATE_CURR), SrvD%y, SrvD%m, p_FAST%dt_module( MODULE_SrvD ), Init%OutData_SrvD, ErrStat2, ErrMsg2 )
         CALL SetErrStat(ErrStat2,ErrMsg2,ErrStat,ErrMsg,RoutineName)
      p_FAST%ModuleInitialized(Module_SrvD) = .TRUE.

      !IF ( Init%OutData_SrvD%CouplingScheme == ExplicitLoose ) THEN ...  bjj: abort if we're doing anything else!

      CALL SetModuleSubstepTime(Module_SrvD, p_FAST, y_FAST, ErrStat2, ErrMsg2)
         CALL SetErrStat(ErrStat2,ErrMsg2,ErrStat,ErrMsg,RoutineName)

      !! initialize SrvD%y%ElecPwr and SrvD%y%GenTq because they are one timestep different (used as input for the next step)?
                  
      allocate( y_FAST%Lin%Modules(MODULE_SrvD)%Instance(1), stat=ErrStat2)
      if (ErrStat2 /= 0 ) then
         call SetErrStat(ErrID_Fatal, "Error allocating Lin%Modules(SrvD).", ErrStat, ErrMsg, RoutineName )
      else
         if (allocated(Init%OutData_SrvD%LinNames_y)) call move_alloc(Init%OutData_SrvD%LinNames_y,y_FAST%Lin%Modules(MODULE_SrvD)%Instance(1)%Names_y )
         if (allocated(Init%OutData_SrvD%LinNames_u)) call move_alloc(Init%OutData_SrvD%LinNames_u,y_FAST%Lin%Modules(MODULE_SrvD)%Instance(1)%Names_u )
         if (allocated(Init%OutData_SrvD%RotFrame_y)) call move_alloc(Init%OutData_SrvD%RotFrame_y,y_FAST%Lin%Modules(MODULE_SrvD)%Instance(1)%RotFrame_y )
         if (allocated(Init%OutData_SrvD%RotFrame_u)) call move_alloc(Init%OutData_SrvD%RotFrame_u,y_FAST%Lin%Modules(MODULE_SrvD)%Instance(1)%RotFrame_u )
         if (allocated(Init%OutData_SrvD%IsLoad_u  )) call move_alloc(Init%OutData_SrvD%IsLoad_u  ,y_FAST%Lin%Modules(MODULE_SrvD)%Instance(1)%IsLoad_u   )

         if (allocated(Init%OutData_SrvD%WriteOutputHdr)) y_FAST%Lin%Modules(MODULE_SrvD)%Instance(1)%NumOutputs = size(Init%OutData_SrvD%WriteOutputHdr)
      end if
      
      IF (ErrStat >= AbortErrLev) THEN
         CALL Cleanup()
         RETURN
      END IF
      
   ! ........................
   ! some checks for AeroDyn and ElastoDyn inputs with the high-speed shaft brake hack in ElastoDyn:
   ! (DO NOT COPY THIS CODE!)
   ! ........................   
         ! bjj: this is a hack to get high-speed shaft braking in FAST v8
      
      IF ( Init%OutData_SrvD%UseHSSBrake ) THEN
         IF ( p_FAST%CompAero == Module_AD14 ) THEN
            IF ( AD14%p%DYNINFL ) THEN
               CALL SetErrStat(ErrID_Fatal,'AeroDyn v14 "DYNINFL" InfModel is invalid for models with high-speed shaft braking.',ErrStat,ErrMsg,RoutineName)
            END IF
         END IF
         

         IF ( ED%p%method == Method_RK4 ) THEN ! bjj: should be using ElastoDyn's Method_ABM4 Method_AB4 parameters
            CALL SetErrStat(ErrID_Fatal,'ElastoDyn must use the AB4 or ABM4 integration method to implement high-speed shaft braking.',ErrStat,ErrMsg,RoutineName)
         ENDIF
      END IF ! Init%OutData_SrvD%UseHSSBrake
      
      
   END IF

   ! ........................
   ! set some VTK parameters required before HydroDyn init (so we can get wave elevations for visualization)
   ! ........................
   
      ! get wave elevation data for visualization
   if ( p_FAST%WrVTK > VTK_None ) then   
      call SetVTKParameters_B4HD(p_FAST, Init%OutData_ED, Init%InData_HD, BD, ErrStat2, ErrMsg2)
         CALL SetErrStat(ErrStat2,ErrMsg2,ErrStat,ErrMsg,RoutineName)
         IF (ErrStat >= AbortErrLev) THEN
            CALL Cleanup()
            RETURN
         END IF       
   end if
   
   
   ! ........................
   ! initialize HydroDyn 
   ! ........................
   ALLOCATE( HD%Input( p_FAST%InterpOrder+1 ), HD%InputTimes( p_FAST%InterpOrder+1 ), STAT = ErrStat2 )
      IF (ErrStat2 /= 0) THEN
         CALL SetErrStat(ErrID_Fatal,"Error allocating HD%Input and HD%InputTimes.",ErrStat,ErrMsg,RoutineName)
         CALL Cleanup()
         RETURN
      END IF
      
   IF ( p_FAST%CompHydro == Module_HD ) THEN

      Init%InData_HD%Gravity       = Init%OutData_ED%Gravity
      Init%InData_HD%UseInputFile  = .TRUE.
      Init%InData_HD%InputFile     = p_FAST%HydroFile
      Init%InData_HD%OutRootName   = p_FAST%OutFileRoot
      Init%InData_HD%TMax          = p_FAST%TMax
      Init%InData_HD%hasIce        = p_FAST%CompIce /= Module_None
      Init%InData_HD%Linearize     = p_FAST%Linearize
      
         ! if wave field needs an offset, modify these values (added at request of SOWFA developers):
      Init%InData_HD%PtfmLocationX = p_FAST%TurbinePos(1) 
      Init%InData_HD%PtfmLocationY = p_FAST%TurbinePos(2)
      
      CALL HydroDyn_Init( Init%InData_HD, HD%Input(1), HD%p,  HD%x(STATE_CURR), HD%xd(STATE_CURR), HD%z(STATE_CURR), &
                          HD%OtherSt(STATE_CURR), HD%y, HD%m, p_FAST%dt_module( MODULE_HD ), Init%OutData_HD, ErrStat2, ErrMsg2 )
         CALL SetErrStat(ErrStat2,ErrMsg2,ErrStat,ErrMsg,RoutineName)
         
      p_FAST%ModuleInitialized(Module_HD) = .TRUE.
      CALL SetModuleSubstepTime(Module_HD, p_FAST, y_FAST, ErrStat2, ErrMsg2)
         CALL SetErrStat(ErrStat2,ErrMsg2,ErrStat,ErrMsg,RoutineName)
         
      allocate( y_FAST%Lin%Modules(MODULE_HD)%Instance(1), stat=ErrStat2)
      if (ErrStat2 /= 0 ) then
         call SetErrStat(ErrID_Fatal, "Error allocating Lin%Modules(HD).", ErrStat, ErrMsg, RoutineName )
      else
         if (allocated(Init%OutData_HD%LinNames_y)) call move_alloc(Init%OutData_HD%LinNames_y,y_FAST%Lin%Modules(MODULE_HD)%Instance(1)%Names_y )
         if (allocated(Init%OutData_HD%LinNames_u)) call move_alloc(Init%OutData_HD%LinNames_u,y_FAST%Lin%Modules(MODULE_HD)%Instance(1)%Names_u )
         if (allocated(Init%OutData_HD%LinNames_x)) call move_alloc(Init%OutData_HD%LinNames_x, y_FAST%Lin%Modules(MODULE_HD)%Instance(1)%Names_x )
! LIN-TODO: Determine if we need to create this data even though we don't have rotating frames in HD
         !if (allocated(Init%OutData_HD%RotFrame_y)) call move_alloc(Init%OutData_HD%RotFrame_y,y_FAST%Lin%Modules(MODULE_HD)%Instance(1)%RotFrame_y )
         !if (allocated(Init%OutData_HD%RotFrame_u)) call move_alloc(Init%OutData_HD%RotFrame_u,y_FAST%Lin%Modules(MODULE_HD)%Instance(1)%RotFrame_u )
         if (allocated(Init%OutData_HD%DerivOrder_x)) call move_alloc(Init%OutData_HD%DerivOrder_x,y_FAST%Lin%Modules(MODULE_HD)%Instance(1)%DerivOrder_x)
         if (allocated(Init%OutData_HD%IsLoad_u  )) call move_alloc(Init%OutData_HD%IsLoad_u  ,y_FAST%Lin%Modules(MODULE_HD)%Instance(1)%IsLoad_u   )

         if (allocated(Init%OutData_HD%WriteOutputHdr)) y_FAST%Lin%Modules(MODULE_HD)%Instance(1)%NumOutputs = size(Init%OutData_HD%WriteOutputHdr)
      end if
     
      IF (ErrStat >= AbortErrLev) THEN
         CALL Cleanup()
         RETURN
      END IF       
   END IF   ! CompHydro

   ! ........................
   ! initialize SubDyn or ExtPtfm_MCKF
   ! ........................
   ALLOCATE( SD%Input( p_FAST%InterpOrder+1 ), SD%InputTimes( p_FAST%InterpOrder+1 ), STAT = ErrStat2 )
      IF (ErrStat2 /= 0) THEN
         CALL SetErrStat(ErrID_Fatal,"Error allocating SD%Input and SD%InputTimes.",ErrStat,ErrMsg,RoutineName)
         CALL Cleanup()
         RETURN
      END IF

   ALLOCATE( ExtPtfm%Input( p_FAST%InterpOrder+1 ), ExtPtfm%InputTimes( p_FAST%InterpOrder+1 ), STAT = ErrStat2 )
      IF (ErrStat2 /= 0) THEN
         CALL SetErrStat(ErrID_Fatal,"Error allocating ExtPtfm%Input and ExtPtfm%InputTimes.",ErrStat,ErrMsg,RoutineName)
         CALL Cleanup()
         RETURN
      END IF
      
   IF ( p_FAST%CompSub == Module_SD ) THEN
          
      IF ( p_FAST%CompHydro == Module_HD ) THEN
         Init%InData_SD%WtrDpth = Init%OutData_HD%WtrDpth
      ELSE
         Init%InData_SD%WtrDpth = 0.0_ReKi
      END IF
            
      Init%InData_SD%g             = Init%OutData_ED%Gravity     
      !Init%InData_SD%UseInputFile = .TRUE. 
      Init%InData_SD%SDInputFile   = p_FAST%SubFile
      Init%InData_SD%RootName      = p_FAST%OutFileRoot
      Init%InData_SD%TP_RefPoint   = ED%y%PlatformPtMesh%Position(:,1)  ! bjj: not sure what this is supposed to be 
      Init%InData_SD%SubRotateZ    = 0.0                                ! bjj: not sure what this is supposed to be 
      
            
      CALL SD_Init( Init%InData_SD, SD%Input(1), SD%p,  SD%x(STATE_CURR), SD%xd(STATE_CURR), SD%z(STATE_CURR),  &
                    SD%OtherSt(STATE_CURR), SD%y, SD%m, p_FAST%dt_module( MODULE_SD ), Init%OutData_SD, ErrStat2, ErrMsg2 )
         CALL SetErrStat(ErrStat2,ErrMsg2,ErrStat,ErrMsg,RoutineName)
         
      p_FAST%ModuleInitialized(Module_SD) = .TRUE.
      CALL SetModuleSubstepTime(Module_SD, p_FAST, y_FAST, ErrStat2, ErrMsg2)
         CALL SetErrStat(ErrStat2,ErrMsg2,ErrStat,ErrMsg,RoutineName)
               
      IF (ErrStat >= AbortErrLev) THEN
         CALL Cleanup()
         RETURN
      END IF   
   ELSE IF ( p_FAST%CompSub == Module_ExtPtfm ) THEN

<<<<<<< HEAD
      Init%InData_ExtPtfm%InputFile = p_FAST%SubFile
!      Init%InData_ExtPtfm%RootName  = trim(p_FAST%OutFileRoot)//'.'//TRIM(y_FAST%Module_Abrev(Module_ExtPtfm))
      Init%InData_ExtPtfm%Linearize = p_FAST%Linearize
      
=======
      InitInData_ExtPtfm%InputFile = p_FAST%SubFile
      InitInData_ExtPtfm%RootName  = trim(p_FAST%OutFileRoot)//'.'//TRIM(y_FAST%Module_Abrev(Module_ExtPtfm))
      InitInData_ExtPtfm%Linearize = p_FAST%Linearize
      InitInData_ExtPtfm%PtfmRefzt = ED%p%PtfmRefzt ! Required
>>>>>>> 1def0fe2
      
      CALL ExtPtfm_Init( Init%InData_ExtPtfm, ExtPtfm%Input(1), ExtPtfm%p,  &
                         ExtPtfm%x(STATE_CURR), ExtPtfm%xd(STATE_CURR), ExtPtfm%z(STATE_CURR),  ExtPtfm%OtherSt(STATE_CURR), &
                         ExtPtfm%y, ExtPtfm%m, p_FAST%dt_module( MODULE_ExtPtfm ), Init%OutData_ExtPtfm, ErrStat2, ErrMsg2 )
         CALL SetErrStat(ErrStat2,ErrMsg2,ErrStat,ErrMsg,RoutineName)
         
      p_FAST%ModuleInitialized(MODULE_ExtPtfm) = .TRUE.
      CALL SetModuleSubstepTime(MODULE_ExtPtfm, p_FAST, y_FAST, ErrStat2, ErrMsg2)
         CALL SetErrStat(ErrStat2,ErrMsg2,ErrStat,ErrMsg,RoutineName)

      allocate( y_FAST%Lin%Modules(MODULE_ExtPtfm)%Instance(1), stat=ErrStat2)
      if (ErrStat2 /= 0 ) then
         call SetErrStat(ErrID_Fatal, "Error allocating Lin%Modules(ExtPtfm).", ErrStat, ErrMsg, RoutineName )
      else
         if (allocated(InitOutData_ExtPtfm%LinNames_y)) call move_alloc(InitOutData_ExtPtfm%LinNames_y,y_FAST%Lin%Modules(MODULE_ExtPtfm)%Instance(1)%Names_y)
         if (allocated(InitOutData_ExtPtfm%LinNames_x)) call move_alloc(InitOutData_ExtPtfm%LinNames_x,y_FAST%Lin%Modules(MODULE_ExtPtfm)%Instance(1)%Names_x)
         if (allocated(InitOutData_ExtPtfm%LinNames_u)) call move_alloc(InitOutData_ExtPtfm%LinNames_u,y_FAST%Lin%Modules(MODULE_ExtPtfm)%Instance(1)%Names_u)
         if (allocated(InitOutData_ExtPtfm%RotFrame_y)) call move_alloc(InitOutData_ExtPtfm%RotFrame_y,y_FAST%Lin%Modules(MODULE_ExtPtfm)%Instance(1)%RotFrame_y)
         if (allocated(InitOutData_ExtPtfm%RotFrame_x)) call move_alloc(InitOutData_ExtPtfm%RotFrame_x,y_FAST%Lin%Modules(MODULE_ExtPtfm)%Instance(1)%RotFrame_x)
         if (allocated(InitOutData_ExtPtfm%RotFrame_u)) call move_alloc(InitOutData_ExtPtfm%RotFrame_u,y_FAST%Lin%Modules(MODULE_ExtPtfm)%Instance(1)%RotFrame_u)
         if (allocated(InitOutData_ExtPtfm%IsLoad_u  )) call move_alloc(InitOutData_ExtPtfm%IsLoad_u  ,y_FAST%Lin%Modules(MODULE_ExtPtfm)%Instance(1)%IsLoad_u  )
         if (allocated(InitOutData_ExtPtfm%WriteOutputHdr)) y_FAST%Lin%Modules(MODULE_ExtPtfm)%Instance(1)%NumOutputs = size(InitOutData_ExtPtfm%WriteOutputHdr)
      end if
               
      IF (ErrStat >= AbortErrLev) THEN
         CALL Cleanup()
         RETURN
      END IF   
      
   END IF

   ! ------------------------------
   ! initialize CompMooring modules 
   ! ------------------------------
   ALLOCATE( MAPp%Input( p_FAST%InterpOrder+1 ), MAPp%InputTimes( p_FAST%InterpOrder+1 ), STAT = ErrStat2 )
      IF (ErrStat2 /= 0) THEN
         CALL SetErrStat(ErrID_Fatal,"Error allocating MAPp%Input and MAPp%InputTimes.",ErrStat,ErrMsg,RoutineName)
         CALL Cleanup()
         RETURN
      END IF
   ALLOCATE( MD%Input( p_FAST%InterpOrder+1 ), MD%InputTimes( p_FAST%InterpOrder+1 ), STAT = ErrStat2 )
      IF (ErrStat2 /= 0) THEN
         CALL SetErrStat(ErrID_Fatal,"Error allocating MD%Input and MD%InputTimes.",ErrStat,ErrMsg,RoutineName)
         CALL Cleanup()
         RETURN
      END IF   
   ALLOCATE( FEAM%Input( p_FAST%InterpOrder+1 ), FEAM%InputTimes( p_FAST%InterpOrder+1 ), STAT = ErrStat2 )
      IF (ErrStat2 /= 0) THEN
         CALL SetErrStat(ErrID_Fatal,"Error allocating FEAM%Input and FEAM%InputTimes.",ErrStat,ErrMsg,RoutineName)
         CALL Cleanup()
         RETURN
      END IF   
   ALLOCATE( Orca%Input( p_FAST%InterpOrder+1 ), Orca%InputTimes( p_FAST%InterpOrder+1 ), STAT = ErrStat2 )
      IF (ErrStat2 /= 0) THEN
         CALL SetErrStat(ErrID_Fatal,"Error allocating Orca%Input and Orca%InputTimes.",ErrStat,ErrMsg,RoutineName)
         CALL Cleanup()
         RETURN
      END IF   
      
   ! ........................
   ! initialize MAP 
   ! ........................
   IF (p_FAST%CompMooring == Module_MAP) THEN
      !bjj: until we modify this, MAP requires HydroDyn to be used. (perhaps we could send air density from AeroDyn or something...)
      
      CALL WrScr(NewLine) !bjj: I'm printing two blank lines here because MAP seems to be writing over the last line on the screen.
      

!      Init%InData_MAP%rootname          =  p_FAST%OutFileRoot        ! Output file name 
      Init%InData_MAP%gravity           =  Init%OutData_ED%Gravity    ! This need to be according to g used in ElastoDyn
      Init%InData_MAP%sea_density       =  Init%OutData_HD%WtrDens    ! This needs to be set according to seawater density in HydroDyn
      Init%InData_MAP%depth             =  Init%OutData_HD%WtrDpth    ! This need to be set according to the water depth in HydroDyn
                  
   ! differences for MAP++
      Init%InData_MAP%file_name         =  p_FAST%MooringFile        ! This needs to be set according to what is in the FAST input file. 
      Init%InData_MAP%summary_file_name =  TRIM(p_FAST%OutFileRoot)//'.MAP.sum'        ! Output file name 
      Init%InData_MAP%depth             = -Init%OutData_HD%WtrDpth    ! This need to be set according to the water depth in HydroDyn
            
      Init%InData_MAP%LinInitInp%Linearize = p_FAST%Linearize   
      
      CALL MAP_Init( Init%InData_MAP, MAPp%Input(1), MAPp%p,  MAPp%x(STATE_CURR), MAPp%xd(STATE_CURR), MAPp%z(STATE_CURR), MAPp%OtherSt, &
                      MAPp%y, p_FAST%dt_module( MODULE_MAP ), Init%OutData_MAP, ErrStat2, ErrMsg2 )
         CALL SetErrStat(ErrStat2,ErrMsg2,ErrStat,ErrMsg,RoutineName)
         
      p_FAST%ModuleInitialized(Module_MAP) = .TRUE.
      CALL SetModuleSubstepTime(Module_MAP, p_FAST, y_FAST, ErrStat2, ErrMsg2)
         CALL SetErrStat(ErrStat2,ErrMsg2,ErrStat,ErrMsg,RoutineName)
         
      allocate( y_FAST%Lin%Modules(Module_MAP)%Instance(1), stat=ErrStat2)
      if (ErrStat2 /= 0 ) then
         call SetErrStat(ErrID_Fatal, "Error allocating Lin%Modules(MAP).", ErrStat, ErrMsg, RoutineName )
      else
         if (allocated(Init%OutData_MAP%LinInitOut%LinNames_y)) call move_alloc(Init%OutData_MAP%LinInitOut%LinNames_y,y_FAST%Lin%Modules(Module_MAP)%Instance(1)%Names_y )
         if (allocated(Init%OutData_MAP%LinInitOut%LinNames_u)) call move_alloc(Init%OutData_MAP%LinInitOut%LinNames_u,y_FAST%Lin%Modules(Module_MAP)%Instance(1)%Names_u )
! LIN-TODO: Determine if we need to create this data even though we don't have rotating frames in MAP
         !if (allocated(Init%OutData_MAP%LinInitOut%RotFrame_y)) call move_alloc(Init%OutData_MAP%LinInitOut%RotFrame_y,y_FAST%Lin%Modules(Module_MAP)%Instance(1)%RotFrame_y )
         !if (allocated(Init%OutData_MAP%LinInitOut%RotFrame_u)) call move_alloc(Init%OutData_MAP%LinInitOut%RotFrame_u,y_FAST%Lin%Modules(Module_MAP)%Instance(1)%RotFrame_u )
         if (allocated(Init%OutData_MAP%LinInitOut%IsLoad_u  )) call move_alloc(Init%OutData_MAP%LinInitOut%IsLoad_u  ,y_FAST%Lin%Modules(Module_MAP)%Instance(1)%IsLoad_u   )

         if (allocated(Init%OutData_MAP%WriteOutputHdr)) y_FAST%Lin%Modules(Module_MAP)%Instance(1)%NumOutputs = size(Init%OutData_MAP%WriteOutputHdr)
      end if
      
      IF (ErrStat >= AbortErrLev) THEN
         CALL Cleanup()
         RETURN
      END IF              
   ! ........................
   ! initialize MoorDyn 
   ! ........................
   ELSEIF (p_FAST%CompMooring == Module_MD) THEN
                        
      Init%InData_MD%FileName  = p_FAST%MooringFile         ! This needs to be set according to what is in the FAST input file. 
      Init%InData_MD%RootName  = p_FAST%OutFileRoot
      
      Init%InData_MD%PtfmInit  = Init%OutData_ED%PlatformPos !ED%x(STATE_CURR)%QT(1:6)   ! initial position of the platform !bjj: this should come from Init%OutData_ED, not x_ED
      Init%InData_MD%g         = Init%OutData_ED%Gravity     ! This need to be according to g used in ElastoDyn 
      Init%InData_MD%rhoW      = Init%OutData_HD%WtrDens     ! This needs to be set according to seawater density in HydroDyn      
      Init%InData_MD%WtrDepth  = Init%OutData_HD%WtrDpth    ! This need to be set according to the water depth in HydroDyn
            
      CALL MD_Init( Init%InData_MD, MD%Input(1), MD%p, MD%x(STATE_CURR), MD%xd(STATE_CURR), MD%z(STATE_CURR), &
                    MD%OtherSt(STATE_CURR), MD%y, MD%m, p_FAST%dt_module( MODULE_MD ), Init%OutData_MD, ErrStat2, ErrMsg2 )
         CALL SetErrStat(ErrStat2,ErrMsg2,ErrStat,ErrMsg,RoutineName)
         
      p_FAST%ModuleInitialized(Module_MD) = .TRUE.
      CALL SetModuleSubstepTime(Module_MD, p_FAST, y_FAST, ErrStat2, ErrMsg2)
         CALL SetErrStat(ErrStat2,ErrMsg2,ErrStat,ErrMsg,RoutineName)
      
      IF (ErrStat >= AbortErrLev) THEN
         CALL Cleanup()
         RETURN
      END IF
   ! ........................
   ! initialize FEAM 
   ! ........................
   ELSEIF (p_FAST%CompMooring == Module_FEAM) THEN
            
      Init%InData_FEAM%InputFile   = p_FAST%MooringFile         ! This needs to be set according to what is in the FAST input file. 
      Init%InData_FEAM%RootName    = TRIM(p_FAST%OutFileRoot)//'.'//TRIM(y_FAST%Module_Abrev(Module_FEAM))
      
      Init%InData_FEAM%PtfmInit    = Init%OutData_ED%PlatformPos !ED%x(STATE_CURR)%QT(1:6)   ! initial position of the platform !bjj: this should come from Init%OutData_ED, not x_ED
      Init%InData_FEAM%NStepWave   = 1                          ! an arbitrary number > 0 (to set the size of the wave data, which currently contains all zero values)     
      Init%InData_FEAM%gravity     = Init%OutData_ED%Gravity     ! This need to be according to g used in ElastoDyn 
      Init%InData_FEAM%WtrDens     = Init%OutData_HD%WtrDens     ! This needs to be set according to seawater density in HydroDyn      
!      Init%InData_FEAM%depth       =  Init%OutData_HD%WtrDpth    ! This need to be set according to the water depth in HydroDyn
            
      CALL FEAM_Init( Init%InData_FEAM, FEAM%Input(1), FEAM%p,  FEAM%x(STATE_CURR), FEAM%xd(STATE_CURR), FEAM%z(STATE_CURR), &
                      FEAM%OtherSt(STATE_CURR), FEAM%y, FEAM%m, p_FAST%dt_module( MODULE_FEAM ), Init%OutData_FEAM, ErrStat2, ErrMsg2 )
         CALL SetErrStat(ErrStat2,ErrMsg2,ErrStat,ErrMsg,RoutineName)
         
      p_FAST%ModuleInitialized(Module_FEAM) = .TRUE.
      CALL SetModuleSubstepTime(Module_FEAM, p_FAST, y_FAST, ErrStat2, ErrMsg2)
         CALL SetErrStat(ErrStat2,ErrMsg2,ErrStat,ErrMsg,RoutineName)
      
      IF (ErrStat >= AbortErrLev) THEN
         CALL Cleanup()
         RETURN
      END IF              
   ! ........................
   ! initialize OrcaFlex Interface 
   ! ........................
   ELSEIF (p_FAST%CompMooring == Module_Orca) THEN
            
      Init%InData_Orca%InputFile = p_FAST%MooringFile
      Init%InData_Orca%RootName  = p_FAST%OutFileRoot
      Init%InData_Orca%TMax      = p_FAST%TMax 
                  
      CALL Orca_Init( Init%InData_Orca, Orca%Input(1), Orca%p,  Orca%x(STATE_CURR), Orca%xd(STATE_CURR), Orca%z(STATE_CURR), Orca%OtherSt(STATE_CURR), &
                      Orca%y, Orca%m, p_FAST%dt_module( MODULE_Orca ), Init%OutData_Orca, ErrStat2, ErrMsg2 )
         CALL SetErrStat(ErrStat2,ErrMsg2,ErrStat,ErrMsg,RoutineName)
         
      p_FAST%ModuleInitialized(MODULE_Orca) = .TRUE.
      CALL SetModuleSubstepTime(MODULE_Orca, p_FAST, y_FAST, ErrStat2, ErrMsg2)
         CALL SetErrStat(ErrStat2,ErrMsg2,ErrStat,ErrMsg,RoutineName)
      
      IF (ErrStat >= AbortErrLev) THEN
         CALL Cleanup()
         RETURN
      END IF
   END IF

   ! ------------------------------
   ! initialize CompIce modules 
   ! ------------------------------
   ALLOCATE( IceF%Input( p_FAST%InterpOrder+1 ), IceF%InputTimes( p_FAST%InterpOrder+1 ), STAT = ErrStat2 )
      IF (ErrStat2 /= 0) THEN
         CALL SetErrStat(ErrID_Fatal,"Error allocating IceF%Input and IceF%InputTimes.",ErrStat,ErrMsg,RoutineName)
         CALL Cleanup()
         RETURN
      END IF  
      
      ! We need this to be allocated (else we have issues passing nonallocated arrays and using the first index of Input(),
      !   but we don't need the space of IceD_MaxLegs if we're not using it. 
   IF ( p_FAST%CompIce /= Module_IceD ) THEN   
      IceDim = 1
   ELSE
      IceDim = IceD_MaxLegs
   END IF
      
      ! because there may be multiple instances of IceDyn, we'll allocate arrays for that here
      ! we could allocate these after 
   ALLOCATE( IceD%Input( p_FAST%InterpOrder+1, IceDim ), IceD%InputTimes( p_FAST%InterpOrder+1, IceDim ), STAT = ErrStat2 )
      IF (ErrStat2 /= 0) THEN
         CALL SetErrStat(ErrID_Fatal,"Error allocating IceD%Input and IceD%InputTimes.",ErrStat,ErrMsg,RoutineName)
         CALL Cleanup()
         RETURN
      END IF  
      
     ALLOCATE( IceD%x(           IceDim,2), &
               IceD%xd(          IceDim,2), &
               IceD%z(           IceDim,2), &
               IceD%OtherSt(     IceDim,2), &
               IceD%p(           IceDim  ), &
               IceD%u(           IceDim  ), &
               IceD%y(           IceDim  ), &
               IceD%m(           IceDim  ), &
                                             STAT = ErrStat2 )                                                  
      IF (ErrStat2 /= 0) THEN
         CALL SetErrStat(ErrID_Fatal,"Error allocating IceD state, input, and output data.",ErrStat,ErrMsg,RoutineName)
         CALL Cleanup()
         RETURN
      END IF      
         
         
   ! ........................
   ! initialize IceFloe 
   ! ........................
   IF ( p_FAST%CompIce == Module_IceF ) THEN
                      
      Init%InData_IceF%InputFile     = p_FAST%IceFile
      Init%InData_IceF%RootName      = TRIM(p_FAST%OutFileRoot)//'.'//TRIM(y_FAST%Module_Abrev(Module_IceF))     
      Init%InData_IceF%simLength     = p_FAST%TMax  !bjj: IceFloe stores this as single-precision (ReKi) TMax is DbKi
      Init%InData_IceF%MSL2SWL       = Init%OutData_HD%MSL2SWL
      Init%InData_IceF%gravity       = Init%OutData_ED%Gravity
      
      CALL IceFloe_Init( Init%InData_IceF, IceF%Input(1), IceF%p,  IceF%x(STATE_CURR), IceF%xd(STATE_CURR), IceF%z(STATE_CURR), &
                         IceF%OtherSt(STATE_CURR), IceF%y, IceF%m, p_FAST%dt_module( MODULE_IceF ), Init%OutData_IceF, ErrStat2, ErrMsg2 )
         CALL SetErrStat(ErrStat2,ErrMsg2,ErrStat,ErrMsg,RoutineName)
         
      p_FAST%ModuleInitialized(Module_IceF) = .TRUE.
      CALL SetModuleSubstepTime(Module_IceF, p_FAST, y_FAST, ErrStat2, ErrMsg2)
         CALL SetErrStat(ErrStat2,ErrMsg2,ErrStat,ErrMsg,RoutineName)
              
      IF (ErrStat >= AbortErrLev) THEN
         CALL Cleanup()
         RETURN
      END IF              
   ! ........................
   ! initialize IceDyn 
   ! ........................
   ELSEIF ( p_FAST%CompIce == Module_IceD ) THEN  
      
      Init%InData_IceD%InputFile     = p_FAST%IceFile
      Init%InData_IceD%RootName      = TRIM(p_FAST%OutFileRoot)//'.'//TRIM(y_FAST%Module_Abrev(Module_IceD))//'1'     
      Init%InData_IceD%MSL2SWL       = Init%OutData_HD%MSL2SWL      
      Init%InData_IceD%WtrDens       = Init%OutData_HD%WtrDens    
      Init%InData_IceD%gravity       = Init%OutData_ED%Gravity
      Init%InData_IceD%TMax          = p_FAST%TMax
      Init%InData_IceD%LegNum        = 1
      
      CALL IceD_Init( Init%InData_IceD, IceD%Input(1,1), IceD%p(1),  IceD%x(1,STATE_CURR), IceD%xd(1,STATE_CURR), IceD%z(1,STATE_CURR), &
                      IceD%OtherSt(1,STATE_CURR), IceD%y(1), IceD%m(1), p_FAST%dt_module( MODULE_IceD ), Init%OutData_IceD, ErrStat2, ErrMsg2 )
         CALL SetErrStat(ErrStat2,ErrMsg2,ErrStat,ErrMsg,RoutineName)
         
      p_FAST%ModuleInitialized(Module_IceD) = .TRUE.
      CALL SetModuleSubstepTime(Module_IceD, p_FAST, y_FAST, ErrStat2, ErrMsg2)
         CALL SetErrStat(ErrStat2,ErrMsg2,ErrStat,ErrMsg,RoutineName)
         
         ! now initialize IceD for additional legs (if necessary)
      dt_IceD           = p_FAST%dt_module( MODULE_IceD )
      p_FAST%numIceLegs = Init%OutData_IceD%numLegs     
      
      IF (p_FAST%numIceLegs > IceD_MaxLegs) THEN
         CALL SetErrStat(ErrID_Fatal,'IceDyn-FAST coupling is supported for up to '//TRIM(Num2LStr(IceD_MaxLegs))//' legs, but ' &
                           //TRIM(Num2LStr(p_FAST%numIceLegs))//' legs were specified.',ErrStat,ErrMsg,RoutineName)
      END IF
                  

      DO i=2,p_FAST%numIceLegs  ! basically, we just need IceDyn to set up its meshes for inputs/outputs and possibly initial values for states
         Init%InData_IceD%LegNum = i
         Init%InData_IceD%RootName = TRIM(p_FAST%OutFileRoot)//'.'//TRIM(y_FAST%Module_Abrev(Module_IceD))//TRIM(Num2LStr(i))     
         
         CALL IceD_Init( Init%InData_IceD, IceD%Input(1,i), IceD%p(i),  IceD%x(i,STATE_CURR), IceD%xd(i,STATE_CURR), IceD%z(i,STATE_CURR), &
                            IceD%OtherSt(i,STATE_CURR), IceD%y(i), IceD%m(i), dt_IceD, Init%OutData_IceD, ErrStat2, ErrMsg2 )
            CALL SetErrStat(ErrStat2,ErrMsg2,ErrStat,ErrMsg,RoutineName)
            
         !bjj: we're going to force this to have the same timestep because I don't want to have to deal with n IceD modules with n timesteps.
         IF (.NOT. EqualRealNos( p_FAST%dt_module( MODULE_IceD ),dt_IceD )) THEN
            CALL SetErrStat(ErrID_Fatal,"All instances of IceDyn (one per support-structure leg) must be the same",ErrStat,ErrMsg,RoutineName)
         END IF
      END DO
            
      IF (ErrStat >= AbortErrLev) THEN
         CALL Cleanup()
         RETURN
      END IF           
      
   END IF   
   

   ! ........................
   ! Set up output for glue code (must be done after all modules are initialized so we have their WriteOutput information)
   ! ........................

   CALL FAST_InitOutput( p_FAST, y_FAST, Init, ErrStat2, ErrMsg2 )
      CALL SetErrStat(ErrStat2,ErrMsg2,ErrStat,ErrMsg,RoutineName)


   ! -------------------------------------------------------------------------
   ! Initialize mesh-mapping data
   ! -------------------------------------------------------------------------

   CALL InitModuleMappings(p_FAST, ED, BD, AD14, AD, HD, SD, ExtPtfm, SrvD, MAPp, FEAM, MD, Orca, IceF, IceD, MeshMapData, ErrStat2, ErrMsg2)
      CALL SetErrStat(ErrStat2,ErrMsg2,ErrStat,ErrMsg,RoutineName)

      IF (ErrStat >= AbortErrLev) THEN
         CALL Cleanup()
         RETURN
      ELSEIF (ErrStat /= ErrID_None) THEN
         ! a little work-around in case the mesh mapping info messages get too long
         CALL WrScr( NewLine//TRIM(ErrMsg)//NewLine )
         ErrStat = ErrID_None
         ErrMsg = ""
      END IF
      
   ! -------------------------------------------------------------------------
   ! Initialize for linearization:
   ! -------------------------------------------------------------------------
   if ( p_FAST%Linearize ) then      
      call Init_Lin(p_FAST, y_FAST, m_FAST, AD, ED, Init%OutData_ED%NumBl, ErrStat2, ErrMsg2)      
         call SetErrStat(ErrStat2,ErrMsg2,ErrStat,ErrMsg,RoutineName)

         if (ErrStat >= AbortErrLev) then
            call Cleanup()
            return
         end if      
   end if
   
      
   ! -------------------------------------------------------------------------
   ! Initialize data for VTK output
   ! -------------------------------------------------------------------------
   if ( p_FAST%WrVTK > VTK_None ) then
      call SetVTKParameters(p_FAST, Init%OutData_ED, Init%OutData_AD, Init%InData_HD, Init%OutData_HD, ED, BD, AD, HD, ErrStat2, ErrMsg2)      
         call SetErrStat(ErrStat2,ErrMsg2,ErrStat,ErrMsg,RoutineName)
   end if
   
   ! -------------------------------------------------------------------------
   ! Write initialization data to FAST summary file:
   ! -------------------------------------------------------------------------
   if (p_FAST%SumPrint)  then
       CALL FAST_WrSum( p_FAST, y_FAST, MeshMapData, ErrStat2, ErrMsg2 )
          CALL SetErrStat(ErrStat2,ErrMsg2,ErrStat,ErrMsg,RoutineName)
   endif
   
   
   ! -------------------------------------------------------------------------
   ! other misc variables initialized here:
   ! -------------------------------------------------------------------------
      
   m_FAST%t_global        = t_initial
         
   ! Initialize external inputs for first step  
   if ( p_FAST%CompServo == MODULE_SrvD ) then      
      m_FAST%ExternInput%GenTrq     = SrvD%Input(1)%ExternalGenTrq !0.0_ReKi
      m_FAST%ExternInput%ElecPwr    = SrvD%Input(1)%ExternalElecPwr
      m_FAST%ExternInput%YawPosCom  = SrvD%Input(1)%ExternalYawPosCom
      m_FAST%ExternInput%YawRateCom = SrvD%Input(1)%ExternalYawRateCom
      m_FAST%ExternInput%HSSBrFrac  = SrvD%Input(1)%ExternalHSSBrFrac
      
      do i=1,SIZE(SrvD%Input(1)%ExternalBlPitchCom)
         m_FAST%ExternInput%BlPitchCom(i) = SrvD%Input(1)%ExternalBlPitchCom(i)
      end do   
   end if
   
   m_FAST%ExternInput%LidarFocus = 1.0_ReKi  ! make this non-zero (until we add the initial position in the InflowWind input file)
         
   
   !...............................................................................................................................
   ! Destroy initializion data
   !...............................................................................................................................      
   CALL Cleanup()
   
CONTAINS
   SUBROUTINE Cleanup()
   !...............................................................................................................................
   ! Destroy initializion data
   !...............................................................................................................................
      CALL FAST_DestroyInitData( Init, ErrStat2, ErrMsg2 )
         CALL SetErrStat(ErrStat2,ErrMsg2,ErrStat,ErrMsg,RoutineName)
   
   END SUBROUTINE Cleanup

END SUBROUTINE FAST_InitializeAll

!----------------------------------------------------------------------------------------------------------------------------------
!> This function returns a string describing the glue code and some of the compilation options we're using.
FUNCTION GetVersion(ThisProgVer)

   ! Passed Variables:

   TYPE(ProgDesc), INTENT( IN    ) :: ThisProgVer     !< program name/date/version description
   CHARACTER(1024)                 :: GetVersion      !< String containing a description of the compiled precision.
   
   CHARACTER(200)                  :: git_commit
   
   GetVersion = TRIM(GetNVD(ThisProgVer))//', compiled'

   IF ( Cmpl4SFun )  THEN     ! FAST has been compiled as an S-Function for Simulink
      GetVersion = TRIM(GetVersion)//' as a DLL S-Function for Simulink'
   ELSEIF ( Cmpl4LV )  THEN     ! FAST has been compiled as a DLL for Labview
      GetVersion = TRIM(GetVersion)//' as a DLL for LabVIEW'
   ENDIF   
   
   GetVersion = TRIM(GetVersion)//' as a '//TRIM(Num2LStr(BITS_IN_ADDR))//'-bit application using'
   
   ! determine precision

      IF ( ReKi == SiKi )  THEN     ! Single precision
         GetVersion = TRIM(GetVersion)//' single'
      ELSEIF ( ReKi == R8Ki )  THEN ! Double precision
         GetVersion = TRIM(GetVersion)// ' double'
      ELSE                          ! Unknown precision
         GetVersion = TRIM(GetVersion)//' unknown'
      ENDIF
      

!   GetVersion = TRIM(GetVersion)//' precision with '//OS_Desc
   GetVersion = TRIM(GetVersion)//' precision'

   ! add git info
   git_commit = QueryGitVersion()
   GetVersion = TRIM(GetVersion)//' at commit '//git_commit

   RETURN
END FUNCTION GetVersion

!----------------------------------------------------------------------------------------------------------------------------------
!> This subroutine is called at the start (or restart) of a FAST program (or FAST.Farm). It initializes the NWTC subroutine library,
!! displays the copyright notice, and displays some version information (including addressing scheme and precision).
SUBROUTINE FAST_ProgStart(ThisProgVer)
   TYPE(ProgDesc), INTENT(IN) :: ThisProgVer     !< program name/date/version description
   
   ! ... Initialize NWTC Library (open console, set pi constants) ...
   ! sets the pi constants, open console for output, etc...
   CALL NWTC_Init( ProgNameIN=ThisProgVer%Name, EchoLibVer=.FALSE. )
   
   ! Display the copyright notice
   CALL DispCopyrightLicense( ThisProgVer%Name )
   
   CALL DispCompileRuntimeInfo

END SUBROUTINE FAST_ProgStart
!----------------------------------------------------------------------------------------------------------------------------------
!> This routine gets the name of the FAST input file from the command line. It also returns a logical indicating if this there
!! was a "DWM" argument after the file name.
SUBROUTINE GetInputFileName(InputFile,UseDWM,ErrStat,ErrMsg)
   CHARACTER(*),             INTENT(OUT)           :: InputFile         !< A CHARACTER string containing the name of the primary FAST input file (if not present, we'll get it from the command line)
   LOGICAL,                  INTENT(OUT)           :: UseDWM            !< whether the last argument from the command line is "DWM"
   INTEGER(IntKi),           INTENT(OUT)           :: ErrStat           !< Error status
   CHARACTER(*),             INTENT(OUT)           :: ErrMsg            !< Error message
   
   INTEGER(IntKi)                                  :: ErrStat2          ! local error stat
   CHARACTER(1024)                                 :: LastArg           ! A second command-line argument that will allow DWM module to be used in AeroDyn
   
   ErrStat = ErrID_None
   ErrMsg = ''
   
   UseDWM = .FALSE.  ! by default, we're not going to use the DWM module
   InputFile = ""  ! initialize to empty string to make sure it's input from the command line
   CALL CheckArgs( InputFile, ErrStat2, LastArg )  ! if ErrStat2 /= ErrID_None, we'll ignore and deal with the problem when we try to read the input file
      
   IF (LEN_TRIM(InputFile) == 0) THEN ! no input file was specified
      ErrStat = ErrID_Fatal
      ErrMsg  = 'The required input file was not specified on the command line.'
      RETURN
   END IF            
      
   IF (LEN_TRIM(LastArg) > 0) THEN ! see if DWM was specified as the second option
      CALL Conv2UC( LastArg )
      IF ( TRIM(LastArg) == "DWM" ) THEN
         UseDWM    = .TRUE.
      END IF
   END IF   
   
END SUBROUTINE GetInputFileName
!----------------------------------------------------------------------------------------------------------------------------------
!> This subroutine checks for command-line arguments, gets the root name of the input files
!! (including full path name), and creates the names of the output files.
SUBROUTINE FAST_Init( p, m_FAST, y_FAST, t_initial, InputFile, ErrStat, ErrMsg, TMax, TurbID, OverrideAbortLev, RootName )

      IMPLICIT                        NONE

   ! Passed variables

   TYPE(FAST_ParameterType), INTENT(INOUT)         :: p                 !< The parameter data for the FAST (glue-code) simulation
   TYPE(FAST_MiscVarType),   INTENT(INOUT)         :: m_FAST            !< Miscellaneous variables
   TYPE(FAST_OutputFileType),INTENT(INOUT)         :: y_FAST            !< The output data for the FAST (glue-code) simulation
   REAL(DbKi),               INTENT(IN)            :: t_initial         !< the beginning time of the simulation
   INTEGER(IntKi),           INTENT(OUT)           :: ErrStat           !< Error status
   CHARACTER(*),             INTENT(OUT)           :: ErrMsg            !< Error message
   CHARACTER(*),             INTENT(IN)            :: InputFile         !< A CHARACTER string containing the name of the primary FAST input file (if not present, we'll get it from the command line)
   REAL(DbKi),               INTENT(IN), OPTIONAL  :: TMax              !< the length of the simulation (from Simulink or FAST.Farm)
   INTEGER(IntKi),           INTENT(IN), OPTIONAL  :: TurbID            !< an ID for naming the tubine output file
   LOGICAL,                  INTENT(IN), OPTIONAL  :: OverrideAbortLev  !< whether or not we should override the abort error level (e.g., FAST.Farm)
   CHARACTER(*),             INTENT(IN), OPTIONAL  :: RootName          !< A CHARACTER string containing the root name of FAST output files, overriding normal naming convention
      ! Local variables

   INTEGER                      :: i                                    ! loop counter
   !CHARACTER(1024)              :: DirName                              ! A CHARACTER string containing the path of the current working directory


   LOGICAL                      :: OverrideAbortErrLev  
   CHARACTER(*), PARAMETER      :: RoutineName = "FAST_Init"
   
   INTEGER(IntKi)               :: ErrStat2
   CHARACTER(ErrMsgLen)         :: ErrMsg2
   
      ! Initialize some variables
   ErrStat = ErrID_None
   ErrMsg = ''
   
   IF (PRESENT(OverrideAbortLev)) THEN
      OverrideAbortErrLev = OverrideAbortLev
   ELSE
      OverrideAbortErrLev = .true.
   END IF
   

   
   !...............................................................................................................................
   ! Set the root name of the output files based on the input file name
   !...............................................................................................................................
   
   if (present(RootName)) then
      p%OutFileRoot = RootName
   else         
         ! Determine the root name of the primary file (will be used for output files)
      CALL GetRoot( InputFile, p%OutFileRoot )
      IF ( Cmpl4SFun )  p%OutFileRoot = TRIM( p%OutFileRoot )//'.SFunc'
      IF ( PRESENT(TurbID) ) THEN
         IF ( TurbID > 0 ) THEN
            p%OutFileRoot = TRIM( p%OutFileRoot )//'.T'//TRIM(Num2LStr(TurbID))
         END IF
      END IF
   
   end if
   p%VTK_OutFileRoot = p%OutFileRoot !initialize this here in case of error before it is set later
   
   
   !...............................................................................................................................
   ! Initialize the module name/date/version info:
   !...............................................................................................................................

   DO i=1,NumModules
      y_FAST%Module_Ver(i)%Date = 'unknown date'
      y_FAST%Module_Ver(i)%Ver  = 'unknown version'
   END DO       
   y_FAST%Module_Ver( Module_IfW    )%Name = 'InflowWind'
   y_FAST%Module_Ver( Module_OpFM   )%Name = 'OpenFOAM integration'
   y_FAST%Module_Ver( Module_ED     )%Name = 'ElastoDyn'
   y_FAST%Module_Ver( Module_BD     )%Name = 'BeamDyn'
   y_FAST%Module_Ver( Module_AD14   )%Name = 'AeroDyn14'
   y_FAST%Module_Ver( Module_AD     )%Name = 'AeroDyn'
   y_FAST%Module_Ver( Module_SrvD   )%Name = 'ServoDyn'
   y_FAST%Module_Ver( Module_HD     )%Name = 'HydroDyn'
   y_FAST%Module_Ver( Module_SD     )%Name = 'SubDyn'
   y_FAST%Module_Ver( Module_ExtPtfm)%Name = 'ExtPtfm_MCKF'
   y_FAST%Module_Ver( Module_MAP    )%Name = 'MAP'
   y_FAST%Module_Ver( Module_FEAM   )%Name = 'FEAMooring'
   y_FAST%Module_Ver( Module_MD     )%Name = 'MoorDyn'
   y_FAST%Module_Ver( Module_Orca   )%Name = 'OrcaFlexInterface'
   y_FAST%Module_Ver( Module_IceF   )%Name = 'IceFloe'
   y_FAST%Module_Ver( Module_IceD   )%Name = 'IceDyn'
         
   y_FAST%Module_Abrev( Module_IfW    ) = 'IfW'
   y_FAST%Module_Abrev( Module_OpFM   ) = 'OpFM'
   y_FAST%Module_Abrev( Module_ED     ) = 'ED'
   y_FAST%Module_Abrev( Module_BD     ) = 'BD'
   y_FAST%Module_Abrev( Module_AD14   ) = 'AD'
   y_FAST%Module_Abrev( Module_AD     ) = 'AD'
   y_FAST%Module_Abrev( Module_SrvD   ) = 'SrvD'
   y_FAST%Module_Abrev( Module_HD     ) = 'HD'
   y_FAST%Module_Abrev( Module_SD     ) = 'SD'
   y_FAST%Module_Abrev( Module_ExtPtfm) = 'ExtPtfm'
   y_FAST%Module_Abrev( Module_MAP    ) = 'MAP'
   y_FAST%Module_Abrev( Module_FEAM   ) = 'FEAM'
   y_FAST%Module_Abrev( Module_MD     ) = 'MD'
   y_FAST%Module_Abrev( Module_Orca   ) = 'Orca'
   y_FAST%Module_Abrev( Module_IceF   ) = 'IceF'
   y_FAST%Module_Abrev( Module_IceD   ) = 'IceD'   
   
   p%n_substeps = 1                                                ! number of substeps for between modules and global/FAST time
   p%BD_OutputSibling = .false.
   
   !...............................................................................................................................
   ! Read the primary file for the glue code:
   !...............................................................................................................................
   CALL FAST_ReadPrimaryFile( InputFile, p, m_FAST, OverrideAbortErrLev, ErrStat2, ErrMsg2 )
      CALL SetErrStat( ErrStat2, ErrMsg2, ErrStat, ErrMsg, RoutineName ) 

      ! make sure some linearization variables are consistant
   if (.not. p%Linearize)  p%CalcSteady = .false.
   if (.not. p%CalcSteady) p%TrimCase = TrimCase_none
   m_FAST%Lin%FoundSteady = .false.
   p%LinInterpOrder = p%InterpOrder ! 1 ! always use linear (or constant) interpolation on rotor?

      ! overwrite TMax if necessary)
   IF (PRESENT(TMax)) THEN
      p%TMax = TMax
      !p%TMax = MAX( TMax, p%TMax )
   END IF
   
   IF ( ErrStat >= AbortErrLev ) RETURN


   p%KMax = 1                 ! after more checking, we may put this in the input file...
   !IF (p%CompIce == Module_IceF) p%KMax = 2
   p%SizeJac_Opt1 = 0  ! initialize this vector to zero; after we figure out what size the ED/SD/HD/BD meshes are, we'll fill this
   
   p%numIceLegs = 0           ! initialize number of support-structure legs in contact with ice (IceDyn will set this later)
   
   p%nBeams = 0               ! initialize number of BeamDyn instances (will be set later)
   
      ! determine what kind of turbine we're modeling:
   IF ( p%CompHydro == Module_HD ) THEN
      IF ( p%CompSub == Module_SD ) THEN
         p%TurbineType = Type_Offshore_Fixed
      ELSE
         p%TurbineType = Type_Offshore_Floating
      END IF
   ELSEIF ( p%CompMooring == Module_Orca ) THEN
      p%TurbineType = Type_Offshore_Floating
   ELSEIF ( p%CompSub == Module_ExtPtfm ) THEN
      p%TurbineType = Type_Offshore_Fixed
   ELSE      
      p%TurbineType = Type_LandBased
   END IF   
         
    
   p%n_TMax_m1  = CEILING( ( (p%TMax - t_initial) / p%DT ) ) - 1 ! We're going to go from step 0 to n_TMax (thus the -1 here)

   if (p%TMax < 1.0_DbKi) then ! log10(0) gives floating point divide-by-zero error
      p%TChanLen = MinChanLen
   else
      p%TChanLen = max( MinChanLen, int(log10(p%TMax))+7 )
   end if
   p%OutFmt_t = 'F'//trim(num2lstr( p%TChanLen ))//'.4' ! 'F10.4'    
    
   !...............................................................................................................................
   ! Do some error checking on the inputs (validation):
   !...............................................................................................................................   
   call ValidateInputData(p, m_FAST, ErrStat2, ErrMsg2)    
      CALL SetErrStat( ErrStat2, ErrMsg2, ErrStat, ErrMsg, RoutineName ) 
    

   
   IF ( ErrStat >= AbortErrLev ) RETURN
   
   
   RETURN
END SUBROUTINE FAST_Init
!----------------------------------------------------------------------------------------------------------------------------------
!> This routine validates FAST data.
SUBROUTINE ValidateInputData(p, m_FAST, ErrStat, ErrMsg)

   TYPE(FAST_ParameterType), INTENT(INOUT)         :: p                 !< The parameter data for the FAST (glue-code) simulation
   TYPE(FAST_MiscVarType),   INTENT(IN   )         :: m_FAST            !< The misc data for the FAST (glue-code) simulation
   INTEGER(IntKi),           INTENT(  OUT)         :: ErrStat           !< Error status
   CHARACTER(*),             INTENT(  OUT)         :: ErrMsg            !< Error message

   REAL(DbKi)                                      :: TmpTime           ! A temporary variable for error checking
   
   INTEGER(IntKi)                                  :: i
   INTEGER(IntKi)                                  :: ErrStat2          
   CHARACTER(ErrMsgLen)                            :: ErrMsg2            
   CHARACTER(*), PARAMETER                         :: RoutineName='ValidateInputData'
   
   ErrStat = ErrID_None
   ErrMsg  = ""
   
   
   IF ( p%TMax < 0.0_DbKi  )  THEN
      CALL SetErrStat( ErrID_Fatal, 'TMax must not be a negative number.', ErrStat, ErrMsg, RoutineName )
   ELSE IF ( p%TMax < p%TStart )  THEN
      CALL SetErrStat( ErrID_Fatal, 'TMax must not be less than TStart.', ErrStat, ErrMsg, RoutineName )
   END IF

   IF ( p%n_ChkptTime < p%n_TMax_m1 ) THEN
      if (.NOT. p%WrBinOutFile) CALL SetErrStat( ErrID_Severe, 'It is highly recommended that time-marching output files be generated in binary format when generating checkpoint files.', ErrStat, ErrMsg, RoutineName )
      if (p%CompMooring==MODULE_Orca) CALL SetErrStat( ErrID_Fatal, 'Restart capability for OrcaFlexInterface is not supported. Set ChkptTime larger than TMax.', ErrStat, ErrMsg, RoutineName )
      ! also check for other features that aren't supported with restart (like ServoDyn's user-defined control routines)
   END IF
      
   IF ( p%DT <= 0.0_DbKi )  THEN
      CALL SetErrStat( ErrID_Fatal, 'DT must be greater than 0.', ErrStat, ErrMsg, RoutineName )
   ELSE ! Test DT and TMax to ensure numerical stability -- HINT: see the use of OnePlusEps
      TmpTime = p%TMax*EPSILON(p%DT)
      IF ( p%DT <= TmpTime ) THEN
         CALL SetErrStat( ErrID_Fatal, 'DT must be greater than '//TRIM ( Num2LStr( TmpTime ) )//' seconds.', ErrStat, ErrMsg, RoutineName )
      END IF
   END IF

      ! Check that InputFileData%OutFmt is a valid format specifier and will fit over the column headings
   CALL ChkRealFmtStr( p%OutFmt, 'OutFmt', p%FmtWidth, ErrStat2, ErrMsg2 )
      call SetErrStat(ErrStat2, ErrMsg2, ErrStat, ErrMsg, RoutineName)

   IF ( p%WrTxtOutFile .and. p%FmtWidth < MinChanLen ) CALL SetErrStat( ErrID_Warn, 'OutFmt produces a column width of '// &
         TRIM(Num2LStr(p%FmtWidth))//'), which may be too small.', ErrStat, ErrMsg, RoutineName )
   
   IF ( p%WrTxtOutFile .AND. p%TChanLen > ChanLen  )  THEN ! ( p%TMax > 9999.999_DbKi )
      CALL SetErrStat( ErrID_Warn, 'TMax is too large for a '//trim(num2lstr(ChanLen))//'-character time column in text tabular (time-marching) output files.'// &
                                   ' Postprocessors with this limitation may not work.', ErrStat, ErrMsg, RoutineName )
   END IF

   IF ( p%TStart      <  0.0_DbKi ) CALL SetErrStat( ErrID_Fatal, 'TStart must not be less than 0 seconds.', ErrStat, ErrMsg, RoutineName )
!  IF ( p%SttsTime    <= 0.0_DbKi ) CALL SetErrStat( ErrID_Fatal, 'SttsTime must be greater than 0 seconds.', ErrStat, ErrMsg, RoutineName )
   IF ( p%n_SttsTime  < 1_IntKi   ) CALL SetErrStat( ErrID_Fatal, 'SttsTime must be greater than 0 seconds.', ErrStat, ErrMsg, RoutineName )
   IF ( p%n_ChkptTime < 1_IntKi   ) CALL SetErrStat( ErrID_Fatal, 'ChkptTime must be greater than 0 seconds.', ErrStat, ErrMsg, RoutineName )
   IF ( p%KMax        < 1_IntKi   ) CALL SetErrStat( ErrID_Fatal, 'KMax must be greater than 0.', ErrStat, ErrMsg, RoutineName )
   
   IF (p%CompElast   == Module_Unknown) CALL SetErrStat( ErrID_Fatal, 'CompElast must be 1 (ElastoDyn) or 2 (BeamDyn).', ErrStat, ErrMsg, RoutineName )   
   IF (p%CompAero    == Module_Unknown) CALL SetErrStat( ErrID_Fatal, 'CompAero must be 0 (None), 1 (AeroDyn14), or 2 (AeroDyn).', ErrStat, ErrMsg, RoutineName )
   IF (p%CompServo   == Module_Unknown) CALL SetErrStat( ErrID_Fatal, 'CompServo must be 0 (None) or 1 (ServoDyn).', ErrStat, ErrMsg, RoutineName )
   IF (p%CompHydro   == Module_Unknown) CALL SetErrStat( ErrID_Fatal, 'CompHydro must be 0 (None) or 1 (HydroDyn).', ErrStat, ErrMsg, RoutineName )
   IF (p%CompSub     == Module_Unknown) CALL SetErrStat( ErrID_Fatal, 'CompSub must be 0 (None), 1 (SubDyn), or 2 (ExtPtfm_MCKF).', ErrStat, ErrMsg, RoutineName )
   IF (p%CompMooring == Module_Unknown) CALL SetErrStat( ErrID_Fatal, 'CompMooring must be 0 (None), 1 (MAP), 2 (FEAMooring), 3 (MoorDyn), or 4 (OrcaFlex).', ErrStat, ErrMsg, RoutineName )
   IF (p%CompIce     == Module_Unknown) CALL SetErrStat( ErrID_Fatal, 'CompIce must be 0 (None) or 1 (IceFloe).', ErrStat, ErrMsg, RoutineName )
   IF (p%CompHydro /= Module_HD) THEN
      IF (p%CompMooring == Module_MAP) THEN
         CALL SetErrStat( ErrID_Fatal, 'HydroDyn must be used when MAP is used. Set CompHydro > 0 or CompMooring = 0 in the FAST input file.', ErrStat, ErrMsg, RoutineName )
      ELSEIF (p%CompMooring == Module_FEAM) THEN
         CALL SetErrStat( ErrID_Fatal, 'HydroDyn must be used when FEAMooring is used. Set CompHydro > 0 or CompMooring = 0 in the FAST input file.', ErrStat, ErrMsg, RoutineName )
      END IF
   ELSE
      IF (p%CompMooring == Module_Orca) CALL SetErrStat( ErrID_Fatal, 'HydroDyn cannot be used if OrcaFlex is used. Set CompHydro = 0 or CompMooring < 4 in the FAST input file.', ErrStat, ErrMsg, RoutineName )
      IF (p%CompSub == Module_ExtPtfm) CALL SetErrStat( ErrID_Fatal, 'HydroDyn cannot be used if ExtPtfm_MCKF is used. Set CompHydro = 0 or CompSub < 2 in the FAST input file.', ErrStat, ErrMsg, RoutineName )
   END IF

   
   IF (p%CompIce == Module_IceF) THEN
      IF (p%CompSub   /= Module_SD) CALL SetErrStat( ErrID_Fatal, 'SubDyn must be used when IceFloe is used. Set CompSub > 0 or CompIce = 0 in the FAST input file.', ErrStat, ErrMsg, RoutineName )
      IF (p%CompHydro /= Module_HD) CALL SetErrStat( ErrID_Fatal, 'HydroDyn must be used when IceFloe is used. Set CompHydro > 0 or CompIce = 0 in the FAST input file.', ErrStat, ErrMsg, RoutineName )
   ELSEIF (p%CompIce == Module_IceD) THEN
      IF (p%CompSub   /= Module_SD) CALL SetErrStat( ErrID_Fatal, 'SubDyn must be used when IceDyn is used. Set CompSub > 0 or CompIce = 0 in the FAST input file.', ErrStat, ErrMsg, RoutineName )
      IF (p%CompHydro /= Module_HD) CALL SetErrStat( ErrID_Fatal, 'HydroDyn must be used when IceDyn is used. Set CompHydro > 0 or CompIce = 0 in the FAST input file.', ErrStat, ErrMsg, RoutineName )
   END IF
   
   IF (p%CompElast == Module_BD .and. p%CompAero == Module_AD14 ) CALL SetErrStat( ErrID_Fatal, 'AeroDyn14 cannot be used when BeamDyn is used. Change CompAero or CompElast in the FAST input file.', ErrStat, ErrMsg, RoutineName )
   
!   IF ( p%InterpOrder < 0 .OR. p%InterpOrder > 2 ) THEN
   IF ( p%InterpOrder < 1 .OR. p%InterpOrder > 2 ) THEN
      CALL SetErrStat( ErrID_Fatal, 'InterpOrder must be 1 or 2.', ErrStat, ErrMsg, RoutineName ) ! 5/13/14 bjj: MAS and JMJ compromise for certain integrators is that InterpOrder cannot be 0
      p%InterpOrder = 1    ! Avoid problems in error handling by setting this to 0
   END IF

   IF ( p%NumCrctn < 0_IntKi ) THEN
      CALL SetErrStat( ErrID_Fatal, 'NumCrctn must be 0 or greater.', ErrStat, ErrMsg, RoutineName )
   END IF   
   
   
   if ( p%WrVTK == VTK_Unknown ) then
      call SetErrStat(ErrID_Fatal, 'WrVTK must be 0 (none), 1 (initialization only), 2 (animation), or 3 (mode shapes).', ErrStat, ErrMsg, RoutineName)
   else
      if ( p%VTK_type == VTK_Unknown ) then
         call SetErrStat(ErrID_Fatal, 'VTK_type must be 1 (surfaces), 2 (basic meshes:lines/points), or 3 (all meshes).', ErrStat, ErrMsg, RoutineName)
         ! note I'm not going to write that 4 (old) is an option
      end if
      
      if (p%WrVTK == VTK_ModeShapes .and. .not. p%Linearize) then
         call SetErrStat(ErrID_Fatal, 'WrVTK cannot be 3 (mode shapes) when Linearize is false. (Mode shapes require linearization analysis.)', ErrStat, ErrMsg, RoutineName)
      end if
   end if
      
   if (p%Linearize) then
   
      if (p%CalcSteady) then
         if (p%NLinTimes < 1) call SetErrStat(ErrID_Fatal,'NLinTimes must be at least 1 for linearization analysis.',ErrStat, ErrMsg, RoutineName)
         if (p%TrimCase /= TrimCase_yaw .and. p%TrimCase /= TrimCase_torque .and. p%TrimCase /= TrimCase_pitch) then
            call SetErrStat(ErrID_Fatal,'TrimCase must be either 1, 2, or 3.',ErrStat, ErrMsg, RoutineName)
         end if
         
         if (p%TrimTol <= epsilon(p%TrimTol)) call SetErrStat(ErrID_Fatal,'TrimTol must be larger than '//trim(num2lstr(epsilon(p%TrimTol)))//'.',ErrStat, ErrMsg, RoutineName)
         if (p%Twr_Kdmp < 0.0_ReKi) call SetErrStat(ErrID_Fatal,'Twr_Kdmp must not be negative.',ErrStat, ErrMsg, RoutineName)
         if (p%Bld_Kdmp < 0.0_ReKi) call SetErrStat(ErrID_Fatal,'Bld_Kdmp must not be negative.',ErrStat, ErrMsg, RoutineName)
      else
   
         if (.not. allocated(m_FAST%Lin%LinTimes)) then
            call SetErrStat(ErrID_Fatal, 'NLinTimes must be at least 1 for linearization analysis.',ErrStat, ErrMsg, RoutineName)
         else
            do i=1,p%NLinTimes
               if (m_FAST%Lin%LinTimes(i) < 0) call SetErrStat(ErrID_Fatal,'LinTimes must be positive values.',ErrStat, ErrMsg, RoutineName)
            end do
            do i=2,p%NLinTimes
               if (m_FAST%Lin%LinTimes(i) <= m_FAST%Lin%LinTimes(i-1)) call SetErrStat(ErrID_Fatal,'LinTimes must be unique values entered in increasing order.',ErrStat, ErrMsg, RoutineName)
            end do
            
            if (m_FAST%Lin%LinTimes(p%NLinTimes) > p%TMax) call SetErrStat(ErrID_Info, 'Tmax is less than the last linearization time. Linearization analysis will not be performed after TMax.',ErrStat, ErrMsg, RoutineName)
         end if
         
      end if
      
      if (p%LinInputs < LIN_NONE .or. p%LinInputs > LIN_ALL) call SetErrStat(ErrID_Fatal,'LinInputs must be 0, 1, or 2.',ErrStat, ErrMsg, RoutineName)
      if (p%LinOutputs < LIN_NONE .or. p%LinOutputs > LIN_ALL) call SetErrStat(ErrID_Fatal,'LinOutputs must be 0, 1, or 2.',ErrStat, ErrMsg, RoutineName)
      
      if (p%LinOutJac) then
         if ( p%LinInputs /= LIN_ALL .or. p%LinOutputs /= LIN_ALL) then
            call SetErrStat(ErrID_Info,'LinOutJac can be used only when LinInputs=LinOutputs=2.',ErrStat, ErrMsg, RoutineName)
            p%LinOutJac = .false.
         end if
      end if
      
      ! now, make sure we haven't asked for any modules that we can't yet linearize:
      if (p%CompInflow == MODULE_OpFM) call SetErrStat(ErrID_Fatal,'Linearization is not implemented for the OpenFOAM coupling.',ErrStat, ErrMsg, RoutineName)
      if (p%CompAero == MODULE_AD14) call SetErrStat(ErrID_Fatal,'Linearization is not implemented for the AeroDyn v14 module.',ErrStat, ErrMsg, RoutineName)
<<<<<<< HEAD
      if (p%CompSub /= MODULE_None) call SetErrStat(ErrID_Fatal,'Linearization is not implemented for any of the substructure modules.',ErrStat, ErrMsg, RoutineName)
      if (p%CompMooring /= MODULE_None .and. p%CompMooring /= MODULE_MAP) call SetErrStat(ErrID_Fatal,'Linearization is not implemented for the FEAMooring or MoorDyn mooring modules.',ErrStat, ErrMsg, RoutineName)
=======
      if (p%CompHydro == MODULE_HD) call SetErrStat(ErrID_Fatal,'Linearization is not implemented for the HydroDyn module.',ErrStat, ErrMsg, RoutineName)
      if (p%CompSub   == MODULE_SD) call SetErrStat(ErrID_Fatal,'Linearization is not implemented for the SubDyn module.',ErrStat, ErrMsg, RoutineName)
      if (p%CompMooring /= MODULE_None) call SetErrStat(ErrID_Fatal,'Linearization is not implemented for any of the mooring modules.',ErrStat, ErrMsg, RoutineName)
>>>>>>> 1def0fe2
      if (p%CompIce /= MODULE_None) call SetErrStat(ErrID_Fatal,'Linearization is not implemented for any of the ice loading modules.',ErrStat, ErrMsg, RoutineName)
                  
   end if
      
   
   if ( p%TurbineType /= Type_LandBased .and. .not. EqualRealNos(p%TurbinePos(3), 0.0_SiKi) ) then
    call SetErrStat(ErrID_Fatal, 'Height of turbine location, TurbinePos(3), must be 0 for offshore turbines.', ErrStat, ErrMsg, RoutineName)
   end if

   !...............................................................................................................................

      ! temporary check on p_FAST%DT_out 

   IF ( .NOT. EqualRealNos( p%DT_out, p%DT ) ) THEN
      IF ( p%DT_out < p%DT ) THEN
         CALL SetErrStat( ErrID_Fatal, 'DT_out must be at least DT ('//TRIM(Num2LStr(p%DT))//' s).', ErrStat, ErrMsg, RoutineName )
      ELSEIF ( .NOT. EqualRealNos( p%DT_out, p%DT * p%n_DT_Out )  ) THEN
         CALL SetErrStat( ErrID_Fatal, 'DT_out must be an integer multiple of DT.', ErrStat, ErrMsg, RoutineName )
      END IF
   END IF
   
   

END SUBROUTINE ValidateInputData
!----------------------------------------------------------------------------------------------------------------------------------
!> This routine initializes the output for the glue code, including writing the header for the primary output file.
SUBROUTINE FAST_InitOutput( p_FAST, y_FAST, Init, ErrStat, ErrMsg )

   IMPLICIT NONE

      ! Passed variables
   TYPE(FAST_ParameterType),       INTENT(IN)           :: p_FAST                                !< Glue-code simulation parameters
   TYPE(FAST_OutputFileType),      INTENT(INOUT)        :: y_FAST                                !< Glue-code simulation outputs
   TYPE(FAST_InitData),            INTENT(IN)           :: Init                                  !< Initialization data for all modules

   INTEGER(IntKi),                 INTENT(OUT)          :: ErrStat                               !< Error status
   CHARACTER(*),                   INTENT(OUT)          :: ErrMsg                                !< Error message corresponding to ErrStat


      ! Local variables.

   INTEGER(IntKi)                   :: I, J                                            ! Generic index for DO loops.
   INTEGER(IntKi)                   :: indxNext                                        ! The index of the next value to be written to an array
   INTEGER(IntKi)                   :: NumOuts                                         ! number of channels to be written to the output file(s)



   !......................................................
   ! Set the description lines to be printed in the output file
   !......................................................
   y_FAST%FileDescLines(1)  = 'Predictions were generated on '//CurDate()//' at '//CurTime()//' using '//TRIM(GetVersion(FAST_Ver))
   y_FAST%FileDescLines(2)  = 'linked with ' //' '//TRIM(GetNVD(NWTC_Ver            ))  ! we'll get the rest of the linked modules in the section below
   y_FAST%FileDescLines(3)  = 'Description from the FAST input file: '//TRIM(p_FAST%FTitle)
   
   !......................................................
   ! We'll fill out the rest of FileDescLines(2), 
   ! and save the module version info for later use, too:
   !......................................................

   y_FAST%Module_Ver( Module_ED ) = Init%OutData_ED%Ver
   y_FAST%FileDescLines(2) = TRIM(y_FAST%FileDescLines(2) ) //'; '//TRIM(GetNVD(y_FAST%Module_Ver( Module_ED )  ))

   IF ( p_FAST%CompElast == Module_BD )  THEN
      y_FAST%Module_Ver( Module_BD ) = Init%OutData_BD(1)%Ver ! call copy routine for this type if it every uses dynamic memory     
      y_FAST%FileDescLines(2)  = TRIM(y_FAST%FileDescLines(2) ) //'; '//TRIM(GetNVD(y_FAST%Module_Ver( Module_BD ))) 
   END IF   
   
   
   IF ( p_FAST%CompInflow == Module_IfW )  THEN
      y_FAST%Module_Ver( Module_IfW ) = Init%OutData_IfW%Ver ! call copy routine for this type if it every uses dynamic memory     
      y_FAST%FileDescLines(2)  = TRIM(y_FAST%FileDescLines(2) ) //'; '//TRIM(GetNVD(y_FAST%Module_Ver( Module_IfW ))) 
   ELSEIF ( p_FAST%CompInflow == Module_OpFM )  THEN
      y_FAST%Module_Ver( Module_OpFM ) = Init%OutData_OpFM%Ver ! call copy routine for this type if it every uses dynamic memory     
      y_FAST%FileDescLines(2)  = TRIM(y_FAST%FileDescLines(2) ) //'; '//TRIM(GetNVD(y_FAST%Module_Ver( Module_OpFM ))) 
   END IF   
   
   IF ( p_FAST%CompAero == Module_AD14 )  THEN
      y_FAST%Module_Ver( Module_AD14  ) = Init%OutData_AD14%Ver     
      y_FAST%FileDescLines(2)  = TRIM(y_FAST%FileDescLines(2) ) //'; '//TRIM(GetNVD(y_FAST%Module_Ver( Module_AD14  ) ))                  
   ELSEIF ( p_FAST%CompAero == Module_AD )  THEN
      y_FAST%Module_Ver( Module_AD  ) = Init%OutData_AD%Ver     
      y_FAST%FileDescLines(2)  = TRIM(y_FAST%FileDescLines(2) ) //'; '//TRIM(GetNVD(y_FAST%Module_Ver( Module_AD  ) ))                  
   END IF

   IF ( p_FAST%CompServo == Module_SrvD ) THEN
      y_FAST%Module_Ver( Module_SrvD ) = Init%OutData_SrvD%Ver
      y_FAST%FileDescLines(2)  = TRIM(y_FAST%FileDescLines(2) ) //'; '//TRIM(GetNVD(y_FAST%Module_Ver( Module_SrvD )))
   END IF
         
   IF ( p_FAST%CompHydro == Module_HD ) THEN
      y_FAST%Module_Ver( Module_HD )   = Init%OutData_HD%Ver
      y_FAST%FileDescLines(2)  = TRIM(y_FAST%FileDescLines(2) ) //'; '//TRIM(GetNVD(y_FAST%Module_Ver( Module_HD )))
   END IF

   IF ( p_FAST%CompSub == Module_SD ) THEN
      y_FAST%Module_Ver( Module_SD )   = Init%OutData_SD%Ver
      y_FAST%FileDescLines(2)  = TRIM(y_FAST%FileDescLines(2) ) //'; '//TRIM(GetNVD(y_FAST%Module_Ver( Module_SD )))
   ELSE IF ( p_FAST%CompSub == Module_ExtPtfm ) THEN
      y_FAST%Module_Ver( Module_ExtPtfm )   = Init%OutData_ExtPtfm%Ver
      y_FAST%FileDescLines(2)  = TRIM(y_FAST%FileDescLines(2) ) //'; '//TRIM(GetNVD(y_FAST%Module_Ver( Module_ExtPtfm )))
   END IF

   IF ( p_FAST%CompMooring == Module_MAP ) THEN
      y_FAST%Module_Ver( Module_MAP )   = Init%OutData_MAP%Ver
      y_FAST%FileDescLines(2)  = TRIM(y_FAST%FileDescLines(2) ) //'; '//TRIM(GetNVD(y_FAST%Module_Ver( Module_MAP )))
   ELSEIF ( p_FAST%CompMooring == Module_MD ) THEN
      y_FAST%Module_Ver( Module_MD )   = Init%OutData_MD%Ver
      y_FAST%FileDescLines(2)  = TRIM(y_FAST%FileDescLines(2) ) //'; '//TRIM(GetNVD(y_FAST%Module_Ver( Module_MD )))
   ELSEIF ( p_FAST%CompMooring == Module_FEAM ) THEN
      y_FAST%Module_Ver( Module_FEAM )   = Init%OutData_FEAM%Ver
      y_FAST%FileDescLines(2)  = TRIM(y_FAST%FileDescLines(2) ) //'; '//TRIM(GetNVD(y_FAST%Module_Ver( Module_FEAM )))
   ELSEIF ( p_FAST%CompMooring == Module_Orca ) THEN
      y_FAST%Module_Ver( Module_Orca )   = Init%OutData_Orca%Ver
      y_FAST%FileDescLines(2)  = TRIM(y_FAST%FileDescLines(2) ) //'; '//TRIM(GetNVD(y_FAST%Module_Ver( Module_Orca)))
   END IF   
   
   IF ( p_FAST%CompIce == Module_IceF ) THEN
      y_FAST%Module_Ver( Module_IceF )   = Init%OutData_IceF%Ver
      y_FAST%FileDescLines(2)  = TRIM(y_FAST%FileDescLines(2) ) //'; '//TRIM(GetNVD(y_FAST%Module_Ver( Module_IceF )))
   ELSEIF ( p_FAST%CompIce == Module_IceD ) THEN
      y_FAST%Module_Ver( Module_IceD )   = Init%OutData_IceD%Ver
      y_FAST%FileDescLines(2)  = TRIM(y_FAST%FileDescLines(2) ) //'; '//TRIM(GetNVD(y_FAST%Module_Ver( Module_IceD )))   
   END IF      
   
   !......................................................
   ! Set the number of output columns from each module
   !......................................................
   y_FAST%numOuts = 0    ! Inintialize entire array
   
   
   
   !y_FAST%numOuts(Module_InfW)  = 3  !hack for now: always output 3 wind speeds at hub-height
   IF ( ALLOCATED( Init%OutData_IfW%WriteOutputHdr  ) ) y_FAST%numOuts(Module_IfW)  = SIZE(Init%OutData_IfW%WriteOutputHdr)
   IF ( ALLOCATED( Init%OutData_OpFM%WriteOutputHdr ) ) y_FAST%numOuts(Module_OpFM) = SIZE(Init%OutData_OpFM%WriteOutputHdr)
   IF ( ALLOCATED( Init%OutData_ED%WriteOutputHdr   ) ) y_FAST%numOuts(Module_ED)   = SIZE(Init%OutData_ED%WriteOutputHdr)
do i=1,p_FAST%nBeams
   IF ( ALLOCATED( Init%OutData_BD(i)%WriteOutputHdr) ) y_FAST%numOuts(Module_BD)   = y_FAST%numOuts(Module_BD) + SIZE(Init%OutData_BD(i)%WriteOutputHdr)
end do   
!ad14 doesn't have outputs:
                                                       y_FAST%numOuts(Module_AD14) = 0
                                                       
   IF ( ALLOCATED( Init%OutData_AD%WriteOutputHdr     ) ) y_FAST%numOuts(Module_AD)     = SIZE(Init%OutData_AD%WriteOutputHdr)
   IF ( ALLOCATED( Init%OutData_SrvD%WriteOutputHdr   ) ) y_FAST%numOuts(Module_SrvD)   = SIZE(Init%OutData_SrvD%WriteOutputHdr)
   IF ( ALLOCATED( Init%OutData_HD%WriteOutputHdr     ) ) y_FAST%numOuts(Module_HD)     = SIZE(Init%OutData_HD%WriteOutputHdr)
   IF ( ALLOCATED( Init%OutData_SD%WriteOutputHdr     ) ) y_FAST%numOuts(Module_SD)     = SIZE(Init%OutData_SD%WriteOutputHdr)
   IF ( ALLOCATED( Init%OutData_ExtPtfm%WriteOutputHdr) ) y_FAST%numOuts(Module_ExtPtfm)= SIZE(Init%OutData_ExtPtfm%WriteOutputHdr)
   IF ( ALLOCATED( Init%OutData_MAP%WriteOutputHdr    ) ) y_FAST%numOuts(Module_MAP)    = SIZE(Init%OutData_MAP%WriteOutputHdr)
   IF ( ALLOCATED( Init%OutData_FEAM%WriteOutputHdr   ) ) y_FAST%numOuts(Module_FEAM)   = SIZE(Init%OutData_FEAM%WriteOutputHdr)
   IF ( ALLOCATED( Init%OutData_MD%WriteOutputHdr     ) ) y_FAST%numOuts(Module_MD)     = SIZE(Init%OutData_MD%WriteOutputHdr)
   IF ( ALLOCATED( Init%OutData_Orca%WriteOutputHdr   ) ) y_FAST%numOuts(Module_Orca)   = SIZE(Init%OutData_Orca%WriteOutputHdr)
   IF ( ALLOCATED( Init%OutData_IceF%WriteOutputHdr   ) ) y_FAST%numOuts(Module_IceF)   = SIZE(Init%OutData_IceF%WriteOutputHdr)
   IF ( ALLOCATED( Init%OutData_IceD%WriteOutputHdr   ) ) y_FAST%numOuts(Module_IceD)   = SIZE(Init%OutData_IceD%WriteOutputHdr)*p_FAST%numIceLegs         
   
   !......................................................
   ! Initialize the output channel names and units
   !......................................................
   NumOuts   = 1 + SUM( y_FAST%numOuts )

   CALL AllocAry( y_FAST%ChannelNames,NumOuts, 'ChannelNames', ErrStat, ErrMsg )
      IF ( ErrStat /= ErrID_None ) RETURN
   CALL AllocAry( y_FAST%ChannelUnits,NumOuts, 'ChannelUnits', ErrStat, ErrMsg )
      IF ( ErrStat /= ErrID_None ) RETURN

   y_FAST%ChannelNames(1) = 'Time'
   y_FAST%ChannelUnits(1) = '(s)'

   indxNext = 2
   DO i=1,y_FAST%numOuts(Module_IfW) !InflowWind
      y_FAST%ChannelNames(indxNext) = Init%OutData_IfW%WriteOutputHdr(i)
      y_FAST%ChannelUnits(indxNext) = Init%OutData_IfW%WriteOutputUnt(i)
      indxNext = indxNext + 1
   END DO

   DO i=1,y_FAST%numOuts(Module_OpFM) !OpenFOAM
      y_FAST%ChannelNames(indxNext) = Init%OutData_OpFM%WriteOutputHdr(i)
      y_FAST%ChannelUnits(indxNext) = Init%OutData_OpFM%WriteOutputUnt(i)
      indxNext = indxNext + 1
   END DO   

   DO i=1,y_FAST%numOuts(Module_ED) !ElastoDyn
      y_FAST%ChannelNames(indxNext) = Init%OutData_ED%WriteOutputHdr(i)
      y_FAST%ChannelUnits(indxNext) = Init%OutData_ED%WriteOutputUnt(i)
      indxNext = indxNext + 1
   END DO   

   IF ( y_FAST%numOuts(Module_BD) > 0_IntKi ) THEN !BeamDyn
      do i=1,p_FAST%nBeams
         if ( allocated(Init%OutData_BD(i)%WriteOutputHdr) ) then            
            do j=1,size(Init%OutData_BD(i)%WriteOutputHdr) 
               y_FAST%ChannelNames(indxNext) = 'B'//TRIM(Num2Lstr(i))//trim(Init%OutData_BD(i)%WriteOutputHdr(j))
               y_FAST%ChannelUnits(indxNext) = Init%OutData_BD(i)%WriteOutputUnt(j)
               indxNext = indxNext + 1
            end do ! j            
         end if         
      end do                 
   END IF
   
   
   ! none for AeroDyn14 
   
   DO i=1,y_FAST%numOuts(Module_AD) !AeroDyn
      y_FAST%ChannelNames(indxNext) = Init%OutData_AD%WriteOutputHdr(i)
      y_FAST%ChannelUnits(indxNext) = Init%OutData_AD%WriteOutputUnt(i)
      indxNext = indxNext + 1
   END DO   
   
   DO i=1,y_FAST%numOuts(Module_SrvD) !ServoDyn
      y_FAST%ChannelNames(indxNext) = Init%OutData_SrvD%WriteOutputHdr(i)
      y_FAST%ChannelUnits(indxNext) = Init%OutData_SrvD%WriteOutputUnt(i)
      indxNext = indxNext + 1
   END DO   

   DO i=1,y_FAST%numOuts(Module_HD) !HydroDyn
      y_FAST%ChannelNames(indxNext) = Init%OutData_HD%WriteOutputHdr(i)
      y_FAST%ChannelUnits(indxNext) = Init%OutData_HD%WriteOutputUnt(i)
      indxNext = indxNext + 1
   END DO      

   DO i=1,y_FAST%numOuts(Module_SD) !SubDyn
      y_FAST%ChannelNames(indxNext) = Init%OutData_SD%WriteOutputHdr(i)
      y_FAST%ChannelUnits(indxNext) = Init%OutData_SD%WriteOutputUnt(i)
      indxNext = indxNext + 1
   END DO      

   DO i=1,y_FAST%numOuts(Module_ExtPtfm) !ExtPtfm_MCKF
      y_FAST%ChannelNames(indxNext) = Init%OutData_ExtPtfm%WriteOutputHdr(i)
      y_FAST%ChannelUnits(indxNext) = Init%OutData_ExtPtfm%WriteOutputUnt(i)
      indxNext = indxNext + 1
   END DO      
   
   DO i=1,y_FAST%numOuts(Module_MAP) !MAP
      y_FAST%ChannelNames(indxNext) = Init%OutData_MAP%WriteOutputHdr(i)
      y_FAST%ChannelUnits(indxNext) = Init%OutData_MAP%WriteOutputUnt(i)
      indxNext = indxNext + 1
   END DO      
   
   DO i=1,y_FAST%numOuts(Module_MD) !MoorDyn
      y_FAST%ChannelNames(indxNext) = Init%OutData_MD%WriteOutputHdr(i)
      y_FAST%ChannelUnits(indxNext) = Init%OutData_MD%WriteOutputUnt(i)
      indxNext = indxNext + 1
   END DO      

   DO i=1,y_FAST%numOuts(Module_FEAM) !FEAMooring
      y_FAST%ChannelNames(indxNext) = Init%OutData_FEAM%WriteOutputHdr(i)
      y_FAST%ChannelUnits(indxNext) = Init%OutData_FEAM%WriteOutputUnt(i)
      indxNext = indxNext + 1
   END DO      

   DO i=1,y_FAST%numOuts(Module_Orca) !OrcaFlex
      y_FAST%ChannelNames(indxNext) = Init%OutData_Orca%WriteOutputHdr(i)
      y_FAST%ChannelUnits(indxNext) = Init%OutData_Orca%WriteOutputUnt(i)
      indxNext = indxNext + 1
   END DO         
   
   DO i=1,y_FAST%numOuts(Module_IceF) !IceFloe
      y_FAST%ChannelNames(indxNext) = Init%OutData_IceF%WriteOutputHdr(i)
      y_FAST%ChannelUnits(indxNext) = Init%OutData_IceF%WriteOutputUnt(i)
      indxNext = indxNext + 1
   END DO         
   
   IF ( y_FAST%numOuts(Module_IceD) > 0_IntKi ) THEN !IceDyn
      DO I=1,p_FAST%numIceLegs         
         DO J=1,SIZE(Init%OutData_IceD%WriteOutputHdr) 
            y_FAST%ChannelNames(indxNext) =TRIM(Init%OutData_IceD%WriteOutputHdr(J))//'L'//TRIM(Num2Lstr(I))  !bjj: do we want this "Lx" at the end?
            y_FAST%ChannelUnits(indxNext) = Init%OutData_IceD%WriteOutputUnt(J)
            indxNext = indxNext + 1
         END DO ! J
      END DO ! I
   END IF   
      
   
   !......................................................
   ! Open the text output file and print the headers
   !......................................................

   IF (p_FAST%WrTxtOutFile) THEN

      y_FAST%ActualChanLen = max( MinChanLen, p_FAST%FmtWidth )
      DO I=1,NumOuts
         y_FAST%ActualChanLen = max( y_FAST%ActualChanLen, LEN_TRIM(y_FAST%ChannelNames(I)) )
         y_FAST%ActualChanLen = max( y_FAST%ActualChanLen, LEN_TRIM(y_FAST%ChannelUnits(I)) )
      ENDDO ! I

      y_FAST%OutFmt_a = '"'//p_FAST%Delim//'"'//p_FAST%OutFmt      ! format for array elements from individual modules
      if (p_FAST%FmtWidth < y_FAST%ActualChanLen) then
         y_FAST%OutFmt_a = trim(y_FAST%OutFmt_a)//','//trim(num2lstr(y_FAST%ActualChanLen - p_FAST%FmtWidth))//'x'
      end if
      
      CALL GetNewUnit( y_FAST%UnOu, ErrStat, ErrMsg )
         IF ( ErrStat >= AbortErrLev ) RETURN

      CALL OpenFOutFile ( y_FAST%UnOu, TRIM(p_FAST%OutFileRoot)//'.out', ErrStat, ErrMsg )
         IF ( ErrStat >= AbortErrLev ) RETURN

         ! Add some file information:

      WRITE (y_FAST%UnOu,'(/,A)')  TRIM( y_FAST%FileDescLines(1) )
      WRITE (y_FAST%UnOu,'(1X,A)') TRIM( y_FAST%FileDescLines(2) )
      WRITE (y_FAST%UnOu,'()' )    !print a blank line
      WRITE (y_FAST%UnOu,'(A)'   ) TRIM( y_FAST%FileDescLines(3) )
      WRITE (y_FAST%UnOu,'()' )    !print a blank line


         !......................................................
         ! Write the names of the output parameters on one line:
         !......................................................
      if (p_FAST%Delim /= " ") then ! trim trailing spaces if not space delimited:

         CALL WrFileNR ( y_FAST%UnOu, trim(y_FAST%ChannelNames(1)) ) ! first one is time, with a special format

         DO I=2,NumOuts
            CALL WrFileNR ( y_FAST%UnOu, p_FAST%Delim//trim(y_FAST%ChannelNames(I)) )
         ENDDO ! I
      else
      
         CALL WrFileNR ( y_FAST%UnOu, y_FAST%ChannelNames(1)(1:p_FAST%TChanLen) ) ! first one is time, with a special format

         DO I=2,NumOuts
            CALL WrFileNR ( y_FAST%UnOu, p_FAST%Delim//y_FAST%ChannelNames(I)(1:y_FAST%ActualChanLen) )
         ENDDO ! I
      end if

      WRITE (y_FAST%UnOu,'()')

         !......................................................
         ! Write the units of the output parameters on one line:
         !......................................................

      if (p_FAST%Delim /= " ") then
      
         CALL WrFileNR ( y_FAST%UnOu, trim(y_FAST%ChannelUnits(1)) )

         DO I=2,NumOuts
            CALL WrFileNR ( y_FAST%UnOu, p_FAST%Delim//trim(y_FAST%ChannelUnits(I)) )
         ENDDO ! I
      else
      
         CALL WrFileNR ( y_FAST%UnOu, y_FAST%ChannelUnits(1)(1:p_FAST%TChanLen) )

         DO I=2,NumOuts
            CALL WrFileNR ( y_FAST%UnOu, p_FAST%Delim//y_FAST%ChannelUnits(I)(1:y_FAST%ActualChanLen) )
         ENDDO ! I
      end if

      WRITE (y_FAST%UnOu,'()')

   END IF

   !......................................................
   ! Allocate data for binary output file
   !......................................................
   IF (p_FAST%WrBinOutFile) THEN

         ! calculate the size of the array of outputs we need to store
      y_FAST%NOutSteps = CEILING ( (p_FAST%TMax - p_FAST%TStart) / p_FAST%DT_OUT ) + 1

      CALL AllocAry( y_FAST%AllOutData, NumOuts-1, y_FAST%NOutSteps, 'AllOutData', ErrStat, ErrMsg )
      y_FAST%AllOutData = 0.0_ReKi
      IF ( ErrStat >= AbortErrLev ) RETURN

      IF ( p_FAST%WrBinMod == FileFmtID_WithTime ) THEN   ! we store the entire time array
         CALL AllocAry( y_FAST%TimeData, y_FAST%NOutSteps, 'TimeData', ErrStat, ErrMsg )
         IF ( ErrStat >= AbortErrLev ) RETURN
      ELSE  
         CALL AllocAry( y_FAST%TimeData, 2_IntKi, 'TimeData', ErrStat, ErrMsg )
         IF ( ErrStat >= AbortErrLev ) RETURN

         y_FAST%TimeData(1) = 0.0_DbKi           ! This is the first output time, which we will set later
         y_FAST%TimeData(2) = p_FAST%DT_out      ! This is the (constant) time between subsequent writes to the output file
      END IF

      y_FAST%n_Out = 0  !number of steps actually written to the file

   END IF

   y_FAST%VTK_count = 0  ! first VTK file has 0 as output

RETURN
END SUBROUTINE FAST_InitOutput
!----------------------------------------------------------------------------------------------------------------------------------
!> This routine reads in the primary FAST input file, does some validation, and places the values it reads in the
!!   parameter structure (p). It prints to an echo file if requested.
SUBROUTINE FAST_ReadPrimaryFile( InputFile, p, m_FAST, OverrideAbortErrLev, ErrStat, ErrMsg )

   IMPLICIT                        NONE

      ! Passed variables
   TYPE(FAST_ParameterType), INTENT(INOUT) :: p                               !< The parameter data for the FAST (glue-code) simulation
   TYPE(FAST_MiscVarType),   INTENT(INOUT) :: m_FAST                          !< Miscellaneous variables
   CHARACTER(*),             INTENT(IN)    :: InputFile                       !< Name of the file containing the primary input data
   LOGICAL,                  INTENT(IN)    :: OverrideAbortErrLev             !< Determines if we should override AbortErrLev
   INTEGER(IntKi),           INTENT(OUT)   :: ErrStat                         !< Error status
   CHARACTER(*),             INTENT(OUT)   :: ErrMsg                          !< Error message

      ! Local variables:
   REAL(DbKi)                    :: TmpRate                                   ! temporary variable to read VTK_fps before converting to #steps based on DT
   REAL(DbKi)                    :: TmpTime                                   ! temporary variable to read SttsTime and ChkptTime before converting to #steps based on DT
   INTEGER(IntKi)                :: I                                         ! loop counter
   INTEGER(IntKi)                :: UnIn                                      ! Unit number for reading file
   INTEGER(IntKi)                :: UnEc                                      ! I/O unit for echo file. If > 0, file is open for writing.

   INTEGER(IntKi)                :: IOS                                       ! Temporary Error status
   INTEGER(IntKi)                :: ErrStat2                                  ! Temporary Error status
   INTEGER(IntKi)                :: OutFileFmt                                ! An integer that indicates what kind of tabular output should be generated (1=text, 2=binary, 3=both)
   LOGICAL                       :: Echo                                      ! Determines if an echo file should be written
   LOGICAL                       :: TabDelim                                  ! Determines if text output should be delimited by tabs (true) or space (false)
   CHARACTER(ErrMsgLen)          :: ErrMsg2                                   ! Temporary Error message
   CHARACTER(1024)               :: PriPath                                   ! Path name of the primary file

   CHARACTER(10)                 :: AbortLevel                                ! String that indicates which error level should be used to abort the program: WARNING, SEVERE, or FATAL
   CHARACTER(30)                 :: Line                                      ! string for default entry in input file

   CHARACTER(*),   PARAMETER     :: RoutineName = 'FAST_ReadPrimaryFile'
   

      ! Initialize some variables:
   UnEc = -1
   Echo = .FALSE.                        ! Don't echo until we've read the "Echo" flag
   CALL GetPath( InputFile, PriPath )    ! Input files will be relative to the path where the primary input file is located.


      ! Get an available unit number for the file.

   CALL GetNewUnit( UnIn, ErrStat, ErrMsg )
   IF ( ErrStat >= AbortErrLev ) RETURN


      ! Open the Primary input file.

   CALL OpenFInpFile ( UnIn, InputFile, ErrStat2, ErrMsg2 )
      CALL SetErrStat( ErrStat2, ErrMsg2,ErrStat,ErrMsg,RoutineName)
      if ( ErrStat >= AbortErrLev ) then
         call cleanup()
         RETURN        
      end if


   ! Read the lines up/including to the "Echo" simulation control variable
   ! If echo is FALSE, don't write these lines to the echo file.
   ! If Echo is TRUE, rewind and write on the second try.

   I = 1 !set the number of times we've read the file
   DO
   !-------------------------- HEADER ---------------------------------------------

      CALL ReadCom( UnIn, InputFile, 'File header: Module Version (line 1)', ErrStat2, ErrMsg2, UnEc )
         CALL SetErrStat( ErrStat2, ErrMsg2,ErrStat,ErrMsg,RoutineName)
         if ( ErrStat >= AbortErrLev ) then
            call cleanup()
            RETURN        
         end if

      CALL ReadStr( UnIn, InputFile, p%FTitle, 'FTitle', 'File Header: File Description (line 2)', ErrStat2, ErrMsg2, UnEc )
         CALL SetErrStat( ErrStat2, ErrMsg2,ErrStat,ErrMsg,RoutineName)
         if ( ErrStat >= AbortErrLev ) then
            call cleanup()
            RETURN        
         end if


   !---------------------- SIMULATION CONTROL --------------------------------------
      CALL ReadCom( UnIn, InputFile, 'Section Header: Simulation Control', ErrStat2, ErrMsg2, UnEc )
         CALL SetErrStat( ErrStat2, ErrMsg2,ErrStat,ErrMsg,RoutineName)
         if ( ErrStat >= AbortErrLev ) then
            call cleanup()
            RETURN        
         end if


         ! Echo - Echo input data to <RootName>.ech (flag):
      CALL ReadVar( UnIn, InputFile, Echo, "Echo", "Echo input data to <RootName>.ech (flag)", ErrStat2, ErrMsg2, UnEc)
         CALL SetErrStat( ErrStat2, ErrMsg2,ErrStat,ErrMsg,RoutineName)
         if ( ErrStat >= AbortErrLev ) then
            call cleanup()
            RETURN        
         end if


      IF (.NOT. Echo .OR. I > 1) EXIT !exit this loop

         ! Otherwise, open the echo file, then rewind the input file and echo everything we've read

      I = I + 1         ! make sure we do this only once (increment counter that says how many times we've read this file)

      CALL OpenEcho ( UnEc, TRIM(p%OutFileRoot)//'.ech', ErrStat2, ErrMsg2, FAST_Ver )
         CALL SetErrStat( ErrStat2, ErrMsg2,ErrStat,ErrMsg,RoutineName)
         if ( ErrStat >= AbortErrLev ) then
            call cleanup()
            RETURN        
         end if

      IF ( UnEc > 0 )  WRITE (UnEc,'(/,A,/)')  'Data from '//TRIM(FAST_Ver%Name)//' primary input file "'//TRIM( InputFile )//'":'

      REWIND( UnIn, IOSTAT=ErrStat2 )
         IF (ErrStat2 /= 0_IntKi ) THEN
            CALL SetErrStat( ErrID_Fatal, 'Error rewinding file "'//TRIM(InputFile)//'".',ErrStat,ErrMsg,RoutineName)
            call cleanup()
            RETURN        
         END IF

   END DO

   CALL WrScr( TRIM(FAST_Ver%Name)//' input file heading:' )
   CALL WrScr( '    '//TRIM( p%FTitle ) )
   CALL WrScr('')


      ! AbortLevel - Error level when simulation should abort:
   CALL ReadVar( UnIn, InputFile, AbortLevel, "AbortLevel", "Error level when simulation should abort (string)", &
                        ErrStat2, ErrMsg2, UnEc)
      CALL SetErrStat( ErrStat2, ErrMsg2,ErrStat,ErrMsg,RoutineName)
      if ( ErrStat >= AbortErrLev ) then
         call cleanup()
         RETURN        
      end if

      IF (OverrideAbortErrLev) THEN
      ! Let's set the abort level here.... knowing that everything before this aborted only on FATAL errors!
         CALL Conv2UC( AbortLevel ) !convert to upper case
         SELECT CASE( TRIM(AbortLevel) )
            CASE ( "WARNING" )
               AbortErrLev = ErrID_Warn
            CASE ( "SEVERE" )
               AbortErrLev = ErrID_Severe
            CASE ( "FATAL" )
               AbortErrLev = ErrID_Fatal
            CASE DEFAULT
               CALL SetErrStat( ErrID_Fatal, 'Invalid AbortLevel specified in FAST input file. '// &
                                'Valid entries are "WARNING", "SEVERE", or "FATAL".',ErrStat,ErrMsg,RoutineName)
               call cleanup()
               RETURN
         END SELECT
      END IF
      

      ! TMax - Total run time (s):
   CALL ReadVar( UnIn, InputFile, p%TMax, "TMax", "Total run time (s)", ErrStat2, ErrMsg2, UnEc)
      CALL SetErrStat( ErrStat2, ErrMsg2, ErrStat, ErrMsg, RoutineName)
      if ( ErrStat >= AbortErrLev ) then
         call cleanup()
         RETURN        
      end if
      
      ! DT - Recommended module time step (s):
   CALL ReadVar( UnIn, InputFile, p%DT, "DT", "Recommended module time step (s)", ErrStat2, ErrMsg2, UnEc)
      CALL SetErrStat( ErrStat2, ErrMsg2, ErrStat, ErrMsg, RoutineName)
      if ( ErrStat >= AbortErrLev ) then
         call cleanup()
         RETURN        
      end if
      
      if ( EqualRealNos(p%DT, 0.0_DbKi) ) then
         ! add a fatal error here because we're going to divide by DT later in this routine:
         CALL SetErrStat( ErrID_Fatal, 'DT cannot be zero.', ErrStat, ErrMsg, RoutineName)
         call cleanup()
         return
      end if
      
      
      ! InterpOrder - Interpolation order for inputs and outputs {0=nearest neighbor ,1=linear, 2=quadratic}
   CALL ReadVar( UnIn, InputFile, p%InterpOrder, "InterpOrder", "Interpolation order "//&
                   "for inputs and outputs {0=nearest neighbor ,1=linear, 2=quadratic} (-)", ErrStat2, ErrMsg2, UnEc)
      CALL SetErrStat( ErrStat2, ErrMsg2, ErrStat, ErrMsg, RoutineName)
      if ( ErrStat >= AbortErrLev ) then
         call cleanup()
         RETURN        
      end if

      ! NumCrctn - Number of predictor-corrector iterations {1=explicit calculation, i.e., no corrections}
   CALL ReadVar( UnIn, InputFile, p%NumCrctn, "NumCrctn", "Number of corrections"//&
                   "{0=explicit calculation, i.e., no corrections} (-)", ErrStat2, ErrMsg2, UnEc)
      CALL SetErrStat( ErrStat2, ErrMsg2, ErrStat, ErrMsg, RoutineName)
      if ( ErrStat >= AbortErrLev ) then
         call cleanup()
         RETURN        
      end if

      ! DT_UJac - Time between calls to get Jacobians (s)
   CALL ReadVar( UnIn, InputFile, p%DT_UJac, "DT_UJac", "Time between calls to get Jacobians (s)", ErrStat2, ErrMsg2, UnEc)
      CALL SetErrStat( ErrStat2, ErrMsg2, ErrStat, ErrMsg, RoutineName)
      if ( ErrStat >= AbortErrLev ) then
         call cleanup()
         RETURN        
      end if

      ! UJacSclFact - Scaling factor used in Jacobians (-)
   CALL ReadVar( UnIn, InputFile, p%UJacSclFact, "UJacSclFact", "Scaling factor used in Jacobians (-)", ErrStat2, ErrMsg2, UnEc)
      CALL SetErrStat( ErrStat2, ErrMsg2, ErrStat, ErrMsg, RoutineName)
      if ( ErrStat >= AbortErrLev ) then
         call cleanup()
         RETURN        
      end if
                  
   !---------------------- FEATURE SWITCHES AND FLAGS --------------------------------
   CALL ReadCom( UnIn, InputFile, 'Section Header: Feature Switches and Flags', ErrStat2, ErrMsg2, UnEc )
      CALL SetErrStat( ErrStat2, ErrMsg2, ErrStat, ErrMsg, RoutineName)
      if ( ErrStat >= AbortErrLev ) then
         call cleanup()
         RETURN        
      end if

      ! CompElast - Compute structural dynamics (switch) {1=ElastoDyn; 2=ElastoDyn + BeamDyn for blades}:
   CALL ReadVar( UnIn, InputFile, p%CompElast, "CompElast", "Compute structural dynamics (switch) {1=ElastoDyn; 2=ElastoDyn + BeamDyn for blades}", ErrStat2, ErrMsg2, UnEc)
      CALL SetErrStat( ErrStat2, ErrMsg2, ErrStat, ErrMsg, RoutineName)
      if ( ErrStat >= AbortErrLev ) then
         call cleanup()
         RETURN        
      end if
      
          ! immediately convert to values used inside the code:
         IF ( p%CompElast == 1 ) THEN 
            p%CompElast = Module_ED
         ELSEIF ( p%CompElast == 2 ) THEN
            p%CompElast = Module_BD
         ELSE
            p%CompElast = Module_Unknown
         END IF
                                  
      ! CompInflow - inflow wind velocities (switch) {0=still air; 1=InflowWind}:
   CALL ReadVar( UnIn, InputFile, p%CompInflow, "CompInflow", "inflow wind velocities (switch) {0=still air; 1=InflowWind}", ErrStat2, ErrMsg2, UnEc)
      CALL SetErrStat( ErrStat2, ErrMsg2, ErrStat, ErrMsg, RoutineName)
      if ( ErrStat >= AbortErrLev ) then
         call cleanup()
         RETURN        
      end if
      
          ! immediately convert to values used inside the code:
         IF ( p%CompInflow == 0 ) THEN 
            p%CompInflow = Module_NONE
         ELSEIF ( p%CompInflow == 1 ) THEN
            p%CompInflow = Module_IfW
         ELSEIF ( p%CompInflow == 2 ) THEN
            p%CompInflow = Module_OpFM
         ELSE
            p%CompInflow = Module_Unknown
         END IF

      ! CompAero - Compute aerodynamic loads (switch) {0=None; 1=AeroDyn}:
   CALL ReadVar( UnIn, InputFile, p%CompAero, "CompAero", "Compute aerodynamic loads (switch) {0=None; 1=AeroDyn}", ErrStat2, ErrMsg2, UnEc)
      CALL SetErrStat( ErrStat2, ErrMsg2, ErrStat, ErrMsg, RoutineName)
      if ( ErrStat >= AbortErrLev ) then
         call cleanup()
         RETURN        
      end if
      
          ! immediately convert to values used inside the code:
         IF ( p%CompAero == 0 ) THEN 
            p%CompAero = Module_NONE
         ELSEIF ( p%CompAero == 1 ) THEN
            p%CompAero = Module_AD14
         ELSEIF ( p%CompAero == 2 ) THEN
            p%CompAero = Module_AD
         ELSE
            p%CompAero = Module_Unknown
         END IF

      ! CompServo - Compute control and electrical-drive dynamics (switch) {0=None; 1=ServoDyn}:
   CALL ReadVar( UnIn, InputFile, p%CompServo, "CompServo", "Compute control and electrical-drive dynamics (switch) {0=None; 1=ServoDyn}", ErrStat2, ErrMsg2, UnEc)
      CALL SetErrStat( ErrStat2, ErrMsg2, ErrStat, ErrMsg, RoutineName)
      if ( ErrStat >= AbortErrLev ) then
         call cleanup()
         RETURN        
      end if
      
          ! immediately convert to values used inside the code:
         IF ( p%CompServo == 0 ) THEN 
            p%CompServo = Module_NONE
         ELSEIF ( p%CompServo == 1 ) THEN
            p%CompServo = Module_SrvD
         ELSE
            p%CompServo = Module_Unknown
         END IF
      
      
      ! CompHydro - Compute hydrodynamic loads (switch) {0=None; 1=HydroDyn}:
   CALL ReadVar( UnIn, InputFile, p%CompHydro, "CompHydro", "Compute hydrodynamic loads (switch) {0=None; 1=HydroDyn}", ErrStat2, ErrMsg2, UnEc)
      CALL SetErrStat( ErrStat2, ErrMsg2, ErrStat, ErrMsg, RoutineName)
      if ( ErrStat >= AbortErrLev ) then
         call cleanup()
         RETURN        
      end if
      
          ! immediately convert to values used inside the code:
         IF ( p%CompHydro == 0 ) THEN 
            p%CompHydro = Module_NONE
         ELSEIF ( p%CompHydro == 1 ) THEN
            p%CompHydro = Module_HD
         ELSE
            p%CompHydro = Module_Unknown
         END IF
         
      ! CompSub - Compute sub-structural dynamics (switch) {0=None; 1=SubDyn; 2=ExtPtfm_MCKF}:
   CALL ReadVar( UnIn, InputFile, p%CompSub, "CompSub", "Compute sub-structural dynamics (switch) {0=None; 1=SubDyn}", ErrStat2, ErrMsg2, UnEc)
      CALL SetErrStat( ErrStat2, ErrMsg2, ErrStat, ErrMsg, RoutineName)
      if ( ErrStat >= AbortErrLev ) then
         call cleanup()
         RETURN        
      end if
      
          ! immediately convert to values used inside the code:
         IF ( p%CompSub == 0 ) THEN 
            p%CompSub = Module_NONE
         ELSEIF ( p%CompSub == 1 ) THEN
            p%CompSub = Module_SD
         ELSEIF ( p%CompSub == 2 ) THEN
            p%CompSub = Module_ExtPtfm
         ELSE
            p%CompSub = Module_Unknown
         END IF
         
      ! CompMooring - Compute mooring line dynamics (flag):
   CALL ReadVar( UnIn, InputFile, p%CompMooring, "CompMooring", "Compute mooring system (switch) {0=None; 1=MAP; 2=FEAMooring; 3=MoorDyn; 4=OrcaFlex}", ErrStat2, ErrMsg2, UnEc)
      CALL SetErrStat( ErrStat2, ErrMsg2, ErrStat, ErrMsg, RoutineName)
      if ( ErrStat >= AbortErrLev ) then
         call cleanup()
         RETURN        
      end if
      
          ! immediately convert to values used inside the code:
         IF ( p%CompMooring == 0 ) THEN 
            p%CompMooring = Module_NONE
         ELSEIF ( p%CompMooring == 1 ) THEN
            p%CompMooring = Module_MAP
         ELSEIF ( p%CompMooring == 2 ) THEN
            p%CompMooring = Module_FEAM
         ELSEIF ( p%CompMooring == 3 ) THEN
            p%CompMooring = Module_MD
         ELSEIF ( p%CompMooring == 4 ) THEN
            p%CompMooring = Module_Orca            
         ELSE
            p%CompMooring = Module_Unknown
         END IF      
      
      ! CompIce - Compute ice loads (switch) {0=None; 1=IceFloe}:
   CALL ReadVar( UnIn, InputFile, p%CompIce, "CompIce", "Compute ice loads (switch) {0=None; 1=IceFloe}", ErrStat2, ErrMsg2, UnEc)
      CALL SetErrStat( ErrStat2, ErrMsg2, ErrStat, ErrMsg, RoutineName)
      if ( ErrStat >= AbortErrLev ) then
         call cleanup()
         RETURN        
      end if
      
          ! immediately convert to values used inside the code:
         IF ( p%CompIce == 0 ) THEN 
            p%CompIce = Module_NONE
         ELSEIF ( p%CompIce == 1 ) THEN
            p%CompIce = Module_IceF
         ELSEIF ( p%CompIce == 2 ) THEN
            p%CompIce = Module_IceD
         ELSE
            p%CompIce = Module_Unknown
         END IF
               

   !---------------------- INPUT FILES ---------------------------------------------
   CALL ReadCom( UnIn, InputFile, 'Section Header: Input Files', ErrStat2, ErrMsg2, UnEc )
      CALL SetErrStat( ErrStat2, ErrMsg2, ErrStat, ErrMsg, RoutineName)
      if ( ErrStat >= AbortErrLev ) then
         call cleanup()
         RETURN        
      end if

      ! EDFile - Name of file containing ElastoDyn input parameters (-):
   CALL ReadVar( UnIn, InputFile, p%EDFile, "EDFile", "Name of file containing ElastoDyn input parameters (-)", ErrStat2, ErrMsg2, UnEc)
      CALL SetErrStat( ErrStat2, ErrMsg2, ErrStat, ErrMsg, RoutineName)
      if ( ErrStat >= AbortErrLev ) then
         call cleanup()
         RETURN        
      end if
   IF ( PathIsRelative( p%EDFile ) ) p%EDFile = TRIM(PriPath)//TRIM(p%EDFile)

DO i=1,MaxNBlades
      ! BDBldFile - Name of file containing BeamDyn blade input parameters (-):
   CALL ReadVar( UnIn, InputFile, p%BDBldFile(i), "BDBldFile("//TRIM(num2LStr(i))//")", "Name of file containing BeamDyn blade "//trim(num2lstr(i))//"input parameters (-)", ErrStat2, ErrMsg2, UnEc)
      CALL SetErrStat( ErrStat2, ErrMsg2, ErrStat, ErrMsg, RoutineName)
      if ( ErrStat >= AbortErrLev ) then
         call cleanup()
         RETURN        
      end if
   IF ( PathIsRelative( p%BDBldFile(i) ) ) p%BDBldFile(i) = TRIM(PriPath)//TRIM(p%BDBldFile(i))
END DO
   
      ! InflowFile - Name of file containing inflow wind input parameters (-):
   CALL ReadVar( UnIn, InputFile, p%InflowFile, "InflowFile", "Name of file containing inflow wind input parameters (-)", ErrStat2, ErrMsg2, UnEc)
      CALL SetErrStat( ErrStat2, ErrMsg2, ErrStat, ErrMsg, RoutineName)
      if ( ErrStat >= AbortErrLev ) then
         call cleanup()
         RETURN        
      end if
   IF ( PathIsRelative( p%InflowFile ) ) p%InflowFile = TRIM(PriPath)//TRIM(p%InflowFile)

      ! AeroFile - Name of file containing aerodynamic input parameters (-):
   CALL ReadVar( UnIn, InputFile, p%AeroFile, "AeroFile", "Name of file containing aerodynamic input parameters (-)", ErrStat2, ErrMsg2, UnEc)
      CALL SetErrStat( ErrStat2, ErrMsg2, ErrStat, ErrMsg, RoutineName)
      if ( ErrStat >= AbortErrLev ) then
         call cleanup()
         RETURN        
      end if
   IF ( PathIsRelative( p%AeroFile ) ) p%AeroFile = TRIM(PriPath)//TRIM(p%AeroFile)

      ! ServoFile - Name of file containing control and electrical-drive input parameters (-):
   CALL ReadVar( UnIn, InputFile, p%ServoFile, "ServoFile", "Name of file containing control and electrical-drive input parameters (-)", ErrStat2, ErrMsg2, UnEc)
      CALL SetErrStat( ErrStat2, ErrMsg2, ErrStat, ErrMsg, RoutineName)
      if ( ErrStat >= AbortErrLev ) then
         call cleanup()
         RETURN        
      end if
   IF ( PathIsRelative( p%ServoFile ) ) p%ServoFile = TRIM(PriPath)//TRIM(p%ServoFile)

      ! HydroFile - Name of file containing hydrodynamic input parameters (-):
   CALL ReadVar( UnIn, InputFile, p%HydroFile, "HydroFile", "Name of file containing hydrodynamic input parameters (-)", ErrStat2, ErrMsg2, UnEc)
      CALL SetErrStat( ErrStat2, ErrMsg2, ErrStat, ErrMsg, RoutineName)
      if ( ErrStat >= AbortErrLev ) then
         call cleanup()
         RETURN        
      end if
   IF ( PathIsRelative( p%HydroFile ) ) p%HydroFile = TRIM(PriPath)//TRIM(p%HydroFile)

      ! SubFile - Name of file containing sub-structural input parameters (-):
   CALL ReadVar( UnIn, InputFile, p%SubFile, "SubFile", "Name of file containing sub-structural input parameters (-)", ErrStat2, ErrMsg2, UnEc)
      CALL SetErrStat( ErrStat2, ErrMsg2, ErrStat, ErrMsg, RoutineName)
      if ( ErrStat >= AbortErrLev ) then
         call cleanup()
         RETURN        
      end if
   IF ( PathIsRelative( p%SubFile ) ) p%SubFile = TRIM(PriPath)//TRIM(p%SubFile)

      ! MooringFile - Name of file containing mooring system input parameters (-):
   CALL ReadVar( UnIn, InputFile, p%MooringFile, "MooringFile", "Name of file containing mooring system input parameters (-)", ErrStat2, ErrMsg2, UnEc)
      CALL SetErrStat( ErrStat2, ErrMsg2, ErrStat, ErrMsg, RoutineName)
      if ( ErrStat >= AbortErrLev ) then
         call cleanup()
         RETURN        
      end if
   IF ( PathIsRelative( p%MooringFile ) ) p%MooringFile = TRIM(PriPath)//TRIM(p%MooringFile)
  
      ! IceFile - Name of file containing ice input parameters (-):
   CALL ReadVar( UnIn, InputFile, p%IceFile, "IceFile", "Name of file containing ice input parameters (-)", ErrStat2, ErrMsg2, UnEc)
      CALL SetErrStat( ErrStat2, ErrMsg2, ErrStat, ErrMsg, RoutineName)
      if ( ErrStat >= AbortErrLev ) then
         call cleanup()
         RETURN        
      end if
   IF ( PathIsRelative( p%IceFile ) ) p%IceFile = TRIM(PriPath)//TRIM(p%IceFile)
   
   
   !---------------------- OUTPUT --------------------------------------------------
   CALL ReadCom( UnIn, InputFile, 'Section Header: Output', ErrStat2, ErrMsg2, UnEc )
      CALL SetErrStat( ErrStat2, ErrMsg2, ErrStat, ErrMsg, RoutineName)
      if ( ErrStat >= AbortErrLev ) then
         call cleanup()
         RETURN        
      end if

      ! SumPrint - Print summary data to <RootName>.sum (flag):
   CALL ReadVar( UnIn, InputFile, p%SumPrint, "SumPrint", "Print summary data to <RootName>.sum (flag)", ErrStat2, ErrMsg2, UnEc)
      CALL SetErrStat( ErrStat2, ErrMsg2, ErrStat, ErrMsg, RoutineName)
      if ( ErrStat >= AbortErrLev ) then
         call cleanup()
         RETURN        
      end if

      ! SttsTime - Amount of time between screen status messages (s):
   CALL ReadVar( UnIn, InputFile, TmpTime, "SttsTime", "Amount of time between screen status messages (s)", ErrStat2, ErrMsg2, UnEc)
      CALL SetErrStat( ErrStat2, ErrMsg2, ErrStat, ErrMsg, RoutineName)
      if ( ErrStat >= AbortErrLev ) then
         call cleanup()
         RETURN        
      end if
      
      IF (TmpTime > p%TMax) THEN
         p%n_SttsTime = HUGE(p%n_SttsTime)
      ELSE         
         p%n_SttsTime = NINT( TmpTime / p%DT )
      END IF

      ! ChkptTime - Amount of time between creating checkpoint files for potential restart (s):
   CALL ReadVar( UnIn, InputFile, TmpTime, "ChkptTime", "Amount of time between creating checkpoint files for potential restart (s)", ErrStat2, ErrMsg2, UnEc)
      CALL SetErrStat( ErrStat2, ErrMsg2, ErrStat, ErrMsg, RoutineName)
      if ( ErrStat >= AbortErrLev ) then
         call cleanup()
         RETURN        
      end if
      
      IF (TmpTime > p%TMax) THEN
         p%n_ChkptTime = HUGE(p%n_ChkptTime)
      ELSE         
         p%n_ChkptTime = NINT( TmpTime / p%DT )
      END IF
      
      ! DT_Out - Time step for tabular output (s):
   CALL ReadVar( UnIn, InputFile, Line, "DT_Out", "Time step for tabular output (s)", ErrStat2, ErrMsg2, UnEc)
   !CALL ReadVar( UnIn, InputFile, p%DT_Out, "DT_Out", "Time step for tabular output (s)", ErrStat2, ErrMsg2, UnEc)
      CALL SetErrStat( ErrStat2, ErrMsg2, ErrStat, ErrMsg, RoutineName)
      if ( ErrStat >= AbortErrLev ) then
         call cleanup()
         RETURN        
      end if
      
      CALL Conv2UC( Line )
      IF ( INDEX(Line, "DEFAULT" ) == 1 ) THEN 
         p%DT_Out = p%DT
      ELSE
         ! If it's not "default", read this variable; otherwise use the value in p%DT
         READ( Line, *, IOSTAT=IOS) p%DT_Out
            CALL CheckIOS ( IOS, InputFile, 'DT_Out', NumType, ErrStat2, ErrMsg2 )
            CALL SetErrStat( ErrStat2, ErrMsg2, ErrStat, ErrMsg, RoutineName)
            if ( ErrStat >= AbortErrLev ) then
               call cleanup()
               RETURN        
            end if
      END IF
          
      p%n_DT_Out = NINT( p%DT_Out / p%DT )
      
      ! TStart - Time to begin tabular output (s):
   CALL ReadVar( UnIn, InputFile, p%TStart, "TStart", "Time to begin tabular output (s)", ErrStat2, ErrMsg2, UnEc)
      CALL SetErrStat( ErrStat2, ErrMsg2, ErrStat, ErrMsg, RoutineName)
      if ( ErrStat >= AbortErrLev ) then
         call cleanup()
         RETURN        
      end if


      !> OutFileFmt - Format for tabular (time-marching) output file (switch) {1: text file [<RootName>.out], 2: binary file [<RootName>.outb], 4: HDF5 [<RootName>.h5], add for combinations}
      !!
      !!  Combinations of output files are possible by adding the values corresponding to each file.  The possible combination of options are therefore
      !!
      !! | `OutFileFmt` | Description                                                          |
      !! |:------------:|:---------------------------------------------------------------------|
      !! | 1            | Text file only `<RootName>.out`                                      |
      !! | 2            | Binary file only `<RootName>.outb`                                   |
      !! | 3            | Text and binary files                                                |
      !! | 4            | uncompressed binary file `<RootName>.outbu`                          |
      !! | 5            | Text and uncompressed binary files                                   |
      !! | 6  => 4      | Binary (not written) and uncompressed binary files; same as 4        |
      !! | 7  => 5      | Text, Binary (not written), and uncompressed binary files; same as 5 |
      !!

      ! OutFileFmt - Format for tabular (time-marching) output file(s) (1: text file [<RootName>.out], 2: binary file [<RootName>.outb], 3: both) (-):
   CALL ReadVar( UnIn, InputFile, OutFileFmt, "OutFileFmt", "Format for tabular (time-marching) output file(s) {0: uncompressed binary and text file, 1: text file [<RootName>.out], 2: compressed binary file [<RootName>.outb], 3: both text and compressed binary, 4: uncompressed binary <RootName>.outb]; add for combinations) (-)", ErrStat2, ErrMsg2, UnEc)
      CALL SetErrStat( ErrStat2, ErrMsg2, ErrStat, ErrMsg, RoutineName)
      if ( ErrStat >= AbortErrLev ) then
         call cleanup()
         RETURN
      end if

     if (OutFileFmt == 0) OutFileFmt = 5

         ! convert integer to binary representation of which file formats to generate:
      p%WrTxtOutFile = mod(OutFileFmt,2) == 1
      
      OutFileFmt = OutFileFmt / 2 ! integer division
      p%WrBinOutFile = mod(OutFileFmt,2) == 1

      OutFileFmt = OutFileFmt / 2 ! integer division
      if (mod(OutFileFmt,2) == 1) then
         ! This is a feature for the regression testing system.  It writes binary output stored as uncompressed double floating point data instead of compressed int16 data.
         ! If the compressed binary version was requested, that will not be generated
         if (p%WrBinOutFile) then
            call SetErrStat(ErrID_Warn,'Binary compressed file will not be generated because the uncompressed version was also requested.', ErrStat, ErrMsg, RoutineName)
         else
            p%WrBinOutFile = .true.
         end if
         p%WrBinMod = FileFmtID_NoCompressWithoutTime    ! A format specifier for the binary output file format (3=don't include time channel and do not pack data)
      else
         p%WrBinMod = FileFmtID_ChanLen_In               ! A format specifier for the binary output file format (4=don't include time channel; do include channel width; do pack data)
      end if

      OutFileFmt = OutFileFmt / 2 ! integer division

      if (OutFileFmt /= 0) then
         call SetErrStat( ErrID_Fatal, "OutFileFmt must be 0, 1, 2, or 3.",ErrStat,ErrMsg,RoutineName)
         call cleanup()
         return
      end if
      
      ! TabDelim - Use tab delimiters in text tabular output file? (flag):
   CALL ReadVar( UnIn, InputFile, TabDelim, "TabDelim", "Use tab delimiters in text tabular output file? (flag)", ErrStat2, ErrMsg2, UnEc)
      CALL SetErrStat( ErrStat2, ErrMsg2, ErrStat, ErrMsg, RoutineName)
      if ( ErrStat >= AbortErrLev ) then
         call cleanup()
         RETURN        
      end if

      IF ( TabDelim ) THEN
         p%Delim = TAB
      ELSE
         p%Delim = ' '
      END IF

      ! OutFmt - Format used for text tabular output (except time).  Resulting field should be 10 characters. (-):
   CALL ReadVar( UnIn, InputFile, p%OutFmt, "OutFmt", "Format used for text tabular output (except time).  Resulting field should be 10 characters. (-)", ErrStat2, ErrMsg2, UnEc)
      CALL SetErrStat( ErrStat2, ErrMsg2, ErrStat, ErrMsg, RoutineName)
      if ( ErrStat >= AbortErrLev ) then
         call cleanup()
         RETURN        
      end if

      
   !---------------------- LINEARIZATION -----------------------------------------------
   CALL ReadCom( UnIn, InputFile, 'Section Header: Linearization', ErrStat2, ErrMsg2, UnEc )
      CALL SetErrStat( ErrStat2, ErrMsg2, ErrStat, ErrMsg, RoutineName)
      if ( ErrStat >= AbortErrLev ) then
         call cleanup()
         RETURN        
      end if

      
      ! Linearize - Linearization analysis (flag)
   CALL ReadVar( UnIn, InputFile, p%Linearize, "Linearize", "Linearization analysis (flag)", ErrStat2, ErrMsg2, UnEc)
      CALL SetErrStat( ErrStat2, ErrMsg2, ErrStat, ErrMsg, RoutineName)
      if ( ErrStat >= AbortErrLev ) then
         call cleanup()
         RETURN        
      end if      
      
      
      ! CalcSteady - Calculate a steady-state periodic operating point before linearization? [unused if Linearize=False] (flag)
   CALL ReadVar( UnIn, InputFile, p%CalcSteady, "CalcSteady", "Calculate a steady-state periodic operating point before linearization? (flag)", ErrStat2, ErrMsg2, UnEc)
      CALL SetErrStat( ErrStat2, ErrMsg2, ErrStat, ErrMsg, RoutineName)
      
      ! TrimCase - Controller parameter to be trimmed {1:yaw; 2:torque; 3:pitch} [used only if CalcSteady=True] (-)
   CALL ReadVar( UnIn, InputFile, p%TrimCase, "TrimCase", "Controller parameter to be trimmed {1:yaw; 2:torque; 3:pitch} (-)", ErrStat2, ErrMsg2, UnEc)   
      CALL SetErrStat( ErrStat2, ErrMsg2, ErrStat, ErrMsg, RoutineName)
      
      ! TrimTol - Tolerance for the rotational speed convergence [used only if CalcSteady=True] (-)
   CALL ReadVar( UnIn, InputFile, p%TrimTol, "TrimTol", "Tolerance for the rotational speed convergence (-)", ErrStat2, ErrMsg2, UnEc)
      CALL SetErrStat( ErrStat2, ErrMsg2, ErrStat, ErrMsg, RoutineName)
      
      ! TrimGain - Proportional gain for the rotational speed error (>0) [used only if CalcSteady=True] (rad/(rad/s) for yaw or pitch; Nm/(rad/s) for torque)
   CALL ReadVar( UnIn, InputFile, p%TrimGain, "TrimGain", "Proportional gain for the rotational speed error (>0) (rad/(rad/s) for yaw or pitch; Nm/(rad/s) for torque)", ErrStat2, ErrMsg2, UnEc)
      CALL SetErrStat( ErrStat2, ErrMsg2, ErrStat, ErrMsg, RoutineName)
      
      ! Twr_Kdmp - Damping factor for the tower [used only if CalcSteady=True] (N/(m/s))
   CALL ReadVar( UnIn, InputFile, p%Twr_Kdmp, "Twr_Kdmp", "Damping factor for the tower (N/(m/s))", ErrStat2, ErrMsg2, UnEc)
      CALL SetErrStat( ErrStat2, ErrMsg2, ErrStat, ErrMsg, RoutineName)
      
      ! Bld_Kdmp - Damping factor for the blades [used only if CalcSteady=True] (N/(m/s))
   CALL ReadVar( UnIn, InputFile, p%Bld_Kdmp, "Bld_Kdmp", "Damping factor for the blades (N/(m/s))", ErrStat2, ErrMsg2, UnEc)
      CALL SetErrStat( ErrStat2, ErrMsg2, ErrStat, ErrMsg, RoutineName)
      
      if ( ErrStat >= AbortErrLev ) then
         call cleanup()
         RETURN
      end if

      ! NLinTimes - Number of times to linearize (or number of equally spaced azimuth steps in periodic linearized model) (-) [>=1]
   CALL ReadVar( UnIn, InputFile, p%NLinTimes, "NLinTimes", "Number of times to linearize (-) [>=1]", ErrStat2, ErrMsg2, UnEc)
      CALL SetErrStat( ErrStat2, ErrMsg2, ErrStat, ErrMsg, RoutineName)
      if ( ErrStat >= AbortErrLev ) then
         call cleanup()
         RETURN
      end if

   if (.not. p%Linearize) then
      p%CalcSteady = .false.
      p%NLinTimes = 0
   end if
   
         ! LinTimes - Times to linearize (s) [1 to NLinTimes]
   if (.not. p%CalcSteady .and. p%NLinTimes >= 1 ) then
      call AllocAry( m_FAST%Lin%LinTimes, p%NLinTimes, 'LinTimes', ErrStat2, ErrMsg2 )
         CALL SetErrStat( ErrStat2, ErrMsg2, ErrStat, ErrMsg, RoutineName)
         if ( ErrStat >= AbortErrLev ) then
            call cleanup()
            RETURN
         end if
      
      CALL ReadAry( UnIn, InputFile, m_FAST%Lin%LinTimes, p%NLinTimes, "LinTimes", "Times to linearize (s) [1 to NLinTimes]", ErrStat2, ErrMsg2, UnEc)
   else
      CALL ReadCom( UnIn, InputFile, 'Times to linearize (s) [1 to NLinTimes] ', ErrStat2, ErrMsg2, UnEc )
   end if
   CALL SetErrStat( ErrStat2, ErrMsg2,ErrStat,ErrMsg,RoutineName)
   if ( ErrStat >= AbortErrLev ) then
      call cleanup()
      RETURN
   end if
   
      ! LinInputs - Include inputs in linearization (switch) {0=none; 1=standard; 2=all module inputs (debug)}
   CALL ReadVar( UnIn, InputFile, p%LinInputs, "LinInputs", "Include inputs in linearization (switch) {0=none; 1=standard; 2=all module inputs (debug)}", ErrStat2, ErrMsg2, UnEc)
      CALL SetErrStat( ErrStat2, ErrMsg2, ErrStat, ErrMsg, RoutineName)
      if ( ErrStat >= AbortErrLev ) then
         call cleanup()
         RETURN        
      end if

      ! LinOutputs - Include outputs in linearization (switch) (0=none; 1=from OutList(s); 2=all module outputs (debug))
   CALL ReadVar( UnIn, InputFile, p%LinOutputs, "LinOutputs", "Include outputs in linearization (switch) (0=none; 1=from OutList(s); 2=all module outputs (debug))", ErrStat2, ErrMsg2, UnEc)
      CALL SetErrStat( ErrStat2, ErrMsg2, ErrStat, ErrMsg, RoutineName)
      if ( ErrStat >= AbortErrLev ) then
         call cleanup()
         RETURN        
      end if

      ! LinOutJac - Include full Jacabians in linearization output (for debug) (flag)
   CALL ReadVar( UnIn, InputFile, p%LinOutJac, "LinOutJac", "Include full Jacabians in linearization output (for debug) (flag)", ErrStat2, ErrMsg2, UnEc)
      CALL SetErrStat( ErrStat2, ErrMsg2, ErrStat, ErrMsg, RoutineName)
      if ( ErrStat >= AbortErrLev ) then
         call cleanup()
         RETURN        
      end if
      
      ! LinOutMod - Write module-level linearization output files in addition to output for full system? (flag)
   CALL ReadVar( UnIn, InputFile, p%LinOutMod, "LinOutMod", "Write module-level linearization output files in addition to output for full system? (flag)", ErrStat2, ErrMsg2, UnEc)
      CALL SetErrStat( ErrStat2, ErrMsg2, ErrStat, ErrMsg, RoutineName)
      if ( ErrStat >= AbortErrLev ) then
         call cleanup()
         RETURN        
      end if
      
   !---------------------- VISUALIZATION -----------------------------------------------
   CALL ReadCom( UnIn, InputFile, 'Section Header: Visualization', ErrStat2, ErrMsg2, UnEc )
      CALL SetErrStat( ErrStat2, ErrMsg2, ErrStat, ErrMsg, RoutineName)
      if ( ErrStat >= AbortErrLev ) then
         call cleanup()
         RETURN        
      end if

      ! WrVTK - VTK Visualization data output: (switch) {0=none; 1=initialization data only; 2=animation; 3=mode shapes}:
   CALL ReadVar( UnIn, InputFile, p%WrVTK, "WrVTK", "Write VTK visualization files (0=none; 1=initialization data only; 2=animation; 3=mode shapes)", ErrStat2, ErrMsg2, UnEc)
      CALL SetErrStat( ErrStat2, ErrMsg2, ErrStat, ErrMsg, RoutineName)
      if ( ErrStat >= AbortErrLev ) then
         call cleanup()
         RETURN        
      end if
      
      IF ( p%WrVTK < 0 .OR. p%WrVTK > 3 ) THEN 
         p%WrVTK = VTK_Unknown
      END IF
      
      ! VTK_Type - Type of  VTK visualization data: (switch) {1=surfaces; 2=basic meshes (lines/points); 3=all meshes (debug)}:
   CALL ReadVar( UnIn, InputFile, p%VTK_Type, "VTK_Type", "Type of  VTK visualization data: (1=surfaces; 2=basic meshes (lines/points); 3=all meshes)", ErrStat2, ErrMsg2, UnEc)
      CALL SetErrStat( ErrStat2, ErrMsg2, ErrStat, ErrMsg, RoutineName)
      if ( ErrStat >= AbortErrLev ) then
         call cleanup()
         RETURN        
      end if
            
          ! immediately convert to values used inside the code:
         IF ( p%VTK_Type == 0 ) THEN 
            p%VTK_Type = VTK_None
         ELSEIF ( p%VTK_Type == 1 ) THEN
            p%VTK_Type = VTK_Surf
         ELSEIF ( p%VTK_Type == 2 ) THEN
            p%VTK_Type = VTK_Basic
         ELSEIF ( p%VTK_Type == 3 ) THEN
            p%VTK_Type = VTK_All
         ELSEIF ( p%VTK_Type == 4 ) THEN
            p%VTK_Type = VTK_Old
         ELSE
            p%VTK_Type = VTK_Unknown
         END IF
         
         !! equivalent:
         !IF ( p%VTK_Type < 0 .OR. p%VTK_Type > 4 ) THEN 
         !   p%VTK_Type = VTK_Unknown
         !END IF
         
      ! VTK_fields - Write mesh fields to VTK data files? (flag) {true/false}:
   CALL ReadVar( UnIn, InputFile, p%VTK_fields, "VTK_fields", "Write mesh fields to VTK data files? (flag)", ErrStat2, ErrMsg2, UnEc)
      CALL SetErrStat( ErrStat2, ErrMsg2, ErrStat, ErrMsg, RoutineName)
      if ( ErrStat >= AbortErrLev ) then
         call cleanup()
         RETURN        
      end if
      
      ! VTK_fps - Frame rate for VTK output (frames per second) {will use closest integer multiple of DT} 
   CALL ReadVar( UnIn, InputFile, p%VTK_fps, "VTK_fps", "Frame rate for VTK output(fps)", ErrStat2, ErrMsg2, UnEc)
      CALL SetErrStat( ErrStat2, ErrMsg2, ErrStat, ErrMsg, RoutineName)
      if ( ErrStat >= AbortErrLev ) then
         call cleanup()
         RETURN        
      end if
      
    
      ! convert frames-per-second to seconds per sample:
      if ( EqualRealNos(p%VTK_fps, 0.0_DbKi) ) then
         TmpTime = p%TMax + p%DT
      else
         TmpTime = 1.0_DbKi / p%VTK_fps
      end if
      
      ! now save the number of time steps between VTK file output:      
      IF (p%WrVTK == VTK_ModeShapes) THEN
         p%n_VTKTime = 1
      ELSE IF (TmpTime > p%TMax) THEN
         p%n_VTKTime = HUGE(p%n_VTKTime)
      ELSE
         p%n_VTKTime = NINT( TmpTime / p%DT )
         ! I'll warn if p%n_VTKTime*p%DT is not TmpTime 
         IF (p%WrVTK == VTK_Animate) THEN
            TmpRate = p%n_VTKTime*p%DT
            if (.not. EqualRealNos(TmpRate, TmpTime)) then
               call SetErrStat(ErrID_Info, '1/VTK_fps is not an integer multiple of DT. FAST will output VTK information at '//&
                              trim(num2lstr(1.0_DbKi/TmpRate))//' fps, the closest rate possible.',ErrStat,ErrMsg,RoutineName)
            end if
         END IF
                  
      END IF

   call cleanup()
   RETURN

CONTAINS
   !...............................................................................................................................
   subroutine cleanup()
      CLOSE( UnIn )
      IF ( UnEc > 0 ) CLOSE ( UnEc )   
   end subroutine cleanup
   !...............................................................................................................................
END SUBROUTINE FAST_ReadPrimaryFile
!----------------------------------------------------------------------------------------------------------------------------------
!> This subroutine sets up some of the information needed for plotting VTK surfaces. It initializes only the data needed before 
!! HD initialization. (HD needs some of this data so it can return the wave elevation data we want.)
SUBROUTINE SetVTKParameters_B4HD(p_FAST, InitOutData_ED, InitInData_HD, BD, ErrStat, ErrMsg)

   TYPE(FAST_ParameterType),     INTENT(INOUT) :: p_FAST           !< The parameters of the glue code
   TYPE(ED_InitOutputType),      INTENT(IN   ) :: InitOutData_ED   !< The initialization output from structural dynamics module
   TYPE(HydroDyn_InitInputType), INTENT(INOUT) :: InitInData_HD    !< The initialization input to HydroDyn
   TYPE(BeamDyn_Data),           INTENT(IN   ) :: BD               !< BeamDyn data
   INTEGER(IntKi),               INTENT(  OUT) :: ErrStat          !< Error status of the operation
   CHARACTER(*),                 INTENT(  OUT) :: ErrMsg           !< Error message if ErrStat /= ErrID_None

      
   REAL(SiKi)                              :: BladeLength, Width, WidthBy2
   REAL(SiKi)                              :: dx, dy                
   INTEGER(IntKi)                          :: i, j, n
   INTEGER(IntKi)                          :: ErrStat2
   CHARACTER(ErrMsgLen)                    :: ErrMsg2
   CHARACTER(*), PARAMETER                 :: RoutineName = 'SetVTKParameters_B4HD'
   
         
   ErrStat = ErrID_None
   ErrMsg  = ""
   
      ! Get radius for ground (blade length + hub radius):
   if ( p_FAST%CompElast == Module_BD ) then  
      BladeLength = TwoNorm(BD%y(1)%BldMotion%Position(:,1) - BD%y(1)%BldMotion%Position(:,BD%y(1)%BldMotion%Nnodes))
   else
      BladeLength = InitOutData_ED%BladeLength 
   end if
   p_FAST%VTK_Surface%HubRad    = InitOutData_ED%HubRad
   p_FAST%VTK_Surface%GroundRad = BladeLength + p_FAST%VTK_Surface%HubRad

   !........................................................................................................
   ! We don't use the rest of this routine for stick-figure output
   if (p_FAST%VTK_Type /= VTK_Surf) return  
   !........................................................................................................
      
      ! initialize wave elevation data:
   if ( p_FAST%CompHydro == Module_HD ) then
      
      p_FAST%VTK_surface%NWaveElevPts(1) = 25
      p_FAST%VTK_surface%NWaveElevPts(2) = 25
            
      call allocAry( InitInData_HD%WaveElevXY, 2, p_FAST%VTK_surface%NWaveElevPts(1)*p_FAST%VTK_surface%NWaveElevPts(2), 'WaveElevXY', ErrStat2, ErrMsg2)
         call SetErrStat(ErrStat2, ErrMsg2, ErrStat, ErrMsg, RoutineName)
         if (ErrStat >= AbortErrLev) return

      Width = p_FAST%VTK_Surface%GroundRad * VTK_GroundFactor
      dx = Width / (p_FAST%VTK_surface%NWaveElevPts(1) - 1)
      dy = Width / (p_FAST%VTK_surface%NWaveElevPts(2) - 1)
            
      WidthBy2 = Width / 2.0_SiKi
      n = 1
      do i=1,p_FAST%VTK_surface%NWaveElevPts(1)
         do j=1,p_FAST%VTK_surface%NWaveElevPts(2)
            InitInData_HD%WaveElevXY(1,n) = dx*(i-1) - WidthBy2 !+ p_FAST%TurbinePos(1) ! HD takes p_FAST%TurbinePos into account already
            InitInData_HD%WaveElevXY(2,n) = dy*(j-1) - WidthBy2 !+ p_FAST%TurbinePos(2)
            n = n+1
         end do
      end do
      
   end if
         
      
END SUBROUTINE SetVTKParameters_B4HD
!----------------------------------------------------------------------------------------------------------------------------------
!> This subroutine sets up the information needed for plotting VTK surfaces.
SUBROUTINE SetVTKParameters(p_FAST, InitOutData_ED, InitOutData_AD, InitInData_HD, InitOutData_HD, ED, BD, AD, HD, ErrStat, ErrMsg)

   TYPE(FAST_ParameterType),     INTENT(INOUT) :: p_FAST           !< The parameters of the glue code
   TYPE(ED_InitOutputType),      INTENT(IN   ) :: InitOutData_ED   !< The initialization output from structural dynamics module
   TYPE(AD_InitOutputType),      INTENT(INOUT) :: InitOutData_AD   !< The initialization output from AeroDyn
   TYPE(HydroDyn_InitInputType), INTENT(INOUT) :: InitInData_HD    !< The initialization input to HydroDyn
   TYPE(HydroDyn_InitOutputType),INTENT(INOUT) :: InitOutData_HD   !< The initialization output from HydroDyn
   TYPE(ElastoDyn_Data),         INTENT(IN   ) :: ED               !< ElastoDyn data
   TYPE(BeamDyn_Data),           INTENT(IN   ) :: BD               !< BeamDyn data
   TYPE(AeroDyn_Data),           INTENT(IN   ) :: AD               !< AeroDyn data
   TYPE(HydroDyn_Data),          INTENT(IN   ) :: HD               !< HydroDyn data
   INTEGER(IntKi),               INTENT(  OUT) :: ErrStat          !< Error status of the operation
   CHARACTER(*),                 INTENT(  OUT) :: ErrMsg           !< Error message if ErrStat /= ErrID_None

   REAL(SiKi)                              :: RefPoint(3), RefLengths(2)               
   REAL(SiKi)                              :: x, y                
   REAL(SiKi)                              :: TwrDiam_top, TwrDiam_base, TwrRatio, TwrLength
   INTEGER(IntKi)                          :: topNode, baseNode
   INTEGER(IntKi)                          :: NumBl, k
   CHARACTER(1024)                         :: vtkroot
   INTEGER(IntKi)                          :: ErrStat2
   CHARACTER(ErrMsgLen)                    :: ErrMsg2
   CHARACTER(*), PARAMETER                 :: RoutineName = 'SetVTKParameters'
   
         
   ErrStat = ErrID_None
   ErrMsg  = ""
   
   ! get the name of the output directory for vtk files (in a subdirectory called "vtk" of the output directory), and
   ! create the VTK directory if it does not exist
   
   call GetPath ( p_FAST%OutFileRoot, p_FAST%VTK_OutFileRoot, vtkroot ) ! the returned p_FAST%VTK_OutFileRoot includes a file separator character at the end
   p_FAST%VTK_OutFileRoot = trim(p_FAST%VTK_OutFileRoot) // 'vtk'
   
   call MKDIR( trim(p_FAST%VTK_OutFileRoot) )

   p_FAST%VTK_OutFileRoot = trim( p_FAST%VTK_OutFileRoot ) // PathSep // trim(vtkroot)
   
   
   ! calculate the number of digits in 'y_FAST%NOutSteps' (Maximum number of output steps to be written)
   ! this will be used to pad the write-out step in the VTK filename with zeros in calls to MeshWrVTK()
   if (p_FAST%WrVTK == VTK_ModeShapes .AND. p_FAST%VTK_modes%VTKLinTim==1) then
      if (p_FAST%NLinTimes < 1) p_FAST%NLinTimes = 1 !in case we reached here with an error
      p_FAST%VTK_tWidth = CEILING( log10( real( p_FAST%NLinTimes) ) ) + 1
   else
      p_FAST%VTK_tWidth = CEILING( log10( real(p_FAST%n_TMax_m1+1, ReKi) / p_FAST%n_VTKTime ) ) + 1
   end if
   
   ! determine number of blades
   NumBl = InitOutData_ED%NumBl

   ! initialize the vtk data

   p_FAST%VTK_Surface%NumSectors = 25   
   ! NOTE: we set p_FAST%VTK_Surface%GroundRad and p_FAST%VTK_Surface%HubRad in SetVTKParameters_B4HD
   
   
   ! write the ground or seabed reference polygon:
   RefPoint = p_FAST%TurbinePos
   if (p_FAST%CompHydro == MODULE_HD) then
      RefLengths = p_FAST%VTK_Surface%GroundRad*VTK_GroundFactor/2.0_SiKi
      
      ! note that p_FAST%TurbinePos(3) must be 0 for offshore turbines
      RefPoint(3) = p_FAST%TurbinePos(3) - InitOutData_HD%WtrDpth      
      call WrVTK_Ground ( RefPoint, RefLengths, trim(p_FAST%VTK_OutFileRoot) // '.SeabedSurface', ErrStat2, ErrMsg2 )   
      
      RefPoint(3) = p_FAST%TurbinePos(3) - InitOutData_HD%MSL2SWL    
      call WrVTK_Ground ( RefPoint, RefLengths, trim(p_FAST%VTK_OutFileRoot) // '.StillWaterSurface', ErrStat2, ErrMsg2 )       
   else
      RefLengths = p_FAST%VTK_Surface%GroundRad !array = scalar
      call WrVTK_Ground ( RefPoint, RefLengths, trim(p_FAST%VTK_OutFileRoot) // '.GroundSurface', ErrStat2, ErrMsg2 )         
   end if
   
   
   !........................................................................................................
   ! We don't use the rest of this routine for stick-figure output
   if (p_FAST%VTK_Type /= VTK_Surf) return  
   !........................................................................................................
            
      ! we're going to create a box using these dimensions
   y  =          ED%y%HubPtMotion%Position(3,  1) - ED%y%NacelleMotion%Position(3,  1)
   x  = TwoNorm( ED%y%HubPtMotion%Position(1:2,1) - ED%y%NacelleMotion%Position(1:2,1) ) - p_FAST%VTK_Surface%HubRad

   
   p_FAST%VTK_Surface%NacelleBox(:,1) = (/ -x,  y, 0.0_SiKi /)
   p_FAST%VTK_Surface%NacelleBox(:,2) = (/  x,  y, 0.0_SiKi /) 
   p_FAST%VTK_Surface%NacelleBox(:,3) = (/  x, -y, 0.0_SiKi /)
   p_FAST%VTK_Surface%NacelleBox(:,4) = (/ -x, -y, 0.0_SiKi /) 
   p_FAST%VTK_Surface%NacelleBox(:,5) = (/ -x, -y, 2*y      /)
   p_FAST%VTK_Surface%NacelleBox(:,6) = (/  x, -y, 2*y      /) 
   p_FAST%VTK_Surface%NacelleBox(:,7) = (/  x,  y, 2*y      /)
   p_FAST%VTK_Surface%NacelleBox(:,8) = (/ -x,  y, 2*y      /) 
   
   !.......................
   ! tapered tower
   !.......................
      
   CALL AllocAry(p_FAST%VTK_Surface%TowerRad,ED%y%TowerLn2Mesh%NNodes,'VTK_Surface%TowerRad',ErrStat2,ErrMsg2)
      CALL SetErrStat(ErrStat2,ErrMsg2,ErrStat,ErrMsg,RoutineName)
      IF (ErrStat >= AbortErrLev) RETURN

   topNode   = ED%y%TowerLn2Mesh%NNodes - 1
   baseNode  = ED%y%TowerLn2Mesh%refNode
   TwrLength = TwoNorm( ED%y%TowerLn2Mesh%position(:,topNode) - ED%y%TowerLn2Mesh%position(:,baseNode) ) ! this is the assumed length of the tower
   TwrRatio  = TwrLength / 87.6_SiKi  ! use ratio of the tower length to the length of the 5MW tower
   TwrDiam_top  = 3.87*TwrRatio
   TwrDiam_base = 6.0*TwrRatio
   
   TwrRatio = 0.5 * (TwrDiam_top - TwrDiam_base) / TwrLength
   do k=1,ED%y%TowerLn2Mesh%NNodes
      TwrLength = TwoNorm( ED%y%TowerLn2Mesh%position(:,k) - ED%y%TowerLn2Mesh%position(:,baseNode) ) 
      p_FAST%VTK_Surface%TowerRad(k) = 0.5*TwrDiam_Base + TwrRatio*TwrLength
   end do
         

   
   !.......................
   ! blade surfaces
   !.......................
   allocate(p_FAST%VTK_Surface%BladeShape(NumBl),stat=ErrStat2)
   if (errStat2/=0) then
      call setErrStat(ErrID_Fatal,'Error allocating VTK_Surface%BladeShape.',ErrStat,ErrMsg,RoutineName)
      return
   end if
            
   IF ( p_FAST%CompAero == Module_AD ) THEN  ! These meshes may have airfoil data associated with nodes...

      IF (ALLOCATED(InitOutData_AD%BladeShape)) THEN
         do k=1,NumBl   
            call move_alloc( InitOutData_AD%BladeShape(k)%AirfoilCoords, p_FAST%VTK_Surface%BladeShape(k)%AirfoilCoords )
         end do
      ELSE
#ifndef USE_DEFAULT_BLADE_SURFACE
         call setErrStat(ErrID_Fatal,'Cannot do surface visualization without airfoil coordinates defined in AeroDyn.',ErrStat,ErrMsg,RoutineName)
         return
      END IF
   ELSE
      call setErrStat(ErrID_Fatal,'Cannot do surface visualization without using AeroDyn.',ErrStat,ErrMsg,RoutineName)
      return
   END IF      
#else
      ! AD used without airfoil coordinates specified

         rootNode = 1
      
         DO K=1,NumBl   
            tipNode  = AD%Input(1)%BladeMotion(K)%NNodes
            cylNode  = min(3,AD%Input(1)%BladeMotion(K)%Nnodes)
         
            call SetVTKDefaultBladeParams(AD%Input(1)%BladeMotion(K), p_FAST%VTK_Surface%BladeShape(K), tipNode, rootNode, cylNode, ErrStat2, ErrMsg2)
               CALL SetErrStat(ErrStat2,ErrMsg2,ErrStat,ErrMsg,RoutineName)
               IF (ErrStat >= AbortErrLev) RETURN
         END DO                           
      END IF
      
   ELSE IF ( p_FAST%CompElast == Module_BD ) THEN
      rootNode = 1      
      DO K=1,NumBl   
         tipNode  = BD%y(k)%BldMotion%NNodes
         cylNode  = min(3,BD%y(k)%BldMotion%NNodes)
         
         call SetVTKDefaultBladeParams(BD%y(k)%BldMotion, p_FAST%VTK_Surface%BladeShape(K), tipNode, rootNode, cylNode, ErrStat2, ErrMsg2)
            CALL SetErrStat(ErrStat2,ErrMsg2,ErrStat,ErrMsg,RoutineName)
            IF (ErrStat >= AbortErrLev) RETURN
      END DO      
   ELSE
      DO K=1,NumBl   
         rootNode = ED%y%BladeLn2Mesh(K)%NNodes     
         tipNode  = ED%y%BladeLn2Mesh(K)%NNodes-1
         cylNode  = min(2,ED%y%BladeLn2Mesh(K)%NNodes)
         
         call SetVTKDefaultBladeParams(ED%y%BladeLn2Mesh(K), p_FAST%VTK_Surface%BladeShape(K), tipNode, rootNode, cylNode, ErrStat2, ErrMsg2)
            CALL SetErrStat(ErrStat2,ErrMsg2,ErrStat,ErrMsg,RoutineName)
            IF (ErrStat >= AbortErrLev) RETURN
      END DO  
   END IF   
#endif 
   
   
   !.......................
   ! wave elevation 
   !.......................

   !bjj: interpolate here instead of each time step?
   if ( allocated(InitOutData_HD%WaveElevSeries) ) then
      call move_alloc( InitInData_HD%WaveElevXY, p_FAST%VTK_Surface%WaveElevXY )
      call move_alloc( InitOutData_HD%WaveElevSeries, p_FAST%VTK_Surface%WaveElev )
      
         ! put the following lines in loops to avoid stack-size issues:
      do k=1,size(p_FAST%VTK_Surface%WaveElevXY,2)
         p_FAST%VTK_Surface%WaveElevXY(:,k) = p_FAST%VTK_Surface%WaveElevXY(:,k) + p_FAST%TurbinePos(1:2)
      end do
         
      ! note that p_FAST%TurbinePos(3) must be 0 for offshore turbines
      !do k=1,size(p_FAST%VTK_Surface%WaveElev,2)
      !   p_FAST%VTK_Surface%WaveElev(:,k) = p_FAST%VTK_Surface%WaveElev(:,k) + p_FAST%TurbinePos(3)  ! not sure this is really accurate if p_FAST%TurbinePos(3) is non-zero
      !end do
      
   end if
   
   !.......................
   ! morison surfaces
   !.......................
   
   IF ( HD%Input(1)%Morison%DistribMesh%Committed ) THEN      
      
      call move_alloc(InitOutData_HD%Morison%Morison_Rad, p_FAST%VTK_Surface%MorisonRad)
      
   END IF
   
END SUBROUTINE SetVTKParameters
!----------------------------------------------------------------------------------------------------------------------------------
!> This subroutine comes up with some default airfoils for blade surfaces for a given blade mesh, M.
SUBROUTINE SetVTKDefaultBladeParams(M, BladeShape, tipNode, rootNode, cylNode, ErrStat, ErrMsg)

   TYPE(MeshType),               INTENT(IN   ) :: M                !< The Mesh the defaults should be calculated for
   TYPE(FAST_VTK_BLSurfaceType), INTENT(INOUT) :: BladeShape       !< BladeShape to set to default values
   INTEGER(IntKi),               INTENT(IN   ) :: rootNode         !< Index of root node (innermost node) for this mesh
   INTEGER(IntKi),               INTENT(IN   ) :: tipNode          !< Index of tip node (outermost node) for this mesh
   INTEGER(IntKi),               INTENT(IN   ) :: cylNode          !< Index of last node to have a cylinder shape
   INTEGER(IntKi),               INTENT(  OUT) :: ErrStat          !< Error status of the operation
   CHARACTER(*),                 INTENT(  OUT) :: ErrMsg           !< Error message if ErrStat /= ErrID_None

      
   REAL(SiKi)                                  :: bladeLength, chord, pitchAxis
   REAL(SiKi)                                  :: bladeLengthFract, bladeLengthFract2, ratio, posLength ! temporary quantities               
   REAL(SiKi)                                  :: cylinderLength, x, y, angle               
   INTEGER(IntKi)                              :: i, j
   INTEGER(IntKi)                              :: ErrStat2
   CHARACTER(ErrMsgLen)                        :: ErrMsg2
   CHARACTER(*), PARAMETER                     :: RoutineName = 'SetVTKDefaultBladeParams'
   
   !Note: jmj does not like this default option

   integer, parameter :: N = 66
   
   ! default airfoil shape coordinates; uses S809 values from http://wind.nrel.gov/airfoils/Shapes/S809_Shape.html:   
   real, parameter, dimension(N) :: xc=(/ 1.0,0.996203,0.98519,0.967844,0.945073,0.917488,0.885293,0.848455,0.80747,0.763042,0.715952,0.667064,0.617331,0.56783,0.519832,0.474243,0.428461,0.382612,0.33726,0.29297,0.250247,0.209576,0.171409,0.136174,0.104263,0.076035,0.051823,0.03191,0.01659,0.006026,0.000658,0.000204,0.0,0.000213,0.001045,0.001208,0.002398,0.009313,0.02323,0.04232,0.065877,0.093426,0.124111,0.157653,0.193738,0.231914,0.271438,0.311968,0.35337,0.395329,0.438273,0.48192,0.527928,0.576211,0.626092,0.676744,0.727211,0.776432,0.823285,0.86663,0.905365,0.938474,0.965086,0.984478,0.996141,1.0 /)
   real, parameter, dimension(N) :: yc=(/ 0.0,0.000487,0.002373,0.00596,0.011024,0.017033,0.023458,0.03028,0.037766,0.045974,0.054872,0.064353,0.074214,0.084095,0.093268,0.099392,0.10176,0.10184,0.10007,0.096703,0.091908,0.085851,0.078687,0.07058,0.061697,0.052224,0.042352,0.032299,0.02229,0.012615,0.003723,0.001942,-0.00002,-0.001794,-0.003477,-0.003724,-0.005266,-0.011499,-0.020399,-0.030269,-0.040821,-0.051923,-0.063082,-0.07373,-0.083567,-0.092442,-0.099905,-0.105281,-0.108181,-0.108011,-0.104552,-0.097347,-0.086571,-0.073979,-0.060644,-0.047441,-0.0351,-0.024204,-0.015163,-0.008204,-0.003363,-0.000487,0.000743,0.000775,0.00029,0.0 /)

   call AllocAry(BladeShape%AirfoilCoords, 2, N, M%NNodes, 'BladeShape%AirfoilCoords', ErrStat2, ErrMsg2)
      CALL SetErrStat(ErrStat2,ErrMsg2,ErrStat,ErrMsg,RoutineName)
      IF (ErrStat >= AbortErrLev) RETURN
         
   ! Chord length and pitch axis location are given by scaling law
   bladeLength       = TwoNorm( M%position(:,tipNode) - M%Position(:,rootNode) )
   cylinderLength    = TwoNorm( M%Position(:,cylNode) - M%Position(:,rootNode) )
   bladeLengthFract  = 0.22*bladeLength
   bladeLengthFract2 = bladeLength-bladeLengthFract != 0.78*bladeLength
   
   DO i=1,M%Nnodes
      posLength = TwoNorm( M%Position(:,i) - M%Position(:,rootNode) )
         
      IF (posLength .LE. bladeLengthFract) THEN
         ratio     = posLength/bladeLengthFract
         chord     =  (0.06 + 0.02*ratio)*bladeLength
         pitchAxis =   0.25 + 0.125*ratio
      ELSE
         chord     = (0.08 - 0.06*(posLength-bladeLengthFract)/bladeLengthFract2)*bladeLength
         pitchAxis = 0.375
      END IF
         
      IF (posLength .LE. cylinderLength) THEN 
         ! create a cylinder for this node
         
         chord = chord/2.0_SiKi
         
         DO j=1,N
            ! normalized x,y coordinates for airfoil
            x = yc(j)
            y = xc(j) - 0.5
                     
            angle = ATAN2( y, x)
         
               ! x,y coordinates for cylinder
            BladeShape%AirfoilCoords(1,j,i) = chord*COS(angle) ! x (note that "chord" is really representing chord/2 here)
            BladeShape%AirfoilCoords(2,j,i) = chord*SIN(angle) ! y (note that "chord" is really representing chord/2 here)
         END DO                                                     
         
      ELSE
         ! create an airfoil for this node
            
         DO j=1,N                  
            ! normalized x,y coordinates for airfoil, assuming an upwind turbine
            x = yc(j)
            y = xc(j) - pitchAxis
                  
               ! x,y coordinates for airfoil
            BladeShape%AirfoilCoords(1,j,i) =  chord*x
            BladeShape%AirfoilCoords(2,j,i) =  chord*y                        
         END DO
         
      END IF
      
   END DO ! nodes on mesh
         
END SUBROUTINE SetVTKDefaultBladeParams
!----------------------------------------------------------------------------------------------------------------------------------
!> This routine writes the ground or seabed reference surface information in VTK format.
!! see VTK file information format for XML, here: http://www.vtk.org/wp-content/uploads/2015/04/file-formats.pdf
SUBROUTINE WrVTK_Ground ( RefPoint, HalfLengths, FileRootName, ErrStat, ErrMsg )
      
   REAL(SiKi),      INTENT(IN)           :: RefPoint(3)     !< reference point (plane will be created around it)
   REAL(SiKi),      INTENT(IN)           :: HalfLengths(2)  !< half of the X-Y lengths of plane surrounding RefPoint
   CHARACTER(*),    INTENT(IN)           :: FileRootName    !< Name of the file to write the output in (excluding extension)
   
   INTEGER(IntKi),  INTENT(OUT)          :: ErrStat         !< Indicates whether an error occurred (see NWTC_Library)
   CHARACTER(*),    INTENT(OUT)          :: ErrMsg          !< Error message associated with the ErrStat


   ! local variables
   INTEGER(IntKi)                        :: Un            ! fortran unit number
   INTEGER(IntKi)                        :: ix            ! loop counters
   CHARACTER(1024)                       :: FileName
   INTEGER(IntKi), parameter             :: NumberOfPoints = 4
   INTEGER(IntKi), parameter             :: NumberOfLines = 0
   INTEGER(IntKi), parameter             :: NumberOfPolys = 1
        
   INTEGER(IntKi)                        :: ErrStat2 
   CHARACTER(ErrMsgLen)                  :: ErrMsg2
   CHARACTER(*),PARAMETER                :: RoutineName = 'WrVTK_Ground'
   
   ErrStat = ErrID_None
   ErrMsg  = ""
   
   !.................................................................
   ! write the data that potentially changes each time step:
   !.................................................................
      
   ! PolyData (.vtp) - Serial vtkPolyData (unstructured) file
   FileName = TRIM(FileRootName)//'.vtp'
      
   call WrVTK_header( FileName, NumberOfPoints, NumberOfLines, NumberOfPolys, Un, ErrStat2, ErrMsg2 )    
      call SetErrStat(ErrStat2,ErrMsg2,ErrStat,ErrMsg,RoutineName)
      if (ErrStat >= AbortErrLev) return
         
! points (nodes, augmented with NumSegments):   
      WRITE(Un,'(A)')         '      <Points>'
      WRITE(Un,'(A)')         '        <DataArray type="Float32" NumberOfComponents="3" format="ascii">'
               
      WRITE(Un,VTK_AryFmt) RefPoint(1) + HalfLengths(1) , RefPoint(2) + HalfLengths(2), RefPoint(3)
      WRITE(Un,VTK_AryFmt) RefPoint(1) + HalfLengths(1) , RefPoint(2) - HalfLengths(2), RefPoint(3)
      WRITE(Un,VTK_AryFmt) RefPoint(1) - HalfLengths(1) , RefPoint(2) - HalfLengths(2), RefPoint(3)
      WRITE(Un,VTK_AryFmt) RefPoint(1) - HalfLengths(1) , RefPoint(2) + HalfLengths(2), RefPoint(3)
            
      WRITE(Un,'(A)')         '        </DataArray>'
      WRITE(Un,'(A)')         '      </Points>'
  
                  
      WRITE(Un,'(A)')         '      <Polys>'      
      WRITE(Un,'(A)')         '        <DataArray type="Int32" Name="connectivity" format="ascii">'         
      WRITE(Un,'('//trim(num2lstr(NumberOfPoints))//'(i7))') (ix, ix=0,NumberOfPoints-1)                   
      WRITE(Un,'(A)')         '        </DataArray>'      
      
      WRITE(Un,'(A)')         '        <DataArray type="Int32" Name="offsets" format="ascii">'            
      WRITE(Un,'(i7)') NumberOfPoints
      WRITE(Un,'(A)')         '        </DataArray>'
      WRITE(Un,'(A)')         '      </Polys>'      
            
      call WrVTK_footer( Un )       
                     
END SUBROUTINE WrVTK_Ground
!----------------------------------------------------------------------------------------------------------------------------------
!> This subroutine sets up the information needed to initialize AeroDyn, then initializes AeroDyn
SUBROUTINE AD_SetInitInput(InitInData_AD14, InitOutData_ED, y_ED, p_FAST, ErrStat, ErrMsg)

   ! Passed variables:
   TYPE(AD14_InitInputType),INTENT(INOUT) :: InitInData_AD14  !< The initialization input to AeroDyn14
   TYPE(ED_InitOutputType), INTENT(IN)    :: InitOutData_ED   !< The initialization output from structural dynamics module
   TYPE(ED_OutputType),     INTENT(IN)    :: y_ED             !< The outputs of the structural dynamics module (meshes with position/RefOrientation set)
   TYPE(FAST_ParameterType),INTENT(IN)    :: p_FAST           !< The parameters of the glue code
   INTEGER(IntKi)                         :: ErrStat          !< Error status of the operation
   CHARACTER(*)                           :: ErrMsg           !< Error message if ErrStat /= ErrID_None

      ! Local variables

   !TYPE(AD_InitOptions)       :: ADOptions                  ! Options for AeroDyn

   INTEGER                    :: K


   ErrStat = ErrID_None
   ErrMsg  = ""
   
   
      ! Set up the AeroDyn parameters
   InitInData_AD14%ADFileName   = p_FAST%AeroFile
   InitInData_AD14%OutRootName  = p_FAST%OutFileRoot
   InitInData_AD14%WrSumFile    = p_FAST%SumPrint      
   InitInData_AD14%NumBl        = InitOutData_ED%NumBl
   InitInData_AD14%UseDWM       = p_FAST%UseDWM
   
   InitInData_AD14%DWM%IfW%InputFileName   = p_FAST%InflowFile
   
      ! Hub position and orientation (relative here, but does not need to be)

   InitInData_AD14%TurbineComponents%Hub%Position(:)      = y_ED%HubPtMotion14%Position(:,1) - y_ED%HubPtMotion14%Position(:,1)  ! bjj: was 0; mesh was changed by adding p_ED%HubHt to 3rd component
   InitInData_AD14%TurbineComponents%Hub%Orientation(:,:) = y_ED%HubPtMotion14%RefOrientation(:,:,1)
   InitInData_AD14%TurbineComponents%Hub%TranslationVel   = 0.0_ReKi ! bjj: we don't need this field
   InitInData_AD14%TurbineComponents%Hub%RotationVel      = 0.0_ReKi ! bjj: we don't need this field

      ! Blade root position and orientation (relative here, but does not need to be)

   IF (.NOT. ALLOCATED( InitInData_AD14%TurbineComponents%Blade ) ) THEN
      ALLOCATE( InitInData_AD14%TurbineComponents%Blade( InitInData_AD14%NumBl ), STAT = ErrStat )
      IF ( ErrStat /= 0 ) THEN
         ErrStat = ErrID_Fatal
         ErrMsg = ' Error allocating space for InitInData_AD%TurbineComponents%Blade.'
         RETURN
      ELSE
         ErrStat = ErrID_None !reset to ErrID_None, just in case ErrID_None /= 0
      END IF
   END IF

   DO K=1, InitInData_AD14%NumBl
      InitInData_AD14%TurbineComponents%Blade(K)%Position        = y_ED%BladeRootMotion14%Position(:,K)
      InitInData_AD14%TurbineComponents%Blade(K)%Orientation     = y_ED%BladeRootMotion14%RefOrientation(:,:,K)
      InitInData_AD14%TurbineComponents%Blade(K)%TranslationVel  = 0.0_ReKi ! bjj: we don't need this field
      InitInData_AD14%TurbineComponents%Blade(K)%RotationVel     = 0.0_ReKi ! bjj: we don't need this field      
   END DO
  

      ! Blade length
   IF (p_FAST%CompElast == Module_ED) THEN  ! note, we can't get here if we're using BeamDyn....
      InitInData_AD14%TurbineComponents%BladeLength = InitOutData_ED%BladeLength
   END IF
   
   
      ! Tower mesh ( here only because we currently need line2 meshes to contain the same nodes/elements )
      
   InitInData_AD14%NumTwrNodes = y_ED%TowerLn2Mesh%NNodes - 2
   IF (.NOT. ALLOCATED( InitInData_AD14%TwrNodeLocs ) ) THEN
      ALLOCATE( InitInData_AD14%TwrNodeLocs( 3, InitInData_AD14%NumTwrNodes ), STAT = ErrStat )
      IF ( ErrStat /= 0 ) THEN
         ErrStat = ErrID_Fatal
         ErrMsg = ' Error allocating space for InitInData_AD%TwrNodeLocs.'
         RETURN
      ELSE
         ErrStat = ErrID_None
      END IF
   END IF   
   
   IF ( InitInData_AD14%NumTwrNodes > 0 ) THEN
      InitInData_AD14%TwrNodeLocs = y_ED%TowerLn2Mesh%Position(:,1:InitInData_AD14%NumTwrNodes)  ! ED has extra nodes at beginning and top and bottom of tower
   END IF
   
      ! hub height         
   InitInData_AD14%HubHt = InitOutData_ED%HubHt
             

   RETURN
END SUBROUTINE AD_SetInitInput
!----------------------------------------------------------------------------------------------------------------------------------
!> This routine sets the number of subcycles (substeps) for modules at initialization, checking to make sure that their requested 
!! time step is valid.
SUBROUTINE SetModuleSubstepTime(ModuleID, p_FAST, y_FAST, ErrStat, ErrMsg)
   INTEGER(IntKi),           INTENT(IN   ) :: ModuleID            !< ID of the module to check time step and set
   TYPE(FAST_ParameterType), INTENT(INOUT) :: p_FAST              !< Parameters for the glue code
   TYPE(FAST_OutputFileType),INTENT(IN   ) :: y_FAST              !< Output variables for the glue code
   INTEGER(IntKi),           INTENT(  OUT) :: ErrStat             !< Error status of the operation
   CHARACTER(*),             INTENT(  OUT) :: ErrMsg              !< Error message if ErrStat /= ErrID_None

      
   ErrStat = ErrID_None
   ErrMsg  = "" 
   
   IF ( EqualRealNos( p_FAST%dt_module( ModuleID ), p_FAST%dt ) ) THEN
      p_FAST%n_substeps(ModuleID) = 1
   ELSE
      IF ( p_FAST%dt_module( ModuleID ) > p_FAST%dt ) THEN
         ErrStat = ErrID_Fatal
         ErrMsg = "The "//TRIM(y_FAST%Module_Ver(ModuleID)%Name)//" module time step ("//&
                          TRIM(Num2LStr(p_FAST%dt_module( ModuleID )))// &
                    " s) cannot be larger than FAST time step ("//TRIM(Num2LStr(p_FAST%dt))//" s)."
      ELSE
            ! calculate the number of subcycles:
         p_FAST%n_substeps(ModuleID) = NINT( p_FAST%dt / p_FAST%dt_module( ModuleID ) )
            
            ! let's make sure THE module DT is an exact integer divisor of the global (FAST) time step:
         IF ( .NOT. EqualRealNos( p_FAST%dt, p_FAST%dt_module( ModuleID ) * p_FAST%n_substeps(ModuleID) )  ) THEN
            ErrStat = ErrID_Fatal
            ErrMsg  = "The "//TRIM(y_FAST%Module_Ver(ModuleID)%Name)//" module time step ("//&
                              TRIM(Num2LStr(p_FAST%dt_module( ModuleID )))// &
                              " s) must be an integer divisor of the FAST time step ("//TRIM(Num2LStr(p_FAST%dt))//" s)."
         END IF
            
      END IF
   END IF      
                 
   RETURN
      
END SUBROUTINE SetModuleSubstepTime   
!----------------------------------------------------------------------------------------------------------------------------------
!> This writes data to the FAST summary file.
SUBROUTINE FAST_WrSum( p_FAST, y_FAST, MeshMapData, ErrStat, ErrMsg )

   TYPE(FAST_ParameterType), INTENT(IN)    :: p_FAST                             !< Glue-code simulation parameters
   TYPE(FAST_OutputFileType),INTENT(INOUT) :: y_FAST                             !< Glue-code simulation outputs (changes value of UnSum)
   TYPE(FAST_ModuleMapType), INTENT(IN)    :: MeshMapData                        !< Data for mapping between modules
   INTEGER(IntKi),           INTENT(OUT)   :: ErrStat                            !< Error status (level)
   CHARACTER(*),             INTENT(OUT)   :: ErrMsg                             !< Message describing error reported in ErrStat

      ! local variables
   REAL(ReKi)                              :: TmpRate                            ! temporary rate for vtk output
   INTEGER(IntKi)                          :: I                                  ! temporary counter
   INTEGER(IntKi)                          :: J                                  ! temporary counter
   INTEGER(IntKi)                          :: Module_Number                      ! loop counter through the modules
   CHARACTER(200)                          :: Fmt                                ! temporary format string
   CHARACTER(200)                          :: DescStr                            ! temporary string to write text
   CHARACTER(*), PARAMETER                 :: NotUsedTxt = " [not called]"       ! text written if a module is not called
   CHARACTER(ChanLen)                      :: ChanTxt(2)                         ! temp strings to help with formatting with unknown ChanLen size
   
      ! Get a unit number and open the file:

   CALL GetNewUnit( y_FAST%UnSum, ErrStat, ErrMsg )
      IF ( ErrStat >= AbortErrLev ) RETURN

   CALL OpenFOutFile ( y_FAST%UnSum, TRIM(p_FAST%OutFileRoot)//'.sum', ErrStat, ErrMsg )
      IF ( ErrStat >= AbortErrLev ) RETURN

         ! Add some file information:

   !.......................... Module Versions .....................................................
   !bjj: modules in this list are ordered by the order they are specified in the FAST input file

   WRITE (y_FAST%UnSum,'(/A)') 'FAST Summary File'
   WRITE (y_FAST%UnSum,'(/A)')  TRIM( y_FAST%FileDescLines(1) )

   WRITE (y_FAST%UnSum,'(2X,A)'   )  'compiled with'
   Fmt = '(4x,A)'
   WRITE (y_FAST%UnSum,Fmt)  TRIM( GetNVD(        NWTC_Ver ) )
   WRITE (y_FAST%UnSum,Fmt)  TRIM( GetNVD( y_FAST%Module_Ver( Module_ED )   ) )

   DescStr = GetNVD( y_FAST%Module_Ver( Module_BD ) )
   IF ( p_FAST%CompElast /= Module_BD ) DescStr = TRIM(DescStr)//NotUsedTxt
   WRITE (y_FAST%UnSum,Fmt)  TRIM( DescStr )
      
   DescStr = GetNVD( y_FAST%Module_Ver( Module_IfW ) )
   IF ( p_FAST%CompInflow /= Module_IfW ) DescStr = TRIM(DescStr)//NotUsedTxt
   WRITE (y_FAST%UnSum,Fmt)  TRIM( DescStr )
   
   ! I'm not going to write the openfoam module info to the summary file
   !DescStr = GetNVD( y_FAST%Module_Ver( Module_OpFM ) )
   !IF ( p_FAST%CompInflow /= Module_OpFM ) DescStr = TRIM(DescStr)//NotUsedTxt
   !WRITE (y_FAST%UnSum,Fmt)  TRIM( DescStr )
      
   DescStr = GetNVD( y_FAST%Module_Ver( Module_AD14 ) )
   IF ( p_FAST%CompAero /= Module_AD14 ) DescStr = TRIM(DescStr)//NotUsedTxt
   WRITE (y_FAST%UnSum,Fmt)  TRIM( DescStr )
      
   DescStr = GetNVD( y_FAST%Module_Ver( Module_AD ) )
   IF ( p_FAST%CompAero /= Module_AD ) DescStr = TRIM(DescStr)//NotUsedTxt
   WRITE (y_FAST%UnSum,Fmt)  TRIM( DescStr )
     
   DescStr = GetNVD( y_FAST%Module_Ver( Module_SrvD ) )
   IF ( p_FAST%CompServo /= Module_SrvD ) DescStr = TRIM(DescStr)//NotUsedTxt
   WRITE (y_FAST%UnSum,Fmt)  TRIM( DescStr )  
   
   DescStr = GetNVD( y_FAST%Module_Ver( Module_HD ) )
   IF ( p_FAST%CompHydro /= Module_HD  ) DescStr = TRIM(DescStr)//NotUsedTxt
   WRITE (y_FAST%UnSum,Fmt)  TRIM( DescStr )
   
   DescStr = GetNVD( y_FAST%Module_Ver( Module_SD ) )
   IF ( p_FAST%CompSub /= Module_SD ) DescStr = TRIM(DescStr)//NotUsedTxt
   WRITE (y_FAST%UnSum,Fmt)  TRIM( DescStr )
   
   DescStr = GetNVD( y_FAST%Module_Ver( Module_ExtPtfm ) )
   IF ( p_FAST%CompSub /= Module_ExtPtfm ) DescStr = TRIM(DescStr)//NotUsedTxt
   WRITE (y_FAST%UnSum,Fmt)  TRIM( DescStr )
   
   DescStr = GetNVD( y_FAST%Module_Ver( Module_MAP ) )
   IF ( p_FAST%CompMooring /= Module_MAP ) DescStr = TRIM(DescStr)//NotUsedTxt
   WRITE (y_FAST%UnSum,Fmt)  TRIM( DescStr )

   DescStr = GetNVD( y_FAST%Module_Ver( Module_FEAM ) )
   IF ( p_FAST%CompMooring /= Module_FEAM ) DescStr = TRIM(DescStr)//NotUsedTxt
   WRITE (y_FAST%UnSum,Fmt)  TRIM( DescStr )
   
   DescStr = GetNVD( y_FAST%Module_Ver( Module_MD ) )
   IF ( p_FAST%CompMooring /= Module_MD ) DescStr = TRIM(DescStr)//NotUsedTxt
   WRITE (y_FAST%UnSum,Fmt)  TRIM( DescStr )
   
   DescStr = GetNVD( y_FAST%Module_Ver( Module_Orca ) )
   IF ( p_FAST%CompMooring /= Module_Orca ) DescStr = TRIM(DescStr)//NotUsedTxt
   WRITE (y_FAST%UnSum,Fmt)  TRIM( DescStr )
   
   DescStr = GetNVD( y_FAST%Module_Ver( Module_IceF ) )
   IF ( p_FAST%CompIce /= Module_IceF ) DescStr = TRIM(DescStr)//NotUsedTxt
   WRITE (y_FAST%UnSum,Fmt)  TRIM( DescStr )
   
   DescStr = GetNVD( y_FAST%Module_Ver( Module_IceD ) )
   IF ( p_FAST%CompIce /= Module_IceD ) DescStr = TRIM(DescStr)//NotUsedTxt
   WRITE (y_FAST%UnSum,Fmt)  TRIM( DescStr )
   
   
   !.......................... Information from FAST input File ......................................
! OTHER information we could print here:   
! current working directory
! output file root name
! output file time step
! output file format (text/binary)
! coupling method

   SELECT CASE ( p_FAST%TurbineType )
   CASE ( Type_LandBased )
      DescStr = 'Modeling a land-based turbine'
   CASE ( Type_Offshore_Fixed )
      DescStr = 'Modeling a fixed-bottom offshore turbine'
   CASE ( Type_Offshore_Floating )
      DescStr = 'Modeling a floating offshore turbine'
   CASE DEFAULT ! This should never happen
      DescStr=""
   END SELECT                  
   WRITE(y_FAST%UnSum,'(//A)') TRIM(DescStr)

   WRITE (y_FAST%UnSum,'(A)' )   'Description from the FAST input file: '
   WRITE (y_FAST%UnSum,'(2X,A)')  TRIM(p_FAST%FTitle)

   !.......................... Requested Features ...................................................
   
   SELECT CASE ( p_FAST%InterpOrder )
   CASE (0)
      DescStr = ' (nearest neighbor)'
   CASE (1)
      DescStr = ' (linear)'
   CASE (2)
      DescStr = ' (quadratic)'
   CASE DEFAULT 
      DescStr = ' ( )'
   END SELECT               
   
   WRITE(y_FAST%UnSum,'(/A,I1,A)'  ) 'Interpolation order for input/output time histories: ', p_FAST%InterpOrder, TRIM(DescStr)
   WRITE(y_FAST%UnSum,'( A,I2)'    ) 'Number of correction iterations: ', p_FAST%NumCrctn
   
      
   !.......................... Information About Coupling ...................................................
      
   IF ( ALLOCATED( MeshMapData%Jacobian_Opt1 ) ) then ! we're using option 1
      
      IF ( p_FAST%CompSub /= Module_None .OR. p_FAST%CompElast == Module_BD .OR. p_FAST%CompMooring == Module_Orca ) THEN  ! SubDyn-BeamDyn-HydroDyn-ElastoDyn-ExtPtfm
         DescStr = 'ElastoDyn, SubDyn, HydroDyn, OrcaFlex, ExtPtfm_MCKF, and/or BeamDyn'                  
      ELSE ! IF ( p_FAST%CompHydro == Module_HD ) THEN
         DescStr = "ElastoDyn to HydroDyn"
      END IF
                  
      WRITE(y_FAST%UnSum,'( A,I6)'  ) 'Number of rows in Jacobian matrix used for coupling '//TRIM(DescStr)//': ', &
                                       SIZE(MeshMapData%Jacobian_Opt1, 1)
   END IF

   !.......................... Time step information: ...................................................
   
   WRITE (y_FAST%UnSum,'(//,2X,A)') " Requested Time Steps  "
   WRITE (y_FAST%UnSum,   '(2X,A)') "-------------------------------------------------"
   Fmt = '(2X,A17,2X,A15,2X,A13)'
   WRITE (y_FAST%UnSum, Fmt ) "Component        ", "Time Step (s)  ", "Subcycles (-)"
   WRITE (y_FAST%UnSum, Fmt ) "-----------------", "---------------", "-------------"
   Fmt = '(2X,A17,2X,'//TRIM(p_FAST%OutFmt)//',:,T37,2X,I8,:,A)'
   WRITE (y_FAST%UnSum, Fmt ) "FAST (glue code) ", p_FAST%DT
   DO Module_Number=1,NumModules
      IF (p_FAST%ModuleInitialized(Module_Number)) THEN
         WRITE (y_FAST%UnSum, Fmt ) y_FAST%Module_Ver(Module_Number)%Name, p_FAST%DT_module(Module_Number), p_FAST%n_substeps(Module_Number)
      END IF
   END DO
   IF ( p_FAST%n_DT_Out  == 1_IntKi ) THEN
      WRITE (y_FAST%UnSum, Fmt ) "FAST output files", p_FAST%DT_out, 1_IntKi   ! we'll write "1" instead of "1^-1"
   ELSE
      WRITE (y_FAST%UnSum, Fmt ) "FAST output files", p_FAST%DT_out, p_FAST%n_DT_Out,"^-1"
   END IF

   IF (p_FAST%WrVTK == VTK_Animate) THEN
      
      TmpRate = p_FAST%DT*p_FAST%n_VTKTime
      
      IF ( p_FAST%n_VTKTime == 1_IntKi ) THEN
         WRITE (y_FAST%UnSum, Fmt ) "VTK output files ", p_FAST%DT, 1_IntKi   ! we'll write "1" instead of "1^-1"
      ELSE
         WRITE (y_FAST%UnSum, Fmt ) "VTK output files ", TmpRate, p_FAST%n_VTKTime,"^-1"
      END IF
   ELSE
      TmpRate = p_FAST%VTK_fps
   END IF

      ! bjj: fix this; possibly add names of which files will be generated?
   IF (p_FAST%WrVTK == VTK_Animate .or. p_FAST%WrVTK == VTK_ModeShapes) THEN
      Fmt = '(2X,A17,2X,'//TRIM(p_FAST%OutFmt)//',:,T37,:,A)'

      WRITE (y_FAST%UnSum,'(//,2X,A)') " Requested Visualization Output"
      WRITE (y_FAST%UnSum,   '(2X,A)') "-------------------------------------------------"
      WRITE (y_FAST%UnSum,     Fmt   ) "Frame rate", 1.0_DbKi/TmpRate, " fps"
   END IF

   
   !.......................... Requested Output Channels ............................................

   WRITE (y_FAST%UnSum,'(//,2X,A)') " Requested Channels in FAST Output File(s)  "
   WRITE (y_FAST%UnSum,   '(2X,A)') "--------------------------------------------"
   Fmt = '(2X,A6,2(2X,A'//TRIM(num2lstr(ChanLen))//'),2X,A)'
   ChanTxt(1) = 'Name'
   ChanTxt(2) = 'Units'
   WRITE (y_FAST%UnSum, Fmt ) "Number", ChanTxt, "Generated by"
   ChanTxt = '--------------------' !this ought to be sufficiently long
   WRITE (y_FAST%UnSum, Fmt ) "------", ChanTxt, "------------"

   Fmt = '(4X,I4,2(2X,A'//TRIM(num2lstr(ChanLen))//'),2X,A)'
   I = 1
   WRITE (y_FAST%UnSum, Fmt ) I, y_FAST%ChannelNames(I), y_FAST%ChannelUnits(I), TRIM(FAST_Ver%Name)

   
   DO Module_Number = 1,NumModules
      DO J = 1,y_FAST%numOuts( Module_Number )
         I = I + 1
         WRITE (y_FAST%UnSum, Fmt ) I, y_FAST%ChannelNames(I), y_FAST%ChannelUnits(I), TRIM(y_FAST%Module_Ver( Module_Number )%Name)
      END DO
   END DO
      
   
   !.......................... End of Summary File ............................................
   
   ! bjj: note that I'm not closing the summary file here, though at the present time we don't write to this file again.
   ! In the future, we may want to write additional information to this file during the simulation.
   ! bjj 4/21/2015: closing the file now because of restart. If it needs to be open later, we can change it again.
   
   CLOSE( y_FAST%UnSum )        
   y_FAST%UnSum = -1

END SUBROUTINE FAST_WrSum
!----------------------------------------------------------------------------------------------------------------------------------

!++++++++++++++++++++++++++++++++++++++++++++++++++++++++++++++++++++++++++++++++++++++++++++++++++++++++++++++++++++++++++++++++++
! TIME-STEP SOLVER ROUTINES (includes initialization after first call to calcOutput at t=0)
!++++++++++++++++++++++++++++++++++++++++++++++++++++++++++++++++++++++++++++++++++++++++++++++++++++++++++++++++++++++++++++++++++
!> Routine that calls FAST_Solution0 for one instance of a Turbine data structure. This is a separate subroutine so that the FAST 
!! driver programs do not need to change or operate on the individual module level. 
SUBROUTINE FAST_Solution0_T(Turbine, ErrStat, ErrMsg)

   TYPE(FAST_TurbineType),   INTENT(INOUT) :: Turbine             !< all data for one instance of a turbine
   INTEGER(IntKi),           INTENT(  OUT) :: ErrStat             !< Error status of the operation
   CHARACTER(*),             INTENT(  OUT) :: ErrMsg              !< Error message if ErrStat /= ErrID_None


      CALL FAST_Solution0(Turbine%p_FAST, Turbine%y_FAST, Turbine%m_FAST, &
                     Turbine%ED, Turbine%BD, Turbine%SrvD, Turbine%AD14, Turbine%AD, Turbine%IfW, Turbine%OpFM, &
                     Turbine%HD, Turbine%SD, Turbine%ExtPtfm, Turbine%MAP, Turbine%FEAM, Turbine%MD, Turbine%Orca, &
                     Turbine%IceF, Turbine%IceD, Turbine%MeshMapData, ErrStat, ErrMsg )
      
END SUBROUTINE FAST_Solution0_T
!----------------------------------------------------------------------------------------------------------------------------------
!> Routine that calls CalcOutput for the first time of the simulation (at t=0). After the initial solve, data arrays are initialized.
SUBROUTINE FAST_Solution0(p_FAST, y_FAST, m_FAST, ED, BD, SrvD, AD14, AD, IfW, OpFM, HD, SD, ExtPtfm, &
                          MAPp, FEAM, MD, Orca, IceF, IceD, MeshMapData, ErrStat, ErrMsg )

   TYPE(FAST_ParameterType), INTENT(IN   ) :: p_FAST              !< Parameters for the glue code
   TYPE(FAST_OutputFileType),INTENT(INOUT) :: y_FAST              !< Output variables for the glue code
   TYPE(FAST_MiscVarType),   INTENT(INOUT) :: m_FAST              !< Miscellaneous variables
     
   TYPE(ElastoDyn_Data),     INTENT(INOUT) :: ED                  !< ElastoDyn data
   TYPE(BeamDyn_Data),       INTENT(INOUT) :: BD                  !< BeamDyn data
   TYPE(ServoDyn_Data),      INTENT(INOUT) :: SrvD                !< ServoDyn data
   TYPE(AeroDyn14_Data),     INTENT(INOUT) :: AD14                !< AeroDyn14 data
   TYPE(AeroDyn_Data),       INTENT(INOUT) :: AD                  !< AeroDyn data
   TYPE(InflowWind_Data),    INTENT(INOUT) :: IfW                 !< InflowWind data
   TYPE(OpenFOAM_Data),      INTENT(INOUT) :: OpFM                !< OpenFOAM data
   TYPE(HydroDyn_Data),      INTENT(INOUT) :: HD                  !< HydroDyn data
   TYPE(SubDyn_Data),        INTENT(INOUT) :: SD                  !< SubDyn data
   TYPE(ExtPtfm_Data),       INTENT(INOUT) :: ExtPtfm             !< ExtPtfm_MCKF data
   TYPE(MAP_Data),           INTENT(INOUT) :: MAPp                !< MAP data
   TYPE(FEAMooring_Data),    INTENT(INOUT) :: FEAM                !< FEAMooring data
   TYPE(MoorDyn_Data),       INTENT(INOUT) :: MD                  !< Data for the MoorDyn module
   TYPE(OrcaFlex_Data),      INTENT(INOUT) :: Orca                !< OrcaFlex interface data
   TYPE(IceFloe_Data),       INTENT(INOUT) :: IceF                !< IceFloe data
   TYPE(IceDyn_Data),        INTENT(INOUT) :: IceD                !< All the IceDyn data used in time-step loop

   TYPE(FAST_ModuleMapType), INTENT(INOUT) :: MeshMapData         !< Data for mapping between modules
      
   INTEGER(IntKi),           INTENT(  OUT) :: ErrStat             !< Error status of the operation
   CHARACTER(*),             INTENT(  OUT) :: ErrMsg              !< Error message if ErrStat /= ErrID_None
   
   ! local variables
   INTEGER(IntKi), PARAMETER               :: n_t_global = -1     ! loop counter
   INTEGER(IntKi), PARAMETER               :: n_t_global_next = 0 ! loop counter
   REAL(DbKi)                              :: t_initial           ! next simulation time (t_global_next)
   
   INTEGER(IntKi)                          :: ErrStat2
   CHARACTER(ErrMsgLen)                    :: ErrMsg2
   CHARACTER(*), PARAMETER                 :: RoutineName = 'FAST_Solution0'

   
   !NOTE: m_FAST%t_global is t_initial in this routine
   
   ErrStat = ErrID_None
   ErrMsg  = ""
   
   t_initial = m_FAST%t_global ! which is used in place of t_global_next
   y_FAST%WriteThisStep = NeedWriteOutput(n_t_global_next, t_initial, p_FAST)

   IF (p_FAST%WrSttsTime) then
      CALL SimStatus_FirstTime( m_FAST%TiLstPrn, m_FAST%PrevClockTime, m_FAST%SimStrtTime, m_FAST%UsrTime2, t_initial, p_FAST%TMax, p_FAST%TDesc )
   END IF
   

   ! Solve input-output relations; this section of code corresponds to Eq. (35) in Gasmi et al. (2013)
   ! This code will be specific to the underlying modules
   
      ! the initial ServoDyn and IfW/Lidar inputs from Simulink:
   IF ( p_FAST%CompServo == Module_SrvD ) CALL SrvD_SetExternalInputs( p_FAST, m_FAST, SrvD%Input(1) )   
   IF ( p_FAST%CompInflow == Module_IfW ) CALL IfW_SetExternalInputs( IfW%p, m_FAST, ED%y, IfW%Input(1) )  

   CALL CalcOutputs_And_SolveForInputs(  n_t_global, t_initial,  STATE_CURR, m_FAST%calcJacobian, m_FAST%NextJacCalcTime, &
                        p_FAST, m_FAST, y_FAST%WriteThisStep, ED, BD, SrvD, AD14, AD, IfW, OpFM, HD, SD, ExtPtfm, &
                        MAPp, FEAM, MD, Orca, IceF, IceD, MeshMapData, ErrStat2, ErrMsg2 )
      CALL SetErrStat(ErrStat2, ErrMsg2, ErrStat, ErrMsg, RoutineName )
   
            
   !----------------------------------------------------------------------------------------
   ! Check to see if we should output data this time step:
   !----------------------------------------------------------------------------------------

   CALL WriteOutputToFile(n_t_global_next, t_initial, p_FAST, y_FAST, ED, BD, AD14, AD, IfW, OpFM, HD, SD, ExtPtfm, SrvD, MAPp, FEAM, MD, Orca, IceF, IceD, MeshMapData, ErrStat2, ErrMsg2)   
      CALL SetErrStat(ErrStat2, ErrMsg2, ErrStat, ErrMsg, RoutineName )

      ! turn off VTK output when
   if (p_FAST%WrVTK == VTK_InitOnly) then
      ! Write visualization data for initialization (and also note that we're ignoring any errors that occur doing so)

      call WriteVTK(t_initial, p_FAST, y_FAST, MeshMapData, ED, BD, AD, IfW, OpFM, HD, SD, ExtPtfm, SrvD, MAPp, FEAM, MD, Orca, IceF, IceD)
         
   end if      

                  
   !...............
   ! Copy values of these initial guesses for interpolation/extrapolation and 
   ! initialize predicted states for j_pc loop (use MESH_NEWCOPY here so we can use MESH_UPDATE copy later)
   !...............
         
   ! Initialize Input-Output arrays for interpolation/extrapolation:

   CALL FAST_InitIOarrays( m_FAST%t_global, p_FAST, y_FAST, m_FAST, ED, BD, SrvD, AD14, AD, IfW, HD, SD, ExtPtfm, &
                           MAPp, FEAM, MD, Orca, IceF, IceD, ErrStat2, ErrMsg2 )
      CALL SetErrStat(ErrStat2, ErrMsg2, ErrStat, ErrMsg, RoutineName )
         

END SUBROUTINE FAST_Solution0
!----------------------------------------------------------------------------------------------------------------------------------
!> This routine initializes the input and output arrays stored for extrapolation. They are initialized after the first input-output solve so that the first
!! extrapolations are used with values from the solution, not just initial guesses. It also creates new copies of the state variables, which need to 
!! be stored for the predictor-corrector loop.
SUBROUTINE FAST_InitIOarrays( t_initial, p_FAST, y_FAST, m_FAST, ED, BD, SrvD, AD14, AD, IfW, HD, SD, ExtPtfm, &
                              MAPp, FEAM, MD, Orca, IceF, IceD, ErrStat, ErrMsg )

   REAL(DbKi),               INTENT(IN   ) :: t_initial           !< start time of the simulation 
   TYPE(FAST_ParameterType), INTENT(IN   ) :: p_FAST              !< Parameters for the glue code
   TYPE(FAST_OutputFileType),INTENT(IN   ) :: y_FAST              !< Output variables for the glue code
   TYPE(FAST_MiscVarType),   INTENT(IN   ) :: m_FAST              !< Miscellaneous variables
     
   TYPE(ElastoDyn_Data),     INTENT(INOUT) :: ED                  !< ElastoDyn data
   TYPE(BeamDyn_Data),       INTENT(INOUT) :: BD                  !< BeamDyn data
   TYPE(ServoDyn_Data),      INTENT(INOUT) :: SrvD                !< ServoDyn data
   TYPE(AeroDyn14_Data),     INTENT(INOUT) :: AD14                !< AeroDyn v14 data
   TYPE(AeroDyn_Data),       INTENT(INOUT) :: AD                  !< AeroDyn data
   TYPE(InflowWind_Data),    INTENT(INOUT) :: IfW                 !< InflowWind data
   TYPE(HydroDyn_Data),      INTENT(INOUT) :: HD                  !< HydroDyn data
   TYPE(SubDyn_Data),        INTENT(INOUT) :: SD                  !< SubDyn data
   TYPE(ExtPtfm_Data),       INTENT(INOUT) :: ExtPtfm             !< ExtPtfm_MCKF data
   TYPE(MAP_Data),           INTENT(INOUT) :: MAPp                !< MAP data
   TYPE(FEAMooring_Data),    INTENT(INOUT) :: FEAM                !< FEAMooring data
   TYPE(MoorDyn_Data),       INTENT(INOUT) :: MD                  !< MoorDyn data
   TYPE(OrcaFlex_Data),      INTENT(INOUT) :: Orca                !< OrcaFlex interface data
   TYPE(IceFloe_Data),       INTENT(INOUT) :: IceF                !< IceFloe data
   TYPE(IceDyn_Data),        INTENT(INOUT) :: IceD                !< All the IceDyn data used in time-step loop
      
   INTEGER(IntKi),           INTENT(  OUT) :: ErrStat             !< Error status of the operation
   CHARACTER(*),             INTENT(  OUT) :: ErrMsg              !< Error message if ErrStat /= ErrID_None

   ! local variables
   INTEGER(IntKi)                          :: i, j, k             ! loop counters
   INTEGER(IntKi)                          :: ErrStat2
   CHARACTER(ErrMsgLen)                    :: ErrMsg2
   CHARACTER(*), PARAMETER                 :: RoutineName = 'FAST_InitIOarrays'       
   
   
   ErrStat = ErrID_None
   ErrMsg  = ""
   
   ! We fill ED%InputTimes with negative times, but the ED%Input values are identical for each of those times; this allows
   ! us to use, e.g., quadratic interpolation that effectively acts as a zeroth-order extrapolation and first-order extrapolation
   ! for the first and second time steps.  (The interpolation order in the ExtrapInput routines are determined as
   ! order = SIZE(ED%Input)

   
   DO j = 1, p_FAST%InterpOrder + 1
      ED%InputTimes(j) = t_initial - (j - 1) * p_FAST%dt
      !ED_OutputTimes(j) = t_initial - (j - 1) * dt
   END DO

   DO j = 2, p_FAST%InterpOrder + 1
      CALL ED_CopyInput (ED%Input(1),  ED%Input(j),  MESH_NEWCOPY, Errstat2, ErrMsg2)
         CALL SetErrStat( Errstat2, ErrMsg2, ErrStat, ErrMsg, RoutineName )
   END DO
   CALL ED_CopyInput (ED%Input(1),  ED%u,  MESH_NEWCOPY, Errstat2, ErrMsg2) ! do this to initialize meshes/allocatable arrays for output of ExtrapInterp routine
      CALL SetErrStat( Errstat2, ErrMsg2, ErrStat, ErrMsg, RoutineName )
   
      ! Initialize predicted states for j_pc loop:
   CALL ED_CopyContState   (ED%x( STATE_CURR), ED%x( STATE_PRED), MESH_NEWCOPY, Errstat2, ErrMsg2)
      CALL SetErrStat( Errstat2, ErrMsg2, ErrStat, ErrMsg, RoutineName )
   CALL ED_CopyDiscState   (ED%xd(STATE_CURR), ED%xd(STATE_PRED), MESH_NEWCOPY, Errstat2, ErrMsg2)  
      CALL SetErrStat( Errstat2, ErrMsg2, ErrStat, ErrMsg, RoutineName )
   CALL ED_CopyConstrState (ED%z( STATE_CURR), ED%z( STATE_PRED), MESH_NEWCOPY, Errstat2, ErrMsg2)
      CALL SetErrStat( Errstat2, ErrMsg2, ErrStat, ErrMsg, RoutineName )   
   CALL ED_CopyOtherState (ED%OtherSt( STATE_CURR), ED%OtherSt( STATE_PRED), MESH_NEWCOPY, Errstat2, ErrMsg2)
      CALL SetErrStat( Errstat2, ErrMsg2, ErrStat, ErrMsg, RoutineName )   
      
   
   IF  (p_FAST%CompElast == Module_BD ) THEN      

      DO k = 1,p_FAST%nBeams
         
            ! Copy values for interpolation/extrapolation:
         DO j = 1, p_FAST%InterpOrder + 1
            BD%InputTimes(j,k) = t_initial - (j - 1) * p_FAST%dt
         END DO

         DO j = 2, p_FAST%InterpOrder + 1
            CALL BD_CopyInput (BD%Input(1,k),  BD%Input(j,k),  MESH_NEWCOPY, Errstat2, ErrMsg2)
               CALL SetErrStat( Errstat2, ErrMsg2, ErrStat, ErrMsg, RoutineName )
         END DO
         CALL BD_CopyInput (BD%Input(1,k),  BD%u(k),  MESH_NEWCOPY, Errstat2, ErrMsg2) ! do this to initialize meshes/allocatable arrays for output of ExtrapInterp routine
            CALL SetErrStat( Errstat2, ErrMsg2, ErrStat, ErrMsg, RoutineName )      
                               
                     
            ! Initialize predicted states for j_pc loop:
         CALL BD_CopyContState   (BD%x( k,STATE_CURR), BD%x( k,STATE_PRED), MESH_NEWCOPY, Errstat2, ErrMsg2)
            CALL SetErrStat( Errstat2, ErrMsg2, ErrStat, ErrMsg, RoutineName )
         CALL BD_CopyDiscState   (BD%xd(k,STATE_CURR), BD%xd(k,STATE_PRED), MESH_NEWCOPY, Errstat2, ErrMsg2)  
            CALL SetErrStat( Errstat2, ErrMsg2, ErrStat, ErrMsg, RoutineName )
         CALL BD_CopyConstrState (BD%z( k,STATE_CURR), BD%z( k,STATE_PRED), MESH_NEWCOPY, Errstat2, ErrMsg2)
            CALL SetErrStat( Errstat2, ErrMsg2, ErrStat, ErrMsg, RoutineName )
         CALL BD_CopyOtherState (BD%OtherSt( k,STATE_CURR), BD%OtherSt( k,STATE_PRED), MESH_NEWCOPY, Errstat2, ErrMsg2)
            CALL SetErrStat( Errstat2, ErrMsg2, ErrStat, ErrMsg, RoutineName )
         
      END DO ! nBeams
      
   END IF ! CompElast            
      
   
   IF ( p_FAST%CompServo == Module_SrvD ) THEN      
      ! Initialize Input-Output arrays for interpolation/extrapolation:
         
      DO j = 1, p_FAST%InterpOrder + 1
         SrvD%InputTimes(j) = t_initial - (j - 1) * p_FAST%dt
         !SrvD_OutputTimes(j) = t_initial - (j - 1) * dt
      END DO

      DO j = 2, p_FAST%InterpOrder + 1
         CALL SrvD_CopyInput (SrvD%Input(1),  SrvD%Input(j),  MESH_NEWCOPY, Errstat2, ErrMsg2)
            CALL SetErrStat( Errstat2, ErrMsg2, ErrStat, ErrMsg, RoutineName )
      END DO
      CALL SrvD_CopyInput (SrvD%Input(1),  SrvD%u,  MESH_NEWCOPY, Errstat2, ErrMsg2) ! do this to initialize meshes/allocatable arrays for output of ExtrapInterp routine
         CALL SetErrStat( Errstat2, ErrMsg2, ErrStat, ErrMsg, RoutineName )
   
         ! Initialize predicted states for j_pc loop:
      CALL SrvD_CopyContState   (SrvD%x( STATE_CURR), SrvD%x( STATE_PRED), MESH_NEWCOPY, Errstat2, ErrMsg2)
         CALL SetErrStat( Errstat2, ErrMsg2, ErrStat, ErrMsg, RoutineName )
      CALL SrvD_CopyDiscState   (SrvD%xd(STATE_CURR), SrvD%xd(STATE_PRED), MESH_NEWCOPY, Errstat2, ErrMsg2)  
         CALL SetErrStat( Errstat2, ErrMsg2, ErrStat, ErrMsg, RoutineName )
      CALL SrvD_CopyConstrState (SrvD%z( STATE_CURR), SrvD%z( STATE_PRED), MESH_NEWCOPY, Errstat2, ErrMsg2)
         CALL SetErrStat( Errstat2, ErrMsg2, ErrStat, ErrMsg, RoutineName )
      CALL SrvD_CopyOtherState( SrvD%OtherSt(STATE_CURR), SrvD%OtherSt(STATE_PRED), MESH_NEWCOPY, Errstat2, ErrMsg2)
            CALL SetErrStat( Errstat2, ErrMsg2, ErrStat, ErrMsg, RoutineName )   
         
   END IF ! CompServo
   
   
   IF ( p_FAST%CompAero == Module_AD14 ) THEN      
         ! Copy values for interpolation/extrapolation:

      DO j = 1, p_FAST%InterpOrder + 1
         AD14%InputTimes(j) = t_initial - (j - 1) * p_FAST%dt
      END DO

      DO j = 2, p_FAST%InterpOrder + 1
         CALL AD14_CopyInput (AD14%Input(1),  AD14%Input(j),  MESH_NEWCOPY, Errstat2, ErrMsg2)
            CALL SetErrStat( Errstat2, ErrMsg2, ErrStat, ErrMsg, RoutineName )
      END DO
      CALL AD14_CopyInput (AD14%Input(1),  AD14%u,  MESH_NEWCOPY, Errstat2, ErrMsg2) ! do this to initialize meshes/allocatable arrays for output of ExtrapInterp routine
         CALL SetErrStat( Errstat2, ErrMsg2, ErrStat, ErrMsg, RoutineName )


         ! Initialize predicted states for j_pc loop:
      CALL AD14_CopyContState   (AD14%x( STATE_CURR), AD14%x( STATE_PRED), MESH_NEWCOPY, Errstat2, ErrMsg2)
         CALL SetErrStat( Errstat2, ErrMsg2, ErrStat, ErrMsg, RoutineName )
      CALL AD14_CopyDiscState   (AD14%xd(STATE_CURR), AD14%xd(STATE_PRED), MESH_NEWCOPY, Errstat2, ErrMsg2)  
         CALL SetErrStat( Errstat2, ErrMsg2, ErrStat, ErrMsg, RoutineName )
      CALL AD14_CopyConstrState (AD14%z( STATE_CURR), AD14%z( STATE_PRED), MESH_NEWCOPY, Errstat2, ErrMsg2)
         CALL SetErrStat( Errstat2, ErrMsg2, ErrStat, ErrMsg, RoutineName )      
      CALL AD14_CopyOtherState( AD14%OtherSt(STATE_CURR), AD14%OtherSt(STATE_PRED), MESH_NEWCOPY, Errstat2, ErrMsg2)
         CALL SetErrStat( Errstat2, ErrMsg2, ErrStat, ErrMsg, RoutineName )   

   ELSEIF ( p_FAST%CompAero == Module_AD ) THEN      
         ! Copy values for interpolation/extrapolation:
   
      DO j = 1, p_FAST%InterpOrder + 1
         AD%InputTimes(j) = t_initial - (j - 1) * p_FAST%dt
      END DO
   
      DO j = 2, p_FAST%InterpOrder + 1
         CALL AD_CopyInput (AD%Input(1),  AD%Input(j),  MESH_NEWCOPY, Errstat2, ErrMsg2)
            CALL SetErrStat( Errstat2, ErrMsg2, ErrStat, ErrMsg, RoutineName )
      END DO
      CALL AD_CopyInput (AD%Input(1),  AD%u,  MESH_NEWCOPY, Errstat2, ErrMsg2) ! do this to initialize meshes/allocatable arrays for output of ExtrapInterp routine
         CALL SetErrStat( Errstat2, ErrMsg2, ErrStat, ErrMsg, RoutineName )
   
   
         ! Initialize predicted states for j_pc loop:
      CALL AD_CopyContState(AD%x(STATE_CURR), AD%x(STATE_PRED), MESH_NEWCOPY, Errstat2, ErrMsg2)
         CALL SetErrStat( Errstat2, ErrMsg2, ErrStat, ErrMsg, RoutineName )
      CALL AD_CopyDiscState(AD%xd(STATE_CURR), AD%xd(STATE_PRED), MESH_NEWCOPY, Errstat2, ErrMsg2)  
         CALL SetErrStat( Errstat2, ErrMsg2, ErrStat, ErrMsg, RoutineName )
      CALL AD_CopyConstrState(AD%z(STATE_CURR), AD%z(STATE_PRED), MESH_NEWCOPY, Errstat2, ErrMsg2)
         CALL SetErrStat( Errstat2, ErrMsg2, ErrStat, ErrMsg, RoutineName )      
      CALL AD_CopyOtherState(AD%OtherSt(STATE_CURR), AD%OtherSt(STATE_PRED), MESH_NEWCOPY, Errstat2, ErrMsg2)
         CALL SetErrStat( Errstat2, ErrMsg2, ErrStat, ErrMsg, RoutineName )   
            
   END IF ! CompAero == Module_AD    
   
   
   
   IF ( p_FAST%CompInflow == Module_IfW ) THEN      
         ! Copy values for interpolation/extrapolation:

      DO j = 1, p_FAST%InterpOrder + 1
         IfW%InputTimes(j) = t_initial - (j - 1) * p_FAST%dt
         !IfW%OutputTimes(i) = t_initial - (j - 1) * dt
      END DO

      DO j = 2, p_FAST%InterpOrder + 1
         CALL InflowWind_CopyInput (IfW%Input(1),  IfW%Input(j),  MESH_NEWCOPY, Errstat2, ErrMsg2)
            CALL SetErrStat( Errstat2, ErrMsg2, ErrStat, ErrMsg, RoutineName )
      END DO
      CALL InflowWind_CopyInput (IfW%Input(1),  IfW%u,  MESH_NEWCOPY, Errstat2, ErrMsg2) ! do this to initialize meshes/allocatable arrays for output of ExtrapInterp routine
         CALL SetErrStat( Errstat2, ErrMsg2, ErrStat, ErrMsg, RoutineName )


         ! Initialize predicted states for j_pc loop:
      CALL InflowWind_CopyContState   (IfW%x( STATE_CURR), IfW%x( STATE_PRED), MESH_NEWCOPY, Errstat2, ErrMsg2)
         CALL SetErrStat( Errstat2, ErrMsg2, ErrStat, ErrMsg, RoutineName )
      CALL InflowWind_CopyDiscState   (IfW%xd(STATE_CURR), IfW%xd(STATE_PRED), MESH_NEWCOPY, Errstat2, ErrMsg2)  
         CALL SetErrStat( Errstat2, ErrMsg2, ErrStat, ErrMsg, RoutineName )
      CALL InflowWind_CopyConstrState (IfW%z( STATE_CURR), IfW%z( STATE_PRED), MESH_NEWCOPY, Errstat2, ErrMsg2)
         CALL SetErrStat( Errstat2, ErrMsg2, ErrStat, ErrMsg, RoutineName )      
      CALL InflowWind_CopyOtherState( IfW%OtherSt(STATE_CURR), IfW%OtherSt(STATE_PRED), MESH_NEWCOPY, Errstat2, ErrMsg2)
            CALL SetErrStat( Errstat2, ErrMsg2, ErrStat, ErrMsg, RoutineName )   

   END IF ! CompInflow == Module_IfW 
      
   
   IF ( p_FAST%CompHydro == Module_HD ) THEN      
         ! Copy values for interpolation/extrapolation:
      DO j = 1, p_FAST%InterpOrder + 1
         HD%InputTimes(j) = t_initial - (j - 1) * p_FAST%dt
         !HD_OutputTimes(i) = t_initial - (j - 1) * dt
      END DO

      DO j = 2, p_FAST%InterpOrder + 1
         CALL HydroDyn_CopyInput (HD%Input(1),  HD%Input(j),  MESH_NEWCOPY, Errstat2, ErrMsg2)
            CALL SetErrStat( Errstat2, ErrMsg2, ErrStat, ErrMsg, RoutineName )
      END DO
      CALL HydroDyn_CopyInput (HD%Input(1),  HD%u,  MESH_NEWCOPY, Errstat2, ErrMsg2) ! do this to initialize meshes/allocatable arrays for output of ExtrapInterp routine
         CALL SetErrStat( Errstat2, ErrMsg2, ErrStat, ErrMsg, RoutineName )


         ! Initialize predicted states for j_pc loop:
      CALL HydroDyn_CopyContState   (HD%x( STATE_CURR), HD%x( STATE_PRED), MESH_NEWCOPY, Errstat2, ErrMsg2)
         CALL SetErrStat( Errstat2, ErrMsg2, ErrStat, ErrMsg, RoutineName )
      CALL HydroDyn_CopyDiscState   (HD%xd(STATE_CURR), HD%xd(STATE_PRED), MESH_NEWCOPY, Errstat2, ErrMsg2)  
         CALL SetErrStat( Errstat2, ErrMsg2, ErrStat, ErrMsg, RoutineName )
      CALL HydroDyn_CopyConstrState (HD%z( STATE_CURR), HD%z( STATE_PRED), MESH_NEWCOPY, Errstat2, ErrMsg2)
         CALL SetErrStat( Errstat2, ErrMsg2, ErrStat, ErrMsg, RoutineName )
      CALL HydroDyn_CopyOtherState( HD%OtherSt(STATE_CURR), HD%OtherSt(STATE_PRED), MESH_NEWCOPY, Errstat2, ErrMsg2)
         CALL SetErrStat( Errstat2, ErrMsg2, ErrStat, ErrMsg, RoutineName )   
      
   END IF !CompHydro
         
   
   IF  (p_FAST%CompSub == Module_SD ) THEN      

         ! Copy values for interpolation/extrapolation:
      DO j = 1, p_FAST%InterpOrder + 1
         SD%InputTimes(j) = t_initial - (j - 1) * p_FAST%dt
         !SD_OutputTimes(i) = t_initial - (j - 1) * dt
      END DO

      DO j = 2, p_FAST%InterpOrder + 1
         CALL SD_CopyInput (SD%Input(1),  SD%Input(j),  MESH_NEWCOPY, Errstat2, ErrMsg2)
            CALL SetErrStat( Errstat2, ErrMsg2, ErrStat, ErrMsg, RoutineName )
      END DO
      CALL SD_CopyInput (SD%Input(1),  SD%u,  MESH_NEWCOPY, Errstat2, ErrMsg2) ! do this to initialize meshes/allocatable arrays for output of ExtrapInterp routine
         CALL SetErrStat( Errstat2, ErrMsg2, ErrStat, ErrMsg, RoutineName )      
                               
         
         ! Initialize predicted states for j_pc loop:
      CALL SD_CopyContState   (SD%x( STATE_CURR), SD%x( STATE_PRED), MESH_NEWCOPY, Errstat2, ErrMsg2)
         CALL SetErrStat( Errstat2, ErrMsg2, ErrStat, ErrMsg, RoutineName )
      CALL SD_CopyDiscState   (SD%xd(STATE_CURR), SD%xd(STATE_PRED), MESH_NEWCOPY, Errstat2, ErrMsg2)  
         CALL SetErrStat( Errstat2, ErrMsg2, ErrStat, ErrMsg, RoutineName )
      CALL SD_CopyConstrState (SD%z( STATE_CURR), SD%z( STATE_PRED), MESH_NEWCOPY, Errstat2, ErrMsg2)
         CALL SetErrStat( Errstat2, ErrMsg2, ErrStat, ErrMsg, RoutineName )
      CALL SD_CopyOtherState( SD%OtherSt(STATE_CURR), SD%OtherSt(STATE_PRED), MESH_NEWCOPY, Errstat2, ErrMsg2)
         CALL SetErrStat( Errstat2, ErrMsg2, ErrStat, ErrMsg, RoutineName )   
         
   ELSE IF (p_FAST%CompSub == Module_ExtPtfm ) THEN      

         ! Copy values for interpolation/extrapolation:
      DO j = 1, p_FAST%InterpOrder + 1
         ExtPtfm%InputTimes(j) = t_initial - (j - 1) * p_FAST%dt
      END DO

      DO j = 2, p_FAST%InterpOrder + 1
         CALL ExtPtfm_CopyInput (ExtPtfm%Input(1),  ExtPtfm%Input(j),  MESH_NEWCOPY, Errstat2, ErrMsg2)
            CALL SetErrStat( Errstat2, ErrMsg2, ErrStat, ErrMsg, RoutineName )
      END DO
      CALL ExtPtfm_CopyInput (ExtPtfm%Input(1),  ExtPtfm%u,  MESH_NEWCOPY, Errstat2, ErrMsg2) ! do this to initialize meshes/allocatable arrays for output of ExtrapInterp routine
         CALL SetErrStat( Errstat2, ErrMsg2, ErrStat, ErrMsg, RoutineName )      
                               
         
         ! Initialize predicted states for j_pc loop:
      CALL ExtPtfm_CopyContState   (ExtPtfm%x( STATE_CURR), ExtPtfm%x( STATE_PRED), MESH_NEWCOPY, Errstat2, ErrMsg2)
         CALL SetErrStat( Errstat2, ErrMsg2, ErrStat, ErrMsg, RoutineName )
      CALL ExtPtfm_CopyDiscState   (ExtPtfm%xd(STATE_CURR), ExtPtfm%xd(STATE_PRED), MESH_NEWCOPY, Errstat2, ErrMsg2)  
         CALL SetErrStat( Errstat2, ErrMsg2, ErrStat, ErrMsg, RoutineName )
      CALL ExtPtfm_CopyConstrState (ExtPtfm%z( STATE_CURR), ExtPtfm%z( STATE_PRED), MESH_NEWCOPY, Errstat2, ErrMsg2)
         CALL SetErrStat( Errstat2, ErrMsg2, ErrStat, ErrMsg, RoutineName )
      CALL ExtPtfm_CopyOtherState( ExtPtfm%OtherSt(STATE_CURR), ExtPtfm%OtherSt(STATE_PRED), MESH_NEWCOPY, Errstat2, ErrMsg2)
         CALL SetErrStat( Errstat2, ErrMsg2, ErrStat, ErrMsg, RoutineName )   
   END IF ! CompSub         
      
   
   IF (p_FAST%CompMooring == Module_MAP) THEN      
         ! Copy values for interpolation/extrapolation:

      DO j = 1, p_FAST%InterpOrder + 1
         MAPp%InputTimes(j) = t_initial - (j - 1) * p_FAST%dt
         !MAP_OutputTimes(i) = t_initial - (j - 1) * dt
      END DO

      DO j = 2, p_FAST%InterpOrder + 1
         CALL MAP_CopyInput (MAPp%Input(1),  MAPp%Input(j),  MESH_NEWCOPY, Errstat2, ErrMsg2)
            CALL SetErrStat( Errstat2, ErrMsg2, ErrStat, ErrMsg, RoutineName )
      END DO
      CALL MAP_CopyInput (MAPp%Input(1),  MAPp%u,  MESH_NEWCOPY, Errstat2, ErrMsg2) ! do this to initialize meshes/allocatable arrays for output of ExtrapInterp routine
         CALL SetErrStat( Errstat2, ErrMsg2, ErrStat, ErrMsg, RoutineName )
               
         ! Initialize predicted states for j_pc loop:
      CALL MAP_CopyContState   (MAPp%x( STATE_CURR), MAPp%x( STATE_PRED), MESH_NEWCOPY, Errstat2, ErrMsg2)
         CALL SetErrStat( Errstat2, ErrMsg2, ErrStat, ErrMsg, RoutineName )
      CALL MAP_CopyDiscState   (MAPp%xd(STATE_CURR), MAPp%xd(STATE_PRED), MESH_NEWCOPY, Errstat2, ErrMsg2)  
         CALL SetErrStat( Errstat2, ErrMsg2, ErrStat, ErrMsg, RoutineName )
      CALL MAP_CopyConstrState (MAPp%z( STATE_CURR), MAPp%z( STATE_PRED), MESH_NEWCOPY, Errstat2, ErrMsg2)
         CALL SetErrStat( Errstat2, ErrMsg2, ErrStat, ErrMsg, RoutineName )
      IF ( p_FAST%n_substeps( MODULE_MAP ) > 1 ) THEN
         CALL MAP_CopyOtherState( MAPp%OtherSt, MAPp%OtherSt_old, MESH_NEWCOPY, Errstat2, ErrMsg2)
            CALL SetErrStat( Errstat2, ErrMsg2, ErrStat, ErrMsg, RoutineName )   
      END IF  
      
   ELSEIF (p_FAST%CompMooring == Module_MD) THEN      
         ! Copy values for interpolation/extrapolation:

      DO j = 1, p_FAST%InterpOrder + 1
         MD%InputTimes(j) = t_initial - (j - 1) * p_FAST%dt
         !MD_OutputTimes(i) = t_initial - (j - 1) * dt
      END DO

      DO j = 2, p_FAST%InterpOrder + 1
         CALL MD_CopyInput (MD%Input(1),  MD%Input(j),  MESH_NEWCOPY, Errstat2, ErrMsg2)
            CALL SetErrStat( Errstat2, ErrMsg2, ErrStat, ErrMsg, RoutineName )
      END DO
      CALL MD_CopyInput (MD%Input(1),  MD%u,  MESH_NEWCOPY, Errstat2, ErrMsg2) ! do this to initialize meshes/allocatable arrays for output of ExtrapInterp routine
         CALL SetErrStat( Errstat2, ErrMsg2, ErrStat, ErrMsg, RoutineName )
               
         ! Initialize predicted states for j_pc loop:
      CALL MD_CopyContState   (MD%x( STATE_CURR), MD%x( STATE_PRED), MESH_NEWCOPY, Errstat2, ErrMsg2)
         CALL SetErrStat( Errstat2, ErrMsg2, ErrStat, ErrMsg, RoutineName )
      CALL MD_CopyDiscState   (MD%xd(STATE_CURR), MD%xd(STATE_PRED), MESH_NEWCOPY, Errstat2, ErrMsg2)  
         CALL SetErrStat( Errstat2, ErrMsg2, ErrStat, ErrMsg, RoutineName )
      CALL MD_CopyConstrState (MD%z( STATE_CURR), MD%z( STATE_PRED), MESH_NEWCOPY, Errstat2, ErrMsg2)
         CALL SetErrStat( Errstat2, ErrMsg2, ErrStat, ErrMsg, RoutineName )
      CALL MD_CopyOtherState( MD%OtherSt(STATE_CURR), MD%OtherSt(STATE_PRED), MESH_NEWCOPY, Errstat2, ErrMsg2)
         CALL SetErrStat( Errstat2, ErrMsg2, ErrStat, ErrMsg, RoutineName )   
      
   ELSEIF (p_FAST%CompMooring == Module_FEAM) THEN      
         ! Copy values for interpolation/extrapolation:

      DO j = 1, p_FAST%InterpOrder + 1
         FEAM%InputTimes(j) = t_initial - (j - 1) * p_FAST%dt
         !FEAM_OutputTimes(i) = t_initial - (j - 1) * dt
      END DO

      DO j = 2, p_FAST%InterpOrder + 1
         CALL FEAM_CopyInput (FEAM%Input(1),  FEAM%Input(j),  MESH_NEWCOPY, Errstat2, ErrMsg2)
            CALL SetErrStat( Errstat2, ErrMsg2, ErrStat, ErrMsg, RoutineName )
      END DO
      CALL FEAM_CopyInput (FEAM%Input(1),  FEAM%u,  MESH_NEWCOPY, Errstat2, ErrMsg2) ! do this to initialize meshes/allocatable arrays for output of ExtrapInterp routine
         CALL SetErrStat( Errstat2, ErrMsg2, ErrStat, ErrMsg, RoutineName )
               
         ! Initialize predicted states for j_pc loop:
      CALL FEAM_CopyContState   (FEAM%x( STATE_CURR), FEAM%x( STATE_PRED), MESH_NEWCOPY, Errstat2, ErrMsg2)
         CALL SetErrStat( Errstat2, ErrMsg2, ErrStat, ErrMsg, RoutineName )
      CALL FEAM_CopyDiscState   (FEAM%xd(STATE_CURR), FEAM%xd(STATE_PRED), MESH_NEWCOPY, Errstat2, ErrMsg2)  
         CALL SetErrStat( Errstat2, ErrMsg2, ErrStat, ErrMsg, RoutineName )
      CALL FEAM_CopyConstrState (FEAM%z( STATE_CURR), FEAM%z( STATE_PRED), MESH_NEWCOPY, Errstat2, ErrMsg2)
         CALL SetErrStat( Errstat2, ErrMsg2, ErrStat, ErrMsg, RoutineName )
      CALL FEAM_CopyOtherState( FEAM%OtherSt(STATE_CURR), FEAM%OtherSt(STATE_PRED), MESH_NEWCOPY, Errstat2, ErrMsg2)
         CALL SetErrStat( Errstat2, ErrMsg2, ErrStat, ErrMsg, RoutineName )   
      
   ELSEIF (p_FAST%CompMooring == Module_Orca) THEN      
         ! Copy values for interpolation/extrapolation:

      DO j = 1, p_FAST%InterpOrder + 1
         Orca%InputTimes(j) = t_initial - (j - 1) * p_FAST%dt
      END DO

      DO j = 2, p_FAST%InterpOrder + 1
         CALL Orca_CopyInput (Orca%Input(1),  Orca%Input(j),  MESH_NEWCOPY, Errstat2, ErrMsg2)
            CALL SetErrStat( Errstat2, ErrMsg2, ErrStat, ErrMsg, RoutineName )
      END DO
      CALL Orca_CopyInput (Orca%Input(1),  Orca%u,  MESH_NEWCOPY, Errstat2, ErrMsg2) ! do this to initialize meshes/allocatable arrays for output of ExtrapInterp routine
         CALL SetErrStat( Errstat2, ErrMsg2, ErrStat, ErrMsg, RoutineName )
               
         ! Initialize predicted states for j_pc loop:
      CALL Orca_CopyContState   (Orca%x( STATE_CURR), Orca%x( STATE_PRED), MESH_NEWCOPY, Errstat2, ErrMsg2)
         CALL SetErrStat( Errstat2, ErrMsg2, ErrStat, ErrMsg, RoutineName )
      CALL Orca_CopyDiscState   (Orca%xd(STATE_CURR), Orca%xd(STATE_PRED), MESH_NEWCOPY, Errstat2, ErrMsg2)  
         CALL SetErrStat( Errstat2, ErrMsg2, ErrStat, ErrMsg, RoutineName )
      CALL Orca_CopyConstrState (Orca%z( STATE_CURR), Orca%z( STATE_PRED), MESH_NEWCOPY, Errstat2, ErrMsg2)
         CALL SetErrStat( Errstat2, ErrMsg2, ErrStat, ErrMsg, RoutineName )
      CALL Orca_CopyOtherState( Orca%OtherSt(STATE_CURR), Orca%OtherSt(STATE_PRED), MESH_NEWCOPY, Errstat2, ErrMsg2)
         CALL SetErrStat( Errstat2, ErrMsg2, ErrStat, ErrMsg, RoutineName )   
   END IF ! CompMooring
                 
   
   IF  (p_FAST%CompIce == Module_IceF ) THEN      

         ! Copy values for interpolation/extrapolation:
      DO j = 1, p_FAST%InterpOrder + 1
         IceF%InputTimes(j) = t_initial - (j - 1) * p_FAST%dt
         !IceF_OutputTimes(i) = t_initial - (j - 1) * dt
      END DO

      DO j = 2, p_FAST%InterpOrder + 1
         CALL IceFloe_CopyInput (IceF%Input(1),  IceF%Input(j),  MESH_NEWCOPY, Errstat2, ErrMsg2)
            CALL SetErrStat( Errstat2, ErrMsg2, ErrStat, ErrMsg, RoutineName )
      END DO
      CALL IceFloe_CopyInput (IceF%Input(1),  IceF%u,  MESH_NEWCOPY, Errstat2, ErrMsg2) ! do this to initialize meshes/allocatable arrays for output of ExtrapInterp routine
         CALL SetErrStat( Errstat2, ErrMsg2, ErrStat, ErrMsg, RoutineName )      
                               
         
         ! Initialize predicted states for j_pc loop:
      CALL IceFloe_CopyContState   (IceF%x( STATE_CURR), IceF%x( STATE_PRED), MESH_NEWCOPY, Errstat2, ErrMsg2)
         CALL SetErrStat( Errstat2, ErrMsg2, ErrStat, ErrMsg, RoutineName )
      CALL IceFloe_CopyDiscState   (IceF%xd(STATE_CURR), IceF%xd(STATE_PRED), MESH_NEWCOPY, Errstat2, ErrMsg2)  
         CALL SetErrStat( Errstat2, ErrMsg2, ErrStat, ErrMsg, RoutineName )
      CALL IceFloe_CopyConstrState (IceF%z( STATE_CURR), IceF%z( STATE_PRED), MESH_NEWCOPY, Errstat2, ErrMsg2)
         CALL SetErrStat( Errstat2, ErrMsg2, ErrStat, ErrMsg, RoutineName )
      CALL IceFloe_CopyOtherState( IceF%OtherSt(STATE_CURR), IceF%OtherSt(STATE_PRED), MESH_NEWCOPY, Errstat2, ErrMsg2)
         CALL SetErrStat( Errstat2, ErrMsg2, ErrStat, ErrMsg, RoutineName )   
      
   ELSEIF  (p_FAST%CompIce == Module_IceD ) THEN      

      DO i = 1,p_FAST%numIceLegs
         
            ! Copy values for interpolation/extrapolation:
         DO j = 1, p_FAST%InterpOrder + 1
            IceD%InputTimes(j,i) = t_initial - (j - 1) * p_FAST%dt
            !IceD%OutputTimes(j,i) = t_initial - (j - 1) * dt
         END DO

         DO j = 2, p_FAST%InterpOrder + 1
            CALL IceD_CopyInput (IceD%Input(1,i),  IceD%Input(j,i),  MESH_NEWCOPY, Errstat2, ErrMsg2)
               CALL SetErrStat( Errstat2, ErrMsg2, ErrStat, ErrMsg, RoutineName )
         END DO
         CALL IceD_CopyInput (IceD%Input(1,i),  IceD%u(i),  MESH_NEWCOPY, Errstat2, ErrMsg2) ! do this to initialize meshes/allocatable arrays for output of ExtrapInterp routine
            CALL SetErrStat( Errstat2, ErrMsg2, ErrStat, ErrMsg, RoutineName )      
                               
         
            ! Initialize predicted states for j_pc loop:
         CALL IceD_CopyContState   (IceD%x( i,STATE_CURR), IceD%x( i,STATE_PRED), MESH_NEWCOPY, Errstat2, ErrMsg2)
            CALL SetErrStat( Errstat2, ErrMsg2, ErrStat, ErrMsg, RoutineName )
         CALL IceD_CopyDiscState   (IceD%xd(i,STATE_CURR), IceD%xd(i,STATE_PRED), MESH_NEWCOPY, Errstat2, ErrMsg2)  
            CALL SetErrStat( Errstat2, ErrMsg2, ErrStat, ErrMsg, RoutineName )
         CALL IceD_CopyConstrState (IceD%z( i,STATE_CURR), IceD%z( i,STATE_PRED), MESH_NEWCOPY, Errstat2, ErrMsg2)
            CALL SetErrStat( Errstat2, ErrMsg2, ErrStat, ErrMsg, RoutineName )
         CALL IceD_CopyOtherState( IceD%OtherSt(i,STATE_CURR), IceD%OtherSt(i,STATE_PRED), MESH_NEWCOPY, Errstat2, ErrMsg2)
            CALL SetErrStat( Errstat2, ErrMsg2, ErrStat, ErrMsg, RoutineName )   
         
      END DO ! numIceLegs
      
   END IF ! CompIce            
   
   
END SUBROUTINE FAST_InitIOarrays
!----------------------------------------------------------------------------------------------------------------------------------
!> Routine that calls FAST_Solution for one instance of a Turbine data structure. This is a separate subroutine so that the FAST
!! driver programs do not need to change or operate on the individual module level. 
SUBROUTINE FAST_Solution_T(t_initial, n_t_global, Turbine, ErrStat, ErrMsg )

   REAL(DbKi),               INTENT(IN   ) :: t_initial           !< initial time
   INTEGER(IntKi),           INTENT(IN   ) :: n_t_global          !< loop counter
   TYPE(FAST_TurbineType),   INTENT(INOUT) :: Turbine             !< all data for one instance of a turbine
   INTEGER(IntKi),           INTENT(  OUT) :: ErrStat             !< Error status of the operation
   CHARACTER(*),             INTENT(  OUT) :: ErrMsg              !< Error message if ErrStat /= ErrID_None
   
      CALL FAST_Solution(t_initial, n_t_global, Turbine%p_FAST, Turbine%y_FAST, Turbine%m_FAST, &
                  Turbine%ED, Turbine%BD, Turbine%SrvD, Turbine%AD14, Turbine%AD, Turbine%IfW, Turbine%OpFM, &
                  Turbine%HD, Turbine%SD, Turbine%ExtPtfm, Turbine%MAP, Turbine%FEAM, Turbine%MD, Turbine%Orca, &
                  Turbine%IceF, Turbine%IceD, Turbine%MeshMapData, ErrStat, ErrMsg )                  
                  
END SUBROUTINE FAST_Solution_T
!----------------------------------------------------------------------------------------------------------------------------------
!> This routine takes data from n_t_global and gets values at n_t_global + 1
SUBROUTINE FAST_Solution(t_initial, n_t_global, p_FAST, y_FAST, m_FAST, ED, BD, SrvD, AD14, AD, IfW, OpFM, HD, SD, ExtPtfm, &
                         MAPp, FEAM, MD, Orca, IceF, IceD, MeshMapData, ErrStat, ErrMsg )

   REAL(DbKi),               INTENT(IN   ) :: t_initial           !< initial time
   INTEGER(IntKi),           INTENT(IN   ) :: n_t_global          !< loop counter

   TYPE(FAST_ParameterType), INTENT(IN   ) :: p_FAST              !< Parameters for the glue code
   TYPE(FAST_OutputFileType),INTENT(INOUT) :: y_FAST              !< Output variables for the glue code
   TYPE(FAST_MiscVarType),   INTENT(INOUT) :: m_FAST              !< Miscellaneous variables
     
   TYPE(ElastoDyn_Data),     INTENT(INOUT) :: ED                  !< ElastoDyn data
   TYPE(BeamDyn_Data),       INTENT(INOUT) :: BD                  !< BeamDyn data
   TYPE(ServoDyn_Data),      INTENT(INOUT) :: SrvD                !< ServoDyn data
   TYPE(AeroDyn14_Data),     INTENT(INOUT) :: AD14                !< AeroDyn14 data
   TYPE(AeroDyn_Data),       INTENT(INOUT) :: AD                  !< AeroDyn data
   TYPE(InflowWind_Data),    INTENT(INOUT) :: IfW                 !< InflowWind data
   TYPE(OpenFOAM_Data),      INTENT(INOUT) :: OpFM                !< OpenFOAM data
   TYPE(HydroDyn_Data),      INTENT(INOUT) :: HD                  !< HydroDyn data
   TYPE(SubDyn_Data),        INTENT(INOUT) :: SD                  !< SubDyn data
   TYPE(ExtPtfm_Data),       INTENT(INOUT) :: ExtPtfm             !< ExtPtfm_MCKF data
   TYPE(MAP_Data),           INTENT(INOUT) :: MAPp                !< MAP data
   TYPE(FEAMooring_Data),    INTENT(INOUT) :: FEAM                !< FEAMooring data
   TYPE(MoorDyn_Data),       INTENT(INOUT) :: MD                  !< Data for the MoorDyn module
   TYPE(OrcaFlex_Data),      INTENT(INOUT) :: Orca                !< OrcaFlex interface data
   TYPE(IceFloe_Data),       INTENT(INOUT) :: IceF                !< IceFloe data
   TYPE(IceDyn_Data),        INTENT(INOUT) :: IceD                !< All the IceDyn data used in time-step loop

   TYPE(FAST_ModuleMapType), INTENT(INOUT) :: MeshMapData         !< Data for mapping between modules
      
   INTEGER(IntKi),           INTENT(  OUT) :: ErrStat             !< Error status of the operation
   CHARACTER(*),             INTENT(  OUT) :: ErrMsg              !< Error message if ErrStat /= ErrID_None
   
   ! local variables
   REAL(DbKi)                              :: t_global_next       ! next simulation time (m_FAST%t_global + p_FAST%dt)
   INTEGER(IntKi)                          :: n_t_global_next     ! n_t_global + 1
   INTEGER(IntKi)                          :: j_pc                ! predictor-corrector loop counter 
   INTEGER(IntKi)                          :: NumCorrections      ! number of corrections for this time step 
   INTEGER(IntKi), parameter               :: MaxCorrections = 20 ! maximum number of corrections allowed
   LOGICAL                                 :: WriteThisStep       ! Whether WriteOutput values will be printed
   
   INTEGER(IntKi)                          :: I, k                ! generic loop counters

   !REAL(ReKi)                              :: ControlInputGuess   ! value of controller inputs
   
   
   INTEGER(IntKi)                          :: ErrStat2
   CHARACTER(ErrMsgLen)                    :: ErrMsg2
   CHARACTER(*), PARAMETER                 :: RoutineName = 'FAST_Solution'


   ErrStat = ErrID_None
   ErrMsg  = ""
   
   n_t_global_next = n_t_global+1
   t_global_next = t_initial + n_t_global_next*p_FAST%DT  ! = m_FAST%t_global + p_FAST%dt
   
   y_FAST%WriteThisStep = NeedWriteOutput(n_t_global_next, t_global_next, p_FAST)

      !! determine if the Jacobian should be calculated this time
   IF ( m_FAST%calcJacobian ) THEN ! this was true (possibly at initialization), so we'll advance the time for the next calculation of the Jacobian
      
      if (p_FAST%CompMooring == Module_Orca .and. n_t_global < 5) then
         m_FAST%NextJacCalcTime = m_FAST%t_global + p_FAST%DT  ! the jacobian calculated with OrcaFlex at t=0 is incorrect, but is okay on the 2nd step (it's not okay for OrcaFlex version 10, so I increased this to 5)
      else
         m_FAST%NextJacCalcTime = m_FAST%t_global + p_FAST%DT_UJac
      end if
      
   END IF
      
      ! set number of corrections to be used for this time step:
   IF ( p_FAST%CompElast == Module_BD ) THEN ! BD accelerations have fewer spikes with these corrections on the first several time steps
      if (n_t_global > 2) then ! this 2 should probably be related to p_FAST%InterpOrder
         NumCorrections = p_FAST%NumCrctn
      elseif (n_t_global == 0) then
         NumCorrections = max(p_FAST%NumCrctn,16)
      else      
         NumCorrections = max(p_FAST%NumCrctn,1)
      end if
   ELSE
      NumCorrections = p_FAST%NumCrctn
   END IF   
   
      ! the ServoDyn inputs from Simulink are for t, not t+dt, so we're going to overwrite the inputs from
      ! the previous step before we extrapolate these inputs:
   IF ( p_FAST%CompServo == Module_SrvD ) CALL SrvD_SetExternalInputs( p_FAST, m_FAST, SrvD%Input(1) )   
   
   !++++++++++++++++++++++++++++++++++++++++++++++++++++++++++++++++++++++++++++++++++++++++++++++++++++++++++++++++++++++++++++
   !! ## Step 1.a: Extrapolate Inputs 
   !!
   !! gives predicted values at t+dt
   !++++++++++++++++++++++++++++++++++++++++++++++++++++++++++++++++++++++++++++++++++++++++++++++++++++++++++++++++++++++++++++
   CALL FAST_ExtrapInterpMods( t_global_next, p_FAST, m_FAST, ED, BD, SrvD, AD14, AD, IfW, HD, SD, ExtPtfm, &
                               MAPp, FEAM, MD, Orca, IceF, IceD, ErrStat2, ErrMsg2 )
      CALL SetErrStat(ErrStat2, ErrMsg2, ErrStat, ErrMsg, RoutineName )

      
   !! predictor-corrector loop:
   j_pc = 0
   do while (j_pc <= NumCorrections)
      WriteThisStep = y_FAST%WriteThisStep .AND. j_pc==NumCorrections
      
   !++++++++++++++++++++++++++++++++++++++++++++++++++++++++++++++++++++++++++++++++++++++++++++++++++++++++++++++++++++++++++++
   !! ## Step 1.b: Advance states (yield state and constraint values at t_global_next)
   !!
   !! STATE_CURR values of x, xd, z, and OtherSt contain values at m_FAST%t_global;
   !! STATE_PRED values contain values at t_global_next.
   !++++++++++++++++++++++++++++++++++++++++++++++++++++++++++++++++++++++++++++++++++++++++++++++++++++++++++++++++++++++++++++
      
      CALL FAST_AdvanceStates( t_initial, n_t_global, p_FAST, m_FAST, ED, BD, SrvD, AD14, AD, IfW, OpFM, HD, SD, ExtPtfm, &
                               MAPp, FEAM, MD, Orca, IceF, IceD, MeshMapData, ErrStat2, ErrMsg2, WriteThisStep )               
         CALL SetErrStat(ErrStat2, ErrMsg2, ErrStat, ErrMsg, RoutineName )
         IF (ErrStat >= AbortErrLev) RETURN
         
   !++++++++++++++++++++++++++++++++++++++++++++++++++++++++++++++++++++++++++++++++++++++++++++++++++++++++++++++++++++++++++++
   !! ## Step 1.c: Input-Output Solve      
   !++++++++++++++++++++++++++++++++++++++++++++++++++++++++++++++++++++++++++++++++++++++++++++++++++++++++++++++++++++++++++++
      ! save predicted inputs for comparison with corrected value later
      !IF (p_FAST%CheckHSSBrTrqC) THEN
      !   ControlInputGuess = ED%Input(1)%HSSBrTrqC
      !END IF
        
      CALL CalcOutputs_And_SolveForInputs( n_t_global, t_global_next,  STATE_PRED, m_FAST%calcJacobian, m_FAST%NextJacCalcTime, &
         p_FAST, m_FAST, WriteThisStep, ED, BD, SrvD, AD14, AD, IfW, OpFM, HD, SD, ExtPtfm, MAPp, FEAM, MD, Orca, IceF, IceD, MeshMapData, ErrStat2, ErrMsg2 )
         CALL SetErrStat(ErrStat2, ErrMsg2, ErrStat, ErrMsg, RoutineName )
         IF (ErrStat >= AbortErrLev) RETURN
         
   !++++++++++++++++++++++++++++++++++++++++++++++++++++++++++++++++++++++++++++++++++++++++++++++++++++++++++++++++++++++++++++
   !! ## Step 2: Correct (continue in loop) 
   !++++++++++++++++++++++++++++++++++++++++++++++++++++++++++++++++++++++++++++++++++++++++++++++++++++++++++++++++++++++++++++
      j_pc = j_pc + 1

      !   ! Check if the predicted inputs were significantly different than the corrected inputs 
      !   ! (values before and after CalcOutputs_And_SolveForInputs)
      !if (j_pc > NumCorrections) then
      !
      !   !if (p_FAST%CheckHSSBrTrqC) then
      !   !   if ( abs(ControlInputGuess - ED%Input(1)%HSSBrTrqC) > 50.0_ReKi ) then ! I randomly picked 50 N-m
      !   !      NumCorrections = min(p_FAST%NumCrctn + 1, MaxCorrections)
      !   !      ! print *, 'correction:', t_global_next, NumCorrections
      !   !      cycle
      !   !   end if
      !   !end if
      !
      !   ! check pitch position input to structural code (not implemented, yet)
      !end if

   enddo ! j_pc
      
   !++++++++++++++++++++++++++++++++++++++++++++++++++++++++++++++++++++++++++++++++++++++++++++++++++++++++++++++++++++++++++++
   !! ## Step 3: Save all final variables (advance to next time)
   !++++++++++++++++++++++++++++++++++++++++++++++++++++++++++++++++++++++++++++++++++++++++++++++++++++++++++++++++++++++++++++
      
   !----------------------------------------------------------------------------------------
   !! copy the final predicted states from step t_global_next to actual states for that step
   !----------------------------------------------------------------------------------------
      
      ! ElastoDyn: copy final predictions to actual states
   CALL ED_CopyContState   (ED%x( STATE_PRED), ED%x( STATE_CURR), MESH_UPDATECOPY, Errstat2, ErrMsg2)
      CALL SetErrStat(ErrStat2, ErrMsg2, ErrStat, ErrMsg, RoutineName )
   CALL ED_CopyDiscState   (ED%xd(STATE_PRED), ED%xd(STATE_CURR), MESH_UPDATECOPY, Errstat2, ErrMsg2)  
      CALL SetErrStat(ErrStat2, ErrMsg2, ErrStat, ErrMsg, RoutineName )
   CALL ED_CopyConstrState (ED%z( STATE_PRED), ED%z( STATE_CURR), MESH_UPDATECOPY, Errstat2, ErrMsg2)      
      CALL SetErrStat(ErrStat2, ErrMsg2, ErrStat, ErrMsg, RoutineName )
   CALL ED_CopyOtherState (ED%OtherSt( STATE_PRED), ED%OtherSt( STATE_CURR), MESH_UPDATECOPY, Errstat2, ErrMsg2)      
      CALL SetErrStat(ErrStat2, ErrMsg2, ErrStat, ErrMsg, RoutineName )
      
      
      ! BeamDyn: copy final predictions to actual states
   IF ( p_FAST%CompElast == Module_BD ) THEN
      DO k=1,p_FAST%nBeams
         CALL BD_CopyContState   (BD%x( k,STATE_PRED), BD%x( k,STATE_CURR), MESH_UPDATECOPY, Errstat2, ErrMsg2)
            CALL SetErrStat(ErrStat2, ErrMsg2, ErrStat, ErrMsg, RoutineName )
         CALL BD_CopyDiscState   (BD%xd(k,STATE_PRED), BD%xd(k,STATE_CURR), MESH_UPDATECOPY, Errstat2, ErrMsg2)  
            CALL SetErrStat(ErrStat2, ErrMsg2, ErrStat, ErrMsg, RoutineName )
         CALL BD_CopyConstrState (BD%z( k,STATE_PRED), BD%z( k,STATE_CURR), MESH_UPDATECOPY, Errstat2, ErrMsg2)
            CALL SetErrStat(ErrStat2, ErrMsg2, ErrStat, ErrMsg, RoutineName )
         CALL BD_CopyOtherState (BD%OtherSt( k,STATE_PRED), BD%OtherSt( k,STATE_CURR), MESH_UPDATECOPY, Errstat2, ErrMsg2)
            CALL SetErrStat(ErrStat2, ErrMsg2, ErrStat, ErrMsg, RoutineName )
      END DO
   END IF

   
      ! AeroDyn: copy final predictions to actual states; copy current outputs to next 
   IF ( p_FAST%CompAero == Module_AD14 ) THEN
      CALL AD14_CopyContState   (AD14%x( STATE_PRED), AD14%x( STATE_CURR), MESH_UPDATECOPY, Errstat2, ErrMsg2)
         CALL SetErrStat(ErrStat2, ErrMsg2, ErrStat, ErrMsg, RoutineName )
      CALL AD14_CopyDiscState   (AD14%xd(STATE_PRED), AD14%xd(STATE_CURR), MESH_UPDATECOPY, Errstat2, ErrMsg2)  
         CALL SetErrStat(ErrStat2, ErrMsg2, ErrStat, ErrMsg, RoutineName )
      CALL AD14_CopyConstrState (AD14%z( STATE_PRED), AD14%z( STATE_CURR), MESH_UPDATECOPY, Errstat2, ErrMsg2)      
         CALL SetErrStat(ErrStat2, ErrMsg2, ErrStat, ErrMsg, RoutineName )
      CALL AD14_CopyOtherState (AD14%OtherSt(STATE_PRED), AD14%OtherSt(STATE_CURR), MESH_UPDATECOPY, Errstat2, ErrMsg2)      
         CALL SetErrStat(ErrStat2, ErrMsg2, ErrStat, ErrMsg, RoutineName )
   ELSEIF ( p_FAST%CompAero == Module_AD ) THEN
      CALL AD_CopyContState   (AD%x( STATE_PRED), AD%x( STATE_CURR), MESH_UPDATECOPY, Errstat2, ErrMsg2)
         CALL SetErrStat(ErrStat2, ErrMsg2, ErrStat, ErrMsg, RoutineName )
      CALL AD_CopyDiscState   (AD%xd(STATE_PRED), AD%xd(STATE_CURR), MESH_UPDATECOPY, Errstat2, ErrMsg2)  
         CALL SetErrStat(ErrStat2, ErrMsg2, ErrStat, ErrMsg, RoutineName )
      CALL AD_CopyConstrState (AD%z( STATE_PRED), AD%z( STATE_CURR), MESH_UPDATECOPY, Errstat2, ErrMsg2)      
         CALL SetErrStat(ErrStat2, ErrMsg2, ErrStat, ErrMsg, RoutineName )
      CALL AD_CopyOtherState (AD%OtherSt(STATE_PRED), AD%OtherSt(STATE_CURR), MESH_UPDATECOPY, Errstat2, ErrMsg2)      
         CALL SetErrStat(ErrStat2, ErrMsg2, ErrStat, ErrMsg, RoutineName )
   END IF
            
      
   ! InflowWind: copy final predictions to actual states; copy current outputs to next 
   IF ( p_FAST%CompInflow == Module_IfW ) THEN
      CALL InflowWind_CopyContState   (IfW%x( STATE_PRED), IfW%x( STATE_CURR), MESH_UPDATECOPY, Errstat2, ErrMsg2)
         CALL SetErrStat(ErrStat2, ErrMsg2, ErrStat, ErrMsg, RoutineName )
      CALL InflowWind_CopyDiscState   (IfW%xd(STATE_PRED), IfW%xd(STATE_CURR), MESH_UPDATECOPY, Errstat2, ErrMsg2)  
         CALL SetErrStat(ErrStat2, ErrMsg2, ErrStat, ErrMsg, RoutineName )
      CALL InflowWind_CopyConstrState (IfW%z( STATE_PRED), IfW%z( STATE_CURR), MESH_UPDATECOPY, Errstat2, ErrMsg2)      
         CALL SetErrStat(ErrStat2, ErrMsg2, ErrStat, ErrMsg, RoutineName )
      CALL InflowWind_CopyOtherState (IfW%OtherSt( STATE_PRED), IfW%OtherSt( STATE_CURR), MESH_UPDATECOPY, Errstat2, ErrMsg2)      
         CALL SetErrStat(ErrStat2, ErrMsg2, ErrStat, ErrMsg, RoutineName )
   END IF
            
      
   ! ServoDyn: copy final predictions to actual states; copy current outputs to next 
   IF ( p_FAST%CompServo == Module_SrvD ) THEN
      CALL SrvD_CopyContState   (SrvD%x( STATE_PRED), SrvD%x( STATE_CURR), MESH_UPDATECOPY, Errstat2, ErrMsg2)
         CALL SetErrStat(ErrStat2, ErrMsg2, ErrStat, ErrMsg, RoutineName )
      CALL SrvD_CopyDiscState   (SrvD%xd(STATE_PRED), SrvD%xd(STATE_CURR), MESH_UPDATECOPY, Errstat2, ErrMsg2)  
         CALL SetErrStat(ErrStat2, ErrMsg2, ErrStat, ErrMsg, RoutineName )
      CALL SrvD_CopyConstrState (SrvD%z( STATE_PRED), SrvD%z( STATE_CURR), MESH_UPDATECOPY, Errstat2, ErrMsg2)      
         CALL SetErrStat(ErrStat2, ErrMsg2, ErrStat, ErrMsg, RoutineName )
      CALL SrvD_CopyOtherState (SrvD%OtherSt( STATE_PRED), SrvD%OtherSt( STATE_CURR), MESH_UPDATECOPY, Errstat2, ErrMsg2)      
         CALL SetErrStat(ErrStat2, ErrMsg2, ErrStat, ErrMsg, RoutineName )
   END IF
      
      
   ! HydroDyn: copy final predictions to actual states
   IF ( p_FAST%CompHydro == Module_HD ) THEN         
      CALL HydroDyn_CopyContState   (HD%x( STATE_PRED), HD%x( STATE_CURR), MESH_UPDATECOPY, Errstat2, ErrMsg2)
         CALL SetErrStat(ErrStat2, ErrMsg2, ErrStat, ErrMsg, RoutineName )
      CALL HydroDyn_CopyDiscState   (HD%xd(STATE_PRED), HD%xd(STATE_CURR), MESH_UPDATECOPY, Errstat2, ErrMsg2)  
         CALL SetErrStat(ErrStat2, ErrMsg2, ErrStat, ErrMsg, RoutineName )
      CALL HydroDyn_CopyConstrState (HD%z( STATE_PRED), HD%z( STATE_CURR), MESH_UPDATECOPY, Errstat2, ErrMsg2)
         CALL SetErrStat(ErrStat2, ErrMsg2, ErrStat, ErrMsg, RoutineName )
      CALL HydroDyn_CopyOtherState (HD%OtherSt(STATE_PRED), HD%OtherSt(STATE_CURR), MESH_UPDATECOPY, Errstat2, ErrMsg2)
         CALL SetErrStat(ErrStat2, ErrMsg2, ErrStat, ErrMsg, RoutineName )
   END IF
            
            
   ! SubDyn: copy final predictions to actual states
   IF ( p_FAST%CompSub == Module_SD ) THEN
      CALL SD_CopyContState   (SD%x( STATE_PRED), SD%x( STATE_CURR), MESH_UPDATECOPY, Errstat2, ErrMsg2)
         CALL SetErrStat(ErrStat2, ErrMsg2, ErrStat, ErrMsg, RoutineName )
      CALL SD_CopyDiscState   (SD%xd(STATE_PRED), SD%xd(STATE_CURR), MESH_UPDATECOPY, Errstat2, ErrMsg2)  
         CALL SetErrStat(ErrStat2, ErrMsg2, ErrStat, ErrMsg, RoutineName )
      CALL SD_CopyConstrState (SD%z( STATE_PRED), SD%z( STATE_CURR), MESH_UPDATECOPY, Errstat2, ErrMsg2)
         CALL SetErrStat(ErrStat2, ErrMsg2, ErrStat, ErrMsg, RoutineName )
      CALL SD_CopyOtherState (SD%OtherSt(STATE_PRED), SD%OtherSt(STATE_CURR), MESH_UPDATECOPY, Errstat2, ErrMsg2)
         CALL SetErrStat(ErrStat2, ErrMsg2, ErrStat, ErrMsg, RoutineName )
   ELSE IF ( p_FAST%CompSub == Module_ExtPtfm ) THEN
      CALL ExtPtfm_CopyContState   (ExtPtfm%x( STATE_PRED), ExtPtfm%x( STATE_CURR), MESH_UPDATECOPY, Errstat2, ErrMsg2)
         CALL SetErrStat(ErrStat2, ErrMsg2, ErrStat, ErrMsg, RoutineName )
      CALL ExtPtfm_CopyDiscState   (ExtPtfm%xd(STATE_PRED), ExtPtfm%xd(STATE_CURR), MESH_UPDATECOPY, Errstat2, ErrMsg2)  
         CALL SetErrStat(ErrStat2, ErrMsg2, ErrStat, ErrMsg, RoutineName )
      CALL ExtPtfm_CopyConstrState (ExtPtfm%z( STATE_PRED), ExtPtfm%z( STATE_CURR), MESH_UPDATECOPY, Errstat2, ErrMsg2)
         CALL SetErrStat(ErrStat2, ErrMsg2, ErrStat, ErrMsg, RoutineName )
      CALL ExtPtfm_CopyOtherState (ExtPtfm%OtherSt(STATE_PRED), ExtPtfm%OtherSt(STATE_CURR), MESH_UPDATECOPY, Errstat2, ErrMsg2)
         CALL SetErrStat(ErrStat2, ErrMsg2, ErrStat, ErrMsg, RoutineName )
   END IF
         
      
   ! MAP: copy final predictions to actual states
   IF (p_FAST%CompMooring == Module_MAP) THEN
      CALL MAP_CopyContState   (MAPp%x( STATE_PRED), MAPp%x( STATE_CURR), MESH_UPDATECOPY, Errstat2, ErrMsg2)
         CALL SetErrStat(ErrStat2, ErrMsg2, ErrStat, ErrMsg, RoutineName )
      CALL MAP_CopyDiscState   (MAPp%xd(STATE_PRED), MAPp%xd(STATE_CURR), MESH_UPDATECOPY, Errstat2, ErrMsg2)  
         CALL SetErrStat(ErrStat2, ErrMsg2, ErrStat, ErrMsg, RoutineName )
      CALL MAP_CopyConstrState (MAPp%z( STATE_PRED), MAPp%z( STATE_CURR), MESH_UPDATECOPY, Errstat2, ErrMsg2)
         CALL SetErrStat(ErrStat2, ErrMsg2, ErrStat, ErrMsg, RoutineName )
      !CALL MAP_CopyOtherState (MAPp%OtherSt(STATE_PRED), MAPp%OtherSt(STATE_CURR), MESH_UPDATECOPY, Errstat2, ErrMsg2)
      !   CALL SetErrStat(ErrStat2, ErrMsg2, ErrStat, ErrMsg, RoutineName )
   ELSEIF (p_FAST%CompMooring == Module_MD) THEN
      CALL MD_CopyContState   (MD%x( STATE_PRED), MD%x( STATE_CURR), MESH_UPDATECOPY, Errstat2, ErrMsg2)
         CALL SetErrStat(ErrStat2, ErrMsg2, ErrStat, ErrMsg, RoutineName )
      CALL MD_CopyDiscState   (MD%xd(STATE_PRED), MD%xd(STATE_CURR), MESH_UPDATECOPY, Errstat2, ErrMsg2)  
         CALL SetErrStat(ErrStat2, ErrMsg2, ErrStat, ErrMsg, RoutineName )
      CALL MD_CopyConstrState (MD%z( STATE_PRED), MD%z( STATE_CURR), MESH_UPDATECOPY, Errstat2, ErrMsg2)
         CALL SetErrStat(ErrStat2, ErrMsg2, ErrStat, ErrMsg, RoutineName )
      CALL MD_CopyOtherState (MD%OtherSt(STATE_PRED), MD%OtherSt(STATE_CURR), MESH_UPDATECOPY, Errstat2, ErrMsg2)
         CALL SetErrStat(ErrStat2, ErrMsg2, ErrStat, ErrMsg, RoutineName )
   ELSEIF (p_FAST%CompMooring == Module_FEAM) THEN
      CALL FEAM_CopyContState   (FEAM%x( STATE_PRED), FEAM%x( STATE_CURR), MESH_UPDATECOPY, Errstat2, ErrMsg2)
         CALL SetErrStat(ErrStat2, ErrMsg2, ErrStat, ErrMsg, RoutineName )
      CALL FEAM_CopyDiscState   (FEAM%xd(STATE_PRED), FEAM%xd(STATE_CURR), MESH_UPDATECOPY, Errstat2, ErrMsg2)  
         CALL SetErrStat(ErrStat2, ErrMsg2, ErrStat, ErrMsg, RoutineName )
      CALL FEAM_CopyConstrState (FEAM%z( STATE_PRED), FEAM%z( STATE_CURR), MESH_UPDATECOPY, Errstat2, ErrMsg2)
         CALL SetErrStat(ErrStat2, ErrMsg2, ErrStat, ErrMsg, RoutineName )
      CALL FEAM_CopyOtherState (FEAM%OtherSt( STATE_PRED), FEAM%OtherSt( STATE_CURR), MESH_UPDATECOPY, Errstat2, ErrMsg2)
         CALL SetErrStat(ErrStat2, ErrMsg2, ErrStat, ErrMsg, RoutineName )
   ELSEIF (p_FAST%CompMooring == Module_Orca) THEN
      CALL Orca_CopyContState   (Orca%x( STATE_PRED), Orca%x( STATE_CURR), MESH_UPDATECOPY, Errstat2, ErrMsg2)
         CALL SetErrStat(ErrStat2, ErrMsg2, ErrStat, ErrMsg, RoutineName )
      CALL Orca_CopyDiscState   (Orca%xd(STATE_PRED), Orca%xd(STATE_CURR), MESH_UPDATECOPY, Errstat2, ErrMsg2)  
         CALL SetErrStat(ErrStat2, ErrMsg2, ErrStat, ErrMsg, RoutineName )
      CALL Orca_CopyConstrState (Orca%z( STATE_PRED), Orca%z( STATE_CURR), MESH_UPDATECOPY, Errstat2, ErrMsg2)
         CALL SetErrStat(ErrStat2, ErrMsg2, ErrStat, ErrMsg, RoutineName )
      CALL Orca_CopyOtherState (Orca%OtherSt( STATE_PRED), Orca%OtherSt( STATE_CURR), MESH_UPDATECOPY, Errstat2, ErrMsg2)
         CALL SetErrStat(ErrStat2, ErrMsg2, ErrStat, ErrMsg, RoutineName )
   END IF
             
         ! IceFloe: copy final predictions to actual states
   IF ( p_FAST%CompIce == Module_IceF ) THEN
      CALL IceFloe_CopyContState   (IceF%x( STATE_PRED), IceF%x( STATE_CURR), MESH_UPDATECOPY, Errstat2, ErrMsg2)
         CALL SetErrStat(ErrStat2, ErrMsg2, ErrStat, ErrMsg, RoutineName )
      CALL IceFloe_CopyDiscState   (IceF%xd(STATE_PRED), IceF%xd(STATE_CURR), MESH_UPDATECOPY, Errstat2, ErrMsg2)  
         CALL SetErrStat(ErrStat2, ErrMsg2, ErrStat, ErrMsg, RoutineName )
      CALL IceFloe_CopyConstrState (IceF%z( STATE_PRED), IceF%z( STATE_CURR), MESH_UPDATECOPY, Errstat2, ErrMsg2)
         CALL SetErrStat(ErrStat2, ErrMsg2, ErrStat, ErrMsg, RoutineName )
      CALL IceFloe_CopyOtherState (IceF%OtherSt(STATE_PRED), IceF%OtherSt(STATE_CURR), MESH_UPDATECOPY, Errstat2, ErrMsg2)
         CALL SetErrStat(ErrStat2, ErrMsg2, ErrStat, ErrMsg, RoutineName )
   ELSEIF ( p_FAST%CompIce == Module_IceD ) THEN
      DO i=1,p_FAST%numIceLegs
         CALL IceD_CopyContState   (IceD%x( i,STATE_PRED), IceD%x( i,STATE_CURR), MESH_UPDATECOPY, Errstat2, ErrMsg2)
            CALL SetErrStat(ErrStat2, ErrMsg2, ErrStat, ErrMsg, RoutineName )
         CALL IceD_CopyDiscState   (IceD%xd(i,STATE_PRED), IceD%xd(i,STATE_CURR), MESH_UPDATECOPY, Errstat2, ErrMsg2)  
            CALL SetErrStat(ErrStat2, ErrMsg2, ErrStat, ErrMsg, RoutineName )
         CALL IceD_CopyConstrState (IceD%z( i,STATE_PRED), IceD%z( i,STATE_CURR), MESH_UPDATECOPY, Errstat2, ErrMsg2)
            CALL SetErrStat(ErrStat2, ErrMsg2, ErrStat, ErrMsg, RoutineName )
         CALL IceD_CopyOtherState (IceD%OtherSt( i,STATE_PRED), IceD%OtherSt( i,STATE_CURR), MESH_UPDATECOPY, Errstat2, ErrMsg2)
            CALL SetErrStat(ErrStat2, ErrMsg2, ErrStat, ErrMsg, RoutineName )
      END DO
   END IF

            
   !++++++++++++++++++++++++++++++++++++++++++++++++++++++++++++++++++++++++++++++++++++++++++++++++++++++++++++++++++++++++++++
   !! We've advanced everything to the next time step: 
   !++++++++++++++++++++++++++++++++++++++++++++++++++++++++++++++++++++++++++++++++++++++++++++++++++++++++++++++++++++++++++++                       
      
   !! update the global time 
  
   m_FAST%t_global = t_global_next 
      
      
   !----------------------------------------------------------------------------------------
   !! Check to see if we should output data this time step:
   !----------------------------------------------------------------------------------------

   CALL WriteOutputToFile(n_t_global_next, t_global_next, p_FAST, y_FAST, ED, BD, AD14, AD, IfW, OpFM, HD, SD, ExtPtfm, &
                          SrvD, MAPp, FEAM, MD, Orca, IceF, IceD, MeshMapData, ErrStat2, ErrMsg2)
      CALL SetErrStat(ErrStat2, ErrMsg2, ErrStat, ErrMsg, RoutineName )

   !----------------------------------------------------------------------------------------
   !! Display simulation status every SttsTime-seconds (i.e., n_SttsTime steps):
   !----------------------------------------------------------------------------------------   
      
   IF (p_FAST%WrSttsTime) then
      IF ( MOD( n_t_global_next, p_FAST%n_SttsTime ) == 0 ) THEN
            CALL SimStatus( m_FAST%TiLstPrn, m_FAST%PrevClockTime, m_FAST%t_global, p_FAST%TMax, p_FAST%TDesc )

      ENDIF
   ENDIF
     
END SUBROUTINE FAST_Solution
!----------------------------------------------------------------------------------------------------------------------------------
! ROUTINES TO OUTPUT WRITE DATA TO FILE AT EACH REQUSTED TIME STEP
!----------------------------------------------------------------------------------------------------------------------------------
FUNCTION NeedWriteOutput(n_t_global, t_global, p_FAST)
   INTEGER(IntKi),           INTENT(IN   ) :: n_t_global          !< Current global time step
   REAL(DbKi),               INTENT(IN   ) :: t_global            !< Current global time
   TYPE(FAST_ParameterType), INTENT(IN   ) :: p_FAST              !< Parameters for the glue code
   
   LOGICAL                                 :: NeedWriteOutput     !< Function result; if true, WriteOutput values are needed on this time step

   IF ( t_global >= p_FAST%TStart )  THEN ! note that if TStart isn't an multiple of DT_out, we will not necessarially start output to the file at TStart
      NeedWriteOutput = MOD( n_t_global, p_FAST%n_DT_Out ) == 0
   ELSE
      NeedWriteOutput = .FALSE.
   END IF

END FUNCTION NeedWriteOutput
!----------------------------------------------------------------------------------------------------------------------------------
!> This routine determines if it's time to write to the output files--based on a previous call to fast_subs::needwriteoutput--, and 
!! calls the routine to write to the files with the output data. It should be called after all the output solves for a given time 
!! have been completed, and assumes y_FAST\%WriteThisStep has been set.
SUBROUTINE WriteOutputToFile(n_t_global, t_global, p_FAST, y_FAST, ED, BD, AD14, AD, IfW, OpFM, HD, SD, ExtPtfm, &
                             SrvD, MAPp, FEAM, MD, Orca, IceF, IceD, MeshMapData, ErrStat, ErrMsg)
!...............................................................................................................................
   INTEGER(IntKi),           INTENT(IN   ) :: n_t_global          !< Current global time step
   REAL(DbKi),               INTENT(IN   ) :: t_global            !< Current global time
   TYPE(FAST_ParameterType), INTENT(IN   ) :: p_FAST              !< Parameters for the glue code
   TYPE(FAST_OutputFileType),INTENT(INOUT) :: y_FAST              !< Output variables for the glue code

   TYPE(ElastoDyn_Data),     INTENT(IN   ) :: ED                  !< ElastoDyn data
   TYPE(BeamDyn_Data),       INTENT(IN   ) :: BD                  !< BeamDyn data
   TYPE(ServoDyn_Data),      INTENT(IN   ) :: SrvD                !< ServoDyn data
   TYPE(AeroDyn14_Data),     INTENT(IN   ) :: AD14                !< AeroDyn14 data
   TYPE(AeroDyn_Data),       INTENT(IN   ) :: AD                  !< AeroDyn data
   TYPE(InflowWind_Data),    INTENT(IN   ) :: IfW                 !< InflowWind data
   TYPE(OpenFOAM_Data),      INTENT(IN   ) :: OpFM                !< OpenFOAM data
   TYPE(HydroDyn_Data),      INTENT(IN   ) :: HD                  !< HydroDyn data
   TYPE(SubDyn_Data),        INTENT(IN   ) :: SD                  !< SubDyn data
   TYPE(ExtPtfm_Data),       INTENT(IN   ) :: ExtPtfm             !< ExtPtfm_MCKF data
   TYPE(MAP_Data),           INTENT(IN   ) :: MAPp                !< MAP data
   TYPE(FEAMooring_Data),    INTENT(IN   ) :: FEAM                !< FEAMooring data
   TYPE(MoorDyn_Data),       INTENT(IN   ) :: MD                  !< MoorDyn data
   TYPE(OrcaFlex_Data),      INTENT(IN   ) :: Orca                !< OrcaFlex interface data
   TYPE(IceFloe_Data),       INTENT(IN   ) :: IceF                !< IceFloe data
   TYPE(IceDyn_Data),        INTENT(IN   ) :: IceD                !< All the IceDyn data used in time-step loop

   TYPE(FAST_ModuleMapType), INTENT(IN   ) :: MeshMapData         !< Data for mapping between modules
   INTEGER(IntKi),           INTENT(  OUT) :: ErrStat             !< Error status of the operation
   CHARACTER(*),             INTENT(  OUT) :: ErrMsg              !< Error message if ErrStat /= ErrID_None


   CHARACTER(*), PARAMETER                 :: RoutineName = 'WriteOutputToFile'
      
   ErrStat = ErrID_None
   ErrMsg  = ""
   
      ! Write time-series channel data
   
  !y_FAST%WriteThisStep = NeedWriteOutput(n_t_global, t_global, p_FAST)
   IF ( y_FAST%WriteThisStep )  THEN

         ! Generate glue-code output file

         CALL WrOutputLine( t_global, p_FAST, y_FAST, IfW%y%WriteOutput, OpFM%y%WriteOutput, ED%y%WriteOutput, &
               AD%y%WriteOutput, SrvD%y%WriteOutput, HD%y%WriteOutput, SD%y%WriteOutput, ExtPtfm%y%WriteOutput, MAPp%y%WriteOutput, &
               FEAM%y%WriteOutput, MD%y%WriteOutput, Orca%y%WriteOutput, IceF%y%WriteOutput, IceD%y, BD%y, ErrStat, ErrMsg )

   ENDIF
      
      ! Write visualization data (and also note that we're ignoring any errors that occur doing so)
   IF ( p_FAST%WrVTK == VTK_Animate ) THEN
      IF ( MOD( n_t_global, p_FAST%n_VTKTime ) == 0 ) THEN
         call WriteVTK(t_global, p_FAST, y_FAST, MeshMapData, ED, BD, AD, IfW, OpFM, HD, SD, ExtPtfm, SrvD, MAPp, FEAM, MD, Orca, IceF, IceD)
      END IF
   END IF
   
            
END SUBROUTINE WriteOutputToFile
!----------------------------------------------------------------------------------------------------------------------------------
!> This routine writes the module output to the primary output file(s).
SUBROUTINE WrOutputLine( t, p_FAST, y_FAST, IfWOutput, OpFMOutput, EDOutput, ADOutput, SrvDOutput, HDOutput, SDOutput, ExtPtfmOutput,&
                        MAPOutput, FEAMOutput, MDOutput, OrcaOutput, IceFOutput, y_IceD, y_BD, ErrStat, ErrMsg)

   IMPLICIT                        NONE
   
      ! Passed variables
   REAL(DbKi), INTENT(IN)                  :: t                                  !< Current simulation time, in seconds
   TYPE(FAST_ParameterType), INTENT(IN)    :: p_FAST                             !< Glue-code simulation parameters
   TYPE(FAST_OutputFileType),INTENT(INOUT) :: y_FAST                             !< Glue-code simulation outputs


   REAL(ReKi),               INTENT(IN)    :: IfWOutput (:)                      !< InflowWind WriteOutput values
   REAL(ReKi),               INTENT(IN)    :: OpFMOutput (:)                     !< OpenFOAM WriteOutput values
   REAL(ReKi),               INTENT(IN)    :: EDOutput (:)                       !< ElastoDyn WriteOutput values
   REAL(ReKi),               INTENT(IN)    :: ADOutput (:)                       !< AeroDyn WriteOutput values
   REAL(ReKi),               INTENT(IN)    :: SrvDOutput (:)                     !< ServoDyn WriteOutput values
   REAL(ReKi),               INTENT(IN)    :: HDOutput (:)                       !< HydroDyn WriteOutput values
   REAL(ReKi),               INTENT(IN)    :: SDOutput (:)                       !< SubDyn WriteOutput values
   REAL(ReKi),               INTENT(IN)    :: ExtPtfmOutput (:)                  !< ExtPtfm_MCKF WriteOutput values
   REAL(ReKi),               INTENT(IN)    :: MAPOutput (:)                      !< MAP WriteOutput values
   REAL(ReKi),               INTENT(IN)    :: FEAMOutput (:)                     !< FEAMooring WriteOutput values
   REAL(ReKi),               INTENT(IN)    :: MDOutput (:)                       !< MoorDyn WriteOutput values
   REAL(ReKi),               INTENT(IN)    :: OrcaOutput (:)                     !< OrcaFlex interface WriteOutput values
   REAL(ReKi),               INTENT(IN)    :: IceFOutput (:)                     !< IceFloe WriteOutput values
   TYPE(IceD_OutputType),    INTENT(IN)    :: y_IceD (:)                         !< IceDyn outputs (WriteOutput values are subset)
   TYPE(BD_OutputType),      INTENT(IN)    :: y_BD (:)                           !< BeamDyn outputs (WriteOutput values are subset)

   INTEGER(IntKi),           INTENT(OUT)   :: ErrStat                            !< Error status
   CHARACTER(*),             INTENT(OUT)   :: ErrMsg                             !< Error message

      ! Local variables.

   CHARACTER(200)                   :: Frmt                                      ! A string to hold a format specifier
   CHARACTER(p_FAST%TChanLen)       :: TmpStr                                    ! temporary string to print the time output as text

   REAL(ReKi)                       :: OutputAry(SIZE(y_FAST%ChannelNames)-1)

   ErrStat = ErrID_None
   ErrMsg  = ''
   
   CALL FillOutputAry(p_FAST, y_FAST, IfWOutput, OpFMOutput, EDOutput, ADOutput, SrvDOutput, HDOutput, SDOutput, ExtPtfmOutput, &
                      MAPOutput, FEAMOutput, MDOutput, OrcaOutput, IceFOutput, y_IceD, y_BD, OutputAry)   

   IF (p_FAST%WrTxtOutFile) THEN

         ! Write one line of tabular output:
   !   Frmt = '(F8.3,'//TRIM(Num2LStr(p%NumOuts))//'(:,A,'//TRIM( p%OutFmt )//'))'
      Frmt = '"'//p_FAST%Delim//'"'//p_FAST%OutFmt      ! format for array elements from individual modules

            ! time
      WRITE( TmpStr, '('//trim(p_FAST%OutFmt_t)//')' ) t
      CALL WrFileNR( y_FAST%UnOu, TmpStr )

         ! write the individual module output (convert to SiKi if necessary, so that we don't need to print so many digits in the exponent)
      CALL WrNumAryFileNR ( y_FAST%UnOu, REAL(OutputAry,SiKi), Frmt, ErrStat, ErrMsg )
         !IF ( ErrStat >= AbortErrLev ) RETURN
      
         ! write a new line (advance to the next line)
      WRITE (y_FAST%UnOu,'()')

   END IF


   IF (p_FAST%WrBinOutFile) THEN

         ! Write data to array for binary output file

      IF ( y_FAST%n_Out == y_FAST%NOutSteps ) THEN
         ErrStat = ErrID_Warn
         ErrMsg = 'Not all data could be written to the binary output file.'
         !CALL ProgWarn( 'Not all data could be written to the binary output file.' )
         !this really would only happen if we have an error somewhere else, right?
         !otherwise, we could allocate a new, larger array and move existing data
      ELSE
         y_FAST%n_Out = y_FAST%n_Out + 1

            ! store time data
         IF ( y_FAST%n_Out == 1_IntKi .OR. p_FAST%WrBinMod == FileFmtID_WithTime ) THEN
            y_FAST%TimeData(y_FAST%n_Out) = t   ! Time associated with these outputs
         END IF

            ! store individual module data
         y_FAST%AllOutData(:, y_FAST%n_Out) = OutputAry
         
      END IF      

   END IF

   RETURN
END SUBROUTINE WrOutputLine
!----------------------------------------------------------------------------------------------------------------------------------
!> Routine that calls FillOutputAry for one instance of a Turbine data structure. This is a separate subroutine so that the FAST
!! driver programs do not need to change or operate on the individual module level. (Called from Simulink interface.) 
SUBROUTINE FillOutputAry_T(Turbine, Outputs)
                   
   TYPE(FAST_TurbineType),   INTENT(IN   ) :: Turbine                          !< all data for one instance of a turbine
   REAL(ReKi),               INTENT(  OUT) :: Outputs(:)                       !< single array of output 
   

      CALL FillOutputAry(Turbine%p_FAST, Turbine%y_FAST, Turbine%IfW%y%WriteOutput, Turbine%OpFM%y%WriteOutput, &
                Turbine%ED%y%WriteOutput, Turbine%AD%y%WriteOutput, Turbine%SrvD%y%WriteOutput, &
                Turbine%HD%y%WriteOutput, Turbine%SD%y%WriteOutput, Turbine%ExtPtfm%y%WriteOutput, Turbine%MAP%y%WriteOutput, &
                Turbine%FEAM%y%WriteOutput, Turbine%MD%y%WriteOutput, Turbine%Orca%y%WriteOutput, &
                Turbine%IceF%y%WriteOutput, Turbine%IceD%y, Turbine%BD%y, Outputs)   
                        
END SUBROUTINE FillOutputAry_T                        
!----------------------------------------------------------------------------------------------------------------------------------
!> This routine concatenates all of the WriteOutput values from the module Output into one array to be written to the FAST 
!! output file.
SUBROUTINE FillOutputAry(p_FAST, y_FAST, IfWOutput, OpFMOutput, EDOutput, ADOutput, SrvDOutput, HDOutput, SDOutput, ExtPtfmOutput, &
                        MAPOutput, FEAMOutput, MDOutput, OrcaOutput, IceFOutput, y_IceD, y_BD, OutputAry)

   TYPE(FAST_ParameterType), INTENT(IN)    :: p_FAST                             !< Glue-code simulation parameters
   TYPE(FAST_OutputFileType),INTENT(IN)    :: y_FAST                             !< Glue-code simulation outputs

   REAL(ReKi),               INTENT(IN)    :: IfWOutput (:)                      !< InflowWind WriteOutput values
   REAL(ReKi),               INTENT(IN)    :: OpFMOutput (:)                     !< OpenFOAM WriteOutput values
   REAL(ReKi),               INTENT(IN)    :: EDOutput (:)                       !< ElastoDyn WriteOutput values
   REAL(ReKi),               INTENT(IN)    :: ADOutput (:)                       !< AeroDyn WriteOutput values
   REAL(ReKi),               INTENT(IN)    :: SrvDOutput (:)                     !< ServoDyn WriteOutput values
   REAL(ReKi),               INTENT(IN)    :: HDOutput (:)                       !< HydroDyn WriteOutput values
   REAL(ReKi),               INTENT(IN)    :: SDOutput (:)                       !< SubDyn WriteOutput values
   REAL(ReKi),               INTENT(IN)    :: ExtPtfmOutput (:)                  !< ExtPtfm_MCKF WriteOutput values
   REAL(ReKi),               INTENT(IN)    :: MAPOutput (:)                      !< MAP WriteOutput values
   REAL(ReKi),               INTENT(IN)    :: FEAMOutput (:)                     !< FEAMooring WriteOutput values
   REAL(ReKi),               INTENT(IN)    :: MDOutput (:)                       !< MoorDyn WriteOutput values
   REAL(ReKi),               INTENT(IN)    :: OrcaOutput (:)                     !< OrcaFlex interface WriteOutput values
   REAL(ReKi),               INTENT(IN)    :: IceFOutput (:)                     !< IceFloe WriteOutput values
   TYPE(IceD_OutputType),    INTENT(IN)    :: y_IceD (:)                         !< IceDyn outputs (WriteOutput values are subset)
   TYPE(BD_OutputType),      INTENT(IN)    :: y_BD (:)                           !< BeamDyn outputs (WriteOutput values are subset)

   REAL(ReKi),               INTENT(OUT)   :: OutputAry(:)                       !< single array of output 
   
   INTEGER(IntKi)                          :: i                                  ! loop counter
   INTEGER(IntKi)                          :: indxLast                           ! The index of the last row value to be written to AllOutData for this time step (column).
   INTEGER(IntKi)                          :: indxNext                           ! The index of the next row value to be written to AllOutData for this time step (column).
   
   
            ! store individual module data into one array for output

      indxLast = 0
      indxNext = 1

      IF ( y_FAST%numOuts(Module_IfW) > 0 ) THEN
         indxLast = indxNext + SIZE(IfWOutput) - 1
         OutputAry(indxNext:indxLast) = IfWOutput
         indxNext = IndxLast + 1
      ELSEIF ( y_FAST%numOuts(Module_OpFM) > 0 ) THEN
         indxLast = indxNext + SIZE(OpFMOutput) - 1
         OutputAry(indxNext:indxLast) = OpFMOutput
         indxNext = IndxLast + 1
      END IF

      IF ( y_FAST%numOuts(Module_ED) > 0 ) THEN
         indxLast = indxNext + SIZE(EDOutput) - 1
         OutputAry(indxNext:indxLast) = EDOutput
         indxNext = IndxLast + 1
      END IF
         
      IF ( y_FAST%numOuts(Module_BD) > 0 ) THEN
         do i=1,SIZE(y_BD)
            indxLast = indxNext + SIZE(y_BD(i)%WriteOutput) - 1
            OutputAry(indxNext:indxLast) = y_BD(i)%WriteOutput
            indxNext = IndxLast + 1
         end do         
      END IF            
      
      IF ( y_FAST%numOuts(Module_AD) > 0 ) THEN
         indxLast = indxNext + SIZE(ADOutput) - 1
         OutputAry(indxNext:indxLast) = ADOutput
         indxNext = IndxLast + 1
      END IF
         
      IF ( y_FAST%numOuts(Module_SrvD) > 0 ) THEN
         indxLast = indxNext + SIZE(SrvDOutput) - 1
         OutputAry(indxNext:indxLast) = SrvDOutput
         indxNext = IndxLast + 1
      END IF

      IF ( y_FAST%numOuts(Module_HD) > 0 ) THEN
         indxLast = indxNext + SIZE(HDOutput) - 1
         OutputAry(indxNext:indxLast) = HDOutput
         indxNext = IndxLast + 1
      END IF

      IF ( y_FAST%numOuts(Module_SD) > 0 ) THEN
         indxLast = indxNext + SIZE(SDOutput) - 1
         OutputAry(indxNext:indxLast) = SDOutput
         indxNext = IndxLast + 1
      ELSE IF ( y_FAST%numOuts(Module_ExtPtfm) > 0 ) THEN
         indxLast = indxNext + SIZE(ExtPtfmOutput) - 1
         OutputAry(indxNext:indxLast) = ExtPtfmOutput
         indxNext = IndxLast + 1
      END IF
                  
      IF ( y_FAST%numOuts(Module_MAP) > 0 ) THEN
         indxLast = indxNext + SIZE(MAPOutput) - 1
         OutputAry(indxNext:indxLast) = MAPOutput
         indxNext = IndxLast + 1
      ELSEIF ( y_FAST%numOuts(Module_MD) > 0 ) THEN
         indxLast = indxNext + SIZE(MDOutput) - 1
         OutputAry(indxNext:indxLast) = MDOutput
         indxNext = IndxLast + 1
      ELSEIF ( y_FAST%numOuts(Module_FEAM) > 0 ) THEN
         indxLast = indxNext + SIZE(FEAMOutput) - 1
         OutputAry(indxNext:indxLast) = FEAMOutput
         indxNext = IndxLast + 1
      ELSEIF ( y_FAST%numOuts(Module_Orca) > 0 ) THEN
         indxLast = indxNext + SIZE(OrcaOutput) - 1
         OutputAry(indxNext:indxLast) = OrcaOutput
         indxNext = IndxLast + 1
      END IF
         
      IF ( y_FAST%numOuts(Module_IceF) > 0 ) THEN
         indxLast = indxNext + SIZE(IceFOutput) - 1
         OutputAry(indxNext:indxLast) = IceFOutput
         indxNext = IndxLast + 1
      ELSEIF ( y_FAST%numOuts(Module_IceD) > 0 ) THEN
         DO i=1,p_FAST%numIceLegs
            indxLast = indxNext + SIZE(y_IceD(i)%WriteOutput) - 1
            OutputAry(indxNext:indxLast) = y_IceD(i)%WriteOutput
            indxNext = IndxLast + 1
         END DO            
      END IF     
         
END SUBROUTINE FillOutputAry
!----------------------------------------------------------------------------------------------------------------------------------
SUBROUTINE WriteVTK(t_global, p_FAST, y_FAST, MeshMapData, ED, BD, AD, IfW, OpFM, HD, SD, ExtPtfm, SrvD, MAPp, FEAM, MD, Orca, IceF, IceD)
   REAL(DbKi),               INTENT(IN   ) :: t_global            !< Current global time
   TYPE(FAST_ParameterType), INTENT(IN   ) :: p_FAST              !< Parameters for the glue code
   TYPE(FAST_OutputFileType),INTENT(INOUT) :: y_FAST              !< Output variables for the glue code (only because we're updating VTK_LastWaveIndx)
   TYPE(FAST_ModuleMapType), INTENT(IN   ) :: MeshMapData         !< Data for mapping between modules

   TYPE(ElastoDyn_Data),     INTENT(IN   ) :: ED                  !< ElastoDyn data
   TYPE(BeamDyn_Data),       INTENT(IN   ) :: BD                  !< BeamDyn data
   TYPE(ServoDyn_Data),      INTENT(IN   ) :: SrvD                !< ServoDyn data
   TYPE(AeroDyn_Data),       INTENT(IN   ) :: AD                  !< AeroDyn data
   TYPE(InflowWind_Data),    INTENT(IN   ) :: IfW                 !< InflowWind data
   TYPE(OpenFOAM_Data),      INTENT(IN   ) :: OpFM                !< OpenFOAM data
   TYPE(HydroDyn_Data),      INTENT(IN   ) :: HD                  !< HydroDyn data
   TYPE(SubDyn_Data),        INTENT(IN   ) :: SD                  !< SubDyn data
   TYPE(ExtPtfm_Data),       INTENT(IN   ) :: ExtPtfm             !< ExtPtfm_MCKF data
   TYPE(MAP_Data),           INTENT(IN   ) :: MAPp                !< MAP data
   TYPE(FEAMooring_Data),    INTENT(IN   ) :: FEAM                !< FEAMooring data
   TYPE(MoorDyn_Data),       INTENT(IN   ) :: MD                  !< MoorDyn data
   TYPE(OrcaFlex_Data),      INTENT(IN   ) :: Orca                !< OrcaFlex interface data
   TYPE(IceFloe_Data),       INTENT(IN   ) :: IceF                !< IceFloe data
   TYPE(IceDyn_Data),        INTENT(IN   ) :: IceD                !< All the IceDyn data used in time-step loop


   INTEGER(IntKi)                          :: ErrStat2
   CHARACTER(ErrMsgLen)                    :: ErrMSg2
   CHARACTER(*), PARAMETER                 :: RoutineName = 'WriteVTK'


      IF ( p_FAST%VTK_Type == VTK_Surf ) THEN
         CALL WrVTK_Surfaces(t_global, p_FAST, y_FAST, MeshMapData, ED, BD, AD, IfW, OpFM, HD, SD, SrvD, MAPp, FEAM, MD, Orca, IceF, IceD)
      ELSE IF ( p_FAST%VTK_Type == VTK_Basic ) THEN
         CALL WrVTK_BasicMeshes(p_FAST, y_FAST, MeshMapData, ED, BD, AD, IfW, OpFM, HD, SD, SrvD, MAPp, FEAM, MD, Orca, IceF, IceD)
      ELSE IF ( p_FAST%VTK_Type == VTK_All ) THEN
         CALL WrVTK_AllMeshes(p_FAST, y_FAST, MeshMapData, ED, BD, AD, IfW, OpFM, HD, SD, ExtPtfm, SrvD, MAPp, FEAM, MD, Orca, IceF, IceD)
      ELSE IF (p_FAST%VTK_Type==VTK_Old) THEN
         CALL WriteInputMeshesToFile( ED%Input(1), AD%Input(1), SD%Input(1), HD%Input(1), MAPp%Input(1), BD%Input(1,:), TRIM(p_FAST%OutFileRoot)//'.InputMeshes.bin', ErrStat2, ErrMsg2)
         CALL WriteMotionMeshesToFile(t_global, ED%y, SD%Input(1), SD%y, HD%Input(1), MAPp%Input(1), BD%y, BD%Input(1,:), y_FAST%UnGra, ErrStat2, ErrMsg2, TRIM(p_FAST%OutFileRoot)//'.gra') 
   !unOut = -1
   !CALL MeshWrBin ( unOut, AD%y%BladeLoad(2), ErrStat2, ErrMsg2, 'AD_2_ED_loads.bin');  IF (ErrStat2 /= ErrID_None) CALL WrScr(TRIM(ErrMsg2))
   !CALL MeshWrBin ( unOut, ED%Input(1)%BladePtLoads(2),ErrStat2, ErrMsg2, 'AD_2_ED_loads.bin');  IF (ErrStat2 /= ErrID_None) CALL WrScr(TRIM(ErrMsg2))
   !CALL MeshMapWrBin( unOut, AD%y%BladeLoad(2), ED%Input(1)%BladePtLoads(2), MeshMapData%AD_L_2_BDED_B(2), ErrStat2, ErrMsg2, 'AD_2_ED_loads.bin' );  IF (ErrStat2 /= ErrID_None) CALL WrScr(TRIM(ErrMsg2))
   !close( unOut )
      END IF
         
     y_FAST%VTK_count = y_FAST%VTK_count + 1

END SUBROUTINE WriteVTK
!----------------------------------------------------------------------------------------------------------------------------------
!> This routine writes all the committed meshes to VTK-formatted files. It doesn't bother with returning an error code.
SUBROUTINE WrVTK_AllMeshes(p_FAST, y_FAST, MeshMapData, ED, BD, AD, IfW, OpFM, HD, SD, ExtPtfm, SrvD, MAPp, FEAM, MD, Orca, IceF, IceD)

   TYPE(FAST_ParameterType), INTENT(IN   ) :: p_FAST              !< Parameters for the glue code
   TYPE(FAST_OutputFileType),INTENT(IN   ) :: y_FAST              !< Output variables for the glue code
   TYPE(FAST_ModuleMapType), INTENT(IN   ) :: MeshMapData         !< Data for mapping between modules

   TYPE(ElastoDyn_Data),     INTENT(IN   ) :: ED                  !< ElastoDyn data
   TYPE(BeamDyn_Data),       INTENT(IN   ) :: BD                  !< BeamDyn data
   TYPE(ServoDyn_Data),      INTENT(IN   ) :: SrvD                !< ServoDyn data
   TYPE(AeroDyn_Data),       INTENT(IN   ) :: AD                  !< AeroDyn data
   TYPE(InflowWind_Data),    INTENT(IN   ) :: IfW                 !< InflowWind data
   TYPE(OpenFOAM_Data),      INTENT(IN   ) :: OpFM                !< OpenFOAM data
   TYPE(HydroDyn_Data),      INTENT(IN   ) :: HD                  !< HydroDyn data
   TYPE(SubDyn_Data),        INTENT(IN   ) :: SD                  !< SubDyn data
   TYPE(ExtPtfm_Data),       INTENT(IN   ) :: ExtPtfm             !< ExtPtfm data
   TYPE(MAP_Data),           INTENT(IN   ) :: MAPp                !< MAP data
   TYPE(FEAMooring_Data),    INTENT(IN   ) :: FEAM                !< FEAMooring data
   TYPE(MoorDyn_Data),       INTENT(IN   ) :: MD                  !< MoorDyn data
   TYPE(OrcaFlex_Data),      INTENT(IN   ) :: Orca                !< OrcaFlex interface data
   TYPE(IceFloe_Data),       INTENT(IN   ) :: IceF                !< IceFloe data
   TYPE(IceDyn_Data),        INTENT(IN   ) :: IceD                !< All the IceDyn data used in time-step loop


   logical                                 :: outputFields        ! flag to determine if we want to output the HD mesh fields
   INTEGER(IntKi)                          :: NumBl, k

   INTEGER(IntKi)                          :: ErrStat2
   CHARACTER(ErrMsgLen)                    :: ErrMSg2
   CHARACTER(*), PARAMETER                 :: RoutineName = 'WrVTK_AllMeshes'

   
   
   NumBl = 0
   if (allocated(ED%y%BladeRootMotion)) then
      NumBl = SIZE(ED%y%BladeRootMotion)
   end if
   
   
   
! I'm first going to just put all of the meshes that get mapped together, then decide if we're going to print/plot them all
         
!  ElastoDyn
   if (allocated(ED%Input)) then
   
         !  ElastoDyn outputs (motions)
      DO K=1,NumBl        
         !%BladeLn2Mesh(K) used only when not BD (see below)
         call MeshWrVTK(p_FAST%TurbinePos, ED%y%BladeRootMotion(K), trim(p_FAST%VTK_OutFileRoot)//'.ED_BladeRootMotion'//trim(num2lstr(k)), y_FAST%VTK_count, p_FAST%VTK_fields, ErrStat2, ErrMsg2, p_FAST%VTK_tWidth )
      END DO
      
      call MeshWrVTK(p_FAST%TurbinePos, ED%y%TowerLn2Mesh, trim(p_FAST%VTK_OutFileRoot)//'.ED_TowerLn2Mesh_motion', y_FAST%VTK_count, p_FAST%VTK_fields, ErrStat2, ErrMsg2, p_FAST%VTK_tWidth )     

! these will get output with their sibling input meshes
      !call MeshWrVTK(p_FAST%TurbinePos, ED%y%HubPtMotion, trim(p_FAST%VTK_OutFileRoot)//'.ED_HubPtMotion', y_FAST%VTK_count, p_FAST%VTK_fields, ErrStat2, ErrMsg2, p_FAST%VTK_tWidth )
      !call MeshWrVTK(p_FAST%TurbinePos, ED%y%NacelleMotion, trim(p_FAST%VTK_OutFileRoot)//'.ED_NacelleMotion', y_FAST%VTK_count, p_FAST%VTK_fields, ErrStat2, ErrMsg2, p_FAST%VTK_tWidth )
      !call MeshWrVTK(p_FAST%TurbinePos, ED%y%PlatformPtMesh, trim(p_FAST%VTK_OutFileRoot)//'.ED_PlatformPtMesh_motion', y_FAST%VTK_count, p_FAST%VTK_fields, ErrStat2, ErrMsg2, p_FAST%VTK_tWidth )
      
         !  ElastoDyn inputs (loads)
      ! %BladePtLoads used only when not BD (see below)
      call MeshWrVTK(p_FAST%TurbinePos, ED%Input(1)%TowerPtLoads, trim(p_FAST%VTK_OutFileRoot)//'.ED_TowerPtLoads', y_FAST%VTK_count, p_FAST%VTK_fields, ErrStat2, ErrMsg2, p_FAST%VTK_tWidth, ED%y%TowerLn2Mesh )
      call MeshWrVTK(p_FAST%TurbinePos, ED%Input(1)%HubPtLoad, trim(p_FAST%VTK_OutFileRoot)//'.ED_Hub', y_FAST%VTK_count, p_FAST%VTK_fields, ErrStat2, ErrMsg2, p_FAST%VTK_tWidth, ED%y%HubPtMotion )
      call MeshWrVTK(p_FAST%TurbinePos, ED%Input(1)%NacelleLoads, trim(p_FAST%VTK_OutFileRoot)//'.ED_Nacelle' ,y_FAST%VTK_count, p_FAST%VTK_fields, ErrStat2, ErrMsg2, p_FAST%VTK_tWidth, ED%y%NacelleMotion )
      call MeshWrVTK(p_FAST%TurbinePos, ED%Input(1)%PlatformPtMesh, trim(p_FAST%VTK_OutFileRoot)//'.ED_PlatformPtMesh', y_FAST%VTK_count, p_FAST%VTK_fields, ErrStat2, ErrMsg2, p_FAST%VTK_tWidth, ED%y%PlatformPtMesh )
   end if
   
   
!  BeamDyn
   IF ( p_FAST%CompElast == Module_BD .and. allocated(BD%Input) .and. allocated(BD%y)) THEN
            
      do K=1,NumBl        
            ! BeamDyn inputs
         !call MeshWrVTK(p_FAST%TurbinePos, BD%Input(1,k)%RootMotion, trim(p_FAST%VTK_OutFileRoot)//'.BD_RootMotion'//trim(num2lstr(k)), y_FAST%VTK_count, p_FAST%VTK_fields, ErrStat2, ErrMsg2, p_FAST%VTK_tWidth )
         call MeshWrVTK(p_FAST%TurbinePos, BD%Input(1,k)%HubMotion, trim(p_FAST%VTK_OutFileRoot)//'.BD_HubMotion'//trim(num2lstr(k)), y_FAST%VTK_count, p_FAST%VTK_fields, ErrStat2, ErrMsg2, p_FAST%VTK_tWidth )
      end do
      if (allocated(MeshMapData%y_BD_BldMotion_4Loads)) then
         do K=1,NumBl 
            call MeshWrVTK(p_FAST%TurbinePos, BD%Input(1,k)%DistrLoad, trim(p_FAST%VTK_OutFileRoot)//'.BD_DistrLoad'//trim(num2lstr(k)), y_FAST%VTK_count, p_FAST%VTK_fields, ErrStat2, ErrMsg2, p_FAST%VTK_tWidth, MeshMapData%y_BD_BldMotion_4Loads(k) )
            ! skipping PointLoad
         end do
      elseif (p_FAST%BD_OutputSibling) then
         do K=1,NumBl
            call MeshWrVTK(p_FAST%TurbinePos, BD%Input(1,k)%DistrLoad, trim(p_FAST%VTK_OutFileRoot)//'.BD_Blade'//trim(num2lstr(k)), y_FAST%VTK_count, p_FAST%VTK_fields, ErrStat2, ErrMsg2, p_FAST%VTK_tWidth, BD%y(k)%BldMotion )
            ! skipping PointLoad
         end do
      end if
      
      do K=1,NumBl
            ! BeamDyn outputs
         call MeshWrVTK(p_FAST%TurbinePos, BD%y(k)%ReactionForce, trim(p_FAST%VTK_OutFileRoot)//'.BD_ReactionForce_RootMotion'//trim(num2lstr(k)), y_FAST%VTK_count, p_FAST%VTK_fields, ErrStat2, ErrMsg2, p_FAST%VTK_tWidth, BD%Input(1,k)%RootMotion )
      end do  
      
      if (.not. p_FAST%BD_OutputSibling) then !otherwise this mesh has been put with the DistrLoad mesh
         do K=1,NumBl
               ! BeamDyn outputs
         call MeshWrVTK(p_FAST%TurbinePos, BD%y(k)%BldMotion, trim(p_FAST%VTK_OutFileRoot)//'.BD_BldMotion'//trim(num2lstr(k)), y_FAST%VTK_count, p_FAST%VTK_fields, ErrStat2, ErrMsg2, p_FAST%VTK_tWidth )
      end do  
      end if
      
      
   ELSE if (p_FAST%CompElast == Module_ED .and. allocated(ED%Input)) then
      ! ElastoDyn
      DO K=1,NumBl        
         call MeshWrVTK(p_FAST%TurbinePos, ED%y%BladeLn2Mesh(K), trim(p_FAST%VTK_OutFileRoot)//'.ED_BladeLn2Mesh_motion'//trim(num2lstr(k)), y_FAST%VTK_count, p_FAST%VTK_fields, ErrStat2, ErrMsg2, p_FAST%VTK_tWidth )
         call MeshWrVTK(p_FAST%TurbinePos, ED%Input(1)%BladePtLoads(K), trim(p_FAST%VTK_OutFileRoot)//'.ED_BladePtLoads'//trim(num2lstr(k)), y_FAST%VTK_count, p_FAST%VTK_fields, ErrStat2, ErrMsg2, p_FAST%VTK_tWidth, ED%y%BladeLn2Mesh(K) )
      END DO      
   END IF
            
!  ServoDyn
   if (allocated(SrvD%Input)) then
      IF ( SrvD%Input(1)%NTMD%Mesh%Committed ) THEN         
         !call MeshWrVTK(p_FAST%TurbinePos, SrvD%Input(1)%NTMD%Mesh, trim(p_FAST%VTK_OutFileRoot)//'.SrvD_NTMD_Motion', y_FAST%VTK_count, p_FAST%VTK_fields, ErrStat2, ErrMsg2, p_FAST%VTK_tWidth )
         call MeshWrVTK(p_FAST%TurbinePos, SrvD%y%NTMD%Mesh, trim(p_FAST%VTK_OutFileRoot)//'.SrvD_NTMD', y_FAST%VTK_count, p_FAST%VTK_fields, ErrStat2, ErrMsg2, p_FAST%VTK_tWidth, SrvD%Input(1)%TTMD%Mesh )
      END IF      
      IF ( SrvD%Input(1)%TTMD%Mesh%Committed ) THEN 
         !call MeshWrVTK(p_FAST%TurbinePos, SrvD%Input(1)%TTMD%Mesh, trim(p_FAST%VTK_OutFileRoot)//'.SrvD_TTMD_Motion', y_FAST%VTK_count, p_FAST%VTK_fields, ErrStat2, ErrMsg2, p_FAST%VTK_tWidth )
         call MeshWrVTK(p_FAST%TurbinePos, SrvD%y%TTMD%Mesh, trim(p_FAST%VTK_OutFileRoot)//'.SrvD_TTMD', y_FAST%VTK_count, p_FAST%VTK_fields, ErrStat2, ErrMsg2, p_FAST%VTK_tWidth, SrvD%Input(1)%TTMD%Mesh )
      END IF   
   end if
   
      
!  AeroDyn   
   IF ( p_FAST%CompAero == Module_AD .and. allocated(AD%Input)) THEN 
               
      if (allocated(AD%Input(1)%BladeRootMotion)) then      
      
         DO K=1,NumBl   
            call MeshWrVTK(p_FAST%TurbinePos, AD%Input(1)%BladeRootMotion(K), trim(p_FAST%VTK_OutFileRoot)//'.AD_BladeRootMotion'//trim(num2lstr(k)), y_FAST%VTK_count, p_FAST%VTK_fields, ErrStat2, ErrMsg2, p_FAST%VTK_tWidth )
            !call MeshWrVTK(p_FAST%TurbinePos, AD%Input(1)%BladeMotion(K), trim(p_FAST%VTK_OutFileRoot)//'.AD_BladeMotion'//trim(num2lstr(k)), y_FAST%VTK_count, p_FAST%VTK_fields, ErrStat2, ErrMsg2, p_FAST%VTK_tWidth )
         END DO            
         call MeshWrVTK(p_FAST%TurbinePos, AD%Input(1)%HubMotion, trim(p_FAST%VTK_OutFileRoot)//'.AD_HubMotion', y_FAST%VTK_count, p_FAST%VTK_fields, ErrStat2, ErrMsg2, p_FAST%VTK_tWidth )
         !call MeshWrVTK(p_FAST%TurbinePos, AD%Input(1)%TowerMotion, trim(p_FAST%VTK_OutFileRoot)//'.AD_TowerMotion', y_FAST%VTK_count, p_FAST%VTK_fields, ErrStat2, ErrMsg2, p_FAST%VTK_tWidth )
               
         DO K=1,NumBl   
            call MeshWrVTK(p_FAST%TurbinePos, AD%y%BladeLoad(K), trim(p_FAST%VTK_OutFileRoot)//'.AD_Blade'//trim(num2lstr(k)), y_FAST%VTK_count, p_FAST%VTK_fields, ErrStat2, ErrMsg2, p_FAST%VTK_tWidth, AD%Input(1)%BladeMotion(k) )
         END DO            
         call MeshWrVTK(p_FAST%TurbinePos, AD%y%TowerLoad, trim(p_FAST%VTK_OutFileRoot)//'.AD_Tower', y_FAST%VTK_count, p_FAST%VTK_fields, ErrStat2, ErrMsg2, p_FAST%VTK_tWidth, AD%Input(1)%TowerMotion )
         
      end if
      
   END IF
   
! HydroDyn            
   IF ( p_FAST%CompHydro == Module_HD .and. allocated(HD%Input)) THEN       
      !call MeshWrVTK(p_FAST%TurbinePos, HD%Input(1)%Mesh, trim(p_FAST%VTK_OutFileRoot)//'.HD_Mesh_motion', y_FAST%VTK_count, p_FAST%VTK_fields, ErrStat2, ErrMsg2 )     
      !call MeshWrVTK(p_FAST%TurbinePos, HD%Input(1)%Morison%LumpedMesh, trim(p_FAST%VTK_OutFileRoot)//'.HD_MorisonLumped_motion', y_FAST%VTK_count, p_FAST%VTK_fields, ErrStat2, ErrMsg2 )     
      !call MeshWrVTK(p_FAST%TurbinePos, HD%Input(1)%Morison%DistribMesh, trim(p_FAST%VTK_OutFileRoot)//'.HD_MorisonDistrib_motion', y_FAST%VTK_count, p_FAST%VTK_fields, ErrStat2, ErrMsg2 )     
      
      if (p_FAST%CompSub == Module_NONE) then
         call MeshWrVTK(p_FAST%TurbinePos, HD%y%AllHdroOrigin, trim(p_FAST%VTK_OutFileRoot)//'.HD_AllHdroOrigin', y_FAST%VTK_count, p_FAST%VTK_fields, ErrStat2, ErrMsg2, p_FAST%VTK_tWidth, HD%Input(1)%Mesh )
         outputFields = .false.
      else         
         call MeshWrVTK(p_FAST%TurbinePos, HD%y%Mesh, trim(p_FAST%VTK_OutFileRoot)//'.HD_Mesh', y_FAST%VTK_count, p_FAST%VTK_fields, ErrStat2, ErrMsg2, p_FAST%VTK_tWidth, HD%Input(1)%Mesh )
         outputFields = p_FAST%VTK_fields
      end if
      call MeshWrVTK(p_FAST%TurbinePos, HD%y%Morison%LumpedMesh, trim(p_FAST%VTK_OutFileRoot)//'.HD_MorisonLumped', y_FAST%VTK_count, outputFields, ErrStat2, ErrMsg2, p_FAST%VTK_tWidth, HD%Input(1)%Morison%LumpedMesh )
      call MeshWrVTK(p_FAST%TurbinePos, HD%y%Morison%DistribMesh, trim(p_FAST%VTK_OutFileRoot)//'.HD_MorisonDistrib', y_FAST%VTK_count, outputFields, ErrStat2, ErrMsg2, p_FAST%VTK_tWidth, HD%Input(1)%Morison%DistribMesh )
      
                  
   END IF
   
! SubDyn   
   IF ( p_FAST%CompSub == Module_SD .and. allocated(SD%Input)) THEN
      !call MeshWrVTK(p_FAST%TurbinePos, SD%Input(1)%TPMesh, trim(p_FAST%VTK_OutFileRoot)//'.SD_TPMesh_motion', y_FAST%VTK_count, p_FAST%VTK_fields, ErrStat2, ErrMsg2, p_FAST%VTK_tWidth )
      call MeshWrVTK(p_FAST%TurbinePos, SD%Input(1)%LMesh, trim(p_FAST%VTK_OutFileRoot)//'.SD_LMesh_y2Mesh', y_FAST%VTK_count, p_FAST%VTK_fields, ErrStat2, ErrMsg2, p_FAST%VTK_tWidth, SD%y%y2Mesh )
      
      call MeshWrVTK(p_FAST%TurbinePos, SD%y%y1Mesh, trim(p_FAST%VTK_OutFileRoot)//'.SD_y1Mesh_TPMesh', y_FAST%VTK_count, p_FAST%VTK_fields, ErrStat2, ErrMsg2, p_FAST%VTK_tWidth, SD%Input(1)%TPMesh )
      !call MeshWrVTK(p_FAST%TurbinePos, SD%y%y2Mesh, trim(p_FAST%VTK_OutFileRoot)//'.SD_y2Mesh_motion', y_FAST%VTK_count, p_FAST%VTK_fields, ErrStat2, ErrMsg2, p_FAST%VTK_tWidth )
   ELSE IF ( p_FAST%CompSub == Module_ExtPtfm .and. allocated(ExtPtfm%Input)) THEN
      call MeshWrVTK(p_FAST%TurbinePos, ExtPtfm%y%PtfmMesh, trim(p_FAST%VTK_OutFileRoot)//'.ExtPtfm', y_FAST%VTK_count, p_FAST%VTK_fields, ErrStat2, ErrMsg2, p_FAST%VTK_tWidth, ExtPtfm%Input(1)%PtfmMesh )
   END IF     
       
! MAP
   IF ( p_FAST%CompMooring == Module_MAP ) THEN
      if (allocated(MAPp%Input)) then
         call MeshWrVTK(p_FAST%TurbinePos, MAPp%y%PtFairleadLoad, trim(p_FAST%VTK_OutFileRoot)//'.MAP_PtFairlead', y_FAST%VTK_count, p_FAST%VTK_fields, ErrStat2, ErrMsg2, p_FAST%VTK_tWidth, MAPp%Input(1)%PtFairDisplacement )
         !call MeshWrVTK(p_FAST%TurbinePos, MAPp%Input(1)%PtFairDisplacement, trim(p_FAST%VTK_OutFileRoot)//'.MAP_PtFair_motion', y_FAST%VTK_count, p_FAST%VTK_fields, ErrStat2, ErrMsg2, p_FAST%VTK_tWidth )
      end if
      
! MoorDyn      
   ELSEIF ( p_FAST%CompMooring == Module_MD ) THEN
      if (allocated(MD%Input)) then
         call MeshWrVTK(p_FAST%TurbinePos, MD%y%PtFairleadLoad, trim(p_FAST%VTK_OutFileRoot)//'.MD_PtFairlead', y_FAST%VTK_count, p_FAST%VTK_fields, ErrStat2, ErrMsg2, p_FAST%VTK_tWidth, MD%Input(1)%PtFairleadDisplacement )
         !call MeshWrVTK(p_FAST%TurbinePos, MD%Input(1)%PtFairleadDisplacement, trim(p_FAST%VTK_OutFileRoot)//'.MD_PtFair_motion', y_FAST%VTK_count, p_FAST%VTK_fields, ErrStat2, ErrMsg2, p_FAST%VTK_tWidth )
      end if
      
! FEAMooring                   
   ELSEIF ( p_FAST%CompMooring == Module_FEAM ) THEN
      if (allocated(FEAM%Input)) then
         call MeshWrVTK(p_FAST%TurbinePos, FEAM%y%PtFairleadLoad, trim(p_FAST%VTK_OutFileRoot)//'.FEAM_PtFairlead', y_FAST%VTK_count, p_FAST%VTK_fields, ErrStat2, ErrMsg2, p_FAST%VTK_tWidth, FEAM%Input(1)%PtFairleadDisplacement )
         !call MeshWrVTK(p_FAST%TurbinePos, FEAM%Input(1)%PtFairleadDisplacement, trim(p_FAST%VTK_OutFileRoot)//'.FEAM_PtFair_motion', y_FAST%VTK_count, p_FAST%VTK_fields, ErrStat2, ErrMsg2, p_FAST%VTK_tWidth )
      end if
      
! Orca      
   ELSEIF ( p_FAST%CompMooring == Module_Orca ) THEN
      if (allocated(Orca%Input)) then
         call MeshWrVTK(p_FAST%TurbinePos, Orca%y%PtfmMesh, trim(p_FAST%VTK_OutFileRoot)//'.Orca_PtfmMesh', y_FAST%VTK_count, p_FAST%VTK_fields, ErrStat2, ErrMsg2, p_FAST%VTK_tWidth, Orca%Input(1)%PtfmMesh )
         !call MeshWrVTK(p_FAST%TurbinePos, Orca%Input(1)%PtfmMesh, trim(p_FAST%VTK_OutFileRoot)//'.Orca_PtfmMesh_motion', y_FAST%VTK_count, p_FAST%VTK_fields, ErrStat2, ErrMsg2, p_FAST%VTK_tWidth )
      end if
   END IF
            
         
! IceFloe      
   IF ( p_FAST%CompIce == Module_IceF ) THEN
      if (allocated(IceF%Input)) then
         call MeshWrVTK(p_FAST%TurbinePos, IceF%y%iceMesh, trim(p_FAST%VTK_OutFileRoot)//'.IceF_iceMesh', y_FAST%VTK_count, p_FAST%VTK_fields, ErrStat2, ErrMsg2, p_FAST%VTK_tWidth, IceF%Input(1)%iceMesh )
         !call MeshWrVTK(p_FAST%TurbinePos, IceF%Input(1)%iceMesh, trim(p_FAST%VTK_OutFileRoot)//'.IceF_iceMesh_motion', y_FAST%VTK_count, p_FAST%VTK_fields, ErrStat2, ErrMsg2, p_FAST%VTK_tWidth )
      end if
      
! IceDyn
   ELSEIF ( p_FAST%CompIce == Module_IceD ) THEN
      if (allocated(IceD%Input)) then
            
         DO k = 1,p_FAST%numIceLegs
            call MeshWrVTK(p_FAST%TurbinePos, IceD%y(k)%PointMesh, trim(p_FAST%VTK_OutFileRoot)//'.IceD_PointMesh'//trim(num2lstr(k)), y_FAST%VTK_count, p_FAST%VTK_fields, ErrStat2, ErrMsg2, p_FAST%VTK_tWidth, IceD%Input(1,k)%PointMesh )
            !call MeshWrVTK(p_FAST%TurbinePos, IceD%Input(1,k)%PointMesh, trim(p_FAST%VTK_OutFileRoot)//'.IceD_PointMesh_motion'//trim(num2lstr(k)), y_FAST%VTK_count, p_FAST%VTK_fields, ErrStat2, ErrMsg2, p_FAST%VTK_tWidth )
         END DO
      end if
      
   END IF
   
   
END SUBROUTINE WrVTK_AllMeshes 
!----------------------------------------------------------------------------------------------------------------------------------
!> This routine writes a minimal subset of meshes (enough to visualize the turbine) to VTK-formatted files. It doesn't bother with 
!! returning an error code.
SUBROUTINE WrVTK_BasicMeshes(p_FAST, y_FAST, MeshMapData, ED, BD, AD, IfW, OpFM, HD, SD, SrvD, MAPp, FEAM, MD, Orca, IceF, IceD)

   TYPE(FAST_ParameterType), INTENT(IN   ) :: p_FAST              !< Parameters for the glue code
   TYPE(FAST_OutputFileType),INTENT(IN   ) :: y_FAST              !< Output variables for the glue code
   TYPE(FAST_ModuleMapType), INTENT(IN   ) :: MeshMapData         !< Data for mapping between modules

   TYPE(ElastoDyn_Data),     INTENT(IN   ) :: ED                  !< ElastoDyn data
   TYPE(BeamDyn_Data),       INTENT(IN   ) :: BD                  !< BeamDyn data
   TYPE(ServoDyn_Data),      INTENT(IN   ) :: SrvD                !< ServoDyn data
   TYPE(AeroDyn_Data),       INTENT(IN   ) :: AD                  !< AeroDyn data
   TYPE(InflowWind_Data),    INTENT(IN   ) :: IfW                 !< InflowWind data
   TYPE(OpenFOAM_Data),      INTENT(IN   ) :: OpFM                !< OpenFOAM data
   TYPE(HydroDyn_Data),      INTENT(IN   ) :: HD                  !< HydroDyn data
   TYPE(SubDyn_Data),        INTENT(IN   ) :: SD                  !< SubDyn data
   TYPE(MAP_Data),           INTENT(IN   ) :: MAPp                !< MAP data
   TYPE(FEAMooring_Data),    INTENT(IN   ) :: FEAM                !< FEAMooring data
   TYPE(MoorDyn_Data),       INTENT(IN   ) :: MD                  !< MoorDyn data
   TYPE(OrcaFlex_Data),      INTENT(IN   ) :: Orca                !< OrcaFlex interface data
   TYPE(IceFloe_Data),       INTENT(IN   ) :: IceF                !< IceFloe data
   TYPE(IceDyn_Data),        INTENT(IN   ) :: IceD                !< All the IceDyn data used in time-step loop

   logical                                 :: OutputFields
   INTEGER(IntKi)                          :: NumBl, k
   INTEGER(IntKi)                          :: ErrStat2
   CHARACTER(ErrMsgLen)                    :: ErrMSg2
   CHARACTER(*), PARAMETER                 :: RoutineName = 'WrVTK_BasicMeshes'


   NumBl = 0
   if (allocated(ED%y%BladeRootMotion)) then
      NumBl = SIZE(ED%y%BladeRootMotion)
   end if

   
! Blades
   IF ( p_FAST%CompAero == Module_AD ) THEN  ! These meshes may have airfoil data associated with nodes...
      DO K=1,NumBl   
         call MeshWrVTK(p_FAST%TurbinePos, AD%Input(1)%BladeMotion(K), trim(p_FAST%VTK_OutFileRoot)//'.AD_Blade'//trim(num2lstr(k)), &
                        y_FAST%VTK_count, p_FAST%VTK_fields, ErrStat2, ErrMsg2, p_FAST%VTK_tWidth, Sib=AD%y%BladeLoad(K) )
      END DO                  
   ELSE IF ( p_FAST%CompElast == Module_BD ) THEN
      DO K=1,NumBl                 
         call MeshWrVTK(p_FAST%TurbinePos, BD%y(k)%BldMotion, trim(p_FAST%VTK_OutFileRoot)//'.BD_BldMotion'//trim(num2lstr(k)), &
                        y_FAST%VTK_count, p_FAST%VTK_fields, ErrStat2, ErrMsg2, p_FAST%VTK_tWidth )
      END DO  
   ELSE IF ( p_FAST%CompElast == Module_ED ) THEN
      DO K=1,NumBl        
         call MeshWrVTK(p_FAST%TurbinePos, ED%y%BladeLn2Mesh(K), trim(p_FAST%VTK_OutFileRoot)//'.ED_BladeLn2Mesh_motion'//trim(num2lstr(k)), &
                        y_FAST%VTK_count, p_FAST%VTK_fields, ErrStat2, ErrMsg2, p_FAST%VTK_tWidth )
      END DO  
   END IF   
   
! Nacelle
   call MeshWrVTK(p_FAST%TurbinePos, ED%y%NacelleMotion, trim(p_FAST%VTK_OutFileRoot)//'.ED_Nacelle', y_FAST%VTK_count, &
                  p_FAST%VTK_fields, ErrStat2, ErrMsg2, p_FAST%VTK_tWidth, Sib=ED%Input(1)%NacelleLoads )
            
! Hub
   call MeshWrVTK(p_FAST%TurbinePos, ED%y%HubPtMotion, trim(p_FAST%VTK_OutFileRoot)//'.ED_Hub', y_FAST%VTK_count, &
                  p_FAST%VTK_fields, ErrStat2, ErrMsg2, p_FAST%VTK_tWidth, Sib=ED%Input(1)%HubPtLoad )
! Tower motions
   call MeshWrVTK(p_FAST%TurbinePos, ED%y%TowerLn2Mesh, trim(p_FAST%VTK_OutFileRoot)//'.ED_TowerLn2Mesh_motion', &
                  y_FAST%VTK_count, p_FAST%VTK_fields, ErrStat2, ErrMsg2, p_FAST%VTK_tWidth )

   
   
! Substructure   
!   call MeshWrVTK(p_FAST%TurbinePos, ED%y%PlatformPtMesh, trim(p_FAST%VTK_OutFileRoot)//'.ED_PlatformPtMesh_motion', y_FAST%VTK_count, p_FAST%VTK_fields, ErrStat2, ErrMsg2, p_FAST%VTK_tWidth )
!   IF ( p_FAST%CompSub == Module_SD ) THEN
!     call MeshWrVTK(p_FAST%TurbinePos, SD%Input(1)%TPMesh, trim(p_FAST%VTK_OutFileRoot)//'.SD_TPMesh_motion', y_FAST%VTK_count, p_FAST%VTK_fields, ErrStat2, ErrMsg2, p_FAST%VTK_tWidth )
!      call MeshWrVTK(p_FAST%TurbinePos, SD%y%y2Mesh, trim(p_FAST%VTK_OutFileRoot)//'.SD_y2Mesh_motion', y_FAST%VTK_count, ErrStat2, ErrMsg2, p_FAST%VTK_tWidth )
!   END IF     
      
   IF ( p_FAST%CompHydro == Module_HD ) THEN 
      
      if (p_FAST%CompSub == Module_NONE) then
         call MeshWrVTK(p_FAST%TurbinePos, HD%y%AllHdroOrigin, trim(p_FAST%VTK_OutFileRoot)//'.HD_AllHdroOrigin', y_FAST%VTK_count, p_FAST%VTK_fields, ErrStat2, ErrMsg2, p_FAST%VTK_tWidth, HD%Input(1)%Mesh )
         outputFields = .false.
      else         
         OutputFields = p_FAST%VTK_fields
      end if
      
      call MeshWrVTK(p_FAST%TurbinePos, HD%Input(1)%Morison%DistribMesh, trim(p_FAST%VTK_OutFileRoot)//'.HD_MorisonDistrib', &
                     y_FAST%VTK_count, OutputFields, ErrStat2, ErrMsg2, p_FAST%VTK_tWidth, Sib=HD%y%Morison%DistribMesh )
   END IF
   
   
! Mooring Lines?            
!   IF ( p_FAST%CompMooring == Module_MAP ) THEN
!      call MeshWrVTK(p_FAST%TurbinePos, MAPp%Input(1)%PtFairDisplacement, trim(p_FAST%VTK_OutFileRoot)//'.MAP_PtFair_motion', y_FAST%VTK_count, p_FAST%VTK_fields, ErrStat2, ErrMsg2, p_FAST%VTK_tWidth )
!   ELSEIF ( p_FAST%CompMooring == Module_MD ) THEN
!      call MeshWrVTK(p_FAST%TurbinePos, MD%Input(1)%PtFairleadDisplacement, trim(p_FAST%VTK_OutFileRoot)//'.MD_PtFair_motion', y_FAST%VTK_count, p_FAST%VTK_fields, ErrStat2, ErrMsg2, p_FAST%VTK_tWidth )
!   ELSEIF ( p_FAST%CompMooring == Module_FEAM ) THEN
!      call MeshWrVTK(p_FAST%TurbinePos, FEAM%Input(1)%PtFairleadDisplacement, trim(p_FAST%VTK_OutFileRoot)//'FEAM_PtFair_motion', y_FAST%VTK_count, p_FAST%VTK_fields, ErrStat2, ErrMsg2, p_FAST%VTK_tWidth )
!   END IF
         
   
END SUBROUTINE WrVTK_BasicMeshes 
!----------------------------------------------------------------------------------------------------------------------------------
!> This routine writes a minimal subset of meshes with surfaces to VTK-formatted files. It doesn't bother with 
!! returning an error code.
SUBROUTINE WrVTK_Surfaces(t_global, p_FAST, y_FAST, MeshMapData, ED, BD, AD, IfW, OpFM, HD, SD, SrvD, MAPp, FEAM, MD, Orca, IceF, IceD)

   REAL(DbKi),               INTENT(IN   ) :: t_global            !< Current global time
   TYPE(FAST_ParameterType), INTENT(IN   ) :: p_FAST              !< Parameters for the glue code
   TYPE(FAST_OutputFileType),INTENT(INOUT) :: y_FAST              !< Output variables for the glue code (only because we're updating VTK_LastWaveIndx)
   TYPE(FAST_ModuleMapType), INTENT(IN   ) :: MeshMapData         !< Data for mapping between modules

   TYPE(ElastoDyn_Data),     INTENT(IN   ) :: ED                  !< ElastoDyn data
   TYPE(BeamDyn_Data),       INTENT(IN   ) :: BD                  !< BeamDyn data
   TYPE(ServoDyn_Data),      INTENT(IN   ) :: SrvD                !< ServoDyn data
   TYPE(AeroDyn_Data),       INTENT(IN   ) :: AD                  !< AeroDyn data
   TYPE(InflowWind_Data),    INTENT(IN   ) :: IfW                 !< InflowWind data
   TYPE(OpenFOAM_Data),      INTENT(IN   ) :: OpFM                !< OpenFOAM data
   TYPE(HydroDyn_Data),      INTENT(IN   ) :: HD                  !< HydroDyn data
   TYPE(SubDyn_Data),        INTENT(IN   ) :: SD                  !< SubDyn data
   TYPE(MAP_Data),           INTENT(IN   ) :: MAPp                !< MAP data
   TYPE(FEAMooring_Data),    INTENT(IN   ) :: FEAM                !< FEAMooring data
   TYPE(MoorDyn_Data),       INTENT(IN   ) :: MD                  !< MoorDyn data
   TYPE(OrcaFlex_Data),      INTENT(IN   ) :: Orca                !< OrcaFlex interface data
   TYPE(IceFloe_Data),       INTENT(IN   ) :: IceF                !< IceFloe data
   TYPE(IceDyn_Data),        INTENT(IN   ) :: IceD                !< All the IceDyn data used in time-step loop


   logical, parameter                      :: OutputFields = .FALSE. ! due to confusion about what fields mean on a surface, we are going to just output the basic meshes if people ask for fields
   INTEGER(IntKi)                          :: NumBl, k
   INTEGER(IntKi)                          :: ErrStat2
   CHARACTER(ErrMsgLen)                    :: ErrMSg2
   CHARACTER(*), PARAMETER                 :: RoutineName = 'WrVTK_Surfaces'

   NumBl = 0
   if (allocated(ED%y%BladeRootMotion)) then
      NumBl = SIZE(ED%y%BladeRootMotion)
   end if

! Ground (written at initialization)
   
! Wave elevation
   if ( allocated( p_FAST%VTK_Surface%WaveElev ) ) call WrVTK_WaveElev( t_global, p_FAST, y_FAST, HD)
   
! Nacelle
   call MeshWrVTK_PointSurface (p_FAST%TurbinePos, ED%y%NacelleMotion, trim(p_FAST%VTK_OutFileRoot)//'.NacelleSurface', &
                                y_FAST%VTK_count, OutputFields, ErrStat2, ErrMsg2, p_FAST%VTK_tWidth , verts = p_FAST%VTK_Surface%NacelleBox, Sib=ED%Input(1)%NacelleLoads )
   
   
! Hub
   call MeshWrVTK_PointSurface (p_FAST%TurbinePos, ED%y%HubPtMotion, trim(p_FAST%VTK_OutFileRoot)//'.HubSurface', &
                                y_FAST%VTK_count, OutputFields, ErrStat2, ErrMsg2, p_FAST%VTK_tWidth , &
                                NumSegments=p_FAST%VTK_Surface%NumSectors, radius=p_FAST%VTK_Surface%HubRad, Sib=ED%Input(1)%HubPtLoad )
   
! Tower motions
   call MeshWrVTK_Ln2Surface (p_FAST%TurbinePos, ED%y%TowerLn2Mesh, trim(p_FAST%VTK_OutFileRoot)//'.TowerSurface', &
                              y_FAST%VTK_count, OutputFields, ErrStat2, ErrMsg2, p_FAST%VTK_tWidth, p_FAST%VTK_Surface%NumSectors, p_FAST%VTK_Surface%TowerRad )
   
! Blades
   IF ( p_FAST%CompAero == Module_AD ) THEN  ! These meshes may have airfoil data associated with nodes...
      DO K=1,NumBl
         call MeshWrVTK_Ln2Surface (p_FAST%TurbinePos, AD%Input(1)%BladeMotion(K), trim(p_FAST%VTK_OutFileRoot)//'.Blade'//trim(num2lstr(k))//'Surface', &
                                    y_FAST%VTK_count, OutputFields, ErrStat2, ErrMsg2, p_FAST%VTK_tWidth , verts=p_FAST%VTK_Surface%BladeShape(K)%AirfoilCoords &
                                    ,Sib=AD%y%BladeLoad(k) )
      END DO                  
   ELSE IF ( p_FAST%CompElast == Module_BD ) THEN
      DO K=1,NumBl                 
         call MeshWrVTK_Ln2Surface (p_FAST%TurbinePos, BD%y(k)%BldMotion, trim(p_FAST%VTK_OutFileRoot)//'.Blade'//trim(num2lstr(k))//'Surface', &
                                    y_FAST%VTK_count, OutputFields, ErrStat2, ErrMsg2, p_FAST%VTK_tWidth , verts=p_FAST%VTK_Surface%BladeShape(K)%AirfoilCoords )
      END DO  
   ELSE IF ( p_FAST%CompElast == Module_ED ) THEN
      DO K=1,NumBl        
         call MeshWrVTK_Ln2Surface (p_FAST%TurbinePos, ED%y%BladeLn2Mesh(K), trim(p_FAST%VTK_OutFileRoot)//'.Blade'//trim(num2lstr(k))//'Surface', &
                                    y_FAST%VTK_count, OutputFields, ErrStat2, ErrMsg2, p_FAST%VTK_tWidth , verts=p_FAST%VTK_Surface%BladeShape(K)%AirfoilCoords )
      END DO  
   END IF   
         
   
! Platform
! call MeshWrVTK_PointSurface (p_FAST%TurbinePos, ED%y%PlatformPtMesh, trim(p_FAST%VTK_OutFileRoot)//'.PlatformSurface', y_FAST%VTK_count, OutputFields, ErrStat2, ErrMsg2, Radius = p_FAST%VTK_Surface%GroundRad )
   
   
! Substructure   
!   call MeshWrVTK(p_FAST%TurbinePos, ED%y%PlatformPtMesh, trim(p_FAST%VTK_OutFileRoot)//'.ED_PlatformPtMesh_motion', y_FAST%VTK_count, OutputFields, ErrStat2, ErrMsg2 )     
!   IF ( p_FAST%CompSub == Module_SD ) THEN
!     call MeshWrVTK(p_FAST%TurbinePos, SD%Input(1)%TPMesh, trim(p_FAST%VTK_OutFileRoot)//'.SD_TPMesh_motion', y_FAST%VTK_count, OutputFields, ErrStat2, ErrMsg2 )     
!      call MeshWrVTK(p_FAST%TurbinePos, SD%y%y2Mesh, trim(p_FAST%VTK_OutFileRoot)//'.SD_y2Mesh_motion', y_FAST%VTK_count, OutputFields, ErrStat2, ErrMsg2 )        
!   END IF     
      
   IF ( HD%Input(1)%Morison%DistribMesh%Committed ) THEN 
      !if ( p_FAST%CompSub == Module_NONE ) then ! floating
      !   OutputFields = .false.
      !else
      !   OutputFields = p_FAST%VTK_fields
      !end if
         
      call MeshWrVTK_Ln2Surface (p_FAST%TurbinePos, HD%Input(1)%Morison%DistribMesh, trim(p_FAST%VTK_OutFileRoot)//'.MorisonSurface', &
                                 y_FAST%VTK_count, OutputFields, ErrStat2, ErrMsg2, p_FAST%VTK_tWidth, p_FAST%VTK_Surface%NumSectors, &
                                 p_FAST%VTK_Surface%MorisonRad, Sib=HD%y%Morison%DistribMesh )
   END IF
   
   
! Mooring Lines?            
!   IF ( p_FAST%CompMooring == Module_MAP ) THEN
!      call MeshWrVTK(p_FAST%TurbinePos, MAPp%Input(1)%PtFairDisplacement, trim(p_FAST%VTK_OutFileRoot)//'.MAP_PtFair_motion', y_FAST%VTK_count, OutputFields, ErrStat2, ErrMsg2 )        
!   ELSEIF ( p_FAST%CompMooring == Module_MD ) THEN
!      call MeshWrVTK(p_FAST%TurbinePos, MD%Input(1)%PtFairleadDisplacement, trim(p_FAST%VTK_OutFileRoot)//'.MD_PtFair_motion', y_FAST%VTK_count, OutputFields, ErrStat2, ErrMsg2 )        
!   ELSEIF ( p_FAST%CompMooring == Module_FEAM ) THEN
!      call MeshWrVTK(p_FAST%TurbinePos, FEAM%Input(1)%PtFairleadDisplacement, trim(p_FAST%VTK_OutFileRoot)//'FEAM_PtFair_motion', y_FAST%VTK_count, OutputFields, ErrStat2, ErrMsg2   )        
!   END IF
         
   
   if (p_FAST%VTK_fields) then
      call WrVTK_BasicMeshes(p_FAST, y_FAST, MeshMapData, ED, BD, AD, IfW, OpFM, HD, SD, SrvD, MAPp, FEAM, MD, Orca, IceF, IceD)
   end if
   
   
END SUBROUTINE WrVTK_Surfaces 
!----------------------------------------------------------------------------------------------------------------------------------
!> This subroutine writes the wave elevation data for a given time step
SUBROUTINE WrVTK_WaveElev(t_global, p_FAST, y_FAST, HD)

   REAL(DbKi),               INTENT(IN   ) :: t_global            !< Current global time
   TYPE(FAST_ParameterType), INTENT(IN   ) :: p_FAST              !< Parameters for the glue code
   TYPE(FAST_OutputFileType),INTENT(INOUT) :: y_FAST              !< Output variables for the glue code

   TYPE(HydroDyn_Data),      INTENT(IN   ) :: HD                  !< HydroDyn data

   ! local variables
   INTEGER(IntKi)                        :: Un                    ! fortran unit number
   INTEGER(IntKi)                        :: n, iy, ix             ! loop counters
   REAL(SiKi)                            :: t
   CHARACTER(1024)                       :: FileName
   INTEGER(IntKi)                        :: NumberOfPoints 
   INTEGER(IntKi), parameter             :: NumberOfLines = 0
   INTEGER(IntKi)                        :: NumberOfPolys
   CHARACTER(1024)                       :: Tstr
   INTEGER(IntKi)                        :: ErrStat2 
   CHARACTER(ErrMsgLen)                  :: ErrMsg2
   CHARACTER(*),PARAMETER                :: RoutineName = 'WrVTK_WaveElev'

   
   NumberOfPoints = size(p_FAST%VTK_surface%WaveElevXY,2)
      ! I'm going to make triangles for now. we should probably just make this a structured file at some point
   NumberOfPolys  = ( p_FAST%VTK_surface%NWaveElevPts(1) - 1 ) * &
                    ( p_FAST%VTK_surface%NWaveElevPts(2) - 1 ) * 2
   
   !.................................................................
   ! write the data that potentially changes each time step:
   !.................................................................
   ! construct the string for the zero-padded VTK write-out step
   write(Tstr, '(i' // trim(Num2LStr(p_FAST%VTK_tWidth)) //'.'// trim(Num2LStr(p_FAST%VTK_tWidth)) // ')') y_FAST%VTK_count
      
   ! PolyData (.vtp) - Serial vtkPolyData (unstructured) file
   FileName = TRIM(p_FAST%VTK_OutFileRoot)//'.WaveSurface.'//TRIM(Tstr)//'.vtp'
      
   call WrVTK_header( FileName, NumberOfPoints, NumberOfLines, NumberOfPolys, Un, ErrStat2, ErrMsg2 )    
      if (ErrStat2 >= AbortErrLev) return
         
! points (nodes, augmented with NumSegments):   
      WRITE(Un,'(A)')         '      <Points>'
      WRITE(Un,'(A)')         '        <DataArray type="Float32" NumberOfComponents="3" format="ascii">'

      ! I'm not going to interpolate in time; I'm just going to get the index of the closest wave time value
      t = REAL(t_global,SiKi)
      call GetWaveElevIndx( t, HD%p%WaveTime, y_FAST%VTK_LastWaveIndx )
      
      n = 1
      do ix=1,p_FAST%VTK_surface%NWaveElevPts(1)
         do iy=1,p_FAST%VTK_surface%NWaveElevPts(2)            
            WRITE(Un,VTK_AryFmt) p_FAST%VTK_surface%WaveElevXY(:,n), p_FAST%VTK_surface%WaveElev(y_FAST%VTK_LastWaveIndx,n) 
            n = n+1
         end do
      end do
                     
      WRITE(Un,'(A)')         '        </DataArray>'
      WRITE(Un,'(A)')         '      </Points>'
  
                  
      WRITE(Un,'(A)')         '      <Polys>'      
      WRITE(Un,'(A)')         '        <DataArray type="Int32" Name="connectivity" format="ascii">'         
      
      do ix=1,p_FAST%VTK_surface%NWaveElevPts(1)-1
         do iy=1,p_FAST%VTK_surface%NWaveElevPts(2)-1
            n = p_FAST%VTK_surface%NWaveElevPts(1)*(ix-1)+iy - 1 ! points start at 0
            
            WRITE(Un,'(3(i7))') n,   n+1,                                    n+p_FAST%VTK_surface%NWaveElevPts(2)
            WRITE(Un,'(3(i7))') n+1, n+1+p_FAST%VTK_surface%NWaveElevPts(2), n+p_FAST%VTK_surface%NWaveElevPts(2)
            
         end do
      end do            
      WRITE(Un,'(A)')         '        </DataArray>'      
      
      WRITE(Un,'(A)')         '        <DataArray type="Int32" Name="offsets" format="ascii">'                  
      do n=1,NumberOfPolys
         WRITE(Un,'(i7)') 3*n
      end do      
      WRITE(Un,'(A)')         '        </DataArray>'
      WRITE(Un,'(A)')         '      </Polys>'      
                  
      call WrVTK_footer( Un )       
      
END SUBROUTINE WrVTK_WaveElev  
!----------------------------------------------------------------------------------------------------------------------------------
!> This function returns the index, Ind, of the XAry closest to XValIn, where XAry is assumed to be periodic. It starts
!! searching at the value of Ind from a previous step.
SUBROUTINE GetWaveElevIndx( XValIn, XAry, Ind )

      ! Argument declarations.

   INTEGER, INTENT(INOUT)       :: Ind                ! Initial and final index into the arrays.

   REAL(SiKi), INTENT(IN)       :: XAry    (:)        !< Array of X values to be interpolated.
   REAL(SiKi), INTENT(IN)       :: XValIn             !< X value to be found

   
   INTEGER                      :: AryLen             ! Length of the arrays.
   REAL(SiKi)                   :: XVal               !< X to be found (wrapped/periodic)
   
   
   AryLen = size(XAry)
   
      ! Wrap XValIn into the range XAry(1) to XAry(AryLen)
   XVal = MOD(XValIn, XAry(AryLen))

   
   
        ! Let's check the limits first.

   IF ( XVal <= XAry(1) )  THEN
      Ind = 1
      RETURN
   ELSE IF ( XVal >= XAry(AryLen) )  THEN
      Ind = AryLen
      RETURN
   ELSE
      ! Set the Ind to the first index if we are at the beginning of XAry
      IF ( XVal <= XAry(2) )  THEN  
         Ind = 1
      END IF      
   END IF


     ! Let's interpolate!

   Ind = MAX( MIN( Ind, AryLen-1 ), 1 )

   DO

      IF ( XVal < XAry(Ind) )  THEN

         Ind = Ind - 1

      ELSE IF ( XVal >= XAry(Ind+1) )  THEN

         Ind = Ind + 1

      ELSE
         
         ! XAry(Ind) <= XVal < XAry(Ind+1)
         ! this would make it the "closest" node, but I'm not going to worry about that for visualization purposes
         !if ( XVal > (XAry(Ind+1) + XAry(Ind))/2.0_SiKi ) Ind = Ind + 1

         RETURN

      END IF

   END DO

   RETURN
END SUBROUTINE GetWaveElevIndx   
!----------------------------------------------------------------------------------------------------------------------------------
!> This routine writes Input Mesh information to a binary file (for debugging). It both opens and closes the file.
SUBROUTINE WriteInputMeshesToFile(u_ED, u_AD, u_SD, u_HD, u_MAP, u_BD, FileName, ErrStat, ErrMsg) 
   TYPE(ED_InputType),        INTENT(IN)  :: u_ED           !< ElastoDyn inputs
   TYPE(AD_InputType),        INTENT(IN)  :: u_AD           !< AeroDyn inputs
   TYPE(SD_InputType),        INTENT(IN)  :: u_SD           !< SubDyn inputs
   TYPE(HydroDyn_InputType),  INTENT(IN)  :: u_HD           !< HydroDyn inputs
   TYPE(MAP_InputType),       INTENT(IN)  :: u_MAP          !< MAP inputs
   TYPE(BD_InputType),        INTENT(IN)  :: u_BD(:)        !< BeamDyn inputs
   CHARACTER(*),              INTENT(IN)  :: FileName       !< Name of file to write this information to
   INTEGER(IntKi)                         :: ErrStat        !< Error status of the operation
   CHARACTER(*)                           :: ErrMsg         !< Error message if ErrStat /= ErrID_None

   INTEGER(IntKi)           :: unOut
   INTEGER(IntKi)           :: K_local
   INTEGER(B4Ki), PARAMETER :: File_ID = 3
   INTEGER(B4Ki)            :: NumBl

      ! Open the binary output file:
   unOut=-1      
   CALL GetNewUnit( unOut, ErrStat, ErrMsg )
   CALL OpenBOutFile ( unOut, TRIM(FileName), ErrStat, ErrMsg )
      IF (ErrStat /= ErrID_None) RETURN

   ! note that I'm not doing anything with the errors here, so it won't tell
   ! you there was a problem writing the data unless it was the last call.

      ! Add a file identification number (in case we ever have to change this):
   WRITE( unOut, IOSTAT=ErrStat )   File_ID

      ! Add how many blade meshes there are:
   NumBl =  SIZE(u_ED%BladePtLoads,1)   ! Note that NumBl is B4Ki 
   WRITE( unOut, IOSTAT=ErrStat )   NumBl
      
      ! Add all of the input meshes:
   DO K_local = 1,NumBl
      CALL MeshWrBin( unOut, u_ED%BladePtLoads(K_local), ErrStat, ErrMsg )
   END DO            
   CALL MeshWrBin( unOut, u_ED%TowerPtLoads,            ErrStat, ErrMsg )
   CALL MeshWrBin( unOut, u_ED%PlatformPtMesh,          ErrStat, ErrMsg )
   CALL MeshWrBin( unOut, u_SD%TPMesh,                  ErrStat, ErrMsg )
   CALL MeshWrBin( unOut, u_SD%LMesh,                   ErrStat, ErrMsg )
   CALL MeshWrBin( unOut, u_HD%Morison%distribMesh,     ErrStat, ErrMsg )
   CALL MeshWrBin( unOut, u_HD%Morison%lumpedMesh,      ErrStat, ErrMsg )
   CALL MeshWrBin( unOut, u_HD%Mesh,                    ErrStat, ErrMsg )
   CALL MeshWrBin( unOut, u_MAP%PtFairDisplacement,     ErrStat, ErrMsg )
      ! Add how many BD blade meshes there are:
   NumBl =  SIZE(u_BD,1)   ! Note that NumBl is B4Ki 
   WRITE( unOut, IOSTAT=ErrStat )   NumBl
   
   DO K_local = 1,NumBl
      CALL MeshWrBin( unOut, u_BD(K_local)%RootMotion, ErrStat, ErrMsg )
      CALL MeshWrBin( unOut, u_BD(K_local)%DistrLoad, ErrStat, ErrMsg )
   END DO            
      
      ! Add how many AD blade meshes there are:
   NumBl =  SIZE(u_AD%BladeMotion,1)   ! Note that NumBl is B4Ki 
   WRITE( unOut, IOSTAT=ErrStat )   NumBl
   
   DO K_local = 1,NumBl
      CALL MeshWrBin( unOut, u_AD%BladeMotion(k_local), ErrStat, ErrMsg )
   END DO    
      
      ! Close the file
   CLOSE(unOut)
         
END SUBROUTINE WriteInputMeshesToFile   
!----------------------------------------------------------------------------------------------------------------------------------
!> This routine writes motion mesh data to a binary file (for rudimentary visualization and debugging). If unOut < 0, a new file
!! will be opened for writing (FileName). It is up to the caller of this routine to close the file.
SUBROUTINE WriteMotionMeshesToFile(time, y_ED, u_SD, y_SD, u_HD, u_MAP, y_BD, u_BD, UnOut, ErrStat, ErrMsg, FileName) 
   REAL(DbKi),                 INTENT(IN)    :: time           !< current simulation time 
   TYPE(ED_OutputType),        INTENT(IN)    :: y_ED           !< ElastoDyn outputs
   TYPE(SD_InputType),         INTENT(IN)    :: u_SD           !< SubDyn inputs
   TYPE(SD_OutputType),        INTENT(IN)    :: y_SD           !< SubDyn outputs
   TYPE(HydroDyn_InputType),   INTENT(IN)    :: u_HD           !< HydroDyn inputs
   TYPE(MAP_InputType),        INTENT(IN)    :: u_MAP          !< MAP inputs
   TYPE(BD_OutputType),        INTENT(IN)    :: y_BD(:)        !< BeamDyn outputs
   TYPE(BD_InputType),         INTENT(IN)    :: u_BD(:)        !< BeamDyn inputs
   INTEGER(IntKi) ,            INTENT(INOUT) :: unOut          !< Unit number to write where this info should be written. If unOut < 0, a new file will be opened and the opened unit number will be returned.
   CHARACTER(*),               INTENT(IN)    :: FileName       !< If unOut < 0, FileName will be opened for writing this mesh information.
   
   INTEGER(IntKi), INTENT(OUT)               :: ErrStat        !< Error status of the operation
   CHARACTER(*)  , INTENT(OUT)               :: ErrMsg         !< Error message if ErrStat /= ErrID_None
   
   
   REAL(R8Ki)               :: t
      
   INTEGER(IntKi)           :: K_local
   INTEGER(B4Ki), PARAMETER :: File_ID = 101
   INTEGER(B4Ki)            :: NumBl
      
   t = time  ! convert to 8-bytes if necessary (DbKi might not be R8Ki)
   
   ! note that I'm not doing anything with the errors here, so it won't tell
   ! you there was a problem writing the data unless it was the last call.
   
   
      ! Open the binary output file and write a header:
   if (unOut<0) then
      CALL GetNewUnit( unOut, ErrStat, ErrMsg )
      
      CALL OpenBOutFile ( unOut, TRIM(FileName), ErrStat, ErrMsg )
         IF (ErrStat /= ErrID_None) RETURN
               
         ! Add a file identification number (in case we ever have to change this):
      WRITE( unOut, IOSTAT=ErrStat )   File_ID
      
         ! Add how many blade meshes there are:
      NumBl =  SIZE(y_ED%BladeLn2Mesh,1)   ! Note that NumBl is B4Ki 
      WRITE( unOut, IOSTAT=ErrStat )   NumBl
      NumBl =  SIZE(y_BD,1)   ! Note that NumBl is B4Ki 
      WRITE( unOut, IOSTAT=ErrStat )   NumBl
   end if
   
   WRITE( unOut, IOSTAT=ErrStat ) t          
   
      ! Add all of the meshes with motions:
   DO K_local = 1,SIZE(y_ED%BladeLn2Mesh,1)
      CALL MeshWrBin( unOut, y_ED%BladeLn2Mesh(K_local), ErrStat, ErrMsg )
   END DO            
   CALL MeshWrBin( unOut, y_ED%TowerLn2Mesh,            ErrStat, ErrMsg )
   CALL MeshWrBin( unOut, y_ED%PlatformPtMesh,          ErrStat, ErrMsg )
   CALL MeshWrBin( unOut, u_SD%TPMesh,                  ErrStat, ErrMsg )
   CALL MeshWrBin( unOut, y_SD%y2Mesh,                  ErrStat, ErrMsg )
   CALL MeshWrBin( unOut, u_HD%Morison%distribMesh,     ErrStat, ErrMsg )
   CALL MeshWrBin( unOut, u_HD%Morison%lumpedMesh,      ErrStat, ErrMsg )
   CALL MeshWrBin( unOut, u_HD%Mesh,                    ErrStat, ErrMsg )
   CALL MeshWrBin( unOut, u_MAP%PtFairDisplacement,     ErrStat, ErrMsg )
   DO K_local = 1,SIZE(y_BD,1)
      CALL MeshWrBin( unOut, u_BD(K_local)%RootMotion, ErrStat, ErrMsg )
      CALL MeshWrBin( unOut, y_BD(K_local)%BldMotion,  ErrStat, ErrMsg )
   END DO            
      
   !   
   !   ! Close the file
   !CLOSE(unOut)
   !      
END SUBROUTINE WriteMotionMeshesToFile   
!----------------------------------------------------------------------------------------------------------------------------------

   
!++++++++++++++++++++++++++++++++++++++++++++++++++++++++++++++++++++++++++++++++++++++++++++++++++++++++++++++++++++++++++++++++++
! Linerization routines   
!++++++++++++++++++++++++++++++++++++++++++++++++++++++++++++++++++++++++++++++++++++++++++++++++++++++++++++++++++++++++++++++++++
!> Routine that calls FAST_Linearize_T for an array of Turbine data structures if the linearization flag is set for each individual turbine. 
SUBROUTINE FAST_Linearize_Tary(t_initial, n_t_global, Turbine, ErrStat, ErrMsg)

   REAL(DbKi),               INTENT(IN   ) :: t_initial           !< initial simulation time (almost always 0)
   INTEGER(IntKi),           INTENT(IN   ) :: n_t_global          !< integer time step   
   TYPE(FAST_TurbineType),   INTENT(INOUT) :: Turbine(:)          !< all data for one instance of a turbine
   INTEGER(IntKi),           INTENT(  OUT) :: ErrStat             !< Error status of the operation
   CHARACTER(*),             INTENT(  OUT) :: ErrMsg              !< Error message if ErrStat /= ErrID_None

      ! local variables
   INTEGER(IntKi)                          :: i_turb, NumTurbines
   INTEGER(IntKi)                          :: ErrStat2            ! local error status
   CHARACTER(ErrMsgLen)                    :: ErrMsg2             ! local error message
   CHARACTER(*),             PARAMETER     :: RoutineName = 'FAST_Linearize_Tary' 
   
   
   NumTurbines = SIZE(Turbine)   
   ErrStat = ErrID_None
   ErrMsg  = ""
      
   DO i_turb = 1,NumTurbines
      
      CALL FAST_Linearize_T(t_initial, n_t_global, Turbine(i_turb), ErrStat2, ErrMsg2 )
         CALL SetErrStat(ErrStat2, ErrMsg2, ErrStat, ErrMsg, RoutineName )
         IF (ErrStat >= AbortErrLev) RETURN
      
   END DO
  
   
END SUBROUTINE FAST_Linearize_Tary
!----------------------------------------------------------------------------------------------------------------------------------
!> Routine that performs lineaization at an operating point for a turbine. This is a separate subroutine so that the FAST
!! driver programs do not need to change or operate on the individual module level. 
SUBROUTINE FAST_Linearize_T(t_initial, n_t_global, Turbine, ErrStat, ErrMsg)

   REAL(DbKi),               INTENT(IN   ) :: t_initial           !< initial simulation time (almost always 0)
   INTEGER(IntKi),           INTENT(IN   ) :: n_t_global          !< integer time step   
   TYPE(FAST_TurbineType),   INTENT(INOUT) :: Turbine             !< all data for one instance of a turbine
   INTEGER(IntKi),           INTENT(  OUT) :: ErrStat             !< Error status of the operation
   CHARACTER(*),             INTENT(  OUT) :: ErrMsg              !< Error message if ErrStat /= ErrID_None

      ! local variables
   REAL(DbKi)                              :: t_global            ! current simulation time
   REAL(DbKi)                              :: next_lin_time       ! next simulation time where linearization analysis should be performed
   INTEGER(IntKi)                          :: iLinTime            ! loop counter
   INTEGER(IntKi)                          :: ErrStat2            ! local error status
   CHARACTER(ErrMsgLen)                    :: ErrMsg2             ! local error message
   CHARACTER(*),             PARAMETER     :: RoutineName = 'FAST_Linearize_T'

            
   ErrStat = ErrID_None
   ErrMsg  = ""
   
   if ( .not. Turbine%p_FAST%Linearize ) return
   
   if (.not. Turbine%p_FAST%CalcSteady) then
   
      if ( Turbine%m_FAST%Lin%NextLinTimeIndx <= Turbine%p_FAST%NLinTimes ) then  !bjj: maybe this logic should go in FAST_Linearize_OP???
      
         next_lin_time = Turbine%m_FAST%Lin%LinTimes( Turbine%m_FAST%Lin%NextLinTimeIndx )
         t_global      = t_initial + n_t_global*Turbine%p_FAST%dt
   
         if ( EqualRealNos( t_global, next_lin_time ) .or. t_global > next_lin_time ) then
         
            CALL FAST_Linearize_OP(t_global, Turbine%p_FAST, Turbine%y_FAST, Turbine%m_FAST, &
                     Turbine%ED, Turbine%BD, Turbine%SrvD, Turbine%AD, Turbine%IfW, Turbine%OpFM, &
                     Turbine%HD, Turbine%SD, Turbine%ExtPtfm, Turbine%MAP, Turbine%FEAM, Turbine%MD, Turbine%Orca, &
                     Turbine%IceF, Turbine%IceD, Turbine%MeshMapData, ErrStat2, ErrMsg2 )  
               CALL SetErrStat(ErrStat2, ErrMsg2, ErrStat, ErrMsg, RoutineName )
               IF (ErrStat >= AbortErrLev) RETURN
         
            if (Turbine%p_FAST%WrVTK == VTK_ModeShapes) then
               if (Turbine%m_FAST%Lin%NextLinTimeIndx > Turbine%p_FAST%NLinTimes) call WrVTKCheckpoint()
            end if
         
         end if

      end if
   
   else ! CalcSteady

<<<<<<< HEAD
      t_global      = t_initial + n_t_global*Turbine%p_FAST%dt
      
      call FAST_CalcSteady( n_t_global, t_global, Turbine%p_FAST, Turbine%y_FAST, Turbine%m_FAST, Turbine%ED, Turbine%BD, Turbine%SrvD, &
                      Turbine%AD, Turbine%IfW, Turbine%OpFM, Turbine%HD, Turbine%SD, Turbine%ExtPtfm, Turbine%MAP, Turbine%FEAM, Turbine%MD, &
                      Turbine%Orca, Turbine%IceF, Turbine%IceD, ErrStat2, ErrMsg2 )
            call SetErrStat(ErrStat2, ErrMsg2, ErrStat, ErrMsg, RoutineName )

      if (Turbine%m_FAST%Lin%FoundSteady) then
      
         do iLinTime=1,Turbine%p_FAST%NLinTimes
            t_global = Turbine%m_FAST%Lin%LinTimes(iLinTime)

            call SetOperatingPoint(iLinTime, Turbine%p_FAST, Turbine%y_FAST, Turbine%m_FAST, Turbine%ED, Turbine%BD, Turbine%SrvD, &
                                      Turbine%AD, Turbine%IfW, Turbine%OpFM, Turbine%HD, Turbine%SD, Turbine%ExtPtfm, &
                                    Turbine%MAP, Turbine%FEAM, Turbine%MD, Turbine%Orca, Turbine%IceF, Turbine%IceD, ErrStat2, ErrMsg2 )
               CALL SetErrStat(ErrStat2, ErrMsg2, ErrStat, ErrMsg, RoutineName )
=======
         CALL FAST_Linearize_OP(t_global, Turbine%p_FAST, Turbine%y_FAST, Turbine%m_FAST, &
                  Turbine%ED, Turbine%BD, Turbine%SrvD, Turbine%AD14, Turbine%AD, Turbine%IfW, Turbine%OpFM, &
                  Turbine%HD, Turbine%SD, Turbine%ExtPtfm, Turbine%MAP, Turbine%FEAM, Turbine%MD, Turbine%Orca, &
                  Turbine%IceF, Turbine%IceD, Turbine%MeshMapData, ErrStat2, ErrMsg2 )  
            CALL SetErrStat(ErrStat2, ErrMsg2, ErrStat, ErrMsg, RoutineName )
            IF (ErrStat >= AbortErrLev) RETURN
>>>>>>> 1def0fe2
               
            if (Turbine%p_FAST%DT_UJac < Turbine%p_FAST%TMax) then
               Turbine%m_FAST%calcJacobian = .true.
               Turbine%m_FAST%NextJacCalcTime = t_global
            end if

            CALL CalcOutputs_And_SolveForInputs( -1,  t_global,  STATE_CURR, Turbine%m_FAST%calcJacobian, Turbine%m_FAST%NextJacCalcTime, &
               Turbine%p_FAST, Turbine%m_FAST, .false., Turbine%ED, Turbine%BD, Turbine%SrvD, Turbine%AD14, Turbine%AD, Turbine%IfW, Turbine%OpFM, &
               Turbine%HD, Turbine%SD, Turbine%ExtPtfm, Turbine%MAP, Turbine%FEAM, Turbine%MD, Turbine%Orca, Turbine%IceF, Turbine%IceD, Turbine%MeshMapData, ErrStat2, ErrMsg2 )
               CALL SetErrStat(ErrStat2, ErrMsg2, ErrStat, ErrMsg, RoutineName )
               IF (ErrStat >= AbortErrLev) RETURN

            CALL FAST_Linearize_OP(t_global, Turbine%p_FAST, Turbine%y_FAST, Turbine%m_FAST, &
                     Turbine%ED, Turbine%BD, Turbine%SrvD, Turbine%AD, Turbine%IfW, Turbine%OpFM, &
                     Turbine%HD, Turbine%SD, Turbine%ExtPtfm, Turbine%MAP, Turbine%FEAM, Turbine%MD, Turbine%Orca, &
                     Turbine%IceF, Turbine%IceD, Turbine%MeshMapData, ErrStat2, ErrMsg2 )  
               CALL SetErrStat(ErrStat2, ErrMsg2, ErrStat, ErrMsg, RoutineName )
               IF (ErrStat >= AbortErrLev) RETURN
               
         end do

         if (Turbine%p_FAST%WrVTK == VTK_ModeShapes) CALL WrVTKCheckpoint()
      
      end if
      
   end if
   return
   
contains
   subroutine WrVTKCheckpoint()
         ! we are creating a checkpoint file for each turbine, so setting NumTurbines=1 in the file
      CALL FAST_CreateCheckpoint_T(t_initial, Turbine%p_FAST%n_TMax_m1+1, 1, Turbine, TRIM(Turbine%p_FAST%OutFileRoot)//'.ModeShapeVTK', ErrStat2, ErrMsg2 )
         CALL SetErrStat(ErrStat2, ErrMsg2, ErrStat, ErrMsg, RoutineName )
   end subroutine WrVTKCheckpoint
END SUBROUTINE FAST_Linearize_T   
!----------------------------------------------------------------------------------------------------------------------------------
   
!++++++++++++++++++++++++++++++++++++++++++++++++++++++++++++++++++++++++++++++++++++++++++++++++++++++++++++++++++++++++++++++++++
! PROGRAM EXIT ROUTINES
!++++++++++++++++++++++++++++++++++++++++++++++++++++++++++++++++++++++++++++++++++++++++++++++++++++++++++++++++++++++++++++++++++
!> Routine that calls ExitThisProgram for one instance of a Turbine data structure. This is a separate subroutine so that the FAST
!! driver programs do not need to change or operate on the individual module level. 
!! This routine should be called from glue code only (e.g., FAST_Prog.f90). It should not be called in any of these driver routines.
SUBROUTINE ExitThisProgram_T( Turbine, ErrLevel_in, StopTheProgram, ErrLocMsg, SkipRunTimeMsg )
   
   TYPE(FAST_TurbineType),   INTENT(INOUT) :: Turbine             !< Data for one turbine instance
   INTEGER(IntKi),           INTENT(IN)    :: ErrLevel_in         !< Error level when Error == .TRUE. (required when Error is .TRUE.)
   LOGICAL,                  INTENT(IN)    :: StopTheProgram      !< flag indicating if the program should end (false if there are more turbines to end)
   CHARACTER(*), OPTIONAL,   INTENT(IN)    :: ErrLocMsg           !< an optional message describing the location of the error
   LOGICAL,      OPTIONAL,   INTENT(IN)    :: SkipRunTimeMsg      !< an optional message describing run-time stats
   
   LOGICAL                                 :: SkipRunTimes
   
   IF (PRESENT(SkipRunTimeMsg)) THEN
      SkipRunTimes = SkipRunTimeMsg
   ELSE
      SkipRunTimes = .FALSE.
   END IF
   
   
   IF (PRESENT(ErrLocMsg)) THEN
      
      CALL ExitThisProgram( Turbine%p_FAST, Turbine%y_FAST, Turbine%m_FAST, &
                     Turbine%ED, Turbine%BD, Turbine%SrvD, Turbine%AD14, Turbine%AD, Turbine%IfW, Turbine%OpFM, &
                     Turbine%HD, Turbine%SD, Turbine%ExtPtfm, Turbine%MAP, Turbine%FEAM, Turbine%MD, Turbine%Orca, &
                     Turbine%IceF, Turbine%IceD, Turbine%MeshMapData, ErrLevel_in, StopTheProgram, ErrLocMsg, SkipRunTimes )
   
   ELSE     
      
      CALL ExitThisProgram( Turbine%p_FAST, Turbine%y_FAST, Turbine%m_FAST, &
                     Turbine%ED, Turbine%BD, Turbine%SrvD, Turbine%AD14, Turbine%AD, Turbine%IfW, Turbine%OpFM, &
                     Turbine%HD, Turbine%SD, Turbine%ExtPtfm, Turbine%MAP, Turbine%FEAM, Turbine%MD, Turbine%Orca, &
                     Turbine%IceF, Turbine%IceD, Turbine%MeshMapData, ErrLevel_in, StopTheProgram, SkipRunTimeMsg=SkipRunTimes )
      
   END IF

END SUBROUTINE ExitThisProgram_T
!----------------------------------------------------------------------------------------------------------------------------------
!> This subroutine is called when FAST exits. It calls all the modules' end routines and cleans up variables declared in the
!! main program. If there was an error, it also aborts. Otherwise, it prints the run times and performs a normal exit.
!! This routine should not be called from glue code (e.g., FAST_Prog.f90) or ExitThisProgram_T only. It should not be called in any 
!! of these driver routines.
SUBROUTINE ExitThisProgram( p_FAST, y_FAST, m_FAST, ED, BD, SrvD, AD14, AD, IfW, OpFM, HD, SD, ExtPtfm, &
                            MAPp, FEAM, MD, Orca, IceF, IceD, MeshMapData, ErrLevel_in, StopTheProgram, ErrLocMsg, SkipRunTimeMsg )
!...............................................................................................................................

      ! Passed arguments
   TYPE(FAST_ParameterType), INTENT(INOUT) :: p_FAST              !< Parameters for the glue code
   TYPE(FAST_OutputFileType),INTENT(INOUT) :: y_FAST              !< Output variables for the glue code
   TYPE(FAST_MiscVarType),   INTENT(INOUT) :: m_FAST              !< Miscellaneous variables
     
   TYPE(ElastoDyn_Data),     INTENT(INOUT) :: ED                  !< ElastoDyn data
   TYPE(BeamDyn_Data),       INTENT(INOUT) :: BD                  !< BeamDyn data
   TYPE(ServoDyn_Data),      INTENT(INOUT) :: SrvD                !< ServoDyn data
   TYPE(AeroDyn14_Data),     INTENT(INOUT) :: AD14                !< AeroDyn v14 data
   TYPE(AeroDyn_Data),       INTENT(INOUT) :: AD                  !< AeroDyn data
   TYPE(InflowWind_Data),    INTENT(INOUT) :: IfW                 !< InflowWind data
   TYPE(OpenFOAM_Data),      INTENT(INOUT) :: OpFM                !< OpenFOAM data
   TYPE(HydroDyn_Data),      INTENT(INOUT) :: HD                  !< HydroDyn data
   TYPE(SubDyn_Data),        INTENT(INOUT) :: SD                  !< SubDyn data
   TYPE(ExtPtfm_Data),       INTENT(INOUT) :: ExtPtfm             !< ExtPtfm_MCKF data
   TYPE(MAP_Data),           INTENT(INOUT) :: MAPp                !< MAP data
   TYPE(FEAMooring_Data),    INTENT(INOUT) :: FEAM                !< FEAMooring data
   TYPE(MoorDyn_Data),       INTENT(INOUT) :: MD                  !< Data for the MoorDyn module
   TYPE(OrcaFlex_Data),      INTENT(INOUT) :: Orca                !< OrcaFlex interface data
   TYPE(IceFloe_Data),       INTENT(INOUT) :: IceF                !< IceFloe data
   TYPE(IceDyn_Data),        INTENT(INOUT) :: IceD                !< All the IceDyn data used in time-step loop

   TYPE(FAST_ModuleMapType), INTENT(INOUT) :: MeshMapData         !< Data for mapping between modules

   INTEGER(IntKi),           INTENT(IN)    :: ErrLevel_in         !< Error level when Error == .TRUE. (required when Error is .TRUE.)
   LOGICAL,                  INTENT(IN)    :: StopTheProgram      !< flag indicating if the program should end (false if there are more turbines to end)
   CHARACTER(*), OPTIONAL,   INTENT(IN)    :: ErrLocMsg           !< an optional message describing the location of the error
   LOGICAL,      OPTIONAL,   INTENT(IN)    :: SkipRunTimeMsg      !< an optional message describing run-time stats


      ! Local variables:            
   INTEGER(IntKi)                          :: ErrorLevel
   LOGICAL                                 :: PrintRunTimes
                                          
   INTEGER(IntKi)                          :: ErrStat2            ! Error status
   CHARACTER(ErrMsgLen)                    :: ErrMsg2             ! Error message
   CHARACTER(1224)                         :: SimMsg              ! optional message to print about where the error took place in the simulation
   
   CHARACTER(*), PARAMETER                 :: RoutineName = 'ExitThisProgram'       
   
      
   ErrorLevel = ErrLevel_in
      
      ! for debugging, let's output the meshes and all of their fields
   IF ( ErrorLevel >= AbortErrLev .AND. p_FAST%WrVTK > VTK_None) THEN
      p_FAST%VTK_OutFileRoot = trim(p_FAST%VTK_OutFileRoot)//'.DebugError'
      p_FAST%VTK_fields = .true.
      CALL WrVTK_AllMeshes(p_FAST, y_FAST, MeshMapData, ED, BD, AD, IfW, OpFM, HD, SD, ExtPtfm, SrvD, MAPp, FEAM, MD, Orca, IceF, IceD)
   end if
   
   
      
      ! End all modules
   CALL FAST_EndMods( p_FAST, y_FAST, m_FAST, ED, BD, SrvD, AD14, AD, IfW, HD, SD, ExtPtfm, MAPp, FEAM, MD, Orca, IceF, IceD, ErrStat2, ErrMsg2 )
      IF (ErrStat2 /= ErrID_None) THEN
         CALL WrScr( NewLine//RoutineName//':'//TRIM(ErrMsg2)//NewLine )
         ErrorLevel = MAX(ErrorLevel,ErrStat2)
      END IF
                  
      ! Destroy all data associated with FAST variables:

   CALL FAST_DestroyAll( p_FAST, y_FAST, m_FAST, ED, BD, SrvD, AD14, AD, IfW, OpFM, HD, SD, ExtPtfm, MAPp, FEAM, MD, Orca, IceF, IceD, MeshMapData, ErrStat2, ErrMsg2 )
      IF (ErrStat2 /= ErrID_None) THEN
         CALL WrScr( NewLine//RoutineName//':'//TRIM(ErrMsg2)//NewLine )
         ErrorLevel = MAX(ErrorLevel,ErrStat2)
      END IF

      
   !............................................................................................................................
   ! Set exit error code if there was an error;
   !............................................................................................................................
   IF ( ErrorLevel >= AbortErrLev ) THEN
      
      IF (PRESENT(ErrLocMsg)) THEN
         SimMsg = ErrLocMsg
      ELSE
         SimMsg = 'after the simulation completed'
      END IF
      
      IF (y_FAST%UnSum > 0) THEN
         CLOSE(y_FAST%UnSum)
         y_FAST%UnSum = -1
      END IF
      
                         
      SimMsg = 'FAST encountered an error '//TRIM(SimMsg)//'.'//NewLine//' Simulation error level: '//TRIM(GetErrStr(ErrorLevel))
      if (StopTheProgram) then
         CALL ProgAbort( trim(SimMsg), TrapErrors=.FALSE., TimeWait=3._ReKi )  ! wait 3 seconds (in case they double-clicked and got an error)
      else
         CALL WrScr(trim(SimMsg))
      end if
                        
   END IF
      
   !............................................................................................................................
   !  Write simulation times and stop
   !............................................................................................................................
   if (present(SkipRunTimeMsg)) then
      PrintRunTimes = .not. SkipRunTimeMsg
   else
      PrintRunTimes = .true.
   end if
   
   IF (p_FAST%WrSttsTime .and. PrintRunTimes) THEN
      CALL RunTimes( m_FAST%StrtTime, m_FAST%UsrTime1, m_FAST%SimStrtTime, m_FAST%UsrTime2, m_FAST%t_global, UnSum=y_FAST%UnSum, DescStrIn=p_FAST%TDesc )
   END IF
   IF (y_FAST%UnSum > 0) THEN
      CLOSE(y_FAST%UnSum)
      y_FAST%UnSum = -1
   END IF

   if (StopTheProgram) then
#if (defined COMPILE_SIMULINK || defined COMPILE_LABVIEW)
      ! for Simulink, this may not be a normal stop. It might call this after an error in the model.
      CALL WrScr( NewLine//' '//TRIM(FAST_Ver%Name)//' completed.'//NewLine )
#else   
      CALL NormStop( )
#endif   
   end if


END SUBROUTINE ExitThisProgram
!----------------------------------------------------------------------------------------------------------------------------------
!> This subroutine is called at program termination. It writes any additional output files,
!! deallocates variables for FAST file I/O and closes files.
SUBROUTINE FAST_EndOutput( p_FAST, y_FAST, m_FAST, ErrStat, ErrMsg )

   TYPE(FAST_ParameterType), INTENT(INOUT) :: p_FAST                    !< FAST Parameters
   TYPE(FAST_OutputFileType),INTENT(INOUT) :: y_FAST                    !< FAST Output
   TYPE(FAST_MiscVarType),   INTENT(IN   ) :: m_FAST                    !< Miscellaneous variables (only for the final time)

   INTEGER(IntKi),           INTENT(OUT)   :: ErrStat                   !< Error status
   CHARACTER(*),             INTENT(OUT)   :: ErrMsg                    !< Message associated with errro status

      ! local variables
   CHARACTER(LEN(y_FAST%FileDescLines)*3)  :: FileDesc                  ! The description of the run, to be written in the binary output file


      ! Initialize some values

   ErrStat = ErrID_None
   ErrMsg  = ''

   !-------------------------------------------------------------------------------------------------
   ! Write the binary output file if requested
   !-------------------------------------------------------------------------------------------------

   IF (p_FAST%WrBinOutFile .AND. y_FAST%n_Out > 0) THEN

      FileDesc = TRIM(y_FAST%FileDescLines(1))//' '//TRIM(y_FAST%FileDescLines(2))//'; '//TRIM(y_FAST%FileDescLines(3))

      CALL WrBinFAST(TRIM(p_FAST%OutFileRoot)//'.outb', Int(p_FAST%WrBinMod, B2Ki), TRIM(FileDesc), &
            y_FAST%ChannelNames, y_FAST%ChannelUnits, y_FAST%TimeData, y_FAST%AllOutData(:,1:y_FAST%n_Out), ErrStat, ErrMsg)

      IF ( ErrStat /= ErrID_None ) CALL WrScr( TRIM(GetErrStr(ErrStat))//' when writing binary output file: '//TRIM(ErrMsg) )

   END IF


   !-------------------------------------------------------------------------------------------------
   ! Close the text tabular output file and summary file (if opened)
   !-------------------------------------------------------------------------------------------------
   IF (y_FAST%UnOu  > 0) THEN ! I/O unit number for the tabular output file
      CLOSE( y_FAST%UnOu )         
      y_FAST%UnOu = -1
   END IF
   
   IF (y_FAST%UnSum > 0) THEN ! I/O unit number for the tabular output file
      CLOSE( y_FAST%UnSum )        
      y_FAST%UnSum = -1
   END IF

   IF (y_FAST%UnGra > 0) THEN ! I/O unit number for the graphics output file
      CLOSE( y_FAST%UnGra )        
      y_FAST%UnGra = -1
   END IF
   
   !-------------------------------------------------------------------------------------------------
   ! Deallocate arrays
   !-------------------------------------------------------------------------------------------------

      ! Output
   IF ( ALLOCATED(y_FAST%AllOutData                  ) ) DEALLOCATE(y_FAST%AllOutData                  )
   IF ( ALLOCATED(y_FAST%TimeData                    ) ) DEALLOCATE(y_FAST%TimeData                    )
   IF ( ALLOCATED(y_FAST%ChannelNames                ) ) DEALLOCATE(y_FAST%ChannelNames                )
   IF ( ALLOCATED(y_FAST%ChannelUnits                ) ) DEALLOCATE(y_FAST%ChannelUnits                )


END SUBROUTINE FAST_EndOutput
!----------------------------------------------------------------------------------------------------------------------------------
!> This routine calls the end routines for each module that was previously initialized.
SUBROUTINE FAST_EndMods( p_FAST, y_FAST, m_FAST, ED, BD, SrvD, AD14, AD, IfW, HD, SD, ExtPtfm, MAPp, FEAM, MD, Orca, IceF, IceD, ErrStat, ErrMsg )

   TYPE(FAST_ParameterType), INTENT(INOUT) :: p_FAST              !< Parameters for the glue code
   TYPE(FAST_OutputFileType),INTENT(INOUT) :: y_FAST              !< Output variables for the glue code
   TYPE(FAST_MiscVarType),   INTENT(INOUT) :: m_FAST              !< Miscellaneous variables
     
   TYPE(ElastoDyn_Data),     INTENT(INOUT) :: ED                  !< ElastoDyn data
   TYPE(BeamDyn_Data),       INTENT(INOUT) :: BD                  !< BeamDyn data
   TYPE(ServoDyn_Data),      INTENT(INOUT) :: SrvD                !< ServoDyn data
   TYPE(AeroDyn14_Data),     INTENT(INOUT) :: AD14                !< AeroDyn v14 data
   TYPE(AeroDyn_Data),       INTENT(INOUT) :: AD                  !< AeroDyn data
   TYPE(InflowWind_Data),    INTENT(INOUT) :: IfW                 !< InflowWind data
   TYPE(HydroDyn_Data),      INTENT(INOUT) :: HD                  !< HydroDyn data
   TYPE(SubDyn_Data),        INTENT(INOUT) :: SD                  !< SubDyn data
   TYPE(ExtPtfm_Data),       INTENT(INOUT) :: ExtPtfm             !< ExtPtfm data
   TYPE(MAP_Data),           INTENT(INOUT) :: MAPp                !< MAP data
   TYPE(FEAMooring_Data),    INTENT(INOUT) :: FEAM                !< FEAMooring data
   TYPE(MoorDyn_Data),       INTENT(INOUT) :: MD                  !< Data for the MoorDyn module
   TYPE(OrcaFlex_Data),      INTENT(INOUT) :: Orca                !< OrcaFlex interface data
   TYPE(IceFloe_Data),       INTENT(INOUT) :: IceF                !< IceFloe data
   TYPE(IceDyn_Data),        INTENT(INOUT) :: IceD                !< All the IceDyn data used in time-step loop
      
   INTEGER(IntKi),           INTENT(  OUT) :: ErrStat             !< Error status of the operation
   CHARACTER(*),             INTENT(  OUT) :: ErrMsg              !< Error message if ErrStat /= ErrID_None
   
   ! local variables
   INTEGER(IntKi)                          :: i, k                ! loop counter
   
   INTEGER(IntKi)                          :: ErrStat2
   CHARACTER(ErrMsgLen)                    :: ErrMsg2
   CHARACTER(*), PARAMETER                 :: RoutineName = 'FAST_EndMods'
                  
      !...............................................................................................................................
      ! End all modules (and write binary FAST output file)
      !...............................................................................................................................

   ErrStat = ErrID_None
   ErrMsg  = ""
            
      
   CALL FAST_EndOutput( p_FAST, y_FAST, m_FAST, ErrStat2, ErrMsg2 )
      CALL SetErrStat(ErrStat2, ErrMsg2, ErrStat, ErrMsg, RoutineName)

   IF ( p_FAST%ModuleInitialized(Module_ED) ) THEN
      CALL ED_End(   ED%Input(1),   ED%p,   ED%x(STATE_CURR),   ED%xd(STATE_CURR),   ED%z(STATE_CURR),   ED%OtherSt(STATE_CURR),   &
                     ED%y,          ED%m,  ErrStat2, ErrMsg2 )
      CALL SetErrStat(ErrStat2, ErrMsg2, ErrStat, ErrMsg, RoutineName)
   END IF

   IF ( p_FAST%ModuleInitialized(Module_BD) ) THEN
         
      DO k=1,p_FAST%nBeams                     
         CALL BD_End(BD%Input(1,k),  BD%p(k),  BD%x(k,STATE_CURR),  BD%xd(k,STATE_CURR),  BD%z(k,STATE_CURR), &
                        BD%OtherSt(k,STATE_CURR),  BD%y(k),  BD%m(k), ErrStat2, ErrMsg2)
         CALL SetErrStat(ErrStat2, ErrMsg2, ErrStat, ErrMsg, RoutineName)            
      END DO
         
   END IF   
   
   
   IF ( p_FAST%ModuleInitialized(Module_AD14) ) THEN
      CALL AD14_End( AD14%Input(1), AD14%p, AD14%x(STATE_CURR), AD14%xd(STATE_CURR), AD14%z(STATE_CURR), &
                     AD14%OtherSt(STATE_CURR), AD14%y, AD14%m, ErrStat2, ErrMsg2 )
      CALL SetErrStat(ErrStat2, ErrMsg2, ErrStat, ErrMsg, RoutineName)
   ELSEIF ( p_FAST%ModuleInitialized(Module_AD) ) THEN
      CALL AD_End(   AD%Input(1), AD%p, AD%x(STATE_CURR), AD%xd(STATE_CURR), AD%z(STATE_CURR), &
                     AD%OtherSt(STATE_CURR), AD%y, AD%m,  ErrStat2, ErrMsg2 )
      CALL SetErrStat(ErrStat2, ErrMsg2, ErrStat, ErrMsg, RoutineName)   
   END IF
      
   IF ( p_FAST%ModuleInitialized(Module_IfW) ) THEN
      CALL InflowWind_End( IfW%Input(1), IfW%p, IfW%x(STATE_CURR), IfW%xd(STATE_CURR), IfW%z(STATE_CURR), IfW%OtherSt(STATE_CURR),   &
                           IfW%y, IfW%m, ErrStat2, ErrMsg2 )
      CALL SetErrStat(ErrStat2, ErrMsg2, ErrStat, ErrMsg, RoutineName)
   END IF   
   
   IF ( p_FAST%ModuleInitialized(Module_SrvD) ) THEN
      CALL SrvD_End( SrvD%Input(1), SrvD%p, SrvD%x(STATE_CURR), SrvD%xd(STATE_CURR), SrvD%z(STATE_CURR), SrvD%OtherSt(STATE_CURR), &
                     SrvD%y, SrvD%m, ErrStat2, ErrMsg2 )
      CALL SetErrStat(ErrStat2, ErrMsg2, ErrStat, ErrMsg, RoutineName)
   END IF

   IF ( p_FAST%ModuleInitialized(Module_HD) ) THEN
      CALL HydroDyn_End( HD%Input(1), HD%p, HD%x(STATE_CURR), HD%xd(STATE_CURR), HD%z(STATE_CURR), HD%OtherSt(STATE_CURR),  &
                         HD%y, HD%m, ErrStat2, ErrMsg2)
      CALL SetErrStat(ErrStat2, ErrMsg2, ErrStat, ErrMsg, RoutineName)
   END IF

   IF ( p_FAST%ModuleInitialized(Module_SD) ) THEN
      CALL SD_End( SD%Input(1), SD%p, SD%x(STATE_CURR), SD%xd(STATE_CURR), SD%z(STATE_CURR), SD%OtherSt(STATE_CURR),   &
                   SD%y, SD%m, ErrStat2, ErrMsg2)
      CALL SetErrStat(ErrStat2, ErrMsg2, ErrStat, ErrMsg, RoutineName)
   ELSE IF ( p_FAST%ModuleInitialized(Module_ExtPtfm) ) THEN
      CALL ExtPtfm_End( ExtPtfm%Input(1), ExtPtfm%p, ExtPtfm%x(STATE_CURR), ExtPtfm%xd(STATE_CURR), ExtPtfm%z(STATE_CURR), &
                        ExtPtfm%OtherSt(STATE_CURR), ExtPtfm%y, ExtPtfm%m, ErrStat2, ErrMsg2)
      CALL SetErrStat(ErrStat2, ErrMsg2, ErrStat, ErrMsg, RoutineName)
   END IF
      
   IF ( p_FAST%ModuleInitialized(Module_MAP) ) THEN
      CALL MAP_End(    MAPp%Input(1),   MAPp%p,   MAPp%x(STATE_CURR),   MAPp%xd(STATE_CURR),   MAPp%z(STATE_CURR),   MAPp%OtherSt,   &
                        MAPp%y,   ErrStat2, ErrMsg2)
      CALL SetErrStat(ErrStat2, ErrMsg2, ErrStat, ErrMsg, RoutineName)
   ELSEIF ( p_FAST%ModuleInitialized(Module_MD) ) THEN
      CALL MD_End(  MD%Input(1), MD%p, MD%x(STATE_CURR), MD%xd(STATE_CURR), MD%z(STATE_CURR), MD%OtherSt(STATE_CURR), &
                    MD%y, MD%m, ErrStat2, ErrMsg2)
      CALL SetErrStat(ErrStat2, ErrMsg2, ErrStat, ErrMsg, RoutineName)
   ELSEIF ( p_FAST%ModuleInitialized(Module_FEAM) ) THEN
      CALL FEAM_End( FEAM%Input(1), FEAM%p, FEAM%x(STATE_CURR), FEAM%xd(STATE_CURR), FEAM%z(STATE_CURR),   &
                     FEAM%OtherSt(STATE_CURR), FEAM%y, FEAM%m, ErrStat2, ErrMsg2)
      CALL SetErrStat(ErrStat2, ErrMsg2, ErrStat, ErrMsg, RoutineName)
   ELSEIF ( p_FAST%ModuleInitialized(Module_Orca) ) THEN
      CALL Orca_End(   Orca%Input(1),  Orca%p,  Orca%x(STATE_CURR),  Orca%xd(STATE_CURR),  Orca%z(STATE_CURR),  Orca%OtherSt(STATE_CURR),  &
                        Orca%y,  Orca%m, ErrStat2, ErrMsg2)
      CALL SetErrStat(ErrStat2, ErrMsg2, ErrStat, ErrMsg, RoutineName)
   END IF
      
   IF ( p_FAST%ModuleInitialized(Module_IceF) ) THEN
      CALL IceFloe_End(IceF%Input(1), IceF%p, IceF%x(STATE_CURR), IceF%xd(STATE_CURR), IceF%z(STATE_CURR),  &
                       IceF%OtherSt(STATE_CURR), IceF%y, IceF%m, ErrStat2, ErrMsg2)
      CALL SetErrStat(ErrStat2, ErrMsg2, ErrStat, ErrMsg, RoutineName)
   ELSEIF ( p_FAST%ModuleInitialized(Module_IceD) ) THEN
         
      DO i=1,p_FAST%numIceLegs                     
         CALL IceD_End(IceD%Input(1,i),  IceD%p(i),  IceD%x(i,STATE_CURR),  IceD%xd(i,STATE_CURR),  IceD%z(i,STATE_CURR), &
                        IceD%OtherSt(i,STATE_CURR),  IceD%y(i),  IceD%m(i), ErrStat2, ErrMsg2)
         CALL SetErrStat(ErrStat2, ErrMsg2, ErrStat, ErrMsg, RoutineName)            
      END DO
         
   END IF   
                     
END SUBROUTINE FAST_EndMods
!----------------------------------------------------------------------------------------------------------------------------------
!> This routine calls the destroy routines for each module. (It is basically a duplicate of FAST_DestroyTurbineType().)
SUBROUTINE FAST_DestroyAll( p_FAST, y_FAST, m_FAST, ED, BD, SrvD, AD14, AD, IfW, OpFM, HD, SD, ExtPtfm, &
                            MAPp, FEAM, MD, Orca, IceF, IceD, MeshMapData, ErrStat, ErrMsg )

   TYPE(FAST_ParameterType), INTENT(INOUT) :: p_FAST              !< Parameters for the glue code
   TYPE(FAST_OutputFileType),INTENT(INOUT) :: y_FAST              !< Output variables for the glue code
   TYPE(FAST_MiscVarType),   INTENT(INOUT) :: m_FAST              !< Miscellaneous variables
     
   TYPE(ElastoDyn_Data),     INTENT(INOUT) :: ED                  !< ElastoDyn data
   TYPE(BeamDyn_Data),       INTENT(INOUT) :: BD                  !< BeamDyn data
   TYPE(ServoDyn_Data),      INTENT(INOUT) :: SrvD                !< ServoDyn data
   TYPE(AeroDyn14_Data),     INTENT(INOUT) :: AD14                !< AeroDyn v14 data
   TYPE(AeroDyn_Data),       INTENT(INOUT) :: AD                  !< AeroDyn data
   TYPE(InflowWind_Data),    INTENT(INOUT) :: IfW                 !< InflowWind data
   TYPE(OpenFOAM_Data),      INTENT(INOUT) :: OpFM                !< OpenFOAM data
   TYPE(HydroDyn_Data),      INTENT(INOUT) :: HD                  !< HydroDyn data
   TYPE(SubDyn_Data),        INTENT(INOUT) :: SD                  !< SubDyn data
   TYPE(ExtPtfm_Data),       INTENT(INOUT) :: ExtPtfm             !< ExtPtfm data
   TYPE(MAP_Data),           INTENT(INOUT) :: MAPp                !< MAP data
   TYPE(FEAMooring_Data),    INTENT(INOUT) :: FEAM                !< FEAMooring data
   TYPE(MoorDyn_Data),       INTENT(INOUT) :: MD                  !< Data for the MoorDyn module
   TYPE(OrcaFlex_Data),      INTENT(INOUT) :: Orca                !< OrcaFlex interface data
   TYPE(IceFloe_Data),       INTENT(INOUT) :: IceF                !< IceFloe data
   TYPE(IceDyn_Data),        INTENT(INOUT) :: IceD                !< All the IceDyn data used in time-step loop

   TYPE(FAST_ModuleMapType), INTENT(INOUT) :: MeshMapData         !< Data for mapping between modules
      
   INTEGER(IntKi),           INTENT(  OUT) :: ErrStat             !< Error status of the operation
   CHARACTER(*),             INTENT(  OUT) :: ErrMsg              !< Error message if ErrStat /= ErrID_None
   
   ! local variables
   INTEGER(IntKi)                          :: ErrStat2
   CHARACTER(ErrMsgLen)                    :: ErrMsg2
   CHARACTER(*), PARAMETER                 :: RoutineName = 'FAST_DestroyAll'


   
   ! -------------------------------------------------------------------------
   ! Deallocate/Destroy structures associated with mesh mapping
   ! -------------------------------------------------------------------------

   ErrStat = ErrID_None
   ErrMsg  = ""
   
   
   ! FAST      
   CALL FAST_DestroyParam( p_FAST, ErrStat2, ErrMsg2 )
      CALL SetErrStat(ErrStat2, ErrMsg2, ErrStat, ErrMsg, RoutineName)
   
   CALL FAST_DestroyOutputFileType( y_FAST, ErrStat2, ErrMsg2 )
      CALL SetErrStat(ErrStat2, ErrMsg2, ErrStat, ErrMsg, RoutineName)
   
   CALL FAST_DestroyMisc( m_FAST, ErrStat2, ErrMsg2 )
      CALL SetErrStat(ErrStat2, ErrMsg2, ErrStat, ErrMsg, RoutineName)
   
   ! ElastoDyn
   CALL FAST_DestroyElastoDyn_Data( ED, ErrStat2, ErrMsg2 )
      CALL SetErrStat(ErrStat2, ErrMsg2, ErrStat, ErrMsg, RoutineName)      
      
   ! BeamDyn
   CALL FAST_DestroyBeamDyn_Data( BD, ErrStat2, ErrMsg2 )
      CALL SetErrStat(ErrStat2, ErrMsg2, ErrStat, ErrMsg, RoutineName)            
      
   ! ServoDyn
   CALL FAST_DestroyServoDyn_Data( SrvD, ErrStat2, ErrMsg2 )
      CALL SetErrStat(ErrStat2, ErrMsg2, ErrStat, ErrMsg, RoutineName)      
   
   ! AeroDyn14
   CALL FAST_DestroyAeroDyn14_Data( AD14, ErrStat2, ErrMsg2 )
      CALL SetErrStat(ErrStat2, ErrMsg2, ErrStat, ErrMsg, RoutineName)      

   ! AeroDyn
   CALL FAST_DestroyAeroDyn_Data( AD, ErrStat2, ErrMsg2 )
      CALL SetErrStat(ErrStat2, ErrMsg2, ErrStat, ErrMsg, RoutineName)            
      
   ! InflowWind
   CALL FAST_DestroyInflowWind_Data( IfW, ErrStat2, ErrMsg2 )
      CALL SetErrStat(ErrStat2, ErrMsg2, ErrStat, ErrMsg, RoutineName)            
      
   ! OpenFOAM
   CALL FAST_DestroyOpenFOAM_Data( OpFM, ErrStat2, ErrMsg2 )
      CALL SetErrStat(ErrStat2, ErrMsg2, ErrStat, ErrMsg, RoutineName)            
            
   ! HydroDyn
   CALL FAST_DestroyHydroDyn_Data( HD, ErrStat2, ErrMsg2 )
      CALL SetErrStat(ErrStat2, ErrMsg2, ErrStat, ErrMsg, RoutineName)      
   
   ! SubDyn
   CALL FAST_DestroySubDyn_Data( SD, ErrStat2, ErrMsg2 )
      CALL SetErrStat(ErrStat2, ErrMsg2, ErrStat, ErrMsg, RoutineName)      
      
   ! ExtPtfm
   CALL FAST_DestroyExtPtfm_Data( ExtPtfm, ErrStat2, ErrMsg2 )
      CALL SetErrStat(ErrStat2, ErrMsg2, ErrStat, ErrMsg, RoutineName)      
      
      
   ! MAP      
   CALL FAST_DestroyMAP_Data( MAPp, ErrStat2, ErrMsg2 )
      CALL SetErrStat(ErrStat2, ErrMsg2, ErrStat, ErrMsg, RoutineName)      
            
   ! FEAMooring 
   CALL FAST_DestroyFEAMooring_Data( FEAM, ErrStat2, ErrMsg2 )
      CALL SetErrStat(ErrStat2, ErrMsg2, ErrStat, ErrMsg, RoutineName)      

   ! MoorDyn 
   CALL FAST_DestroyMoorDyn_Data( MD, ErrStat2, ErrMsg2 )
      CALL SetErrStat(ErrStat2, ErrMsg2, ErrStat, ErrMsg, RoutineName)      

   ! Orca 
   CALL FAST_DestroyOrcaFlex_Data( Orca, ErrStat2, ErrMsg2 )
      CALL SetErrStat(ErrStat2, ErrMsg2, ErrStat, ErrMsg, RoutineName)      
      
      
   ! IceFloe
   CALL FAST_DestroyIceFloe_Data( IceF, ErrStat2, ErrMsg2 )
      CALL SetErrStat(ErrStat2, ErrMsg2, ErrStat, ErrMsg, RoutineName)      
            
   ! IceDyn
   CALL FAST_DestroyIceDyn_Data( IceD, ErrStat2, ErrMsg2 )
      CALL SetErrStat(ErrStat2, ErrMsg2, ErrStat, ErrMsg, RoutineName)      

   ! Module (Mesh) Mapping data
   CALL FAST_DestroyModuleMapType( MeshMapData, ErrStat2, ErrMsg2 )
      CALL SetErrStat(ErrStat2, ErrMsg2, ErrStat, ErrMsg, RoutineName)            
       
      
   
   END SUBROUTINE FAST_DestroyAll
!----------------------------------------------------------------------------------------------------------------------------------
   
   
!++++++++++++++++++++++++++++++++++++++++++++++++++++++++++++++++++++++++++++++++++++++++++++++++++++++++++++++++++++++++++++++++++
! CHECKPOINT/RESTART ROUTINES
!++++++++++++++++++++++++++++++++++++++++++++++++++++++++++++++++++++++++++++++++++++++++++++++++++++++++++++++++++++++++++++++++++
!> Routine that calls FAST_CreateCheckpoint_T for an array of Turbine data structures. 
SUBROUTINE FAST_CreateCheckpoint_Tary(t_initial, n_t_global, Turbine, CheckpointRoot, ErrStat, ErrMsg)

   REAL(DbKi),               INTENT(IN   ) :: t_initial           !< initial time
   INTEGER(IntKi),           INTENT(IN   ) :: n_t_global          !< loop counter
   TYPE(FAST_TurbineType),   INTENT(INOUT) :: Turbine(:)          !< all data for all turbines
   CHARACTER(*),             INTENT(IN   ) :: CheckpointRoot      !< Rootname of checkpoint file
   INTEGER(IntKi),           INTENT(  OUT) :: ErrStat             !< Error status of the operation
   CHARACTER(*),             INTENT(  OUT) :: ErrMsg              !< Error message if ErrStat /= ErrID_None

      ! local variables
   INTEGER(IntKi)                          :: NumTurbines         ! Number of turbines in this simulation
   INTEGER(IntKi)                          :: i_turb
   INTEGER                                 :: Unit
   INTEGER(IntKi)                          :: ErrStat2            ! local error status
   CHARACTER(ErrMsgLen)                    :: ErrMsg2             ! local error message
   CHARACTER(*),             PARAMETER     :: RoutineName = 'FAST_CreateCheckpoint_Tary' 
   
   
   NumTurbines = SIZE(Turbine)   
   ErrStat = ErrID_None
   ErrMsg  = ""
   
   ! TRIM(CheckpointRoot)//'.'//TRIM(Num2LStr(Turbine%TurbID))//
   
      !! This allows us to put all the turbine data in one file.
   Unit = -1         
   DO i_turb = 1,NumTurbines
      CALL FAST_CreateCheckpoint_T(t_initial, n_t_global, NumTurbines, Turbine(i_turb), CheckpointRoot, ErrStat2, ErrMsg2, Unit )
         CALL SetErrStat(ErrStat2, ErrMsg2, ErrStat, ErrMsg, RoutineName )
         if (ErrStat >= AbortErrLev ) then
            if (Unit > 0) close(Unit)
            RETURN
         end if
         
   END DO
               
   
END SUBROUTINE FAST_CreateCheckpoint_Tary
!----------------------------------------------------------------------------------------------------------------------------------
!> Routine that packs all of the data from one turbine instance into arrays and writes checkpoint files. If Unit is present and 
!! greater than 0, it will append the data to an already open file. Otherwise, it opens a new file and writes header information
!! before writing the turbine data to the file.
SUBROUTINE FAST_CreateCheckpoint_T(t_initial, n_t_global, NumTurbines, Turbine, CheckpointRoot, ErrStat, ErrMsg, Unit )

   USE BladedInterface, ONLY: CallBladedDLL  ! Hack for Bladed-style DLL
   USE BladedInterface, ONLY: GH_DISCON_STATUS_CHECKPOINT

   REAL(DbKi),               INTENT(IN   ) :: t_initial           !< initial time
   INTEGER(IntKi),           INTENT(IN   ) :: n_t_global          !< loop counter
   INTEGER(IntKi),           INTENT(IN   ) :: NumTurbines         !< Number of turbines in this simulation
   TYPE(FAST_TurbineType),   INTENT(INOUT) :: Turbine             !< all data for one instance of a turbine (INTENT(OUT) only because of hack for Bladed DLL)
   CHARACTER(*),             INTENT(IN   ) :: CheckpointRoot      !< Rootname of checkpoint file
   INTEGER(IntKi),           INTENT(  OUT) :: ErrStat             !< Error status of the operation
   CHARACTER(*),             INTENT(  OUT) :: ErrMsg              !< Error message if ErrStat /= ErrID_None
   INTEGER(IntKi), OPTIONAL, INTENT(INOUT) :: Unit                !< unit number for output file 
   
      ! local variables:
   REAL(ReKi),               ALLOCATABLE   :: ReKiBuf(:)
   REAL(DbKi),               ALLOCATABLE   :: DbKiBuf(:)
   INTEGER(IntKi),           ALLOCATABLE   :: IntKiBuf(:)
   
   INTEGER(B4Ki)                           :: ArraySizes(3) 
   
   INTEGER(IntKi)                          :: unOut               ! unit number for output file 
   INTEGER(IntKi)                          :: old_avrSwap1        ! previous value of avrSwap(1) !hack for Bladed DLL checkpoint/restore
   INTEGER(IntKi)                          :: ErrStat2            ! local error status
   CHARACTER(ErrMsgLen)                    :: ErrMsg2             ! local error message
   CHARACTER(*),             PARAMETER     :: RoutineName = 'FAST_CreateCheckpoint_T' 
  
   CHARACTER(1024)                         :: FileName            ! Name of the (output) checkpoint file
   CHARACTER(1024)                         :: DLLFileName         ! Name of the (output) checkpoint file
   
      ! init error status
   ErrStat = ErrID_None
   ErrMsg  = ""
   
      ! Get the arrays of data to be stored in the output file
   CALL FAST_PackTurbineType( ReKiBuf, DbKiBuf, IntKiBuf, Turbine, ErrStat2, ErrMsg2 )
      CALL SetErrStat(ErrStat2, ErrMsg2, ErrStat, ErrMsg, RoutineName )
      if (ErrStat >= AbortErrLev ) then
         call cleanup()
         RETURN
      end if
      
      
   ArraySizes = 0   
   IF ( ALLOCATED(ReKiBuf)  ) ArraySizes(1) = SIZE(ReKiBuf)
   IF ( ALLOCATED(DbKiBuf)  ) ArraySizes(2) = SIZE(DbKiBuf)
   IF ( ALLOCATED(IntKiBuf) ) ArraySizes(3) = SIZE(IntKiBuf)

   FileName    = TRIM(CheckpointRoot)//'.chkp'
   DLLFileName = TRIM(CheckpointRoot)//'.dll.chkp'

   unOut=-1      
   IF (PRESENT(Unit)) unOut = Unit
         
   IF ( unOut < 0 ) THEN

      CALL GetNewUnit( unOut, ErrStat2, ErrMsg2 )      
      CALL OpenBOutFile ( unOut, FileName, ErrStat2, ErrMsg2)
         CALL SetErrStat(ErrStat2, ErrMsg2, ErrStat, ErrMsg, RoutineName )
         if (ErrStat >= AbortErrLev ) then
            call cleanup()
            IF (.NOT. PRESENT(Unit)) THEN
               CLOSE(unOut)
               unOut = -1
            END IF
                        
            RETURN
         end if
  
         ! checkpoint file header:
      WRITE (unOut, IOSTAT=ErrStat2)   INT(ReKi              ,B4Ki)     ! let's make sure we've got the correct number of bytes for reals on restart.
      WRITE (unOut, IOSTAT=ErrStat2)   INT(DbKi              ,B4Ki)     ! let's make sure we've got the correct number of bytes for doubles on restart.
      WRITE (unOut, IOSTAT=ErrStat2)   INT(IntKi             ,B4Ki)     ! let's make sure we've got the correct number of bytes for integers on restart.
      WRITE (unOut, IOSTAT=ErrStat2)   AbortErrLev
      WRITE (unOut, IOSTAT=ErrStat2)   NumTurbines                      ! Number of turbines
      WRITE (unOut, IOSTAT=ErrStat2)   t_initial                        ! initial time
      WRITE (unOut, IOSTAT=ErrStat2)   n_t_global                       ! current time step
   
   END IF
      
      
      ! data from current turbine at time step:
   WRITE (unOut, IOSTAT=ErrStat2)   ArraySizes                       ! Number of reals, doubles, and integers written to file
   WRITE (unOut, IOSTAT=ErrStat2)   ReKiBuf                          ! Packed reals
   WRITE (unOut, IOSTAT=ErrStat2)   DbKiBuf                          ! Packed doubles
   WRITE (unOut, IOSTAT=ErrStat2)   IntKiBuf                         ! Packed integers
      
      
   IF ( ALLOCATED(ReKiBuf)  ) DEALLOCATE(ReKiBuf)
   IF ( ALLOCATED(DbKiBuf)  ) DEALLOCATE(DbKiBuf)
   IF ( ALLOCATED(IntKiBuf) ) DEALLOCATE(IntKiBuf)
   
      !CALL FAST_CreateCheckpoint(t_initial, n_t_global, Turbine%p_FAST, Turbine%y_FAST, Turbine%m_FAST, &
      !            Turbine%ED, Turbine%SrvD, Turbine%AD, Turbine%IfW, &
      !            Turbine%HD, Turbine%SD, Turbine%MAP, Turbine%FEAM, Turbine%MD, &
      !            Turbine%IceF, Turbine%IceD, Turbine%MeshMapData, ErrStat, ErrMsg )              
   
      
   IF (Turbine%TurbID == NumTurbines .OR. .NOT. PRESENT(Unit)) THEN
      CLOSE(unOut)
      unOut = -1
   END IF
   
   IF (PRESENT(Unit)) Unit = unOut
      
      ! A hack to pack Bladed-style DLL data
   IF (Turbine%SrvD%p%UseBladedInterface) THEN
      if (Turbine%SrvD%m%dll_data%avrSWAP( 1) > 0   ) then
            ! store value to be overwritten
         old_avrSwap1 = Turbine%SrvD%m%dll_data%avrSWAP( 1) 
         FileName     = Turbine%SrvD%m%dll_data%DLL_InFile
            ! overwrite values:
         Turbine%SrvD%m%dll_data%DLL_InFile = DLLFileName
         Turbine%SrvD%m%dll_data%avrSWAP(50) = REAL( LEN_TRIM(DLLFileName) ) +1 ! No. of characters in the "INFILE"  argument (-) (we add one for the C NULL CHARACTER)
         Turbine%SrvD%m%dll_data%avrSWAP( 1) = GH_DISCON_STATUS_CHECKPOINT
         Turbine%SrvD%m%dll_data%SimStatus = Turbine%SrvD%m%dll_data%avrSWAP( 1)
         CALL CallBladedDLL(Turbine%SrvD%Input(1), Turbine%SrvD%p, Turbine%SrvD%m%dll_data, ErrStat2, ErrMsg2)
            CALL SetErrStat(ErrStat2, ErrMsg2, ErrStat, ErrMsg, RoutineName )

            ! put values back:
         Turbine%SrvD%m%dll_data%DLL_InFile = FileName
         Turbine%SrvD%m%dll_data%avrSWAP(50) = REAL( LEN_TRIM(FileName) ) +1 ! No. of characters in the "INFILE"  argument (-) (we add one for the C NULL CHARACTER)
         Turbine%SrvD%m%dll_data%avrSWAP( 1) = old_avrSwap1
         Turbine%SrvD%m%dll_data%SimStatus = Turbine%SrvD%m%dll_data%avrSWAP( 1)
      end if      
   END IF
   
   call cleanup()
   
contains
   subroutine cleanup()
      IF ( ALLOCATED(ReKiBuf)  ) DEALLOCATE(ReKiBuf)
      IF ( ALLOCATED(DbKiBuf)  ) DEALLOCATE(DbKiBuf)
      IF ( ALLOCATED(IntKiBuf) ) DEALLOCATE(IntKiBuf)   
   end subroutine cleanup                  
END SUBROUTINE FAST_CreateCheckpoint_T
!----------------------------------------------------------------------------------------------------------------------------------
!> Routine that calls FAST_RestoreFromCheckpoint_T for an array of Turbine data structures. 
SUBROUTINE FAST_RestoreFromCheckpoint_Tary(t_initial, n_t_global, Turbine, CheckpointRoot, ErrStat, ErrMsg  )

   REAL(DbKi),               INTENT(IN   ) :: t_initial           !< initial time (for comparing with time from checkpoint file)
   INTEGER(IntKi),           INTENT(  OUT) :: n_t_global          !< loop counter
   TYPE(FAST_TurbineType),   INTENT(  OUT) :: Turbine(:)          !< all data for one instance of a turbine
   CHARACTER(*),             INTENT(IN   ) :: CheckpointRoot      !< Rootname of checkpoint file
   INTEGER(IntKi),           INTENT(  OUT) :: ErrStat             !< Error status of the operation
   CHARACTER(*),             INTENT(  OUT) :: ErrMsg              !< Error message if ErrStat /= ErrID_None

      ! local variables
   REAL(DbKi)                              :: t_initial_out
   INTEGER(IntKi)                          :: NumTurbines_out
   INTEGER(IntKi)                          :: NumTurbines         ! Number of turbines in this simulation
   INTEGER(IntKi)                          :: i_turb
   INTEGER                                 :: Unit
   INTEGER(IntKi)                          :: ErrStat2            ! local error status
   CHARACTER(ErrMsgLen)                    :: ErrMsg2             ! local error message
   CHARACTER(*),             PARAMETER     :: RoutineName = 'FAST_RestoreFromCheckpoint_Tary' 
   
   
   NumTurbines = SIZE(Turbine)   
   ErrStat = ErrID_None
   ErrMsg  = ""
   
      ! Init NWTC_Library, display copyright and version information:
   CALL FAST_ProgStart( FAST_Ver )
   
      ! Restore data from checkpoint file
   Unit = -1         
   DO i_turb = 1,NumTurbines
      CALL FAST_RestoreFromCheckpoint_T(t_initial_out, n_t_global, NumTurbines_out, Turbine(i_turb), CheckpointRoot, ErrStat2, ErrMsg2, Unit )
         CALL SetErrStat(ErrStat2, ErrMsg2, ErrStat, ErrMsg, RoutineName )

         IF (t_initial_out /= t_initial) CALL SetErrStat(ErrID_Fatal, "invalid value of t_initial.", ErrStat, ErrMsg, RoutineName )
         IF (NumTurbines_out /= NumTurbines) CALL SetErrStat(ErrID_Fatal, "invalid value of NumTurbines.", ErrStat, ErrMsg, RoutineName )
         IF (ErrStat >= AbortErrLev) RETURN
   END DO

   CALL WrScr( ' Restarting simulation at '//TRIM(Num2LStr(n_t_global*Turbine(1)%p_FAST%DT))//' seconds.' )
   
   
END SUBROUTINE FAST_RestoreFromCheckpoint_Tary
!----------------------------------------------------------------------------------------------------------------------------------
!> This routine is the inverse of FAST_CreateCheckpoint_T. It reads data from a checkpoint file and populates data structures for 
!! the turbine instance.
SUBROUTINE FAST_RestoreFromCheckpoint_T(t_initial, n_t_global, NumTurbines, Turbine, CheckpointRoot, ErrStat, ErrMsg, Unit )
   USE BladedInterface, ONLY: CallBladedDLL  ! Hack for Bladed-style DLL
   USE BladedInterface, ONLY: GH_DISCON_STATUS_RESTARTING

   REAL(DbKi),               INTENT(INOUT) :: t_initial           !< initial time
   INTEGER(IntKi),           INTENT(INOUT) :: n_t_global          !< loop counter
   INTEGER(IntKi),           INTENT(INOUT) :: NumTurbines         !< Number of turbines in this simulation
   TYPE(FAST_TurbineType),   INTENT(INOUT) :: Turbine             !< all data for one instance of a turbine (bjj: note that is intent INOUT instead of OUT only because of a gfortran compiler memory issue)
   CHARACTER(*),             INTENT(IN   ) :: CheckpointRoot      !< Rootname of checkpoint file
   INTEGER(IntKi),           INTENT(  OUT) :: ErrStat             !< Error status of the operation
   CHARACTER(*),             INTENT(  OUT) :: ErrMsg              !< Error message if ErrStat /= ErrID_None
   INTEGER(IntKi), OPTIONAL, INTENT(INOUT) :: Unit                !< unit number for output file 
   
      ! local variables:
   REAL(ReKi),               ALLOCATABLE   :: ReKiBuf(:)
   REAL(DbKi),               ALLOCATABLE   :: DbKiBuf(:)
   INTEGER(IntKi),           ALLOCATABLE   :: IntKiBuf(:)
   
   INTEGER(B4Ki)                           :: ArraySizes(3) 
   
   INTEGER(IntKi)                          :: unIn                ! unit number for input file 
   INTEGER(IntKi)                          :: old_avrSwap1        ! previous value of avrSwap(1) !hack for Bladed DLL checkpoint/restore
   INTEGER(IntKi)                          :: ErrStat2            ! local error status
   CHARACTER(ErrMsgLen)                    :: ErrMsg2             ! local error message
   CHARACTER(*),             PARAMETER     :: RoutineName = 'FAST_RestoreFromCheckpoint_T' 

   CHARACTER(1024)                         :: FileName            ! Name of the (input) checkpoint file
   CHARACTER(1024)                         :: DLLFileName         ! Name of the (input) checkpoint file

            
   ErrStat=ErrID_None
   ErrMsg=""
   
   FileName    = TRIM(CheckpointRoot)//'.chkp'
   DLLFileName = TRIM(CheckpointRoot)//'.dll.chkp'
   ! FileName = TRIM(CheckpointRoot)//'.cp'   
   unIn=-1      
   IF (PRESENT(Unit)) unIn = Unit
         
   IF ( unIn < 0 ) THEN
   
      CALL GetNewUnit( unIn, ErrStat2, ErrMsg2 )
      
      CALL OpenBInpFile ( unIn, FileName, ErrStat2, ErrMsg2)
         CALL SetErrStat(ErrStat2, ErrMsg2, ErrStat, ErrMsg, RoutineName )
         IF (ErrStat >= AbortErrLev ) RETURN
   
         ! checkpoint file header:
      READ (unIn, IOSTAT=ErrStat2)   ArraySizes     ! let's make sure we've got the correct number of bytes for reals, doubles, and integers on restart.
      
      IF ( ArraySizes(1) /= ReKi  ) CALL SetErrStat(ErrID_Fatal,"ReKi on restart is different than when checkpoint file was created.",ErrStat,ErrMsg,RoutineName)
      IF ( ArraySizes(2) /= DbKi  ) CALL SetErrStat(ErrID_Fatal,"DbKi on restart is different than when checkpoint file was created.",ErrStat,ErrMsg,RoutineName)
      IF ( ArraySizes(3) /= IntKi ) CALL SetErrStat(ErrID_Fatal,"IntKi on restart is different than when checkpoint file was created.",ErrStat,ErrMsg,RoutineName)
      IF (ErrStat >= AbortErrLev) THEN
         CLOSE(unIn)
         unIn = -1
         IF (PRESENT(Unit)) Unit = unIn
         RETURN
      END IF
      
      READ (unIn, IOSTAT=ErrStat2)   AbortErrLev
      READ (unIn, IOSTAT=ErrStat2)   NumTurbines                      ! Number of turbines
      READ (unIn, IOSTAT=ErrStat2)   t_initial                        ! initial time
      READ (unIn, IOSTAT=ErrStat2)   n_t_global                       ! current time step
   
   END IF
      
      ! in case the Turbine data structure isn't empty on entry of this routine:
   call FAST_DestroyTurbineType( Turbine, ErrStat2, ErrMsg2 )   
   
      ! data from current time step:
   READ (unIn, IOSTAT=ErrStat2)   ArraySizes                       ! Number of reals, doubles, and integers written to file
   
   ALLOCATE(ReKiBuf( ArraySizes(1)), STAT=ErrStat2)
      IF (ErrStat2 /=0) CALL SetErrStat(ErrID_Fatal, "Could not allocate ReKiBuf", ErrStat, ErrMsg, RoutineName )
   ALLOCATE(DbKiBuf( ArraySizes(2)), STAT=ErrStat2)
      IF (ErrStat2 /=0) CALL SetErrStat(ErrID_Fatal, "Could not allocate DbKiBuf", ErrStat, ErrMsg, RoutineName )
   ALLOCATE(IntKiBuf(ArraySizes(3)), STAT=ErrStat2)
      IF (ErrStat2 /=0) CALL SetErrStat(ErrID_Fatal, "Could not allocate IntKiBuf", ErrStat, ErrMsg, RoutineName )
      
      ! Read the packed arrays
   IF (ErrStat < AbortErrLev) THEN
      
      READ (unIn, IOSTAT=ErrStat2)   ReKiBuf    ! Packed reals
         IF (ErrStat2 /=0) CALL SetErrStat(ErrID_Fatal, "Could not read ReKiBuf", ErrStat, ErrMsg, RoutineName )         
      READ (unIn, IOSTAT=ErrStat2)   DbKiBuf    ! Packed doubles
         IF (ErrStat2 /=0) CALL SetErrStat(ErrID_Fatal, "Could not read DbKiBuf", ErrStat, ErrMsg, RoutineName )         
      READ (unIn, IOSTAT=ErrStat2)   IntKiBuf   ! Packed integers
         IF (ErrStat2 /=0) CALL SetErrStat(ErrID_Fatal, "Could not read IntKiBuf", ErrStat, ErrMsg, RoutineName )         
                  
   END IF
                           
      ! Put the arrays back in the data types
   IF (ErrStat < AbortErrLev) THEN
      CALL FAST_UnpackTurbineType( ReKiBuf, DbKiBuf, IntKiBuf, Turbine, ErrStat2, ErrMsg2 )
         CALL SetErrStat(ErrStat2, ErrMsg2, ErrStat, ErrMsg, RoutineName )
   END IF
   
   
      ! close file if necessary (do this after unpacking turbine data, so that TurbID is set)     
   IF (Turbine%TurbID == NumTurbines .OR. .NOT. PRESENT(Unit)) THEN
      CLOSE(unIn)
      unIn = -1
   END IF
   
   IF (PRESENT(Unit)) Unit = unIn
      
   
   IF ( ALLOCATED(ReKiBuf)  ) DEALLOCATE(ReKiBuf)
   IF ( ALLOCATED(DbKiBuf)  ) DEALLOCATE(DbKiBuf)
   IF ( ALLOCATED(IntKiBuf) ) DEALLOCATE(IntKiBuf)    
   
   
      ! A sort-of hack to restore MAP DLL data (in particular Turbine%MAP%OtherSt%C_Obj%object)
    ! these must be the same variables that are used in MAP_Init because they get allocated in the DLL and
    ! destroyed in MAP_End (also, inside the DLL)
   IF (Turbine%p_FAST%CompMooring == Module_MAP) THEN
      CALL MAP_Restart( Turbine%MAP%Input(1), Turbine%MAP%p, Turbine%MAP%x(STATE_CURR), Turbine%MAP%xd(STATE_CURR), &
                        Turbine%MAP%z(STATE_CURR), Turbine%MAP%OtherSt, Turbine%MAP%y, ErrStat2, ErrMsg2 )   
         CALL SetErrStat(ErrStat2, ErrMsg2, ErrStat, ErrMsg, RoutineName )                           
   END IF
   
   
      ! A hack to restore Bladed-style DLL data
   if (Turbine%SrvD%p%UseBladedInterface) then
      if (Turbine%SrvD%m%dll_data%avrSWAP( 1) > 0   ) then ! this isn't allocated if UseBladedInterface is FALSE
            ! store value to be overwritten
         old_avrSwap1 = Turbine%SrvD%m%dll_data%avrSWAP( 1) 
         FileName     = Turbine%SrvD%m%dll_data%DLL_InFile
            ! overwrite values before calling DLL:
         Turbine%SrvD%m%dll_data%DLL_InFile = DLLFileName
         Turbine%SrvD%m%dll_data%avrSWAP(50) = REAL( LEN_TRIM(DLLFileName) ) +1 ! No. of characters in the "INFILE"  argument (-) (we add one for the C NULL CHARACTER)
         Turbine%SrvD%m%dll_data%avrSWAP( 1) = GH_DISCON_STATUS_RESTARTING
         Turbine%SrvD%m%dll_data%SimStatus = Turbine%SrvD%m%dll_data%avrSWAP( 1)
         CALL CallBladedDLL(Turbine%SrvD%Input(1), Turbine%SrvD%p,  Turbine%SrvD%m%dll_data, ErrStat2, ErrMsg2)
            CALL SetErrStat(ErrStat2, ErrMsg2, ErrStat, ErrMsg, RoutineName )                           
            ! put values back:
         Turbine%SrvD%m%dll_data%DLL_InFile = FileName
         Turbine%SrvD%m%dll_data%avrSWAP(50) = REAL( LEN_TRIM(FileName) ) +1 ! No. of characters in the "INFILE"  argument (-) (we add one for the C NULL CHARACTER)
         Turbine%SrvD%m%dll_data%avrSWAP( 1) = old_avrSwap1
         Turbine%SrvD%m%dll_data%SimStatus = Turbine%SrvD%m%dll_data%avrSWAP( 1)
      end if      
   end if   
   
      ! deal with sibling meshes here:
   ! (ignoring for now; they are not going to be siblings on restart)
   
   ! deal with files that were open:
   IF (Turbine%p_FAST%WrTxtOutFile) THEN
      CALL OpenFunkFileAppend ( Turbine%y_FAST%UnOu, TRIM(Turbine%p_FAST%OutFileRoot)//'.out', ErrStat2, ErrMsg2)
      IF ( ErrStat2 >= AbortErrLev ) RETURN
      CALL SetErrStat(ErrStat2, ErrMsg2, ErrStat, ErrMsg, RoutineName )
      CALL WrFileNR ( Turbine%y_FAST%UnOu, '#Restarting here')
      WRITE(Turbine%y_FAST%UnOu, '()')
   END IF
   ! (ignoring for now; will have fort.x files if any were open [though I printed a warning about not outputting binary files earlier])
      

END SUBROUTINE FAST_RestoreFromCheckpoint_T
!----------------------------------------------------------------------------------------------------------------------------------

!----------------------------------------------------------------------------------------------------------------------------------
!> Routine that calls FAST_RestoreForVTKModeShape_T for an array of Turbine data structures. 
SUBROUTINE FAST_RestoreForVTKModeShape_Tary(t_initial, Turbine, InputFileName, ErrStat, ErrMsg  )

   REAL(DbKi),               INTENT(IN   ) :: t_initial           !< initial time (for comparing with time from checkpoint file)
   TYPE(FAST_TurbineType),   INTENT(  OUT) :: Turbine(:)          !< all data for one instance of a turbine
   CHARACTER(*),             INTENT(IN   ) :: InputFileName       !< Name of the input file
   INTEGER(IntKi),           INTENT(  OUT) :: ErrStat             !< Error status of the operation
   CHARACTER(*),             INTENT(  OUT) :: ErrMsg              !< Error message if ErrStat /= ErrID_None

      ! local variables
   INTEGER(IntKi)                          :: i_turb
   INTEGER(IntKi)                          :: n_t_global          !< loop counter
   INTEGER(IntKi)                          :: NumTurbines         ! Number of turbines in this simulation
   INTEGER(IntKi)                          :: ErrStat2            ! local error status
   CHARACTER(ErrMsgLen)                    :: ErrMsg2             ! local error message
   CHARACTER(*),             PARAMETER     :: RoutineName = 'FAST_RestoreForVTKModeShape_Tary'
   
   
   ErrStat = ErrID_None
   ErrMsg  = ""

   NumTurbines = SIZE(Turbine)
   if (NumTurbines /=1) then
      call SetErrStat(ErrID_Fatal, "Mode-shape visualization is not available for multiple turbines.", ErrStat, ErrMsg, RoutineName)
      return
   end if
   

   CALL ReadModeShapeFile( Turbine(1)%p_FAST, trim(InputFileName), ErrStat2, ErrMsg2, checkpointOnly=.true. )
      CALL SetErrStat(ErrStat2, ErrMsg2, ErrStat, ErrMsg, RoutineName )
      if (ErrStat >= AbortErrLev) return
   
   CALL FAST_RestoreFromCheckpoint_Tary( t_initial, n_t_global, Turbine, trim(Turbine(1)%p_FAST%VTK_modes%CheckpointRoot), ErrStat2, ErrMsg2 )
      CALL SetErrStat(ErrStat2, ErrMsg2, ErrStat, ErrMsg, RoutineName )


   DO i_turb = 1,NumTurbines
      if (.not. allocated(Turbine(i_turb)%m_FAST%Lin%LinTimes)) then
         call SetErrStat(ErrID_Fatal, "Mode-shape visualization requires a checkpoint file from a simulation with linearization analysis, but NLinTimes is 0.", ErrStat, ErrMsg, RoutineName)
         return
      end if
      
      CALL FAST_RestoreForVTKModeShape_T(t_initial, Turbine(i_turb)%p_FAST, Turbine(i_turb)%y_FAST, Turbine(i_turb)%m_FAST, &
                  Turbine(i_turb)%ED, Turbine(i_turb)%BD, Turbine(i_turb)%SrvD, Turbine(i_turb)%AD14, Turbine(i_turb)%AD, Turbine(i_turb)%IfW, Turbine(i_turb)%OpFM, &
                  Turbine(i_turb)%HD, Turbine(i_turb)%SD, Turbine(i_turb)%ExtPtfm, Turbine(i_turb)%MAP, Turbine(i_turb)%FEAM, Turbine(i_turb)%MD, Turbine(i_turb)%Orca, &
                  Turbine(i_turb)%IceF, Turbine(i_turb)%IceD, Turbine(i_turb)%MeshMapData, trim(InputFileName), ErrStat2, ErrMsg2 )
      CALL SetErrStat(ErrStat2, ErrMsg2, ErrStat, ErrMsg, RoutineName )
   END DO

   
END SUBROUTINE FAST_RestoreForVTKModeShape_Tary

!----------------------------------------------------------------------------------------------------------------------------------
!> This routine calculates the motions generated by mode shapes and outputs VTK data for it
SUBROUTINE FAST_RestoreForVTKModeShape_T(t_initial, p_FAST, y_FAST, m_FAST, ED, BD, SrvD, AD14, AD, IfW, OpFM, HD, SD, ExtPtfm, &
                         MAPp, FEAM, MD, Orca, IceF, IceD, MeshMapData, InputFileName, ErrStat, ErrMsg )

   REAL(DbKi),               INTENT(IN   ) :: t_initial           !< initial time

   TYPE(FAST_ParameterType), INTENT(INOUT) :: p_FAST              !< Parameters for the glue code
   TYPE(FAST_OutputFileType),INTENT(INOUT) :: y_FAST              !< Output variables for the glue code
   TYPE(FAST_MiscVarType),   INTENT(INOUT) :: m_FAST              !< Miscellaneous variables
     
   TYPE(ElastoDyn_Data),     INTENT(INOUT) :: ED                  !< ElastoDyn data
   TYPE(BeamDyn_Data),       INTENT(INOUT) :: BD                  !< BeamDyn data
   TYPE(ServoDyn_Data),      INTENT(INOUT) :: SrvD                !< ServoDyn data
   TYPE(AeroDyn14_Data),     INTENT(INOUT) :: AD14                !< AeroDyn14 data
   TYPE(AeroDyn_Data),       INTENT(INOUT) :: AD                  !< AeroDyn data
   TYPE(InflowWind_Data),    INTENT(INOUT) :: IfW                 !< InflowWind data
   TYPE(OpenFOAM_Data),      INTENT(INOUT) :: OpFM                !< OpenFOAM data
   TYPE(HydroDyn_Data),      INTENT(INOUT) :: HD                  !< HydroDyn data
   TYPE(SubDyn_Data),        INTENT(INOUT) :: SD                  !< SubDyn data
   TYPE(ExtPtfm_Data),       INTENT(INOUT) :: ExtPtfm             !< ExtPtfm_MCKF data
   TYPE(MAP_Data),           INTENT(INOUT) :: MAPp                !< MAP data
   TYPE(FEAMooring_Data),    INTENT(INOUT) :: FEAM                !< FEAMooring data
   TYPE(MoorDyn_Data),       INTENT(INOUT) :: MD                  !< Data for the MoorDyn module
   TYPE(OrcaFlex_Data),      INTENT(INOUT) :: Orca                !< OrcaFlex interface data
   TYPE(IceFloe_Data),       INTENT(INOUT) :: IceF                !< IceFloe data
   TYPE(IceDyn_Data),        INTENT(INOUT) :: IceD                !< All the IceDyn data used in time-step loop

   TYPE(FAST_ModuleMapType), INTENT(INOUT) :: MeshMapData         !< Data for mapping between modules
   CHARACTER(*),             INTENT(IN   ) :: InputFileName       !< Name of the input file
      
   INTEGER(IntKi),           INTENT(  OUT) :: ErrStat             !< Error status of the operation
   CHARACTER(*),             INTENT(  OUT) :: ErrMsg              !< Error message if ErrStat /= ErrID_None
   
   ! local variables
   REAL(DbKi)                              :: dt                  ! time
   REAL(DbKi)                              :: tprime              ! time
   INTEGER(IntKi)                          :: nt                
   
   INTEGER(IntKi)                          :: iLinTime            ! generic loop counters
   INTEGER(IntKi)                          :: it                  ! generic loop counters
   INTEGER(IntKi)                          :: iMode               ! generic loop counters
   INTEGER(IntKi)                          :: ModeNo              ! mode number
   INTEGER(IntKi)                          :: NLinTimes
   
   INTEGER(IntKi)                          :: ErrStat2
   CHARACTER(ErrMsgLen)                    :: ErrMsg2
   CHARACTER(*), PARAMETER                 :: RoutineName = 'FAST_RestoreForVTKModeShape_T'
   CHARACTER(1024)                         :: VTK_RootName


   ErrStat = ErrID_None
   ErrMsg  = ""
   
   CALL ReadModeShapeFile( p_FAST, trim(InputFileName), ErrStat2, ErrMsg2 )
      CALL SetErrStat(ErrStat2, ErrMsg2, ErrStat, ErrMsg, RoutineName )
      if (ErrStat >= AbortErrLev) return   
   
   call ReadModeShapeMatlabFile( p_FAST, ErrStat2, ErrMsg2 )
      CALL SetErrStat(ErrStat2, ErrMsg2, ErrStat, ErrMsg, RoutineName )
      if (ErrStat >= AbortErrLev ) return
   
   y_FAST%WriteThisStep = .true.
   y_FAST%UnSum = -1
   
   NLinTimes = min( p_FAST%VTK_modes%VTKNLinTimes, size(p_FAST%VTK_modes%x_eig_magnitude,2), p_FAST%NLinTimes )

   VTK_RootName = p_FAST%VTK_OutFileRoot
   
   select case (p_FAST%VTK_modes%VTKLinTim)
   case (1)
   
      do iMode = 1,p_FAST%VTK_modes%VTKLinModes
         ModeNo = p_FAST%VTK_modes%VTKModes(iMode)
         
         call  GetTimeConstants(p_FAST%VTK_modes%DampedFreq_Hz(ModeNo), p_FAST%VTK_fps, nt, dt, p_FAST%VTK_tWidth )
         if (nt > 500) cycle
         
         p_FAST%VTK_OutFileRoot = trim(VTK_RootName)//'.Mode'//trim(num2lstr(ModeNo))
         y_FAST%VTK_count = 1  ! we are skipping the reference meshes by starting at 1
         do iLinTime = 1,NLinTimes
            tprime = m_FAST%Lin%LinTimes(iLinTime) - m_FAST%Lin%LinTimes(1)

            if (p_FAST%DT_UJac < p_FAST%TMax) then
               m_FAST%calcJacobian = .true.
               m_FAST%NextJacCalcTime = m_FAST%Lin%LinTimes(iLinTime)
            end if

            call SetOperatingPoint(iLinTime, p_FAST, y_FAST, m_FAST, ED, BD, SrvD, AD, IfW, OpFM, HD, SD, ExtPtfm, &
                                    MAPp, FEAM, MD, Orca, IceF, IceD, ErrStat2, ErrMsg2 )
               CALL SetErrStat(ErrStat2, ErrMsg2, ErrStat, ErrMsg, RoutineName )

               ! set perturbation of states based on x_eig magnitude and phase
            call PerturbOP(tprime, iLinTime, ModeNo, p_FAST, y_FAST, ED, BD, SrvD, AD, IfW, OpFM, HD, SD, ExtPtfm, MAPp, FEAM, MD, Orca, &
                        IceF, IceD, ErrStat2, ErrMsg2 )
               CALL SetErrStat(ErrStat2, ErrMsg2, ErrStat, ErrMsg, RoutineName )
               IF (ErrStat >= AbortErrLev) RETURN

            CALL CalcOutputs_And_SolveForInputs( -1,  m_FAST%Lin%LinTimes(iLinTime),  STATE_CURR, m_FAST%calcJacobian, m_FAST%NextJacCalcTime, &
               p_FAST, m_FAST, .true., ED, BD, SrvD, AD14, AD, IfW, OpFM, HD, SD, ExtPtfm, MAPp, FEAM, MD, Orca, IceF, IceD, MeshMapData, ErrStat2, ErrMsg2 )
               CALL SetErrStat(ErrStat2, ErrMsg2, ErrStat, ErrMsg, RoutineName )
               IF (ErrStat >= AbortErrLev) RETURN

            call WriteVTK(m_FAST%Lin%LinTimes(iLinTime), p_FAST, y_FAST, MeshMapData, ED, BD, AD, IfW, OpFM, HD, SD, ExtPtfm, SrvD, MAPp, FEAM, MD, Orca, IceF, IceD)

         end do ! iLinTime
      end do ! iMode
   
   case (2)
   
      do iMode = 1,p_FAST%VTK_modes%VTKLinModes
         ModeNo = p_FAST%VTK_modes%VTKModes(iMode)

         call  GetTimeConstants(p_FAST%VTK_modes%DampedFreq_Hz(ModeNo), p_FAST%VTK_fps, nt, dt, p_FAST%VTK_tWidth )
         if (nt > 500) cycle
         
         do iLinTime = 1,NLinTimes
            p_FAST%VTK_OutFileRoot = trim(VTK_RootName)//'.Mode'//trim(num2lstr(ModeNo))//'.LinTime'//trim(num2lstr(iLinTime))
            y_FAST%VTK_count = 1  ! we are skipping the reference meshes by starting at 1

            if (p_FAST%DT_UJac < p_FAST%TMax) then
               m_FAST%calcJacobian = .true.
               m_FAST%NextJacCalcTime = m_FAST%Lin%LinTimes(iLinTime)
            end if
            
            do it = 1,nt
               tprime = (it-1)*dt
               
               call SetOperatingPoint(iLinTime, p_FAST, y_FAST, m_FAST, ED, BD, SrvD, AD, IfW, OpFM, HD, SD, ExtPtfm, &
                                     MAPp, FEAM, MD, Orca, IceF, IceD, ErrStat2, ErrMsg2 )
                  CALL SetErrStat(ErrStat2, ErrMsg2, ErrStat, ErrMsg, RoutineName )
                  
                  ! set perturbation of states based on x_eig magnitude and phase
               call PerturbOP(tprime, iLinTime, ModeNo, p_FAST, y_FAST, ED, BD, SrvD, AD, IfW, OpFM, HD, SD, ExtPtfm, MAPp, FEAM, MD, Orca, &
                         IceF, IceD, ErrStat2, ErrMsg2 )
                  CALL SetErrStat(ErrStat2, ErrMsg2, ErrStat, ErrMsg, RoutineName )
                  IF (ErrStat >= AbortErrLev) RETURN

               CALL CalcOutputs_And_SolveForInputs( -1, m_FAST%Lin%LinTimes(iLinTime),  STATE_CURR, m_FAST%calcJacobian, m_FAST%NextJacCalcTime, &
                  p_FAST, m_FAST, .true., ED, BD, SrvD, AD14, AD, IfW, OpFM, HD, SD, ExtPtfm, MAPp, FEAM, MD, Orca, IceF, IceD, MeshMapData, ErrStat2, ErrMsg2 )
                  CALL SetErrStat(ErrStat2, ErrMsg2, ErrStat, ErrMsg, RoutineName )
                  IF (ErrStat >= AbortErrLev) RETURN

               call WriteVTK(m_FAST%Lin%LinTimes(iLinTime)+tprime, p_FAST, y_FAST, MeshMapData, ED, BD, AD, IfW, OpFM, HD, SD, ExtPtfm, SrvD, MAPp, FEAM, MD, Orca, IceF, IceD)

            end do
            
            
         end do ! iLinTime
      end do   ! iMode
   
   end select
   
END SUBROUTINE FAST_RestoreForVTKModeShape_T
!----------------------------------------------------------------------------------------------------------------------------------
SUBROUTINE GetTimeConstants(DampedFreq_Hz, VTK_fps, nt, dt, VTK_tWidth )
   REAL(R8Ki),     INTENT(IN   ) :: DampedFreq_Hz
   REAL(DbKi),     INTENT(IN   ) :: VTK_fps
   INTEGER(IntKi), INTENT(  OUT) :: nt  !< number of steps
   REAL(DbKi),     INTENT(  OUT) :: dt  !< time step
   INTEGER(IntKi), INTENT(  OUT) :: VTK_tWidth
   
   REAL(DbKi)                              :: cycle_time          ! time for one cycle of mode
   INTEGER(IntKi)                          :: NCycles
   INTEGER(IntKi), PARAMETER               :: MinFrames = 5
   
   if (DampedFreq_Hz <= 0.0_DbKi) then
      nt = huge(nt)
      dt = epsilon(dt)
      VTK_tWidth = 1
      return
   end if
   
   nt = 1
   NCycles = 0
   do while (nt<MinFrames)
      NCycles = NCycles + 1
      cycle_time = NCycles * 1.0_DbKi / DampedFreq_Hz
            
      nt = NINT( max(1.0_DbKi, VTK_fps) * cycle_time )
   end do
         
   dt = cycle_time / nt
   
   VTK_tWidth = CEILING( log10( real(nt) ) ) + 1
   
END SUBROUTINE GetTimeConstants
!----------------------------------------------------------------------------------------------------------------------------------
SUBROUTINE ReadModeShapeMatlabFile(p_FAST, ErrStat, ErrMsg)
   TYPE(FAST_ParameterType), INTENT(INOUT) :: p_FAST              !< Parameters for the glue code
   INTEGER(IntKi),           INTENT(  OUT) :: ErrStat             !< Error status of the operation
   CHARACTER(*),             INTENT(  OUT) :: ErrMsg              !< Error message if ErrStat /= ErrID_None
   
   ! local variables
   INTEGER(IntKi)                          :: ErrStat2
   CHARACTER(ErrMsgLen)                    :: ErrMsg2
   CHARACTER(*), PARAMETER                 :: RoutineName = 'ReadModeShapeMatlabFile'
   
   INTEGER(4)                              :: FileType
   INTEGER(4)                              :: nModes
   INTEGER(4)                              :: nStates
   INTEGER(4)                              :: NLinTimes
   INTEGER(IntKi)                          :: iMode
   INTEGER(IntKi)                          :: UnIn

   ErrStat = ErrID_None
   ErrMsg  = ""

      !  Open data file.
   CALL GetNewUnit( UnIn, ErrStat2, ErrMsg2 )

   CALL OpenBInpFile ( UnIn, trim(p_FAST%VTK_modes%MatlabFileName), ErrStat2, ErrMsg2 )
      CALL SetErrStat( ErrStat2, ErrMsg2, ErrStat, ErrMsg, RoutineName )
      IF (ErrStat >= AbortErrLev) RETURN
      
      ! Process the requested data records of this file.

   CALL WrScr ( NewLine//' =======================================================' )
   CALL WrScr ( ' Reading in data from file "'//TRIM( p_FAST%VTK_modes%MatlabFileName )//'".'//NewLine )


      ! Read some of the header information.

   READ (UnIn, IOSTAT=ErrStat2)  FileType    ! placeholder for future file format changes
   IF ( ErrStat2 /= 0 )  THEN
      CALL SetErrStat ( ErrID_Fatal, 'Fatal error reading FileType from file "'//TRIM( p_FAST%VTK_modes%MatlabFileName )//'".', ErrStat, ErrMsg, RoutineName )
      RETURN
   ENDIF   

   READ (UnIn, IOSTAT=ErrStat2)  nModes    ! number of modes in the file
   IF ( ErrStat2 /= 0 )  THEN
      CALL SetErrStat ( ErrID_Fatal, 'Fatal error reading nModes from file "'//TRIM( p_FAST%VTK_modes%MatlabFileName )//'".', ErrStat, ErrMsg, RoutineName )
      RETURN
   ENDIF   

   READ (UnIn, IOSTAT=ErrStat2)  nStates    ! number of states in the file
   IF ( ErrStat2 /= 0 )  THEN
      CALL SetErrStat ( ErrID_Fatal, 'Fatal error reading nStates from file "'//TRIM( p_FAST%VTK_modes%MatlabFileName )//'".', ErrStat, ErrMsg, RoutineName )
      RETURN
   ENDIF   

   READ (UnIn, IOSTAT=ErrStat2)  NLinTimes    ! number of linearization times / azimuths in the file
   IF ( ErrStat2 /= 0 )  THEN
      CALL SetErrStat ( ErrID_Fatal, 'Fatal error reading NLinTimes from file "'//TRIM( p_FAST%VTK_modes%MatlabFileName )//'".', ErrStat, ErrMsg, RoutineName )
      RETURN
   ENDIF   
   
   ALLOCATE( p_FAST%VTK_Modes%NaturalFreq_Hz(nModes), &
             p_FAST%VTK_Modes%DampingRatio(  nModes), &
             p_FAST%VTK_Modes%DampedFreq_Hz( nModes),   STAT=ErrStat2 )
      IF ( ErrStat2 /= 0 )  THEN
         CALL SetErrStat ( ErrID_Fatal, 'Error allocating arrays to read from file.', ErrStat, ErrMsg, RoutineName )
         RETURN
      ENDIF

      
   READ(UnIn, IOSTAT=ErrStat2) p_FAST%VTK_Modes%NaturalFreq_Hz ! read entire array
   IF ( ErrStat2 /= 0 )  THEN
      CALL SetErrStat ( ErrID_Fatal, 'Fatal error reading NaturalFreq_Hz array from file "'//TRIM( p_FAST%VTK_modes%MatlabFileName )//'".', ErrStat, ErrMsg, RoutineName )
      RETURN
   ENDIF
   
   READ(UnIn, IOSTAT=ErrStat2) p_FAST%VTK_Modes%DampingRatio ! read entire array
   IF ( ErrStat2 /= 0 )  THEN
      CALL SetErrStat ( ErrID_Fatal, 'Fatal error reading DampingRatio array from file "'//TRIM( p_FAST%VTK_modes%MatlabFileName )//'".', ErrStat, ErrMsg, RoutineName )
      RETURN
   ENDIF

   READ(UnIn, IOSTAT=ErrStat2) p_FAST%VTK_Modes%DampedFreq_Hz ! read entire array
   IF ( ErrStat2 /= 0 )  THEN
      CALL SetErrStat ( ErrID_Fatal, 'Fatal error reading DampedFreq_Hz array from file "'//TRIM( p_FAST%VTK_modes%MatlabFileName )//'".', ErrStat, ErrMsg, RoutineName )
      RETURN
   ENDIF
   
   if (nModes < p_FAST%VTK_Modes%VTKLinModes) CALL SetErrStat(ErrID_Severe,'Number of modes requested exceeds the number of modes in the linearization analysis file "'//TRIM( p_FAST%VTK_modes%MatlabFileName )//'".', ErrStat, ErrMsg, RoutineName)
   if (NLinTimes /= p_FAST%NLinTimes) CALL SetErrStat(ErrID_Severe,'Number of times linearization was performed is not the same as the number of linearization times in the linearization analysis file "'//TRIM( p_FAST%VTK_modes%MatlabFileName )//'".', ErrStat, ErrMsg, RoutineName)
   
   
      !Let's read only the number of modes we need to use
   nModes = min( nModes, p_FAST%VTK_Modes%VTKLinModes )
   
   ALLOCATE( p_FAST%VTK_Modes%x_eig_magnitude(nStates, NLinTimes, nModes), &
             p_FAST%VTK_Modes%x_eig_phase(    nStates, NLinTimes, nModes), STAT=ErrStat2 )
      IF ( ErrStat2 /= 0 )  THEN
         CALL SetErrStat ( ErrID_Fatal, 'Error allocating arrays to read from file.', ErrStat, ErrMsg, RoutineName )
         RETURN
      ENDIF
   
    do iMode = 1,nModes
    
      READ(UnIn, IOSTAT=ErrStat2) p_FAST%VTK_Modes%x_eig_magnitude(:,:,iMode) ! read data for one mode
      IF ( ErrStat2 /= 0 )  THEN
         CALL SetErrStat ( ErrID_Fatal, 'Fatal error reading x_eig_magnitude from file "'//TRIM( p_FAST%VTK_modes%MatlabFileName )//'".', ErrStat, ErrMsg, RoutineName )
         RETURN
      ENDIF
      
      READ(UnIn, IOSTAT=ErrStat2) p_FAST%VTK_Modes%x_eig_phase(:,:,iMode) ! read data for one mode
      IF ( ErrStat2 /= 0 )  THEN
         CALL SetErrStat ( ErrID_Fatal, 'Fatal error reading x_eig_phase from file "'//TRIM( p_FAST%VTK_modes%MatlabFileName )//'".', ErrStat, ErrMsg, RoutineName )
         RETURN
      ENDIF

    end do

END SUBROUTINE ReadModeShapeMatlabFile
!----------------------------------------------------------------------------------------------------------------------------------
SUBROUTINE ReadModeShapeFile(p_FAST, InputFile, ErrStat, ErrMsg, checkpointOnly)
   TYPE(FAST_ParameterType),     INTENT(INOUT) :: p_FAST          !< Parameters for the glue code
   CHARACTER(*),                 INTENT(IN   ) :: InputFile       !< Name of the text input file to read
   INTEGER(IntKi),               INTENT(  OUT) :: ErrStat         !< Error status of the operation
   CHARACTER(*),                 INTENT(  OUT) :: ErrMsg          !< Error message if ErrStat /= ErrID_None
   LOGICAL,      OPTIONAL,       INTENT(IN   ) :: checkpointOnly  !< Whether to return after reading checkpoint file name
   
   ! local variables
   INTEGER(IntKi)                          :: ErrStat2
   CHARACTER(ErrMsgLen)                    :: ErrMsg2
   CHARACTER(*), PARAMETER                 :: RoutineName = 'ReadModeShapeFile'
   
   INTEGER(IntKi)                          :: i
   INTEGER(IntKi)                          :: UnIn
   INTEGER(IntKi)                          :: UnEc
   LOGICAL                                 :: VTKLinTimes1

   ErrStat = ErrID_None
   ErrMsg  = ""
   UnEc = -1

      !  Open data file.
   CALL GetNewUnit( UnIn, ErrStat2, ErrMsg2 )

   CALL OpenFInpFile ( UnIn, InputFile, ErrStat2, ErrMsg2 )
      CALL SetErrStat( ErrStat2, ErrMsg2, ErrStat, ErrMsg, RoutineName )
      IF (ErrStat >= AbortErrLev) RETURN
      
      
   CALL ReadCom( UnIn, InputFile, 'File header: (line 1)', ErrStat2, ErrMsg2, UnEc )
      CALL SetErrStat( ErrStat2, ErrMsg2, ErrStat, ErrMsg, RoutineName )
      
   CALL ReadCom( UnIn, InputFile, 'File header: (line 2)', ErrStat2, ErrMsg2, UnEc )
      CALL SetErrStat( ErrStat2, ErrMsg2, ErrStat, ErrMsg, RoutineName )
   
   !----------- FILE NAMES ----------------------------------------------------
   CALL ReadCom( UnIn, InputFile, 'Section Header: File Names', ErrStat2, ErrMsg2, UnEc )
      CALL SetErrStat( ErrStat2, ErrMsg2, ErrStat, ErrMsg, RoutineName )

   CALL ReadVar( UnIn, InputFile, p_FAST%VTK_modes%CheckpointRoot, 'CheckpointRoot', 'Name of the checkpoint file written by FAST when linearization data was produced', ErrStat2, ErrMsg2, UnEc )
      CALL SetErrStat( ErrStat2, ErrMsg2, ErrStat, ErrMsg, RoutineName )
      
   if (present(checkpointOnly)) then
      if (checkpointOnly) then
         call cleanup()
         return
      end if
   end if
      
   CALL ReadVar( UnIn, InputFile, p_FAST%VTK_modes%MatlabFileName, 'MatlabFileName', 'Name of the file with eigenvectors written by Matlab', ErrStat2, ErrMsg2, UnEc )
      CALL SetErrStat( ErrStat2, ErrMsg2, ErrStat, ErrMsg, RoutineName )
      IF ( ErrStat >= AbortErrLev ) THEN
         CALL Cleanup()
         RETURN
      END IF
   
   !----------- VISUALIZATION OPTIONS ------------------------------------------
   
   CALL ReadCom( UnIn, InputFile, 'Section Header: Visualization Options', ErrStat2, ErrMsg2, UnEc )
      CALL SetErrStat( ErrStat2, ErrMsg2, ErrStat, ErrMsg, RoutineName )

   CALL ReadVar( UnIn, InputFile, p_FAST%VTK_modes%VTKLinModes, 'VTKLinModes', 'Number of modes to visualize', ErrStat2, ErrMsg2, UnEc )
      CALL SetErrStat( ErrStat2, ErrMsg2, ErrStat, ErrMsg, RoutineName )
      

   if (p_FAST%VTK_modes%VTKLinModes <= 0) CALL SetErrStat( ErrID_Fatal, "VTKLinModes must be a positive number.", ErrStat, ErrMsg, RoutineName )

   if (ErrStat >= AbortErrLev) then
      CALL Cleanup()
      RETURN
   end if

   
   call AllocAry( p_FAST%VTK_modes%VTKModes, p_FAST%VTK_modes%VTKLinModes, 'VTKModes', ErrStat2, ErrMsg2)
      call SetErrStat( ErrStat2, ErrMsg2, ErrStat, ErrMsg, RoutineName )
      if ( ErrStat >= AbortErrLev ) then
         call Cleanup()
         return
      end if

   p_FAST%VTK_modes%VTKModes = -1
      
   CALL ReadAry( UnIn, InputFile, p_FAST%VTK_modes%VTKModes, p_FAST%VTK_modes%VTKLinModes, 'VTKModes', 'List of modes to visualize', ErrStat2, ErrMsg2, UnEc )
   ! note that we don't check the ErrStat here; if the user entered fewer than p_FAST%VTK_modes%VTKLinModes values, we will use the
   ! last entry to fill in remaining values.
   !Check 1st value, we need at least one good value from user or throw error
   IF (p_FAST%VTK_modes%VTKModes(1) < 0 ) THEN
      call SetErrStat( ErrID_Fatal, "VTKModes must contain positive numbers.", ErrStat, ErrMsg, RoutineName )
         CALL CleanUp()
         RETURN
   ELSE
      DO i = 2, p_FAST%VTK_modes%VTKLinModes
         IF ( p_FAST%VTK_modes%VTKModes(i) < 0 ) THEN
            p_FAST%VTK_modes%VTKModes(i)=p_FAST%VTK_modes%VTKModes(i-1) + 1
         ENDIF
      ENDDO
   ENDIF


   CALL ReadVar( UnIn, InputFile, p_FAST%VTK_modes%VTKLinScale, 'VTKLinScale', 'Mode shape visualization scaling factor', ErrStat2, ErrMsg2, UnEc )
      CALL SetErrStat( ErrStat2, ErrMsg2, ErrStat, ErrMsg, RoutineName )
   
   CALL ReadVar( UnIn, InputFile, p_FAST%VTK_modes%VTKLinTim, 'VTKLinTim', 'Switch to make one animation for all LinTimes together (1) or separate animations for each LinTimes(2)', ErrStat2, ErrMsg2, UnEc )
      CALL SetErrStat( ErrStat2, ErrMsg2, ErrStat, ErrMsg, RoutineName )
      
   CALL ReadVar( UnIn, InputFile, VTKLinTimes1, 'VTKLinTimes1', 'If VTKLinTim=2, visualize modes at LinTimes(1) only?', ErrStat2, ErrMsg2, UnEc )
      CALL SetErrStat( ErrStat2, ErrMsg2, ErrStat, ErrMsg, RoutineName )
      

   CALL ReadVar( UnIn, InputFile, p_FAST%VTK_modes%VTKLinPhase, 'VTKLinPhase', 'Phase when making one animation for all LinTimes together (used only when VTKLinTim=1)', ErrStat2, ErrMsg2, UnEc )
      CALL SetErrStat( ErrStat2, ErrMsg2, ErrStat, ErrMsg, RoutineName )
      
! overwrite these based on inputs:
      
      if (p_FAST%VTK_modes%VTKLinTim == 2) then
         p_FAST%VTK_modes%VTKLinPhase = 0      ! "Phase when making one animation for all LinTimes together (used only when VTKLinTim=1)" -
         
         if (VTKLinTimes1) then
            p_FAST%VTK_modes%VTKNLinTimes = 1
         else
            p_FAST%VTK_modes%VTKNLinTimes = p_FAST%NLinTimes
         end if
      else
         p_FAST%VTK_modes%VTKNLinTimes = p_FAST%NLinTimes
      end if
      
contains
   SUBROUTINE Cleanup()
      IF (UnIn > 0) CLOSE(UnIn)
   END SUBROUTINE Cleanup

END SUBROUTINE ReadModeShapeFile
!----------------------------------------------------------------------------------------------------------------------------------
END MODULE FAST_Subs
!----------------------------------------------------------------------------------------------------------------------------------<|MERGE_RESOLUTION|>--- conflicted
+++ resolved
@@ -859,17 +859,10 @@
       END IF   
    ELSE IF ( p_FAST%CompSub == Module_ExtPtfm ) THEN
 
-<<<<<<< HEAD
       Init%InData_ExtPtfm%InputFile = p_FAST%SubFile
-!      Init%InData_ExtPtfm%RootName  = trim(p_FAST%OutFileRoot)//'.'//TRIM(y_FAST%Module_Abrev(Module_ExtPtfm))
+      Init%InData_ExtPtfm%RootName  = trim(p_FAST%OutFileRoot)//'.'//TRIM(y_FAST%Module_Abrev(Module_ExtPtfm))
       Init%InData_ExtPtfm%Linearize = p_FAST%Linearize
-      
-=======
-      InitInData_ExtPtfm%InputFile = p_FAST%SubFile
-      InitInData_ExtPtfm%RootName  = trim(p_FAST%OutFileRoot)//'.'//TRIM(y_FAST%Module_Abrev(Module_ExtPtfm))
-      InitInData_ExtPtfm%Linearize = p_FAST%Linearize
-      InitInData_ExtPtfm%PtfmRefzt = ED%p%PtfmRefzt ! Required
->>>>>>> 1def0fe2
+      Init%InData_ExtPtfm%PtfmRefzt = ED%p%PtfmRefzt ! Required
       
       CALL ExtPtfm_Init( Init%InData_ExtPtfm, ExtPtfm%Input(1), ExtPtfm%p,  &
                          ExtPtfm%x(STATE_CURR), ExtPtfm%xd(STATE_CURR), ExtPtfm%z(STATE_CURR),  ExtPtfm%OtherSt(STATE_CURR), &
@@ -884,14 +877,14 @@
       if (ErrStat2 /= 0 ) then
          call SetErrStat(ErrID_Fatal, "Error allocating Lin%Modules(ExtPtfm).", ErrStat, ErrMsg, RoutineName )
       else
-         if (allocated(InitOutData_ExtPtfm%LinNames_y)) call move_alloc(InitOutData_ExtPtfm%LinNames_y,y_FAST%Lin%Modules(MODULE_ExtPtfm)%Instance(1)%Names_y)
-         if (allocated(InitOutData_ExtPtfm%LinNames_x)) call move_alloc(InitOutData_ExtPtfm%LinNames_x,y_FAST%Lin%Modules(MODULE_ExtPtfm)%Instance(1)%Names_x)
-         if (allocated(InitOutData_ExtPtfm%LinNames_u)) call move_alloc(InitOutData_ExtPtfm%LinNames_u,y_FAST%Lin%Modules(MODULE_ExtPtfm)%Instance(1)%Names_u)
-         if (allocated(InitOutData_ExtPtfm%RotFrame_y)) call move_alloc(InitOutData_ExtPtfm%RotFrame_y,y_FAST%Lin%Modules(MODULE_ExtPtfm)%Instance(1)%RotFrame_y)
-         if (allocated(InitOutData_ExtPtfm%RotFrame_x)) call move_alloc(InitOutData_ExtPtfm%RotFrame_x,y_FAST%Lin%Modules(MODULE_ExtPtfm)%Instance(1)%RotFrame_x)
-         if (allocated(InitOutData_ExtPtfm%RotFrame_u)) call move_alloc(InitOutData_ExtPtfm%RotFrame_u,y_FAST%Lin%Modules(MODULE_ExtPtfm)%Instance(1)%RotFrame_u)
-         if (allocated(InitOutData_ExtPtfm%IsLoad_u  )) call move_alloc(InitOutData_ExtPtfm%IsLoad_u  ,y_FAST%Lin%Modules(MODULE_ExtPtfm)%Instance(1)%IsLoad_u  )
-         if (allocated(InitOutData_ExtPtfm%WriteOutputHdr)) y_FAST%Lin%Modules(MODULE_ExtPtfm)%Instance(1)%NumOutputs = size(InitOutData_ExtPtfm%WriteOutputHdr)
+         if (allocated(Init%OutData_ExtPtfm%LinNames_y)) call move_alloc(Init%OutData_ExtPtfm%LinNames_y,y_FAST%Lin%Modules(MODULE_ExtPtfm)%Instance(1)%Names_y)
+         if (allocated(Init%OutData_ExtPtfm%LinNames_x)) call move_alloc(Init%OutData_ExtPtfm%LinNames_x,y_FAST%Lin%Modules(MODULE_ExtPtfm)%Instance(1)%Names_x)
+         if (allocated(Init%OutData_ExtPtfm%LinNames_u)) call move_alloc(Init%OutData_ExtPtfm%LinNames_u,y_FAST%Lin%Modules(MODULE_ExtPtfm)%Instance(1)%Names_u)
+         if (allocated(Init%OutData_ExtPtfm%RotFrame_y)) call move_alloc(Init%OutData_ExtPtfm%RotFrame_y,y_FAST%Lin%Modules(MODULE_ExtPtfm)%Instance(1)%RotFrame_y)
+         if (allocated(Init%OutData_ExtPtfm%RotFrame_x)) call move_alloc(Init%OutData_ExtPtfm%RotFrame_x,y_FAST%Lin%Modules(MODULE_ExtPtfm)%Instance(1)%RotFrame_x)
+         if (allocated(Init%OutData_ExtPtfm%RotFrame_u)) call move_alloc(Init%OutData_ExtPtfm%RotFrame_u,y_FAST%Lin%Modules(MODULE_ExtPtfm)%Instance(1)%RotFrame_u)
+         if (allocated(Init%OutData_ExtPtfm%IsLoad_u  )) call move_alloc(Init%OutData_ExtPtfm%IsLoad_u  ,y_FAST%Lin%Modules(MODULE_ExtPtfm)%Instance(1)%IsLoad_u  )
+         if (allocated(Init%OutData_ExtPtfm%WriteOutputHdr)) y_FAST%Lin%Modules(MODULE_ExtPtfm)%Instance(1)%NumOutputs = size(Init%OutData_ExtPtfm%WriteOutputHdr)
       end if
                
       IF (ErrStat >= AbortErrLev) THEN
@@ -1684,14 +1677,9 @@
       ! now, make sure we haven't asked for any modules that we can't yet linearize:
       if (p%CompInflow == MODULE_OpFM) call SetErrStat(ErrID_Fatal,'Linearization is not implemented for the OpenFOAM coupling.',ErrStat, ErrMsg, RoutineName)
       if (p%CompAero == MODULE_AD14) call SetErrStat(ErrID_Fatal,'Linearization is not implemented for the AeroDyn v14 module.',ErrStat, ErrMsg, RoutineName)
-<<<<<<< HEAD
-      if (p%CompSub /= MODULE_None) call SetErrStat(ErrID_Fatal,'Linearization is not implemented for any of the substructure modules.',ErrStat, ErrMsg, RoutineName)
+      !if (p%CompSub   == MODULE_SD) call SetErrStat(ErrID_Fatal,'Linearization is not implemented for the SubDyn module.',ErrStat, ErrMsg, RoutineName)
+      if (p%CompSub   /= MODULE_None) call SetErrStat(ErrID_Fatal,'Linearization is not implemented for the any of the substructure modules.',ErrStat, ErrMsg, RoutineName)
       if (p%CompMooring /= MODULE_None .and. p%CompMooring /= MODULE_MAP) call SetErrStat(ErrID_Fatal,'Linearization is not implemented for the FEAMooring or MoorDyn mooring modules.',ErrStat, ErrMsg, RoutineName)
-=======
-      if (p%CompHydro == MODULE_HD) call SetErrStat(ErrID_Fatal,'Linearization is not implemented for the HydroDyn module.',ErrStat, ErrMsg, RoutineName)
-      if (p%CompSub   == MODULE_SD) call SetErrStat(ErrID_Fatal,'Linearization is not implemented for the SubDyn module.',ErrStat, ErrMsg, RoutineName)
-      if (p%CompMooring /= MODULE_None) call SetErrStat(ErrID_Fatal,'Linearization is not implemented for any of the mooring modules.',ErrStat, ErrMsg, RoutineName)
->>>>>>> 1def0fe2
       if (p%CompIce /= MODULE_None) call SetErrStat(ErrID_Fatal,'Linearization is not implemented for any of the ice loading modules.',ErrStat, ErrMsg, RoutineName)
                   
    end if
@@ -5819,7 +5807,6 @@
    
    else ! CalcSteady
 
-<<<<<<< HEAD
       t_global      = t_initial + n_t_global*Turbine%p_FAST%dt
       
       call FAST_CalcSteady( n_t_global, t_global, Turbine%p_FAST, Turbine%y_FAST, Turbine%m_FAST, Turbine%ED, Turbine%BD, Turbine%SrvD, &
@@ -5836,14 +5823,6 @@
                                       Turbine%AD, Turbine%IfW, Turbine%OpFM, Turbine%HD, Turbine%SD, Turbine%ExtPtfm, &
                                     Turbine%MAP, Turbine%FEAM, Turbine%MD, Turbine%Orca, Turbine%IceF, Turbine%IceD, ErrStat2, ErrMsg2 )
                CALL SetErrStat(ErrStat2, ErrMsg2, ErrStat, ErrMsg, RoutineName )
-=======
-         CALL FAST_Linearize_OP(t_global, Turbine%p_FAST, Turbine%y_FAST, Turbine%m_FAST, &
-                  Turbine%ED, Turbine%BD, Turbine%SrvD, Turbine%AD14, Turbine%AD, Turbine%IfW, Turbine%OpFM, &
-                  Turbine%HD, Turbine%SD, Turbine%ExtPtfm, Turbine%MAP, Turbine%FEAM, Turbine%MD, Turbine%Orca, &
-                  Turbine%IceF, Turbine%IceD, Turbine%MeshMapData, ErrStat2, ErrMsg2 )  
-            CALL SetErrStat(ErrStat2, ErrMsg2, ErrStat, ErrMsg, RoutineName )
-            IF (ErrStat >= AbortErrLev) RETURN
->>>>>>> 1def0fe2
                
             if (Turbine%p_FAST%DT_UJac < Turbine%p_FAST%TMax) then
                Turbine%m_FAST%calcJacobian = .true.

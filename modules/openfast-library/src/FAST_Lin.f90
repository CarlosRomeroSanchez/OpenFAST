--- conflicted
+++ resolved
@@ -135,6 +135,7 @@
    NextStart = 1 ! whole array
    do i = 1,p_FAST%Lin_NumMods
       ThisModule = p_FAST%Lin_ModOrder( i )
+      
       do k=1,size(y_FAST%Lin%Modules(ThisModule)%Instance)
          y_FAST%Lin%Modules(ThisModule)%Instance(k)%LinStartIndx = NextStart
          NextStart = NextStart + y_FAST%Lin%Modules(ThisModule)%Instance(k)%SizeLin
@@ -169,7 +170,6 @@
       call SetErrStat(errStat2,ErrMsg2,ErrStat,ErrMsg,RoutineName)  
    call AllocAry( y_FAST%Lin%Glue%DerivOrder_x, y_FAST%Lin%Glue%SizeLin(LIN_ContSTATE_COL), 'DerivOrder_x', ErrStat2, ErrMsg2)
       call SetErrStat(errStat2,ErrMsg2,ErrStat,ErrMsg,RoutineName)       
-
    call AllocAry( y_FAST%Lin%Glue%IsLoad_u, y_FAST%Lin%Glue%SizeLin(LIN_INPUT_COL), 'IsLoad_u', ErrStat2, ErrMsg2)
       call SetErrStat(errStat2,ErrMsg2,ErrStat,ErrMsg,RoutineName)
       
@@ -1023,107 +1023,6 @@
    end if     ! if ( p_FAST%CompMooring  == Module_MAP )
    
    !.....................
-   ! HydroDyn
-   !.....................
-   if ( p_FAST%CompHydro  == Module_HD ) then 
-         ! get the jacobians
-      call HD_JacobianPInput( t_global, HD%Input(1), HD%p, HD%x(STATE_CURR), HD%xd(STATE_CURR), HD%z(STATE_CURR), HD%OtherSt(STATE_CURR), &
-                                 HD%y, HD%m, ErrStat2, ErrMsg2, dYdu=y_FAST%Lin%Modules(Module_HD)%Instance(1)%D, dXdu=y_FAST%Lin%Modules(Module_HD)%Instance(1)%B )
-         call SetErrStat(ErrStat2,ErrMsg2,ErrStat,ErrMsg,RoutineName)
-      
-      call HD_JacobianPContState( t_global, HD%Input(1), HD%p, HD%x(STATE_CURR), HD%xd(STATE_CURR), HD%z(STATE_CURR), HD%OtherSt(STATE_CURR), &
-                                     HD%y, HD%m, ErrStat2, ErrMsg2, dYdx=y_FAST%Lin%Modules(Module_HD)%Instance(1)%C, dXdx=y_FAST%Lin%Modules(Module_HD)%Instance(1)%A )
-         call SetErrStat(ErrStat2,ErrMsg2,ErrStat,ErrMsg,RoutineName)
-   
-         ! get the operating point
-      call HD_GetOP( t_global, HD%Input(1), HD%p, HD%x(STATE_CURR), HD%xd(STATE_CURR), HD%z(STATE_CURR), HD%OtherSt(STATE_CURR), &
-                        HD%y, HD%m, ErrStat2, ErrMsg2, u_op=y_FAST%Lin%Modules(Module_HD)%Instance(1)%op_u, y_op=y_FAST%Lin%Modules(Module_HD)%Instance(1)%op_y, &
-                       x_op=y_FAST%Lin%Modules(Module_HD)%Instance(1)%op_x, dx_op=y_FAST%Lin%Modules(Module_HD)%Instance(1)%op_dx )
-         call SetErrStat(ErrStat2,ErrMsg2,ErrStat,ErrMsg,RoutineName)
-         if (ErrStat >=AbortErrLev) then
-            call cleanup()
-            return
-         end if
-      
-         ! write the module matrices:
-      if (p_FAST%LinOutMod) then
-            
-         OutFileName = trim(LinRootName)//'.'//TRIM(y_FAST%Module_Abrev(Module_HD))      
-         call WrLinFile_txt_Head(t_global, p_FAST, y_FAST, y_FAST%Lin%Modules(Module_HD)%Instance(1), OutFileName, Un, ErrStat2, ErrMsg2 )
-            call SetErrStat(ErrStat2,ErrMsg2,ErrStat,ErrMsg,RoutineName)
-            if (ErrStat >=AbortErrLev) then
-               call cleanup()
-               return
-            end if
-         
-         if (p_FAST%LinOutJac) then
-            ! Jacobians
-            !dXdx:
-            call WrPartialMatrix( y_FAST%Lin%Modules(Module_HD)%Instance(1)%A, Un, p_FAST%OutFmt, 'dXdx' )
-         
-            !dXdu:
-            call WrPartialMatrix( y_FAST%Lin%Modules(Module_HD)%Instance(1)%B, Un, p_FAST%OutFmt, 'dXdu', UseCol=y_FAST%Lin%Modules(Module_HD)%Instance(1)%use_u )
-         
-            ! dYdx:
-            call WrPartialMatrix( y_FAST%Lin%Modules(Module_HD)%Instance(1)%C, Un, p_FAST%OutFmt, 'dYdx', UseRow=y_FAST%Lin%Modules(Module_HD)%Instance(1)%use_y )
-         
-            !dYdu:
-            call WrPartialMatrix( y_FAST%Lin%Modules(Module_HD)%Instance(1)%D, Un, p_FAST%OutFmt, 'dYdu', UseRow=y_FAST%Lin%Modules(Module_HD)%Instance(1)%use_y, &
-                                                                                                          UseCol=y_FAST%Lin%Modules(Module_HD)%Instance(1)%use_u )
-         
-         end if 
-      
-             ! finish writing the file
-         call WrLinFile_txt_End(Un, p_FAST, y_FAST%Lin%Modules(Module_HD)%Instance(1) )
-               
-      end if  ! LIN-TODO: Check if this is really where we want to terminate the if block
-   end if
-   !.....................
-   ! MAP
-   !.....................
-   if ( p_FAST%CompMooring  == Module_MAP ) then
-      ! LIN-TODO: We need this to compute the dYdu total derivative which is D for MAP, and the template uses OtherSt(STATE_CURR), but the FAST MAP DATA has OtherSt as a scalar
-      call MAP_JacobianPInput( t_global, MAPp%Input(1), MAPp%p, MAPp%x(STATE_CURR), MAPp%xd(STATE_CURR), MAPp%z(STATE_CURR), &
-                                   MAPp%OtherSt, MAPp%y, ErrStat2, ErrMsg2, y_FAST%Lin%Modules(Module_MAP)%Instance(1)%D )
-      call SetErrStat(ErrStat2,ErrMsg2,ErrStat,ErrMsg,RoutineName)
-      
-      ! et the operating point
-      !LIN-TODO: template uses OtherSt(STATE_CURR), but the FAST MAP DATA has OtherSt as a scalar
-      call MAP_GetOP( t_global, MAPp%Input(1), MAPp%p, MAPp%x(STATE_CURR), MAPp%xd(STATE_CURR), MAPp%z(STATE_CURR), &
-                             MAPp%OtherSt, MAPp%y, ErrStat2, ErrMsg2,  &
-                       y_FAST%Lin%Modules(Module_MAP)%Instance(1)%op_u, y_FAST%Lin%Modules(Module_MAP)%Instance(1)%op_y )
-      call SetErrStat(ErrStat2,ErrMsg2,ErrStat,ErrMsg,RoutineName)
-      if (ErrStat >=AbortErrLev) then
-         call cleanup()
-         return
-      end if
-      
-      ! write the module matrices:
-      if (p_FAST%LinOutMod) then
-            
-         OutFileName = trim(LinRootName)//'.'//TRIM(y_FAST%Module_Abrev(Module_MAP))      
-         call WrLinFile_txt_Head(t_global, p_FAST, y_FAST, y_FAST%Lin%Modules(Module_MAP)%Instance(1), OutFileName, Un, ErrStat2, ErrMsg2 )
-            call SetErrStat(ErrStat2,ErrMsg2,ErrStat,ErrMsg,RoutineName)
-            if (ErrStat >=AbortErrLev) then
-               call cleanup()
-               return
-            end if
-         
-         if (p_FAST%LinOutJac) then
-            ! Jacobians
-            !dYdu:
-            call WrPartialMatrix( y_FAST%Lin%Modules(Module_MAP)%Instance(1)%D, Un, p_FAST%OutFmt, 'dYdu', &
-                                         UseRow=y_FAST%Lin%Modules(Module_MAP)%Instance(1)%use_y, &
-                                         UseCol=y_FAST%Lin%Modules(Module_MAP)%Instance(1)%use_u )         
-         end if 
-      
-             ! finish writing the file
-         call WrLinFile_txt_End(Un, p_FAST, y_FAST%Lin%Modules(Module_MAP)%Instance(1) )
-               
-      end if  ! if ( p_FAST%LinOutMod )
-   end if     ! if ( p_FAST%CompMooring  == Module_MAP )
-   
-   !.....................
    ! Linearization of glue code Input/Output solve:
    !.....................
    
@@ -1391,6 +1290,7 @@
    INTEGER(IntKi)                          :: TS                  ! tab stop column
    INTEGER(IntKi)                          :: i, i_print          ! loop counter
    INTEGER(IntKi)                          :: i_op                ! loop counter
+   
    logical                                 :: UseDerivNames       !< flag that tells us if we need to modify the channel names for derivatives (xdot)
    logical                                 :: UseThisCol          !< flag that tells us if we should use this particular column or skip it
    logical                                 :: RotatingCol         !< flag that tells us if this column is in the rotating frame
@@ -1670,13 +1570,8 @@
       ! \f$ \frac{\partial U_\Lambda^{ED}}{\partial u^{BD}} \end{bmatrix} = \f$ (dUdu block row 3=ED)
       !............   
    ! we need to do this for CompElast=ED and CompElast=BD
-<<<<<<< HEAD
-   
-   call Linear_ED_InputSolve_du( p_FAST, y_FAST, ED%Input(1), ED%Output(1), AD%y, AD%Input(1), BD, HD, MAPp, MeshMapData, dUdu, ErrStat2, ErrMsg2 )
-=======
 
    call Linear_ED_InputSolve_du( p_FAST, y_FAST, ED%Input(1), ED%y, AD%y, AD%Input(1), BD, HD, MAPp, MeshMapData, dUdu, ErrStat2, ErrMsg2 )
->>>>>>> 63de719a
       call SetErrStat(ErrStat2,ErrMsg2,ErrStat,ErrMsg,RoutineName)
    
       !............
@@ -1698,17 +1593,10 @@
    
 
       !............
-<<<<<<< HEAD
-      ! \f$ \frac{\partial U_\Lambda^{AD}}{\partial u^{AD}} \end{bmatrix} = \f$ (dUdu block row 5=AD)
-      !............
-   IF (p_FAST%CompHydro == MODULE_HD) THEN 
-      call Linear_HD_InputSolve_du( p_FAST, y_FAST, HD%Input(1), ED%Output(1), MeshMapData, dUdu, ErrStat2, ErrMsg2 )
-=======
       ! \f$ \frac{\partial U_\Lambda^{HD}}{\partial u^{HD}} \end{bmatrix} = \f$ (dUdu block row 6=HD)
       !............
    IF (p_FAST%CompHydro == MODULE_HD) THEN 
       call Linear_HD_InputSolve_du( p_FAST, y_FAST, HD%Input(1), ED%y, MeshMapData, dUdu, ErrStat2, ErrMsg2 )
->>>>>>> 63de719a
          call SetErrStat(ErrStat2,ErrMsg2,ErrStat,ErrMsg,RoutineName)
    end if 
 
@@ -1750,10 +1638,6 @@
    end if
    
 
-<<<<<<< HEAD
-   
-=======
->>>>>>> 63de719a
       !............
       ! \f$ \frac{\partial U_\Lambda^{ED}}{\partial y^{SrvD}} \end{bmatrix} = \f$
       ! \f$ \frac{\partial U_\Lambda^{ED}}{\partial y^{ED}} \end{bmatrix} = \f$
@@ -1761,11 +1645,7 @@
       ! \f$ \frac{\partial U_\Lambda^{ED}}{\partial y^{AD}} \end{bmatrix} = \f$ (dUdy block row 3=ED)
       !............
 
-<<<<<<< HEAD
-   call Linear_ED_InputSolve_dy( p_FAST, y_FAST, ED%Input(1), ED%Output(1), AD%y, AD%Input(1), BD, HD, MAPp, MeshMapData, dUdy, ErrStat2, ErrMsg2 )
-=======
    call Linear_ED_InputSolve_dy( p_FAST, y_FAST, ED%Input(1), ED%y, AD%y, AD%Input(1), BD, HD, MAPp, MeshMapData, dUdy, ErrStat2, ErrMsg2 )
->>>>>>> 63de719a
       call SetErrStat(ErrStat2,ErrMsg2,ErrStat,ErrMsg,RoutineName)
    
       !............
@@ -1799,11 +1679,7 @@
       ! \f$ \frac{\partial U_\Lambda^{HD}}{\partial y^{ED}} \end{bmatrix} = \f$ (dUdy block row 6=HD)
       !............
    if (p_FAST%CompHydro == MODULE_HD) then
-<<<<<<< HEAD
-      call Linear_HD_InputSolve_dy( p_FAST, y_FAST, HD%Input(1), ED%Output(1), MeshMapData, dUdy, ErrStat2, ErrMsg2 )
-=======
       call Linear_HD_InputSolve_dy( p_FAST, y_FAST, HD%Input(1), ED%y, MeshMapData, dUdy, ErrStat2, ErrMsg2 )
->>>>>>> 63de719a
          call SetErrStat(ErrStat2,ErrMsg2,ErrStat,ErrMsg,RoutineName)
    end if
 
@@ -1812,11 +1688,7 @@
       ! \f$ \frac{\partial U_\Lambda^{MAP}}{\partial y^{ED}} \end{bmatrix} = \f$ (dUdy block row 7=MAP)
       !............
    if (p_FAST%CompMooring == MODULE_MAP) then
-<<<<<<< HEAD
-      call Linear_MAP_InputSolve_dy( p_FAST, y_FAST, MAPp%Input(1), ED%Output(1), MeshMapData, dUdy, ErrStat2, ErrMsg2 )
-=======
       call Linear_MAP_InputSolve_dy( p_FAST, y_FAST, MAPp%Input(1), ED%y, MeshMapData, dUdy, ErrStat2, ErrMsg2 )
->>>>>>> 63de719a
          call SetErrStat(ErrStat2,ErrMsg2,ErrStat,ErrMsg,RoutineName)
    end if
    
@@ -1997,11 +1869,7 @@
            
             ! we're just going to assume u_ED%PlatformPtMesh is committed
                
-<<<<<<< HEAD
          if ( HD%y%WAMITMesh%Committed  ) then ! meshes for floating
-=======
-         if ( HD%y%AllHdroOrigin%Committed  ) then ! meshes for floating
->>>>>>> 63de719a
             ED_Start_mt = Indx_u_ED_Platform_Start(u_ED, y_FAST) &
                           + u_ED%PlatformPtMesh%NNodes * 3         ! 3 forces at each node (we're going to start at the moments)
             
@@ -2009,11 +1877,7 @@
                ! we're mapping loads, so we also need the sibling meshes' displacements:
             HD_Start = Indx_u_HD_PlatformRef_Start(HD%Input(1), y_FAST)
             
-<<<<<<< HEAD
             call Linearize_Point_to_Point( HD%y%WAMITMesh, u_ED%PlatformPtMesh, MeshMapData%HD_W_P_2_ED_P, ErrStat2, ErrMsg2, HD%Input(1)%WAMITMesh, y_ED%PlatformPtMesh) !HD%Input(1)%Mesh and y_ED%PlatformPtMesh contain the displaced positions for load calculations
-=======
-            call Linearize_Point_to_Point( HD%y%AllHdroOrigin, u_ED%PlatformPtMesh, MeshMapData%HD_W_P_2_ED_P, ErrStat2, ErrMsg2, HD%Input(1)%Mesh, y_ED%PlatformPtMesh) !HD%Input(1)%Mesh and y_ED%PlatformPtMesh contain the displaced positions for load calculations
->>>>>>> 63de719a
                call SetErrStat(ErrStat2,ErrMsg2, ErrStat, ErrMsg, RoutineName)
                
                ! HD is source in the mapping, so we want M_{uSm}
@@ -2429,23 +2293,13 @@
             
             ! we're just going to assume u_ED%PlatformPtMesh is committed
                
-<<<<<<< HEAD
          if ( HD%y%WAMITMesh%Committed  ) then ! meshes for floating
             !!! ! This linearization was done in forming dUdu (see Linear_ED_InputSolve_du()), so we don't need to re-calculate these matrices 
             !!! ! while forming dUdy, too.
             ! call Linearize_Point_to_Point( HD%y%WAMITMesh, u_ED%PlatformPtMesh, MeshMapData%HD_W_P_2_ED_P, ErrStat2, ErrMsg2, HD%Input(1)%Mesh, y_ED%PlatformPtMesh) !HD%Input(1)%Mesh and y_ED%PlatformPtMesh contain the displaced positions for load calculations
             HD_Out_Start = Indx_y_HD_AllHdro_Start(HD%y, y_FAST)
-            ED_Start     = Indx_u_ED_Platform_Start(u_ED, y_FAST) ! start of u_ED%PlatformPtMesh%TranslationDisp field
+            ED_Start     = Indx_u_ED_Platform_Start(u_ED, y_FAST) ! start of u_ED%PlatformPtMesh%Moment field
             call Assemble_dUdy_Loads(HD%y%WAMITMesh, u_ED%PlatformPtMesh, MeshMapData%HD_W_P_2_ED_P, ED_Start, HD_Out_Start, dUdy)
-=======
-         if ( HD%y%AllHdroOrigin%Committed  ) then ! meshes for floating
-            !!! ! This linearization was done in forming dUdu (see Linear_ED_InputSolve_du()), so we don't need to re-calculate these matrices 
-            !!! ! while forming dUdy, too.
-            ! call Linearize_Point_to_Point( HD%y%AllHdroOrigin, u_ED%PlatformPtMesh, MeshMapData%HD_W_P_2_ED_P, ErrStat2, ErrMsg2, HD%Input(1)%Mesh, y_ED%PlatformPtMesh) !HD%Input(1)%Mesh and y_ED%PlatformPtMesh contain the displaced positions for load calculations
-            HD_Out_Start = Indx_y_HD_AllHdro_Start(HD%y, y_FAST)
-            ED_Start     = Indx_u_ED_Platform_Start(u_ED, y_FAST) ! start of u_ED%PlatformPtMesh%Moment field
-            call Assemble_dUdy_Loads(HD%y%AllHdroOrigin, u_ED%PlatformPtMesh, MeshMapData%HD_W_P_2_ED_P, ED_Start, HD_Out_Start, dUdy)
->>>>>>> 63de719a
          
                ! ED translation displacement-to-ED moment transfer (dU^{ED}/dy^{ED}):
             ED_Start = Indx_u_ED_Platform_Start(u_ED, y_FAST) + u_ED%PlatformPtMesh%NNodes*3   ! start of u_ED%PlatformPtMesh%Moment field (skip the ED forces)
@@ -2769,7 +2623,6 @@
 !----------------------------------------------------------------------------------------------------------------------------------
 !> This routine forms the dU^{HD}/du^{HD} blocks of dUdu.
 SUBROUTINE Linear_HD_InputSolve_du( p_FAST, y_FAST, u_HD, y_ED, MeshMapData, dUdu, ErrStat, ErrMsg )
-<<<<<<< HEAD
 
       ! Passed variables
    TYPE(FAST_ParameterType),    INTENT(IN   )   :: p_FAST      !< FAST parameter data    
@@ -2905,11 +2758,8 @@
 
       ! Local variables:
 
-   INTEGER(IntKi)                               :: K           ! Loops through blades
    INTEGER(IntKi)                               :: HD_Start    ! starting index of dUdy (column) where particular HD fields are located
    INTEGER(IntKi)                               :: ED_Out_Start! starting index of dUdy (row) where particular ED fields are located
-   INTEGER(IntKi)                               :: ErrStat2
-   CHARACTER(ErrMsgLen)                         :: ErrMsg2 
    CHARACTER(*), PARAMETER                      :: RoutineName = 'Linear_HD_InputSolve_dy'
 
    
@@ -2998,10 +2848,12 @@
       !...................................
    IF (u_MAP%PtFairDisplacement%Committed) THEN
       MAP_Start    = y_FAST%Lin%Modules(MODULE_MAP)%Instance(1)%LinStartIndx(LIN_INPUT_COL)
+      
       ED_Out_Start = Indx_y_ED_Platform_Start(y_ED, y_FAST) ! start of y_ED%PlatformPtMesh%TranslationDisp field
       
       call Linearize_Point_to_Point( y_ED%PlatformPtMesh, u_MAP%PtFairDisplacement, MeshMapData%ED_P_2_Mooring_P, ErrStat2, ErrMsg2 )
-      call Assemble_dUdy_Motions(y_ED%PlatformPtMesh, u_MAP%PtFairDisplacement, MeshMapData%ED_P_2_Mooring_P, MAP_Start, ED_Out_Start, dUdy, onlyTranslationDisp=.true.)
+      call Assemble_dUdy_Motions(y_ED%PlatformPtMesh, u_MAP%PtFairDisplacement, MeshMapData%ED_P_2_Mooring_P, MAP_Start, ED_Out_Start, dUdy, OnlyTranslationDisp=.true.)
+
       
    END IF
    
@@ -3098,336 +2950,6 @@
            
    INTEGER(IntKi),           INTENT(  OUT) :: ErrStat             !< Error status of the operation
    CHARACTER(*),             INTENT(  OUT) :: ErrMsg              !< Error message if ErrStat /= ErrID_None
-=======
->>>>>>> 63de719a
-
-      ! Passed variables
-   TYPE(FAST_ParameterType),    INTENT(IN   )   :: p_FAST      !< FAST parameter data    
-   TYPE(FAST_OutputFileType),   INTENT(IN   )   :: y_FAST      !< FAST output file data (for linearization)
-   TYPE(HydroDyn_InputType),    INTENT(INOUT)   :: u_HD        !< The inputs to HydroDyn
-   TYPE(ED_OutputType),         INTENT(IN)      :: y_ED        !< The outputs from the structural dynamics module
-   TYPE(FAST_ModuleMapType),    INTENT(INOUT)   :: MeshMapData !< Data for mapping between modules
-   REAL(R8Ki),                  INTENT(INOUT)   :: dUdu(:,:)   !< Jacobian matrix of which we are computing the dU^{HD}/du^{HD} block
-   
-   INTEGER(IntKi)                               :: ErrStat     !< Error status of the operation
-   CHARACTER(*)                                 :: ErrMsg      !< Error message if ErrStat /= ErrID_None
-
-      ! Local variables:
-
-   INTEGER(IntKi)                               :: HD_Start_td ! starting index of dUdu (column) where particular HD fields are located
-   INTEGER(IntKi)                               :: HD_Start_tr ! starting index of dUdu (row) where particular HD fields are located
-   INTEGER(IntKi)                               :: ErrStat2
-   CHARACTER(ErrMsgLen)                         :: ErrMsg2 
-   CHARACTER(*), PARAMETER                      :: RoutineName = 'Linear_HD_InputSolve_du'
-
-   
-   ErrStat = ErrID_None
-   ErrMsg  = ""
-               
-   ! note that we assume this block matrix has been initialized to the identity matrix before calling this routine
-   ! We need to make six calls to SetBlockMatrix for the different output to input mappings
-   ! 1) Row 3, Col 1
-   ! 2) Row 5, Col 1
-   ! 3) Row 9, Col 7
-   ! 4) Row 11, Col 7
-   ! 5) Row 15, Col 13
-   ! 6) Row 17, Col 13
-   
-   ! look at how the translational displacement gets transfered to the translational velocity and translational acceleration:
-   !-------------------------------------------------------------------------------------------------
-   ! Set the inputs from ElastoDyn:
-   !-------------------------------------------------------------------------------------------------
-      
-    !..........
-   ! dU^{HD}/du^{HD}
-   ! note that the 1s on the diagonal have already been set, so we will fill in the off diagonal terms.
-   !..........
-   
-   if ( p_FAST%CompHydro == Module_HD ) then ! HydroDyn-{ElastoDyn or SubDyn}
-         
-      !===================================================   
-      !  y_ED%PlatformPtMesh and u_HD%Morison%DistribMesh
-      !===================================================    
-         
-            ! Transfer ED motions to HD motion input (HD inputs depend on previously calculated HD inputs from ED):
-  
-         call Linearize_Point_to_Line2( y_ED%PlatformPtMesh, u_HD%Morison%DistribMesh, MeshMapData%ED_P_2_HD_M_L, ErrStat2, ErrMsg2 )
-            call SetErrStat(ErrStat2,ErrMsg2,ErrStat,ErrMsg,RoutineName)
-
-         ! HD is destination in the mapping, so we want M_{tv_uD} and M_{ta_uD}
-            
-         HD_Start_td = y_FAST%Lin%Modules(MODULE_HD)%Instance(1)%LinStartIndx(LIN_INPUT_COL)  
-         HD_Start_tr = HD_Start_td + u_HD%Morison%DistribMesh%NNodes * 6 ! skip 2 fields (TranslationDisp and Orientation) with 3 components before translational velocity field      
-
-            ! translational velocity:
-         if (allocated(MeshMapData%ED_P_2_HD_M_L%dM%tv_uD )) then             
-            call SetBlockMatrix( dUdu, MeshMapData%ED_P_2_HD_M_L%dM%tv_ud, HD_Start_tr, HD_Start_td )
-         end if
-
-            ! translational acceleration:
-         HD_Start_tr = HD_Start_tr + u_HD%Morison%DistribMesh%NNodes * 6 ! skip 2 fields ( TranslationVel and RotationVel)
-         if (allocated(MeshMapData%ED_P_2_HD_M_L%dM%ta_uD )) then            
-            call SetBlockMatrix( dUdu, MeshMapData%ED_P_2_HD_M_L%dM%ta_ud, HD_Start_tr, HD_Start_td )
-         end if
-
-      !===================================================   
-      !  y_ED%PlatformPtMesh and u_HD%Morison%LumpedMesh
-      !===================================================    
-
-         call Linearize_Point_to_Point( y_ED%PlatformPtMesh, u_HD%Morison%LumpedMesh, MeshMapData%ED_P_2_HD_M_P, ErrStat2, ErrMsg2 )
-            call SetErrStat(ErrStat2,ErrMsg2,ErrStat,ErrMsg,RoutineName)
-
-         ! HD is destination in the mapping, so we want M_{tv_uD} and M_{ta_uD}
-         HD_Start_td = HD_Start_tr + u_HD%Morison%DistribMesh%NNodes * 6 ! skip 1 field ( TranslationAcc and RotationAcc)   
-         HD_Start_tr = HD_Start_td + u_HD%Morison%LumpedMesh%NNodes  * 6 ! skip 2 fields (TranslationDisp and Orientation) with 3 components before translational velocity field       
-            ! translational velocity:
-         if (allocated(MeshMapData%ED_P_2_HD_M_P%dM%tv_uD )) then             
-            call SetBlockMatrix( dUdu, MeshMapData%ED_P_2_HD_M_P%dM%tv_ud, HD_Start_tr, HD_Start_td )
-         end if
-
-            ! translational acceleration:
-         HD_Start_tr = HD_Start_tr + u_HD%Morison%LumpedMesh%NNodes * 6 ! skip 2 fields ( TranslationVel and RotationVel)
-
-         if (allocated(MeshMapData%ED_P_2_HD_M_P%dM%ta_uD )) then
-            call SetBlockMatrix( dUdu, MeshMapData%ED_P_2_HD_M_P%dM%ta_ud, HD_Start_tr, HD_Start_td )
-         end if
-
-      !===================================================   
-      !  y_ED%PlatformPtMesh and u_HD%Mesh
-      !===================================================    
-
-         call Linearize_Point_to_Point( y_ED%PlatformPtMesh, u_HD%Mesh, MeshMapData%ED_P_2_HD_W_P, ErrStat2, ErrMsg2 )
-            call SetErrStat(ErrStat2,ErrMsg2,ErrStat,ErrMsg,RoutineName)
-
-         HD_Start_td = HD_Start_tr + u_HD%Morison%LumpedMesh%NNodes * 6 ! skip 2 field ( TranslationalAcc and RotationAcc)   
-         HD_Start_tr = HD_Start_td + u_HD%Mesh%NNodes  * 6 ! skip 2 fields (TranslationDisp and Orientation) with 3 components before translational velocity field       
-            ! translational velocity:
-         if (allocated(MeshMapData%ED_P_2_HD_W_P%dM%tv_uD )) then             
-            call SetBlockMatrix( dUdu, MeshMapData%ED_P_2_HD_W_P%dM%tv_ud, HD_Start_tr, HD_Start_td )
-         end if
-
-            ! translational acceleration:
-         HD_Start_tr = HD_Start_tr + u_HD%Mesh%NNodes * 6 ! skip 2 fields ( TranslationVel and RotationVel)
-
-         if (allocated(MeshMapData%ED_P_2_HD_W_P%dM%ta_uD )) then
-            call SetBlockMatrix( dUdu, MeshMapData%ED_P_2_HD_W_P%dM%ta_ud, HD_Start_tr, HD_Start_td )
-         end if
-
-   end if
-   
-   
-END SUBROUTINE Linear_HD_InputSolve_du
-!----------------------------------------------------------------------------------------------------------------------------------
-!> This routine forms the dU^{HD}/dy^{ED} block of dUdy. (i.e., how do changes in the ED outputs affect 
-!! the HD inputs?)
-SUBROUTINE Linear_HD_InputSolve_dy( p_FAST, y_FAST, u_HD, y_ED, MeshMapData, dUdy, ErrStat, ErrMsg )
-
-      ! Passed variables
-   TYPE(FAST_ParameterType),    INTENT(IN   )   :: p_FAST      !< FAST parameter data    
-   TYPE(FAST_OutputFileType),   INTENT(IN   )   :: y_FAST      !< FAST output file data (for linearization)
-   TYPE(HydroDyn_InputType),    INTENT(INOUT)   :: u_HD        !< The inputs to HydroDyn
-   TYPE(ED_OutputType),         INTENT(IN)      :: y_ED        !< The outputs from the structural dynamics module
-   TYPE(FAST_ModuleMapType),    INTENT(INOUT)   :: MeshMapData !< Data for mapping between modules
-   REAL(R8Ki),                  INTENT(INOUT)   :: dUdy(:,:)   !< Jacobian matrix of which we are computing the dU^{HD}/dy^{ED} block
-   
-   INTEGER(IntKi)                               :: ErrStat     !< Error status of the operation
-   CHARACTER(*)                                 :: ErrMsg      !< Error message if ErrStat /= ErrID_None
-
-      ! Local variables:
-
-   INTEGER(IntKi)                               :: HD_Start    ! starting index of dUdy (column) where particular HD fields are located
-   INTEGER(IntKi)                               :: ED_Out_Start! starting index of dUdy (row) where particular ED fields are located
-   CHARACTER(*), PARAMETER                      :: RoutineName = 'Linear_HD_InputSolve_dy'
-
-   
-   ErrStat = ErrID_None
-   ErrMsg  = ""
-               
- 
-      !...................................
-      ! Distributed Morison Mesh
-      !...................................
-   IF (u_HD%Morison%DistribMesh%Committed) THEN
-            
-      !!! ! This linearization was done in forming dUdu (see Linear_HD_InputSolve_du()), so we don't need to re-calculate these matrices 
-      !!! ! while forming dUdy, too.
-      !!!call Linearize_Point_to_Line2( y_ED%PlatformPtMesh, u_HD%Morison%DistribMesh, MeshMapData%ED_P_2_HD_M_L, ErrStat2, ErrMsg2 )
-      
-      HD_Start     = Indx_u_HD_Distrib_Start(u_HD, y_FAST)  ! start of u_HD%Morison%DistribMesh%TranslationDisp field     
-      ED_Out_Start = Indx_y_ED_Platform_Start(y_ED, y_FAST) ! start of y_ED%PlatformPtMesh%TranslationDisp field
-      call Assemble_dUdy_Motions(y_ED%PlatformPtMesh, u_HD%Morison%DistribMesh, MeshMapData%ED_P_2_HD_M_L, HD_Start, ED_Out_Start, dUdy, .false.)
-   END IF
- 
-      !...................................
-      ! Lumped Morison Mesh
-      !...................................
-   IF (u_HD%Morison%LumpedMesh%Committed) THEN
-            
-      !!! ! This linearization was done in forming dUdu (see Linear_HD_InputSolve_du()), so we don't need to re-calculate these matrices 
-      !!! ! while forming dUdy, too.
-      !!!call Linearize_Point_to_Point( y_ED%PlatformPtMesh, u_HD%Morison%LumpedMesh, MeshMapData%ED_P_2_HD_M_P, ErrStat2, ErrMsg2 )
-      
-      HD_Start = Indx_u_HD_Lumped_Start(u_HD, y_FAST) ! start of u_HD%Morison%LumpedMesh%TranslationDisp field
-      
-      ED_Out_Start = Indx_y_ED_Platform_Start(y_ED, y_FAST) ! start of y_ED%PlatformPtMesh%TranslationDisp field
-      call Assemble_dUdy_Motions(y_ED%PlatformPtMesh, u_HD%Morison%LumpedMesh, MeshMapData%ED_P_2_HD_M_P, HD_Start, ED_Out_Start, dUdy, .false.)
-   END IF
-
-      !...................................
-      ! Lumped Platform Reference Pt Mesh
-      !...................................
-   IF (u_HD%Mesh%Committed) THEN
-            
-      !!! ! This linearization was done in forming dUdu (see Linear_HD_InputSolve_du()), so we don't need to re-calculate these matrices 
-      !!! ! while forming dUdy, too.
-      !!!call Linearize_Point_to_Point( y_ED%PlatformPtMesh, u_HD%Mesh, MeshMapData%ED_P_2_HD_W_P, ErrStat2, ErrMsg2 )
-      
-      HD_Start     = Indx_u_HD_PlatformRef_Start(u_HD, y_FAST)  ! start of u_HD%Mesh%TranslationDisp field
-      
-      ED_Out_Start = Indx_y_ED_Platform_Start(y_ED, y_FAST) ! start of y_ED%PlatformPtMesh%TranslationDisp field
-      call Assemble_dUdy_Motions(y_ED%PlatformPtMesh, u_HD%Mesh, MeshMapData%ED_P_2_HD_W_P, HD_Start, ED_Out_Start, dUdy, .false.)
-
-   END IF
-
-   
-END SUBROUTINE Linear_HD_InputSolve_dy
-
-!----------------------------------------------------------------------------------------------------------------------------------
-!> This routine forms the dU^{MAP}/dy^{ED} block of dUdy. (i.e., how do changes in the ED outputs affect 
-!! the MAP inputs?)
-SUBROUTINE Linear_MAP_InputSolve_dy( p_FAST, y_FAST, u_MAP, y_ED, MeshMapData, dUdy, ErrStat, ErrMsg )
-
-      ! Passed variables
-   TYPE(FAST_ParameterType),    INTENT(IN   )   :: p_FAST      !< FAST parameter data    
-   TYPE(FAST_OutputFileType),   INTENT(IN   )   :: y_FAST      !< FAST output file data (for linearization)
-   TYPE(MAP_InputType),         INTENT(INOUT)   :: u_MAP       !< The inputs to MAP
-   TYPE(ED_OutputType),         INTENT(IN)      :: y_ED        !< The outputs from the structural dynamics module
-   TYPE(FAST_ModuleMapType),    INTENT(INOUT)   :: MeshMapData !< Data for mapping between modules
-   REAL(R8Ki),                  INTENT(INOUT)   :: dUdy(:,:)   !< Jacobian matrix of which we are computing the dU^{MAP}/dy^{ED} block
-   
-   INTEGER(IntKi)                               :: ErrStat     !< Error status of the operation
-   CHARACTER(*)                                 :: ErrMsg      !< Error message if ErrStat /= ErrID_None
-
-      ! Local variables:
-
-   INTEGER(IntKi)                               :: MAP_Start   ! starting index of dUdy (column) where particular MAP fields are located
-   INTEGER(IntKi)                               :: ED_Out_Start! starting index of dUdy (row) where particular ED fields are located
-   INTEGER(IntKi)                               :: ErrStat2
-   CHARACTER(ErrMsgLen)                         :: ErrMsg2 
-   CHARACTER(*), PARAMETER                      :: RoutineName = 'Linear_MAP_InputSolve_dy'
-
-   
-   ErrStat = ErrID_None
-   ErrMsg  = ""
-               
- 
-      !...................................
-      ! FairLead Mesh
-      !...................................
-   IF (u_MAP%PtFairDisplacement%Committed) THEN
-      MAP_Start    = y_FAST%Lin%Modules(MODULE_MAP)%Instance(1)%LinStartIndx(LIN_INPUT_COL)
-      
-      ED_Out_Start = Indx_y_ED_Platform_Start(y_ED, y_FAST) ! start of y_ED%PlatformPtMesh%TranslationDisp field
-      
-      call Linearize_Point_to_Point( y_ED%PlatformPtMesh, u_MAP%PtFairDisplacement, MeshMapData%ED_P_2_Mooring_P, ErrStat2, ErrMsg2 )
-      call Assemble_dUdy_Motions(y_ED%PlatformPtMesh, u_MAP%PtFairDisplacement, MeshMapData%ED_P_2_Mooring_P, MAP_Start, ED_Out_Start, dUdy, OnlyTranslationDisp=.true.)
-
-      
-   END IF
-   
-END SUBROUTINE Linear_MAP_InputSolve_dy      
-
-! LIN-TODO: Clean up if not used.
-!!----------------------------------------------------------------------------------------------------------------------------------
-!!> This routine forms the dU^{MAP}/dy^{ED} blocks of dUdu.
-!SUBROUTINE Linear_MAP_InputSolve_du( p_FAST, y_FAST, u_MAP, y_ED, MeshMapData, dUdy, ErrStat, ErrMsg )
-!
-!      ! Passed variables
-!   TYPE(FAST_ParameterType),    INTENT(IN   )   :: p_FAST      !< FAST parameter data    
-!   TYPE(FAST_OutputFileType),   INTENT(IN   )   :: y_FAST      !< FAST output file data (for linearization)
-!   TYPE(HD_InputType),          INTENT(INOUT)   :: u_MAP        !< The inputs to HydroDyn
-
-!   TYPE(ED_OutputType),         INTENT(IN)      :: y_ED        !< The outputs from the structural dynamics module
-!   TYPE(FAST_ModuleMapType),    INTENT(INOUT)   :: MeshMapData !< Data for mapping between modules
-!   REAL(R8Ki),                  INTENT(INOUT)   :: dUdy(:,:)   !< Jacobian matrix of which we are computing the dU^{MAP}/dy^{ED} block
-!   
-!   INTEGER(IntKi)                               :: ErrStat     !< Error status of the operation
-!   CHARACTER(*)                                 :: ErrMsg      !< Error message if ErrStat /= ErrID_None
-!
-!      ! Local variables:
-!
-!   INTEGER(IntKi)                               :: MAP_Start ! starting index of dUdy (column) where particular MAP fields are located
-!   INTEGER(IntKi)                               :: ED_Start  ! starting index of dUdy (row) where particular ED fields are located
-!   INTEGER(IntKi)                               :: ErrStat2
-!   CHARACTER(ErrMsgLen)                         :: ErrMsg2 
-!   CHARACTER(*), PARAMETER                      :: RoutineName = 'Linear_MAP_InputSolve_dy'
-!
-!   
-!   ErrStat = ErrID_None
-!   ErrMsg  = ""
-!               
-!   ! note that we assume this block matrix has been initialized to the identity matrix before calling this routine
-!   ! We need to make six calls to SetBlockMatrix for the different output to input mappings
-!   ! 1) Row 3, Col 1
-!   ! 2) Row 4, Col 1
-!   
-!   
-!   ! look at how the translational displacement gets transfered to the translational velocity and translational acceleration:
-!   !-------------------------------------------------------------------------------------------------
-!   ! Set the inputs from ElastoDyn:
-!   !-------------------------------------------------------------------------------------------------
-!      
-!    !..........
-!   ! dU^{MAP}/dy^{ED}
-!   ! note that the 1s on the diagonal have already been set, so we will fill in the off diagonal terms.
-!   !..........
-!   
-!   if ( p_FAST%CompMooring == Module_MAP ) then ! MAP- ElastoDyn
-!              
-!      !===================================================   
-!      !  y_ED%PlatformPtMesh and u_MAP%Morison%DistribMesh
-!      !===================================================    
-!         
-!            ! Transfer ED motions to HD motion input (HD inputs depend on previously calculated HD inputs from ED):
-!  
-!         call Linearize_Point_to_Line2( y_ED%PlatformPtMesh, u_MAP%Morison%DistribMesh, MeshMapData%ED_P_2_MAP_M_L, ErrStat2, ErrMsg2 )
-!            call SetErrStat(ErrStat2,ErrMsg2,ErrStat,ErrMsg,RoutineName)
-!
-!         ! HD is destination in the mapping, so we want M_{tv_uD} and M_{ta_uD}
-!            
-!         HD_Start_td = y_FAST%Lin%Modules(MODULE_MAP)%Instance(1)%LinStartIndx(LIN_INPUT_COL)  
-!         HD_Start_tr = HD_Start_td + u_MAP%Morison%DistribMesh%%NNodes * 6 ! skip 2 fields (TranslationDisp and Orientation) with 3 components before translational velocity field      
-!
-!            ! translational velocity:
-!         if (allocated(MeshMapData%ED_P_2_MAP_M_L%dM%tv_uD )) then             
-!            call SetBlockMatrix( dUdu, MeshMapData%ED_P_2_MAP_M_L%dM%tv_ud, HD_Start_tr, HD_Start_td )
-!         end if
-!
-!            ! translational acceleration:
-!         HD_Start_tr = HD_Start_tr + u_MAP%Morison%DistribMesh%%NNodes * 6 ! skip 2 fields ( TranslationVel and RotationVel)
-!         if (allocated(MeshMapData%ED_P_2_MAP_M_L%dM%ta_uD )) then            
-!            call SetBlockMatrix( dUdu, MeshMapData%ED_P_2_MAP_M_L%dM%ta_ud, HD_Start_tr, HD_Start_td )
-!         end if
-!
-!   end if
-!   
-!   
-!END SUBROUTINE Linear_MAP_InputSolve_du
-
-!----------------------------------------------------------------------------------------------------------------------------------
-
-!> This routine allocates the state matrices for the glue code and concatenates the module-level state matrices into
-!! the first step of computing the full system state matrices. This routine returns
-!! \f$ A = A^{ED} \f$, \f$ B = \begin{bmatrix} 0 & 0 & B^{ED} & 0 \end{bmatrix} \f$,
-!! \f$ C = \begin{bmatrix} 0 \\ 0 \\ C^{ED} \\ 0 \end{bmatrix} \f$, and 
-!! \f$ D = \begin{bmatrix} D^{IfW} & 0 & 0 & 0 \\ 0 &  D^{SrvD} & 0 & 0 \\ 0 & 0 &  D^{ED} & 0 \\ 0 & 0 & 0 &  D^{AD}\end{bmatrix}\f$.
-SUBROUTINE Glue_FormDiag( p_FAST, y_FAST, ErrStat, ErrMsg )
-
-   TYPE(FAST_ParameterType), INTENT(IN   ) :: p_FAST              !< Parameters for the glue code
-   TYPE(FAST_OutputFileType),INTENT(INOUT) :: y_FAST              !< Output variables for the glue code
-           
-   INTEGER(IntKi),           INTENT(  OUT) :: ErrStat             !< Error status of the operation
-   CHARACTER(*),             INTENT(  OUT) :: ErrMsg              !< Error message if ErrStat /= ErrID_None
 
    
    
@@ -4046,15 +3568,9 @@
       row = BlockRowStart + u%NNodes*3       ! start of u%Moment field [skip 1 field with 3 components]
       col = BlockColStart                    ! start of y%Force field
       call SetBlockMatrix( dUdy, MeshMap%dM%m_f, row, col )
-<<<<<<< HEAD
-!LIN-TODO: There are no moments for the MAP outputs!  Need to modifiy this could
-      if (allocated(y%Moment)) then
-         ! source moment to moment:
-=======
       
       if (allocated(y%Moment)) then
          ! source moment to destination moment:
->>>>>>> 63de719a
          row = BlockRowStart + u%NNodes*3       ! start of u%Moment field [skip 1 field with 3 components]
          col = BlockColStart + y%NNodes*3       ! start of y%Moment field [skip 1 field with 3 components]
          call SetBlockMatrix( dUdy, MeshMap%dM%li, row, col )
@@ -4357,11 +3873,7 @@
 
    END FUNCTION Indx_y_HD_PlatformRef_Start
 !----------------------------------------------------------------------------------------------------------------------------------
-<<<<<<< HEAD
 !> This routine returns the starting index for the y_HD%WAMITMesh mesh in the FAST linearization outputs.
-=======
-!> This routine returns the starting index for the y_HD%AllHdroOrigin mesh in the FAST linearization outputs.
->>>>>>> 63de719a
 FUNCTION Indx_y_HD_AllHdro_Start(y_HD, y_FAST) RESULT(HD_Start)
    TYPE(FAST_OutputFileType),      INTENT(IN )  :: y_FAST           !< FAST output file data (for linearization)
    TYPE(HydroDyn_OutputType),      INTENT(IN )  :: y_HD             !< HD Outputs at t
@@ -4371,10 +3883,7 @@
       !< starting index of this mesh in HydroDyn Outputs
 
    HD_Start = Indx_y_HD_PlatformRef_Start(y_HD, y_FAST) 
-<<<<<<< HEAD
    if (y_HD%WAMITMesh%committed)  HD_Start =  HD_Start + y_HD%WAMITMesh%NNodes * 6  ! 2 fields (MASKID_FORCE,MASKID_MOMENT) with 3 components
-=======
-   if (y_HD%Mesh%committed)  HD_Start =  HD_Start + y_HD%Mesh%NNodes * 6  ! 2 fields (MASKID_FORCE,MASKID_MOMENT) with 3 components
 
 END FUNCTION Indx_y_HD_AllHdro_Start
 
@@ -6039,7 +5548,5 @@
    
 END SUBROUTINE ComputeOutputRanges
 !----------------------------------------------------------------------------------------------------------------------------------
->>>>>>> 63de719a
-
-END FUNCTION Indx_y_HD_AllHdro_Start
+
 END MODULE FAST_Linear
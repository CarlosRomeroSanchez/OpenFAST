!**********************************************************************************************************************************
! FAST_Solver.f90, FAST_Subs.f90, FAST_Lin.f90, and FAST_Mods.f90 make up the FAST glue code in the FAST Modularization Framework.
! FAST_Prog.f90, FAST_Library.f90, FAST_Prog.c are different drivers for this code.
!..................................................................................................................................
! LICENSING
! Copyright (C) 2013-2016  National Renewable Energy Laboratory
!
!    This file is part of FAST.
!
! Licensed under the Apache License, Version 2.0 (the "License");
! you may not use this file except in compliance with the License.
! You may obtain a copy of the License at
!
!     http://www.apache.org/licenses/LICENSE-2.0
!
! Unless required by applicable law or agreed to in writing, software
! distributed under the License is distributed on an "AS IS" BASIS,
! WITHOUT WARRANTIES OR CONDITIONS OF ANY KIND, either express or implied.
! See the License for the specific language governing permissions and
! limitations under the License.
!**********************************************************************************************************************************
!> This module contains the routines used by FAST to solve input-output equations and to advance states.
MODULE FAST_Solver

   USE NWTC_Library
   USE NWTC_LAPACK

   USE FAST_ModTypes
      
   USE AeroDyn
   USE AeroDyn14
   USE InflowWind
   USE ElastoDyn
   USE BeamDyn
   USE FEAMooring
   USE MoorDyn
   USE MAP
   USE OrcaFlexInterface
   USE HydroDyn
   USE IceDyn
   USE IceFloe
   USE ServoDyn
   USE SubDyn
   USE OpenFOAM
   USE SuperController
   Use ExtPtfm_MCKF
   

   IMPLICIT NONE

CONTAINS
!----------------------------------------------------------------------------------------------------------------------------------
!> This routine sets the inputs required for BD--using the Option 2 solve method; currently the only inputs solved in this routine
!! are the blade distributed loads from AD15; other inputs are solved in option 1.
SUBROUTINE BD_InputSolve( p_FAST, BD, y_AD, u_AD, y_ED, MeshMapData, ErrStat, ErrMsg )
!..................................................................................................................................

   TYPE(FAST_ParameterType),       INTENT(IN   )  :: p_FAST                   !< Glue-code simulation parameters
   TYPE(BeamDyn_Data),             INTENT(INOUT)  :: BD                       !< BD Inputs at t
   TYPE(AD_OutputType),            INTENT(IN   )  :: y_AD                     !< AeroDyn outputs
   TYPE(AD_InputType),             INTENT(IN   )  :: u_AD                     !< AD inputs (for AD-BD load transfer)
   TYPE(ED_OutputType),            INTENT(IN   )  :: y_ED                     !< ElastoDyn outputs
   
   TYPE(FAST_ModuleMapType),       INTENT(INOUT)  :: MeshMapData              !< Data for mapping between modules
   INTEGER(IntKi),                 INTENT(  OUT)  :: ErrStat                  !< Error status
   CHARACTER(*),                   INTENT(  OUT)  :: ErrMsg                   !< Error message
   
      ! local variables
   REAL(R8Ki)                                     :: omega_c(3)               ! variable for adding damping
   REAL(R8Ki)                                     :: r(3)                     ! variable for adding damping
   REAL(R8Ki)                                     :: r_hub(3)                 ! variable for adding damping
   REAL(R8Ki)                                     :: Vrot(3)                  ! variable for adding damping

   INTEGER(IntKi)                                 :: J                        ! Loops through blade nodes
   INTEGER(IntKi)                                 :: K                        ! Loops through blades
   INTEGER(IntKi)                                 :: ErrStat2                 ! temporary Error status of the operation
   CHARACTER(ErrMsgLen)                           :: ErrMsg2                  ! temporary Error message if ErrStat /= ErrID_None
   CHARACTER(*), PARAMETER                        :: RoutineName = 'BD_InputSolve' 

      ! Initialize error status
      
   ErrStat = ErrID_None
   ErrMsg = ""

            
      ! BD inputs on blade from AeroDyn
   IF (p_FAST%CompElast == Module_BD) THEN 
      
      IF ( p_FAST%CompAero == Module_AD ) THEN
         
         if (p_FAST%BD_OutputSibling) then
            
            DO K = 1,p_FAST%nBeams ! Loop through all blades
                                    
               CALL Transfer_Line2_to_Line2( y_AD%BladeLoad(k), BD%Input(1,k)%DistrLoad, MeshMapData%AD_L_2_BDED_B(k), ErrStat2, ErrMsg2, u_AD%BladeMotion(k), BD%y(k)%BldMotion )
                  CALL SetErrStat(ErrStat2, ErrMsg2, ErrStat, ErrMsg, RoutineName)
               
            END DO
            
         else
            DO K = 1,p_FAST%nBeams ! Loop through all blades
            
               ! need to transfer the BD output blade motions to nodes on a sibling of the BD blade motion mesh:
               CALL Transfer_Line2_to_Line2( BD%y(k)%BldMotion, MeshMapData%y_BD_BldMotion_4Loads(k), MeshMapData%BD_L_2_BD_L(k), ErrStat2, ErrMsg2 )
                  CALL SetErrStat(ErrStat2, ErrMsg2, ErrStat, ErrMsg, RoutineName)
                        
               CALL Transfer_Line2_to_Line2( y_AD%BladeLoad(k), BD%Input(1,k)%DistrLoad, MeshMapData%AD_L_2_BDED_B(k), ErrStat2, ErrMsg2, u_AD%BladeMotion(k), MeshMapData%y_BD_BldMotion_4Loads(k) )
                  CALL SetErrStat(ErrStat2, ErrMsg2, ErrStat, ErrMsg, RoutineName)
               
            END DO
         end if
         
                  
      ELSE

         DO K = 1,p_FAST%nBeams ! Loop through all blades
            BD%Input(1,k)%DistrLoad%Force  = 0.0_ReKi
            BD%Input(1,k)%DistrLoad%Moment = 0.0_ReKi
         END DO         
         
      END IF
      
   END IF
      
         ! add damping in blades for linearization convergence
   if (p_FAST%CalcSteady) then
   
      ! note that this assumes sibling meshes for input and output
   
         omega_c = y_ED%RotSpeed * y_ED%HubPtMotion%Orientation(1,:,1)
         r_hub   = y_ED%HubPtMotion%Position(:,1) + y_ED%HubPtMotion%TranslationDisp(:,1)

         if (p_FAST%BD_OutputSibling) then
            
            do k = 1,p_FAST%nBeams ! Loop through all blades
               do j = 1,BD%Input(1,k)%DistrLoad%NNodes
                  r = BD%y(k)%BldMotion%Position(:,j) + BD%y(k)%BldMotion%TranslationDisp(:,j) - r_hub
                  Vrot = cross_product(omega_c, r)
                  BD%Input(1,k)%DistrLoad%Force(:,j) = BD%Input(1,k)%DistrLoad%Force(:,j) - p_FAST%Bld_Kdmp * ( BD%y(k)%BldMotion%TranslationVel(:,j) - Vrot )
               end do
            end do
         
         else
            
            do k = 1,p_FAST%nBeams ! Loop through all blades
               do j = 1,BD%Input(1,k)%DistrLoad%NNodes
                  r = MeshMapData%y_BD_BldMotion_4Loads(k)%Position(:,j) + MeshMapData%y_BD_BldMotion_4Loads(k)%TranslationDisp(:,j) - r_hub
                  Vrot = cross_product(omega_c, r)
                  BD%Input(1,k)%DistrLoad%Force(:,j) = BD%Input(1,k)%DistrLoad%Force(:,j) - p_FAST%Bld_Kdmp * ( MeshMapData%y_BD_BldMotion_4Loads(k)%TranslationVel(:,j) - Vrot )
               end do
            end do
            
         end if

   end if
     
END SUBROUTINE BD_InputSolve
!----------------------------------------------------------------------------------------------------------------------------------
!> This routine sets the inputs required for ED--using the Option 2 solve method; currently the only input not solved in this routine
!! are the fields on PlatformPtMesh and HubPtLoad,  which are solved in option 1.
SUBROUTINE ED_InputSolve( p_FAST, u_ED, y_ED, p_AD14, y_AD14, y_AD, y_SrvD, u_AD, u_SrvD, MeshMapData, ErrStat, ErrMsg )
!..................................................................................................................................

   TYPE(FAST_ParameterType),       INTENT(IN   )  :: p_FAST                   !< Glue-code simulation parameters
   TYPE(ED_InputType),             INTENT(INOUT)  :: u_ED                     !< ED Inputs at t
   TYPE(ED_OutputType),            INTENT(IN   )  :: y_ED                     !< ElastoDyn outputs (need translation displacement on meshes for loads mapping)
   TYPE(AD14_ParameterType),       INTENT(IN   )  :: p_AD14                   !< AeroDyn14 parameters (a hack because the AD14 meshes aren't set up properly)
   TYPE(AD14_OutputType),          INTENT(IN   )  :: y_AD14                   !< AeroDyn14 outputs
   TYPE(AD_OutputType),            INTENT(IN   )  :: y_AD                     !< AeroDyn outputs
   TYPE(AD_InputType),             INTENT(IN   )  :: u_AD                     !< AD inputs (for AD-ED load transfer)
   TYPE(SrvD_OutputType),          INTENT(IN   )  :: y_SrvD                   !< ServoDyn outputs
   TYPE(SrvD_InputType),           INTENT(IN   )  :: u_SrvD                   !< ServoDyn inputs
   
   TYPE(FAST_ModuleMapType),       INTENT(INOUT)  :: MeshMapData              !< Data for mapping between modules
   INTEGER(IntKi),                 INTENT(  OUT)  :: ErrStat                  !< Error status
   CHARACTER(*),                   INTENT(  OUT)  :: ErrMsg                   !< Error message
   
      ! local variables
   REAL(R8Ki)                                     :: omega_c(3)               ! variable for adding damping
   REAL(R8Ki)                                     :: r(3)                     ! variable for adding damping
   REAL(R8Ki)                                     :: r_hub(3)                 ! variable for adding damping
   REAL(R8Ki)                                     :: Vrot(3)                  ! variable for adding damping
   
   INTEGER(IntKi)                                 :: J                        ! Loops through nodes / elements
   INTEGER(IntKi)                                 :: K                        ! Loops through blades
   INTEGER(IntKi)                                 :: ErrStat2                 ! temporary Error status of the operation
   CHARACTER(ErrMsgLen)                           :: ErrMsg2                  ! temporary Error message if ErrStat /= ErrID_None
   CHARACTER(*), PARAMETER                        :: RoutineName = 'ED_InputSolve' 
!bjj: make these misc vars to avoid reallocation each step!   
   real(reKi)                                     :: Force(3,u_ED%TowerPtLoads%Nnodes) 
   real(reKi)                                     :: Moment(3,u_ED%TowerPtLoads%Nnodes)
   
   
      ! Initialize error status
      
   ErrStat = ErrID_None
   ErrMsg = ""

   Force = 0.0_ReKi
   Moment = 0.0_ReKi
   
      ! ED inputs from ServoDyn
   IF ( p_FAST%CompServo == Module_SrvD ) THEN

      u_ED%GenTrq     = y_SrvD%GenTrq
      u_ED%HSSBrTrqC  = y_SrvD%HSSBrTrqC
      u_ED%BlPitchCom = y_SrvD%BlPitchCom
      u_ED%YawMom     = y_SrvD%YawMom
   !   u_ED%TBDrCon    = y_SrvD%TBDrCon !array
   
      IF (y_SrvD%NTMD%Mesh%Committed) THEN
      
         CALL Transfer_Point_to_Point( y_SrvD%NTMD%Mesh, u_ED%NacelleLoads, MeshMapData%SrvD_P_2_ED_P_N, ErrStat2, ErrMsg2, u_SrvD%NTMD%Mesh, y_ED%NacelleMotion )
            CALL SetErrStat(ErrStat2,ErrMsg2,ErrStat, ErrMsg,RoutineName//':u_ED%NacelleLoads' )      
            
      END IF
   
      IF (y_SrvD%TTMD%Mesh%Committed) THEN
      
         CALL Transfer_Point_to_Point( y_SrvD%TTMD%Mesh, u_ED%TowerPtLoads, MeshMapData%SrvD_P_2_ED_P_T, ErrStat2, ErrMsg2, u_SrvD%TTMD%Mesh, y_ED%TowerLn2Mesh )
            CALL SetErrStat(ErrStat2,ErrMsg2,ErrStat, ErrMsg,RoutineName//':u_ED%TowerPtLoads' )      

         ! we'll need to add this to the loads from AeroDyn, later, so we're going to transfer to a temp mesh here instead of u_ED%TowerPtLoads
            Force  = u_ED%TowerPtLoads%force
            Moment = u_ED%TowerPtLoads%moment
                        
      END IF
            
   ELSE !we'll just take the initial guesses..
   END IF

            
      ! ED inputs on blade from AeroDyn
   IF (p_FAST%CompElast == Module_ED) THEN 
      
      IF ( p_FAST%CompAero == Module_AD14 ) THEN   
      
         DO K = 1,SIZE(u_ED%BladePtLoads,1) ! Loop through all blades (p_ED%NumBl)
            DO J = 1,y_AD14%OutputLoads(K)%Nnodes ! Loop through the blade nodes / elements (p_ED%BldNodes)

               u_ED%BladePtLoads(K)%Force(:,J)  = y_AD14%OutputLoads(K)%Force(:,J)*p_AD14%Blade%DR(J)
               u_ED%BladePtLoads(K)%Moment(:,J) = y_AD14%OutputLoads(K)%Moment(:,J)*p_AD14%Blade%DR(J)
            
            END DO !J
         END DO   !K 
      ELSEIF ( p_FAST%CompAero == Module_AD ) THEN
         
         DO K = 1,SIZE(u_ED%BladePtLoads,1) ! Loop through all blades (p_ED%NumBl)
            CALL Transfer_Line2_to_Point( y_AD%BladeLoad(k), u_ED%BladePtLoads(k), MeshMapData%AD_L_2_BDED_B(k), ErrStat2, ErrMsg2, u_AD%BladeMotion(k), y_ED%BladeLn2Mesh(k) )
               CALL SetErrStat(ErrStat2, ErrMsg2, ErrStat, ErrMsg, RoutineName)
         END DO
                  
      ELSE
         !p_FAST%CompAero = Module_None
         DO K = 1,SIZE(u_ED%BladePtLoads,1) ! Loop through all blades (p_ED%NumBl)
            u_ED%BladePtLoads(K)%Force  = 0.0_ReKi
            u_ED%BladePtLoads(K)%Moment = 0.0_ReKi
         END DO         
         
      END IF
      
   END IF
      
                  
   IF ( p_FAST%CompAero == Module_AD14 ) THEN   
      u_ED%TowerPtLoads%Force  = 0.0_ReKi
      u_ED%TowerPtLoads%Moment = 0.0_ReKi
            
         ! add aero force to the tower, if it's provided:
      IF ( y_AD14%Twr_OutputLoads%Committed ) THEN
      
         ! we're mapping loads, so we also need the sibling meshes' displacements:
         
   !      CALL Transfer_Line2_to_Line2( )
      
         J = y_AD14%Twr_OutputLoads%NNodes
         
         IF ( y_AD14%Twr_OutputLoads%FIELDMASK(MASKID_FORCE) ) &
            u_ED%TowerPtLoads%Force(:,1:J)  = u_ED%TowerPtLoads%Force( :,1:J) + y_AD14%Twr_OutputLoads%Force*p_AD14%TwrProps%TwrNodeWidth(j)
         
         IF ( y_AD14%Twr_OutputLoads%FIELDMASK(MASKID_MOMENT) ) &
            u_ED%TowerPtLoads%Moment(:,1:J) = u_ED%TowerPtLoads%Moment(:,1:J) + y_AD14%Twr_OutputLoads%Moment*p_AD14%TwrProps%TwrNodeWidth(j) 
      
      END IF   
      
   ELSEIF ( p_FAST%CompAero == Module_AD ) THEN
      
      IF ( y_AD%TowerLoad%Committed ) THEN
         CALL Transfer_Line2_to_Point( y_AD%TowerLoad, u_ED%TowerPtLoads, MeshMapData%AD_L_2_ED_P_T, ErrStat2, ErrMsg2, u_AD%TowerMotion, y_ED%TowerLn2Mesh )
            CALL SetErrStat(ErrStat2, ErrMsg2, ErrStat, ErrMsg, RoutineName)         
      END IF
            
   ELSE
      u_ED%TowerPtLoads%Force  = 0.0_ReKi
      u_ED%TowerPtLoads%Moment = 0.0_ReKi      
   END IF

      ! add potential loads from TMD module:
   u_ED%TowerPtLoads%Force  = u_ED%TowerPtLoads%Force  + Force
   u_ED%TowerPtLoads%Moment = u_ED%TowerPtLoads%Moment + Moment     
         
   
   u_ED%TwrAddedMass  = 0.0_ReKi
   u_ED%PtfmAddedMass = 0.0_ReKi
               
   
      ! add damping in blades and tower for linearization convergence
   if (p_FAST%CalcSteady) then
   
      ! note that this assumes sibling meshes for input and output (the ED bladeLn2Mesh has the same first same first BladePtLoads%NNodes nodes as BladePtLoads, so this is okay)
      do j = 1,u_ED%TowerPtLoads%NNodes ! u_ED%TowerPtLoads%NNodes is two less than y_ED%TowerLn2Mesh%NNodes
         u_ED%TowerPtLoads%Force(:,j) = u_ED%TowerPtLoads%Force(:,j) - p_FAST%Twr_Kdmp * y_ED%TowerLn2Mesh%TranslationVel(:,j)
      end do

      IF (p_FAST%CompElast == Module_ED) THEN 
         omega_c = y_ED%RotSpeed * y_ED%HubPtMotion%Orientation(1,:,1)
         r_hub   = y_ED%HubPtMotion%Position(:,1) + y_ED%HubPtMotion%TranslationDisp(:,1)
         
         do k=1,SIZE(u_ED%BladePtLoads,1)
            do j = 1,u_ED%BladePtLoads(k)%NNodes
               r = y_ED%BladeLn2Mesh(k)%Position(:,j) + y_ED%BladeLn2Mesh(k)%TranslationDisp(:,j) - r_hub
               Vrot = cross_product(omega_c, r)
               u_ED%BladePtLoads(k)%Force(:,j) = u_ED%BladePtLoads(k)%Force(:,j) - p_FAST%Bld_Kdmp * ( y_ED%BladeLn2Mesh(k)%TranslationVel(:,j) - Vrot )
            end do
         end do
      END IF
      
   end if
   
END SUBROUTINE ED_InputSolve
!----------------------------------------------------------------------------------------------------------------------------------
!> This routine determines the points in space where InflowWind needs to compute wind speeds.
SUBROUTINE IfW_InputSolve( p_FAST, m_FAST, u_IfW, p_IfW, u_AD14, u_AD, OtherSt_AD, y_ED, ErrStat, ErrMsg )

   TYPE(InflowWind_InputType),     INTENT(INOUT)   :: u_IfW(:)    !< The inputs to InflowWind
   TYPE(InflowWind_ParameterType), INTENT(IN   )   :: p_IfW       !< The parameters to InflowWind   
   TYPE(AD14_InputType),           INTENT(IN)      :: u_AD14      !< The input meshes (already calculated) from AeroDyn14
   TYPE(AD_InputType),             INTENT(IN)      :: u_AD        !< The input meshes (already calculated) from AeroDyn
<<<<<<< HEAD
   TYPE(AD_OtherStateType),        INTENT(IN)      :: OtherSt_AD  !< The wake points from AeroDyn are in here (Free Vortex Wake)
   TYPE(ED_OutputType),            INTENT(IN)      :: y_ED        !< The outputs of the structural dynamics module
=======
   TYPE(ED_OutputType),            INTENT(IN)      :: y_ED        !< The outputs of the structural dynamics module (for IfW Lidar)
>>>>>>> c0167e9f
   TYPE(FAST_ParameterType),       INTENT(IN   )   :: p_FAST      !< FAST parameter data 
   TYPE(FAST_MiscVarType),         INTENT(IN   )   :: m_FAST      !< misc FAST data, including inputs from external codes like Simulink      
   
   INTEGER(IntKi)                                  :: ErrStat     !< Error status of the operation
   CHARACTER(*)                                    :: ErrMsg      !< Error message if ErrStat /= ErrID_None

      ! Local variables:

   INTEGER(IntKi)                                  :: J           ! Loops through nodes / elements.
   INTEGER(IntKi)                                  :: K           ! Loops through blades.
   INTEGER(IntKi)                                  :: Node        ! Node number for blade/node on mesh


   ErrStat = ErrID_None
   ErrMsg  = ""
      
   
      ! Fill input array for InflowWind
   
   Node = 0      
   IF (p_FAST%CompServo == MODULE_SrvD) THEN
      Node = Node + 1
      u_IfW(1)%PositionXYZ(:,Node) = y_ED%HubPtMotion%Position(:,1) ! undisplaced position. Maybe we want to use the displaced position (y_ED%HubPtMotion%TranslationDisp) at some point in time.
   END IF       
            
   IF (p_FAST%CompAero == MODULE_AD14) THEN   
         
      DO K = 1,SIZE(u_AD14%InputMarkers)
         DO J = 1,u_AD14%InputMarkers(K)%nnodes  !this mesh isn't properly set up (it's got the global [absolute] position and no reference position)
            Node = Node + 1
            u_IfW(1)%PositionXYZ(:,Node) = u_AD14%InputMarkers(K)%Position(:,J)
         END DO !J = 1,p%BldNodes ! Loop through the blade nodes / elements
      END DO !K = 1,p%NumBl         
                  
      DO J=1,u_AD14%Twr_InputMarkers%nnodes
         Node = Node + 1      
         u_IfW(1)%PositionXYZ(:,Node) = u_AD14%Twr_InputMarkers%TranslationDisp(:,J) + u_AD14%Twr_InputMarkers%Position(:,J)
      END DO      
         
   ELSEIF (p_FAST%CompAero == MODULE_AD) THEN               
      
      DO K = 1,SIZE(u_AD%BladeMotion)
         DO J = 1,u_AD%BladeMotion(k)%Nnodes
            
            Node = Node + 1
            u_IfW(1)%PositionXYZ(:,Node) = u_AD%BladeMotion(k)%TranslationDisp(:,j) + u_AD%BladeMotion(k)%Position(:,j)
            
         END DO !J = 1,p%BldNodes ! Loop through the blade nodes / elements
      END DO !K = 1,p%NumBl         

      DO J=1,u_AD%TowerMotion%nnodes
         Node = Node + 1
         u_IfW(1)%PositionXYZ(:,Node) = u_AD%TowerMotion%TranslationDisp(:,J) + u_AD%TowerMotion%Position(:,J)
      END DO      
                  
         ! vortex points from FVW in AD15
      if (allocated(OtherSt_AD%WakeLocationPoints)) then
         do J=1,size(OtherSt_AD%WakeLocationPoints,DIM=2)
            Node = Node + 1
            u_IfW(1)%PositionXYZ(:,Node) = OtherSt_AD%WakeLocationPoints(:,J)
            ! rewrite the history of this so that extrapolation doesn't make a mess of things
            do k=2,size(u_IfW)
               if (allocated(u_IfW(k)%PositionXYZ))   u_IfW(k)%PositionXYZ(:,Node) = u_IfW(1)%PositionXYZ(:,Node)
            end do
         enddo
      end if
   END IF
   
               
   CALL IfW_SetExternalInputs( p_IfW, m_FAST, y_ED, u_IfW(1) )


END SUBROUTINE IfW_InputSolve
!----------------------------------------------------------------------------------------------------------------------------------
!> This routine sets the inputs required for InflowWind from an external source (Simulink)
SUBROUTINE IfW_SetExternalInputs( p_IfW, m_FAST, y_ED, u_IfW )
!..................................................................................................................................

   TYPE(InflowWind_ParameterType),   INTENT(IN)     :: p_IfW        !< InflowWind parameters
   TYPE(FAST_MiscVarType),           INTENT(IN)     :: m_FAST       !< Glue-code misc variables (including inputs from external sources like Simulink)
   TYPE(ED_OutputType),              INTENT(IN)     :: y_ED         !< The outputs of the structural dynamics module
   TYPE(InflowWind_InputType),       INTENT(INOUT)  :: u_IfW        !< InflowWind Inputs at t

   
   ! bjj: this is a total hack to get the lidar inputs into InflowWind. We should use a mesh to take care of this messiness (and, really this Lidar Focus should come
   ! from Fortran (a scanning pattern or file-lookup inside InflowWind), not MATLAB.
            
   u_IfW%lidar%LidPosition = y_ED%HubPtMotion%Position(:,1) + y_ED%HubPtMotion%TranslationDisp(:,1) & ! rotor apex position (absolute)
                                                            + p_IfW%lidar%RotorApexOffsetPos            ! lidar offset-from-rotor-apex position
      
   u_IfW%lidar%MsrPosition = m_FAST%ExternInput%LidarFocus + u_IfW%lidar%LidPosition


END SUBROUTINE IfW_SetExternalInputs
!----------------------------------------------------------------------------------------------------------------------------------
!> This routine sets the AeroDyn wind inflow inputs.
SUBROUTINE AD_InputSolve_IfW( p_FAST, u_AD, y_IfW, y_OpFM, ErrStat, ErrMsg )

      ! Passed variables
   TYPE(FAST_ParameterType),    INTENT(IN   )   :: p_FAST      !< FAST parameter data    
   TYPE(AD_InputType),          INTENT(INOUT)   :: u_AD        !< The inputs to AeroDyn
   TYPE(InflowWind_OutputType), INTENT(IN)      :: y_IfW       !< The outputs from InflowWind
   TYPE(OpFM_OutputType),       INTENT(IN)      :: y_OpFM      !< outputs from the OpenFOAM integration module
   
   INTEGER(IntKi)                               :: ErrStat     !< Error status of the operation
   CHARACTER(*)                                 :: ErrMsg      !< Error message if ErrStat /= ErrID_None

      ! Local variables:

   INTEGER(IntKi)                               :: J           ! Loops through nodes / elements.
   INTEGER(IntKi)                               :: K           ! Loops through blades.
   INTEGER(IntKi)                               :: NumBl
   INTEGER(IntKi)                               :: NNodes
   INTEGER(IntKi)                               :: node

   
   ErrStat = ErrID_None
   ErrMsg  = ""
               
   !-------------------------------------------------------------------------------------------------
   ! Set the inputs from inflow wind:
   !-------------------------------------------------------------------------------------------------
   IF (p_FAST%CompInflow == MODULE_IfW) THEN

      if (p_FAST%CompServo == MODULE_SrvD) then
         node = 2
      else
         node = 1
      end if
      
      
      NumBl  = size(u_AD%InflowOnBlade,3)
      Nnodes = size(u_AD%InflowOnBlade,2)
      
      do k=1,NumBl
         do j=1,Nnodes
            u_AD%InflowOnBlade(:,j,k) = y_IfW%VelocityUVW(:,node)
            node = node + 1
         end do
      end do
                  
      if ( allocated(u_AD%InflowOnTower) ) then
         Nnodes = size(u_AD%InflowOnTower,2)
         do j=1,Nnodes
            u_AD%InflowOnTower(:,j) = y_IfW%VelocityUVW(:,node)
            node = node + 1
         end do      
      end if
         ! velocity at vortex wake points velocity array handoff here
      if ( allocated(u_AD%InflowWakeVel) ) then
         Nnodes = size(u_AD%InflowWakeVel,DIM=2)
         do j=1,Nnodes
            u_AD%InflowWakeVel(:,j) = y_IfW%VelocityUVW(:,node)
            node = node + 1
         end do
      end if

         
   ELSEIF ( p_FAST%CompInflow == MODULE_OpFM ) THEN
      node = 2 !start of inputs to AD15

      NumBl  = size(u_AD%InflowOnBlade,3)
      Nnodes = size(u_AD%InflowOnBlade,2)
      
      do k=1,NumBl
         do j=1,Nnodes
            u_AD%InflowOnBlade(1,j,k) = y_OpFM%u(node)
            u_AD%InflowOnBlade(2,j,k) = y_OpFM%v(node)
            u_AD%InflowOnBlade(3,j,k) = y_OpFM%w(node)
            node = node + 1
         end do
      end do
                  
      if ( allocated(u_AD%InflowOnTower) ) then
         Nnodes = size(u_AD%InflowOnTower,2)
         do j=1,Nnodes
            u_AD%InflowOnTower(1,j) = y_OpFM%u(node)
            u_AD%InflowOnTower(2,j) = y_OpFM%v(node)
            u_AD%InflowOnTower(3,j) = y_OpFM%w(node)
            node = node + 1
         end do      
      end if      
      
   ELSE
      
      u_AD%InflowOnBlade = 0.0_ReKi ! whole array
      
   END IF
   
   
END SUBROUTINE AD_InputSolve_IfW
!----------------------------------------------------------------------------------------------------------------------------------
!> This routine sets all the AeroDyn inputs, except for the wind inflow values.
SUBROUTINE AD_InputSolve_NoIfW( p_FAST, u_AD, y_SrvD, y_ED, BD, MeshMapData, ErrStat, ErrMsg )

      ! Passed variables
   TYPE(FAST_ParameterType),    INTENT(IN   )   :: p_FAST      !< FAST parameter data    
   TYPE(AD_InputType),          INTENT(INOUT)   :: u_AD        !< The inputs to AeroDyn14
   TYPE(SrvD_OutputType),       INTENT(IN   )   :: y_SrvD      !< ServoDyn outputs
   TYPE(ED_OutputType),         INTENT(IN)      :: y_ED        !< The outputs from the structural dynamics module
   TYPE(BeamDyn_Data),          INTENT(IN)      :: BD          !< The data from BeamDyn (want the outputs only, but it's in an array)
   TYPE(FAST_ModuleMapType),    INTENT(INOUT)   :: MeshMapData !< Data for mapping between modules
   
   INTEGER(IntKi)                               :: ErrStat     !< Error status of the operation
   CHARACTER(*)                                 :: ErrMsg      !< Error message if ErrStat /= ErrID_None

      ! Local variables:

   INTEGER(IntKi)                               :: K           ! Loops through blades
   INTEGER(IntKi)                               :: k_bl        ! Loops through blades
   INTEGER(IntKi)                               :: k_bn        ! Loops through blade nodes
   INTEGER(IntKi)                               :: ErrStat2
   CHARACTER(ErrMsgLen)                         :: ErrMsg2 
   CHARACTER(*), PARAMETER                      :: RoutineName = 'AD_InputSolve_NoIfW'

   
   ErrStat = ErrID_None
   ErrMsg  = ""
               
   
   !-------------------------------------------------------------------------------------------------
   ! Set the inputs from ElastoDyn and/or BeamDyn:
   !-------------------------------------------------------------------------------------------------
   
      ! tower
   IF (u_AD%TowerMotion%Committed) THEN
      
      CALL Transfer_Line2_to_Line2( y_ED%TowerLn2Mesh, u_AD%TowerMotion, MeshMapData%ED_L_2_AD_L_T, ErrStat2, ErrMsg2 )
         CALL SetErrStat(ErrStat2,ErrMsg2,ErrStat,ErrMsg,RoutineName//':u_AD%TowerMotion' )      
            
   END IF
   
      
      ! hub
   CALL Transfer_Point_to_Point( y_ED%HubPtMotion, u_AD%HubMotion, MeshMapData%ED_P_2_AD_P_H, ErrStat2, ErrMsg2 )
      CALL SetErrStat(ErrStat2,ErrMsg2,ErrStat,ErrMsg,RoutineName//':u_AD%HubMotion' )      
   
   
      ! blade root   
   DO k=1,size(y_ED%BladeRootMotion)
      CALL Transfer_Point_to_Point( y_ED%BladeRootMotion(k), u_AD%BladeRootMotion(k), MeshMapData%ED_P_2_AD_P_R(k), ErrStat2, ErrMsg2 )
         CALL SetErrStat(ErrStat2,ErrMsg2,ErrStat,ErrMsg,RoutineName//':u_AD%BladeRootMotion('//trim(num2lstr(k))//')' )      
   END DO
      
   
      ! blades
   IF (p_FAST%CompElast == Module_ED ) THEN
      
      DO k=1,size(y_ED%BladeLn2Mesh)
         CALL Transfer_Line2_to_Line2( y_ED%BladeLn2Mesh(k), u_AD%BladeMotion(k), MeshMapData%BDED_L_2_AD_L_B(k), ErrStat2, ErrMsg2 )
            CALL SetErrStat(ErrStat2,ErrMsg2,ErrStat,ErrMsg,RoutineName//':u_AD%BladeMotion('//trim(num2lstr(k))//')' )   
      END DO
      
   ELSEIF (p_FAST%CompElast == Module_BD ) THEN
      
         ! get them from BeamDyn
      DO k=1,size(u_AD%BladeMotion)
         CALL Transfer_Line2_to_Line2( BD%y(k)%BldMotion, u_AD%BladeMotion(k), MeshMapData%BDED_L_2_AD_L_B(k), ErrStat2, ErrMsg2 )
            CALL SetErrStat(ErrStat2,ErrMsg2,ErrStat,ErrMsg,RoutineName//':u_AD%BladeMotion('//trim(num2lstr(k))//')' )   
      END DO
      
            
   END IF
   
   
      ! Set Conrol parameter (i.e. flaps) if using ServoDyn
      ! bem:   This takes in flap deflection for each blade (only one flap deflection angle per blade),
      !        from ServoDyn (which comes from Bladed style DLL controller)
      !  Commanded Airfoil UserProp for blade (must be same units as given in AD15 airfoil tables)
      !  This is passed to AD15 to be interpolated with the airfoil table userprop column
      !  (might be used for airfoil flap angles for example)
   if (p_FAST%CompServo == Module_SrvD) then
      DO k_bl=1,size(u_AD%UserProp,DIM=2)
          DO k_bn=1,size(u_AD%UserProp,DIM=1)
            u_AD%UserProp(k_bn , k_bl) = y_SrvD%BlAirfoilCom(k_bl)      ! Must be same units as given in airfoil (no unit conversions handled in code)
          END DO
      END DO
   endif

   
END SUBROUTINE AD_InputSolve_NoIfW
!----------------------------------------------------------------------------------------------------------------------------------
!> This routine sets the AeroDyn14 wind inflow inputs.
SUBROUTINE AD14_InputSolve_IfW( p_FAST, u_AD14, y_IfW, y_OpFM, ErrStat, ErrMsg )
!,,,,,,,,,,,,,,,,,,,,,,,,,,,,,,,,,,,,,,,,,,,,,,,,,,,,,,,,,,,,,,,,,,,,,,,,,,,,,,,,,,,,,,,,,,,,,,,,,,,,,,,,,,,,,,,,,,,,,,,,,,,,,,,,,,,

      ! Passed variables
   TYPE(FAST_ParameterType),    INTENT(IN   )   :: p_FAST      !< parameter FAST data    
   TYPE(AD14_InputType),        INTENT(INOUT)   :: u_AD14      !< The inputs to AeroDyn14
   TYPE(InflowWind_OutputType), INTENT(IN)      :: y_IfW       !< The outputs from InflowWind
   TYPE(OpFM_OutputType),       INTENT(IN)      :: y_OpFM      !< outputs from the OpenFOAM integration module
   
   INTEGER(IntKi)                               :: ErrStat     !< Error status of the operation
   CHARACTER(*)                                 :: ErrMsg      !< Error message if ErrStat /= ErrID_None

      ! Local variables:

   INTEGER(IntKi)                               :: NumBl
   INTEGER(IntKi)                               :: BldNodes

   
   ErrStat = ErrID_None
   ErrMsg  = ""

   NumBl    = SIZE(u_AD14%InputMarkers,1)
   BldNodes = u_AD14%InputMarkers(1)%Nnodes
               
   !-------------------------------------------------------------------------------------------------
   ! Set the inputs from inflow wind:
   !-------------------------------------------------------------------------------------------------
   IF (p_FAST%CompInflow == MODULE_IfW) THEN
      IF (p_FAST%CompServo == MODULE_SrvD) THEN
         u_AD14%InflowVelocity = y_IfW%VelocityUVW(:,2:)  ! first point is used for ServoDyn input
      ELSE
         u_AD14%InflowVelocity = y_IfW%VelocityUVW(:,:)  
      END IF               
   ELSEIF ( p_FAST%CompInflow == MODULE_OpFM ) THEN
      u_AD14%InflowVelocity(1,:) = y_OpFM%u(2:)      
      u_AD14%InflowVelocity(2,:) = y_OpFM%v(2:)
      u_AD14%InflowVelocity(3,:) = y_OpFM%w(2:)  
   ELSE
      u_AD14%InflowVelocity = 0.0_ReKi           ! whole array
   END IF
      
   u_AD14%AvgInfVel = y_IfW%DiskVel
  
   
END SUBROUTINE AD14_InputSolve_IfW
!----------------------------------------------------------------------------------------------------------------------------------
!> This routine sets all the AeroDyn14 inputs, except for the wind inflow values.
!! THIS ROUTINE IS A HACK TO GET THE OUTPUTS FROM ELASTODYN INTO AERODYN14. DO NOT COPY OR USE IN NEW CODE!
SUBROUTINE AD14_InputSolve_NoIfW( p_FAST, u_AD14, y_ED, MeshMapData, ErrStat, ErrMsg )
!,,,,,,,,,,,,,,,,,,,,,,,,,,,,,,,,,,,,,,,,,,,,,,,,,,,,,,,,,,,,,,,,,,,,,,,,,,,,,,,,,,,,,,,,,,,,,,,,,,,,,,,,,,,,,,,,,,,,,,,,,,,,,,,,,,,

      ! Passed variables
   TYPE(FAST_ParameterType),    INTENT(IN   )   :: p_FAST      !< parameter FAST data    
   TYPE(AD14_InputType),        INTENT(INOUT)   :: u_AD14      !< The inputs to AeroDyn14
   TYPE(ED_OutputType),         INTENT(IN)      :: y_ED        !< The outputs from the structural dynamics module
   TYPE(FAST_ModuleMapType),    INTENT(INOUT)   :: MeshMapData !< Data for mapping between modules
   
   INTEGER(IntKi)                               :: ErrStat     !< Error status of the operation
   CHARACTER(*)                                 :: ErrMsg      !< Error message if ErrStat /= ErrID_None

      ! Local variables:

   INTEGER(IntKi)                               :: J           ! Loops through nodes / elements.
   INTEGER(IntKi)                               :: K           ! Loops through blades.
   INTEGER(IntKi)                               :: NodeNum     ! Node number for blade/node on mesh
   INTEGER(IntKi)                               :: NumBl
   INTEGER(IntKi)                               :: BldNodes

   
   ErrStat = ErrID_None
   ErrMsg  = ""

   NumBl    = SIZE(u_AD14%InputMarkers,1)
   BldNodes = u_AD14%InputMarkers(1)%Nnodes
   
               
   !-------------------------------------------------------------------------------------------------
   ! Blade positions, orientations, and velocities:
   !-------------------------------------------------------------------------------------------------
   IF (p_FAST%CompElast == Module_ED) THEN
      DO K = 1,NumBl !p%NumBl ! Loop through all blades
      
         !CALL Transfer_Line2_to_Line2( y_ED%BladeLn2Mesh(K), u_AD%InputMarkers(K), MeshMapData%BDED_L_2_AD_L_B(K), ErrStat, ErrMsg )
         !   IF (ErrStat >= AbortErrLev ) RETURN
         
         u_AD14%InputMarkers(K)%RotationVel = 0.0_ReKi ! bjj: we don't need this field
      
         DO J = 1,BldNodes !p%BldNodes ! Loop through the blade nodes / elements

            NodeNum = J         ! note that this assumes ED has same discretization as AD
         
            u_AD14%InputMarkers(K)%Position(:,J)       = y_ED%BladeLn2Mesh(K)%TranslationDisp(:,NodeNum) + y_ED%BladeLn2Mesh(K)%Position(:,NodeNum) 
            u_AD14%InputMarkers(K)%Orientation(:,:,J)  = y_ED%BladeLn2Mesh(K)%Orientation(:,:,NodeNum)
            u_AD14%InputMarkers(K)%TranslationVel(:,J) = y_ED%BladeLn2Mesh(K)%TranslationVel(:,NodeNum)
            u_AD14%InputMarkers(K)%TranslationAcc(:,J) = y_ED%BladeLn2Mesh(K)%TranslationAcc(:,NodeNum)
                  
         END DO !J = 1,p%BldNodes ! Loop through the blade nodes / elements
      END DO !K = 1,p%NumBl
   ELSE
      ! just leave them as the initial guesses?
      DO K = 1,NumBl
         u_AD14%InputMarkers(K)%RotationVel    = 0.0_ReKi
         u_AD14%InputMarkers(K)%TranslationVel = 0.0_ReKi
         u_AD14%InputMarkers(K)%TranslationAcc = 0.0_ReKi
      END DO
      
   END IF
   
   !-------------------------------------------------------------------------------------------------
   ! Hub positions, orientations, and velocities:
   !  (note that these may have to be adjusted in ElastoDyn as AeroDyn gets rewritten)
   !-------------------------------------------------------------------------------------------------
   u_AD14%TurbineComponents%Hub%Position    = y_ED%HubPtMotion14%TranslationDisp(:,1) +  y_ED%HubPtMotion14%Position(:,1)
   u_AD14%TurbineComponents%Hub%Orientation = y_ED%HubPtMotion14%Orientation(:,:,1)   
   u_AD14%TurbineComponents%Hub%RotationVel = y_ED%HubPtMotion14%RotationVel(:,1)
   
   u_AD14%TurbineComponents%Hub%TranslationVel = 0.0_ReKi !bjj we don't need this field
   !-------------------------------------------------------------------------------------------------
   ! Blade root orientations:
   !-------------------------------------------------------------------------------------------------
   
   DO K=1,NumBl
      u_AD14%TurbineComponents%Blade(K)%Orientation = y_ED%BladeRootMotion14%Orientation(:,:,K)
      
      u_AD14%TurbineComponents%Blade(K)%Position       = 0.0_ReKi !bjj we don't need this field
      u_AD14%TurbineComponents%Blade(K)%RotationVel    = 0.0_ReKi !bjj we don't need this field
      u_AD14%TurbineComponents%Blade(K)%TranslationVel = 0.0_ReKi !bjj we don't need this field
   END DO
            

   !-------------------------------------------------------------------------------------------------
   ! RotorFurl position, orientation, rotational velocity:
   !-------------------------------------------------------------------------------------------------

   u_AD14%TurbineComponents%RotorFurl%Position    = y_ED%RotorFurlMotion14%TranslationDisp(:,1) + y_ED%RotorFurlMotion14%Position(:,1)  
   u_AD14%TurbineComponents%RotorFurl%Orientation = y_ED%RotorFurlMotion14%Orientation(:,:,1)         
   u_AD14%TurbineComponents%RotorFurl%RotationVel = y_ED%RotorFurlMotion14%RotationVel(:,1)
   u_AD14%TurbineComponents%RotorFurl%TranslationVel = 0.0_ReKi !bjj we don't need this field
   
   !-------------------------------------------------------------------------------------------------
   ! Nacelle position, orientation, rotational velocity:
   !-------------------------------------------------------------------------------------------------      

   u_AD14%TurbineComponents%Nacelle%Position    = y_ED%NacelleMotion%TranslationDisp(:,1) + y_ED%NacelleMotion%Position(:,1)
   u_AD14%TurbineComponents%Nacelle%Orientation = y_ED%NacelleMotion%Orientation(:,:,1)      
   u_AD14%TurbineComponents%Nacelle%RotationVel = y_ED%NacelleMotion%RotationVel(:,1)  
   u_AD14%TurbineComponents%Nacelle%TranslationVel = 0.0_ReKi !bjj we don't need this field
   
   !-------------------------------------------------------------------------------------------------
   ! Tower base position, rotational velocity:
   !-------------------------------------------------------------------------------------------------      
   
   
      ! Tower base position should be rT(0) instead of rZ, but AeroDyn needs this for
      ! the HubVDue2Yaw calculation:
   u_AD14%TurbineComponents%Tower%Position     = y_ED%TowerBaseMotion14%TranslationDisp(:,1) + y_ED%TowerBaseMotion14%Position(:,1)
   u_AD14%TurbineComponents%Tower%RotationVel  = y_ED%TowerBaseMotion14%RotationVel(:,1)
   u_AD14%TurbineComponents%Tower%Orientation    = 0.0_ReKi !bjj we don't need this field
   u_AD14%TurbineComponents%Tower%TranslationVel = 0.0_ReKi !bjj we don't need this field
  

   !-------------------------------------------------------------------------------------------------
   ! Tower mesh info: Twr_InputMarkers
   !-------------------------------------------------------------------------------------------------      
   
   IF ( u_AD14%Twr_InputMarkers%Committed ) THEN
      
      !CALL Transfer_Line2_to_Line2( y_ED%TowerLn2Mesh, u_AD%Twr_InputMarkers, MeshMapData%ED_L_2_AD_L_T, ErrStat, ErrMsg )
      !   IF (ErrStat >= AbortErrLev ) RETURN   
      
      J = u_AD14%Twr_InputMarkers%NNodes
      u_AD14%Twr_InputMarkers%TranslationDisp = y_ED%TowerLn2Mesh%TranslationDisp(:,1:J)
      u_AD14%Twr_InputMarkers%Orientation     = y_ED%TowerLn2Mesh%Orientation    (:,:,1:J)
      
   END IF
      
   !-------------------------------------------------------------------------------------------------
   ! If using MulTabLoc feature, set it here:
   !-------------------------------------------------------------------------------------------------      
   
   !  u_AD14%MulTabLoc(IElements,IBlades) = ???
   
END SUBROUTINE AD14_InputSolve_NoIfW
!----------------------------------------------------------------------------------------------------------------------------------
!> This routine sets the inputs required for ServoDyn
SUBROUTINE SrvD_InputSolve( p_FAST, m_FAST, u_SrvD, y_ED, y_IfW, y_OpFM, y_BD, MeshMapData, ErrStat, ErrMsg )
!..................................................................................................................................

   TYPE(FAST_ParameterType),         INTENT(IN)     :: p_FAST       !< Glue-code simulation parameters
   TYPE(FAST_MiscVarType),           INTENT(IN)     :: m_FAST       !< Glue-code misc variables (including inputs from external sources like Simulink)
   TYPE(SrvD_InputType),             INTENT(INOUT)  :: u_SrvD       !< ServoDyn Inputs at t
   TYPE(ED_OutputType),              INTENT(IN)     :: y_ED         !< ElastoDyn outputs
   TYPE(InflowWind_OutputType),      INTENT(IN)     :: y_IfW        !< InflowWind outputs
   TYPE(OpFM_OutputType),            INTENT(IN)     :: y_OpFM       !< OpenFOAM outputs
   TYPE(BD_OutputType),              INTENT(IN)     :: y_BD(:)      !< BD Outputs
   TYPE(FAST_ModuleMapType),         INTENT(INOUT)  :: MeshMapData  !< Data for mapping between modules
   INTEGER(IntKi),                   INTENT(  OUT)  :: ErrStat      !< Error status
   CHARACTER(*),                     INTENT(  OUT)  :: ErrMsg       !< Error message
!  TYPE(AD_OutputType),              INTENT(IN)     :: y_AD         !< AeroDyn outputs

   INTEGER(IntKi)                                   :: k            ! blade loop counter
   
   INTEGER(IntKi)                                   :: ErrStat2                 ! temporary Error status of the operation
   CHARACTER(ErrMsgLen)                             :: ErrMsg2                  ! temporary Error message if ErrStat /= ErrID_None
   CHARACTER(*), PARAMETER                          :: RoutineName = 'SrvD_InputSolve' 
   
   
   ErrStat = ErrID_None
   ErrMsg  = ""

      ! Calculate horizontal hub-height wind direction (positive about zi-axis); these are
      !   zero if there is no wind input when InflowWind is not used:
   
   IF ( p_FAST%CompInflow == Module_IfW )  THEN 

      u_SrvD%WindDir  = ATAN2( y_IfW%VelocityUVW(2,1), y_IfW%VelocityUVW(1,1) )
      u_SrvD%YawErr   = u_SrvD%WindDir - y_ED%YawAngle
      u_SrvD%HorWindV = SQRT( y_IfW%VelocityUVW(1,1)**2 + y_IfW%VelocityUVW(2,1)**2 )

   ELSEIF ( p_FAST%CompInflow == Module_OpFM )  THEN 
      
      u_SrvD%WindDir  = ATAN2( y_OpFM%v(1), y_OpFM%u(1) )
      u_SrvD%YawErr   = u_SrvD%WindDir - y_ED%YawAngle
      u_SrvD%HorWindV = SQRT( y_OpFM%u(1)**2 + y_OpFM%v(1)**2 )
      
      if ( allocated(u_SrvD%SuperController) ) then
         u_SrvD%SuperController = y_OpFM%SuperController
      end if
            
   ELSE  ! No wind inflow

      u_SrvD%WindDir  = 0.0
      u_SrvD%HorWindV = 0.0

   ENDIF

   

      
      ! ServoDyn inputs from combination of InflowWind and ElastoDyn

   u_SrvD%YawAngle  = y_ED%YawAngle !nacelle yaw plus platform yaw
   u_SrvD%YawErr    = u_SrvD%WindDir - u_SrvD%YawAngle ! the nacelle yaw error estimate (positive about zi-axis)


      ! ServoDyn inputs from ElastoDyn
   u_SrvD%Yaw       = y_ED%Yaw  !nacelle yaw
   u_SrvD%YawRate   = y_ED%YawRate
   u_SrvD%BlPitch   = y_ED%BlPitch
   u_SrvD%LSS_Spd   = y_ED%LSS_Spd
   u_SrvD%HSS_Spd   = y_ED%HSS_Spd
   u_SrvD%RotSpeed  = y_ED%RotSpeed
   
   IF ( p_FAST%CompElast == Module_BD )  THEN    

         ! translate "b" system output from BD into "c" system for SrvD
      do k=1,p_FAST%nBeams
         u_SrvD%RootMxc(k) =  y_BD(k)%RootMxr*COS(y_ED%BlPitch(k)) + y_BD(k)%RootMyr*SIN(y_ED%BlPitch(k))
         u_SrvD%RootMyc(k) = -y_BD(k)%RootMxr*SIN(y_ED%BlPitch(k)) + y_BD(k)%RootMyr*COS(y_ED%BlPitch(k))      
      end do
      
   ELSE
      u_SrvD%RootMxc = y_ED%RootMxc ! fixed-size arrays: always size 3
      u_SrvD%RootMyc = y_ED%RootMyc ! fixed-size arrays: always size 3
   END IF

   
   u_SrvD%YawBrTAxp = y_ED%YawBrTAxp
   u_SrvD%YawBrTAyp = y_ED%YawBrTAyp
   u_SrvD%LSSTipPxa = y_ED%LSSTipPxa

   u_SrvD%LSSTipMxa = y_ED%LSSTipMxa
   u_SrvD%LSSTipMya = y_ED%LSSTipMya
   u_SrvD%LSSTipMza = y_ED%LSSTipMza
   u_SrvD%LSSTipMys = y_ED%LSSTipMys
   u_SrvD%LSSTipMzs = y_ED%LSSTipMzs
   
   u_SrvD%YawBrMyn  = y_ED%YawBrMyn
   u_SrvD%YawBrMzn  = y_ED%YawBrMzn
   u_SrvD%NcIMURAxs = y_ED%NcIMURAxs
   u_SrvD%NcIMURAys = y_ED%NcIMURAys
   u_SrvD%NcIMURAzs = y_ED%NcIMURAzs

   u_SrvD%RotPwr    = y_ED%RotPwr

   !   ! ServoDyn inputs from AeroDyn
   !IF ( p_FAST%CompAero == Module_AD ) THEN
   !ELSE
   !END IF
   !
   
   IF (u_SrvD%NTMD%Mesh%Committed) THEN
      
      CALL Transfer_Point_to_Point( y_ED%NacelleMotion, u_SrvD%NTMD%Mesh, MeshMapData%ED_P_2_SrvD_P_N, ErrStat2, ErrMsg2 )
         call SetErrStat(ErrStat2,ErrMsg2,ErrStat,ErrMsg,RoutineName)
            
   END IF

   IF (u_SrvD%TTMD%Mesh%Committed) THEN
      
      CALL Transfer_Line2_to_Point( y_ED%TowerLn2Mesh, u_SrvD%TTMD%Mesh, MeshMapData%ED_L_2_SrvD_P_T, ErrStat2, ErrMsg2 )
         call SetErrStat(ErrStat2,ErrMsg2,ErrStat,ErrMsg,RoutineName)
            
   END IF
   
   
#ifdef SIMULINK_TIMESHIFT   
      ! we're going to use the extrapolated values instead of the old values (Simulink inputs are from t, not t+dt)
   CALL SrvD_SetExternalInputs( p_FAST, m_FAST, u_SrvD )
#endif
      
                        
END SUBROUTINE SrvD_InputSolve
!----------------------------------------------------------------------------------------------------------------------------------
!> This routine sets the inputs required for ServoDyn from an external source (Simulink)
SUBROUTINE SrvD_SetExternalInputs( p_FAST, m_FAST, u_SrvD )
!..................................................................................................................................

   TYPE(FAST_ParameterType),         INTENT(IN)     :: p_FAST       !< Glue-code simulation parameters
   TYPE(FAST_MiscVarType),           INTENT(IN)     :: m_FAST       !< Glue-code misc variables (including inputs from external sources like Simulink)
   TYPE(SrvD_InputType),             INTENT(INOUT)  :: u_SrvD       !< ServoDyn Inputs at t

      ! local variables
   INTEGER(IntKi)                                   :: i            ! loop counter
   
      ! we are going to use extrapolated values because these external values from Simulink are at n instead of n+1
   u_SrvD%ExternalGenTrq       =  m_FAST%ExternInput%GenTrq     
   u_SrvD%ExternalElecPwr      =  m_FAST%ExternInput%ElecPwr    
   u_SrvD%ExternalYawPosCom    =  m_FAST%ExternInput%YawPosCom  
   u_SrvD%ExternalYawRateCom   =  m_FAST%ExternInput%YawRateCom 
   u_SrvD%ExternalHSSBrFrac    =  m_FAST%ExternInput%HSSBrFrac 

   if (ALLOCATED(u_SrvD%ExternalBlPitchCom)) then !there should be no reason this isn't allocated, but OpenFOAM is acting strange...
      do i=1,SIZE(u_SrvD%ExternalBlPitchCom)
         u_SrvD%ExternalBlPitchCom(i)   = m_FAST%ExternInput%BlPitchCom(i)
      end do
   end if

END SUBROUTINE SrvD_SetExternalInputs
!----------------------------------------------------------------------------------------------------------------------------------
!> This routine transfers the SD outputs into inputs required for HD
SUBROUTINE Transfer_SD_to_HD( y_SD, u_HD_M_LumpedMesh, u_HD_M_DistribMesh, MeshMapData, ErrStat, ErrMsg )
!..................................................................................................................................
   TYPE(SD_OutputType),         INTENT(IN   ) :: y_SD                         !< The outputs of the structural dynamics module
   TYPE(MeshType),              INTENT(INOUT) :: u_HD_M_LumpedMesh            !< HydroDyn input mesh (separated here so that we can use temp meshes in ED_SD_HD_InputSolve)
   TYPE(MeshType),              INTENT(INOUT) :: u_HD_M_DistribMesh           !< HydroDyn input mesh (separated here so that we can use temp meshes in ED_SD_HD_InputSolve)
   TYPE(FAST_ModuleMapType),    INTENT(INOUT) :: MeshMapData                  !< data for mapping meshes

   INTEGER(IntKi),              INTENT(  OUT) :: ErrStat                      !< Error status of the operation
   CHARACTER(*),                INTENT(  OUT) :: ErrMsg                       !< Error message if ErrStat /= ErrID_None
   
      ! local variables
   INTEGER(IntKi)                             :: ErrStat2                     ! temporary Error status of the operation
   CHARACTER(ErrMsgLen)                       :: ErrMsg2                      ! temporary Error message if ErrStat /= ErrID_None
      
      
   ErrStat = ErrID_None
   ErrMsg = ""
   
       
   IF ( u_HD_M_LumpedMesh%Committed ) THEN 

      ! These are the motions for the lumped point loads associated viscous drag on the WAMIT body and/or filled/flooded lumped forces of the WAMIT body
      CALL Transfer_Point_to_Point( y_SD%y2Mesh, u_HD_M_LumpedMesh, MeshMapData%SD_P_2_HD_M_P, ErrStat2, ErrMsg2 )
         CALL SetErrStat(ErrStat2,ErrMsg2,ErrStat, ErrMsg,'Transfer_SD_to_HD (u_HD%Morison%LumpedMesh)' )      
         
   END IF
   
   IF ( u_HD_M_DistribMesh%Committed ) THEN 
         
      ! These are the motions for the HD line2 (distributed) loads associated viscous drag on the WAMIT body and/or filled/flooded distributed forces of the WAMIT body
      CALL Transfer_Point_to_Line2( y_SD%y2Mesh, u_HD_M_DistribMesh, MeshMapData%SD_P_2_HD_M_L, ErrStat2, ErrMsg2 )
         CALL SetErrStat(ErrStat2,ErrMsg2,ErrStat, ErrMsg,'Transfer_SD_to_HD (u_HD%Morison%DistribMesh)' )      
   END IF
   
END SUBROUTINE Transfer_SD_to_HD
!----------------------------------------------------------------------------------------------------------------------------------
!> This routine transfers the platform motion output of the structural module (ED) into inputs required for HD
SUBROUTINE Transfer_PlatformMotion_to_HD( PlatformMotion, u_HD, MeshMapData, ErrStat, ErrMsg )
!..................................................................................................................................
   TYPE(MeshType),              INTENT(IN   ) :: PlatformMotion               !< The platform motion outputs of the structural dynamics module
   TYPE(HydroDyn_InputType),    INTENT(INOUT) :: u_HD                         !< HydroDyn input
   TYPE(FAST_ModuleMapType),    INTENT(INOUT) :: MeshMapData                  !< data for mapping meshes between modules

   INTEGER(IntKi),              INTENT(OUT)   :: ErrStat                      !< Error status of the operation
   CHARACTER(*),                INTENT(OUT)   :: ErrMsg                       !< Error message if ErrStat /= ErrID_None
   
      ! local variables
   INTEGER(IntKi)                             :: ErrStat2                     ! temporary Error status of the operation
   CHARACTER(ErrMsgLen)                       :: ErrMsg2                      ! temporary Error message if ErrStat /= ErrID_None
   CHARACTER(*), PARAMETER                    :: RoutineName = 'Transfer_PlatformMotion_to_HD'
      
      
   ErrStat = ErrID_None
   ErrMsg = ""
   
   !bjj: We do this without all the extra meshcopy/destroy calls with u_mapped because these inputs are only from one mesh
   
   IF ( u_HD%Mesh%Committed ) THEN

      ! These are the motions for the lumped point loads associated the WAMIT body and include: hydrostatics, radiation memory effect,
      !    wave kinematics, additional preload, additional stiffness, additional linear damping, additional quadratic damping,
      !    hydrodynamic added mass

      CALL Transfer_Point_to_Point( PlatformMotion, u_HD%Mesh, MeshMapData%ED_P_2_HD_W_P, ErrStat2, ErrMsg2 )
         CALL SetErrStat(ErrStat2,ErrMsg2,ErrStat, ErrMsg, RoutineName//' (u_HD%Mesh)' )

   END IF !WAMIT
   
   
   IF ( u_HD%Morison%LumpedMesh%Committed ) THEN 

      ! These are the motions for the lumped point loads associated viscous drag on the WAMIT body and/or filled/flooded lumped forces of the WAMIT body
      CALL Transfer_Point_to_Point( PlatformMotion, u_HD%Morison%LumpedMesh, MeshMapData%ED_P_2_HD_M_P, ErrStat2, ErrMsg2 )
         CALL SetErrStat(ErrStat2,ErrMsg2,ErrStat, ErrMsg, RoutineName//' (u_HD%Morison%LumpedMesh)' )
         
   END IF
   
   IF ( u_HD%Morison%DistribMesh%Committed ) THEN 
         
      ! These are the motions for the line2 (distributed) loads associated viscous drag on the WAMIT body and/or filled/flooded distributed forces of the WAMIT body
      CALL Transfer_Point_to_Line2( PlatformMotion, u_HD%Morison%DistribMesh, MeshMapData%ED_P_2_HD_M_L, ErrStat2, ErrMsg2 )
         CALL SetErrStat(ErrStat2,ErrMsg2,ErrStat, ErrMsg, RoutineName//' (u_HD%Morison%DistribMesh)' )

   END IF
   
END SUBROUTINE Transfer_PlatformMotion_to_HD
!----------------------------------------------------------------------------------------------------------------------------------
!> This routine transfers the ED outputs into inputs required for HD, SD, ExtPtfm, BD, MAP, and/or FEAM
SUBROUTINE Transfer_ED_to_HD_SD_BD_Mooring( p_FAST, y_ED, u_HD, u_SD, u_ExtPtfm, u_MAP, u_FEAM, u_MD, u_Orca, u_BD, MeshMapData, ErrStat, ErrMsg )
!..................................................................................................................................
   TYPE(FAST_ParameterType),    INTENT(IN)    :: p_FAST                       !< Glue-code simulation parameters
   TYPE(ED_OutputType),         INTENT(IN   ) :: y_ED                         !< The outputs of the structural dynamics module
   TYPE(HydroDyn_InputType),    INTENT(INOUT) :: u_HD                         !< HydroDyn input
   TYPE(SD_InputType),          INTENT(INOUT) :: u_SD                         !< SubDyn input
   TYPE(ExtPtfm_InputType),     INTENT(INOUT) :: u_ExtPtfm                    !< ExtPtfm_MCKF input
   TYPE(MAP_InputType),         INTENT(INOUT) :: u_MAP                        !< MAP input
   TYPE(FEAM_InputType),        INTENT(INOUT) :: u_FEAM                       !< FEAM input
   TYPE(MD_InputType),          INTENT(INOUT) :: u_MD                         !< MoorDyn input
   TYPE(Orca_InputType),        INTENT(INOUT) :: u_Orca                       !< OrcaFlex input
   TYPE(BD_InputType),          INTENT(INOUT) :: u_BD(:)                      !< BeamDyn inputs
   TYPE(FAST_ModuleMapType),    INTENT(INOUT) :: MeshMapData                  !< data for mapping meshes between modules

   INTEGER(IntKi),              INTENT(OUT)   :: ErrStat                      !< Error status of the operation
   CHARACTER(*),                INTENT(OUT)   :: ErrMsg                       !< Error message if ErrStat /= ErrID_None
   
      ! local variables
   INTEGER(IntKi)                             :: ErrStat2                     ! temporary Error status of the operation
   CHARACTER(ErrMsgLen)                       :: ErrMsg2                      ! temporary Error message if ErrStat /= ErrID_None
   CHARACTER(*), PARAMETER                    :: RoutineName = 'Transfer_ED_to_HD_SD_BD_Mooring'   
      
   ErrStat = ErrID_None
   ErrMsg = ""
     
      ! transfer ED outputs to other modules used in option 1:
            
   IF ( p_FAST%CompSub == Module_SD  ) THEN
      
         ! Map ED (motion) outputs to SD inputs:                     
      CALL Transfer_Point_to_Point( y_ED%PlatformPtMesh, u_SD%TPMesh, MeshMapData%ED_P_2_SD_TP, ErrStat2, ErrMsg2 ) 
         CALL SetErrStat(ErrStat2,ErrMsg2,ErrStat, ErrMsg,RoutineName//':u_SD%TPMesh' )

      IF ( p_FAST%CompHydro == Module_HD ) call TransferFixedBottomToHD()
      
   ELSEIF ( p_FAST%CompSub == Module_ExtPtfm ) THEN
      
         ! Map ED (motion) outputs to ExtPtfm inputs:                     
      CALL Transfer_Point_to_Point( y_ED%PlatformPtMesh, u_ExtPtfm%PtfmMesh, MeshMapData%ED_P_2_SD_TP, ErrStat2, ErrMsg2 ) 
         CALL SetErrStat(ErrStat2,ErrMsg2,ErrStat, ErrMsg,RoutineName//':u_ExtPtfm%PtfmMesh' )
            
      IF ( p_FAST%CompHydro == Module_HD ) call TransferFixedBottomToHD()
                  
   ELSEIF ( p_FAST%CompHydro == Module_HD ) THEN
         ! Map ED outputs to HD inputs:
      CALL Transfer_PlatformMotion_to_HD( y_ED%PlatformPtMesh, u_HD, MeshMapData, ErrStat2, ErrMsg2 )                        
         CALL SetErrStat(ErrStat2,ErrMsg2,ErrStat, ErrMsg,RoutineName )
            
   END IF
   
   

   
   IF ( p_FAST%CompElast == Module_BD .and. BD_Solve_Option1) THEN
      ! map ED root and hub motion outputs to BeamDyn:
      CALL Transfer_ED_to_BD(y_ED, u_BD, MeshMapData, ErrStat2, ErrMsg2 )
         CALL SetErrStat(ErrStat2,ErrMsg2,ErrStat, ErrMsg,RoutineName )
         
   END IF
      
   
   IF ( p_FAST%CompMooring == Module_MAP ) THEN
      
         ! motions:
      CALL Transfer_Point_to_Point( y_ED%PlatformPtMesh, u_MAP%PtFairDisplacement, MeshMapData%ED_P_2_Mooring_P, ErrStat2, ErrMsg2 )
         CALL SetErrStat(ErrStat2,ErrMsg2,ErrStat, ErrMsg,RoutineName//'u_MAP%PtFairDisplacement' )
                                 
   ELSEIF ( p_FAST%CompMooring == Module_MD ) THEN
         ! motions:
      CALL Transfer_Point_to_Point( y_ED%PlatformPtMesh, u_MD%PtFairleadDisplacement, MeshMapData%ED_P_2_Mooring_P, ErrStat2, ErrMsg2 )
         CALL SetErrStat(ErrStat2,ErrMsg2,ErrStat, ErrMsg,RoutineName//'u_MD%PtFairleadDisplacement' )
                        
   ELSEIF ( p_FAST%CompMooring == Module_FEAM ) THEN
         ! motions:
      CALL Transfer_Point_to_Point( y_ED%PlatformPtMesh, u_FEAM%PtFairleadDisplacement, MeshMapData%ED_P_2_Mooring_P, ErrStat2, ErrMsg2 )
         CALL SetErrStat(ErrStat2,ErrMsg2,ErrStat, ErrMsg,RoutineName//'u_FEAM%PtFairleadDisplacement' )
                        
   ELSEIF ( p_FAST%CompMooring == Module_Orca ) THEN
         ! motions:
      CALL Transfer_Point_to_Point( y_ED%PlatformPtMesh, u_Orca%PtfmMesh, MeshMapData%ED_P_2_Mooring_P, ErrStat2, ErrMsg2 )
         CALL SetErrStat(ErrStat2,ErrMsg2,ErrStat, ErrMsg,RoutineName//'u_Orca%PtfmMesh' )
   END IF
   
contains
   subroutine TransferFixedBottomToHD()
      IF ( u_HD%Mesh%Committed ) THEN

         ! These are the motions for the lumped point loads associated the WAMIT body and include: hydrostatics, radiation memory effect,
         !    wave kinematics, additional preload, additional stiffness, additional linear damping, additional quadratic damping,
         !    hydrodynamic added mass

         CALL Transfer_Point_to_Point( y_ED%PlatformPtMesh, u_HD%Mesh, MeshMapData%ED_P_2_HD_W_P, ErrStat2, ErrMsg2 )
            CALL SetErrStat(ErrStat2,ErrMsg2,ErrStat, ErrMsg, RoutineName//' (u_HD%Mesh)' )

      END IF !WAMIT
   end subroutine
END SUBROUTINE Transfer_ED_to_HD_SD_BD_Mooring
!----------------------------------------------------------------------------------------------------------------------------------
!> This routine sets the inputs required for MAP.
SUBROUTINE MAP_InputSolve( u_MAP, y_ED, MeshMapData, ErrStat, ErrMsg )
!..................................................................................................................................

      ! Passed variables
   TYPE(MAP_InputType),         INTENT(INOUT) :: u_MAP                        !< MAP input
   TYPE(ED_OutputType),         INTENT(IN   ) :: y_ED                         !< The outputs of the structural dynamics module
   TYPE(FAST_ModuleMapType),    INTENT(INOUT) :: MeshMapData                  !< data for mapping meshes between modules

   INTEGER(IntKi),              INTENT(  OUT) :: ErrStat                      !< Error status of the operation
   CHARACTER(*)  ,              INTENT(  OUT) :: ErrMsg                       !< Error message if ErrStat /= ErrID_None


      !----------------------------------------------------------------------------------------------------
      ! Map ED outputs to MAP inputs
      !----------------------------------------------------------------------------------------------------
      ! motions:
   CALL Transfer_Point_to_Point( y_ED%PlatformPtMesh, u_MAP%PtFairDisplacement, MeshMapData%ED_P_2_Mooring_P, ErrStat, ErrMsg )


END SUBROUTINE MAP_InputSolve
!----------------------------------------------------------------------------------------------------------------------------------
!> This routine sets the inputs required for FEAM.
SUBROUTINE FEAM_InputSolve( u_FEAM, y_ED, MeshMapData, ErrStat, ErrMsg )
!..................................................................................................................................

      ! Passed variables
   TYPE(FEAM_InputType),        INTENT(INOUT) :: u_FEAM                       !< FEAM input
   TYPE(ED_OutputType),         INTENT(IN   ) :: y_ED                         !< The outputs of the structural dynamics module
   TYPE(FAST_ModuleMapType),    INTENT(INOUT) :: MeshMapData                  !< data for mapping meshes between modules

   INTEGER(IntKi),              INTENT(  OUT) :: ErrStat                      !< Error status of the operation
   CHARACTER(*)  ,              INTENT(  OUT) :: ErrMsg                       !< Error message if ErrStat /= ErrID_None


      !----------------------------------------------------------------------------------------------------
      ! Map ED outputs to FEAM inputs
      !----------------------------------------------------------------------------------------------------
      ! motions:
   CALL Transfer_Point_to_Point( y_ED%PlatformPtMesh, u_FEAM%PtFairleadDisplacement, MeshMapData%ED_P_2_Mooring_P, ErrStat, ErrMsg )


END SUBROUTINE FEAM_InputSolve
!----------------------------------------------------------------------------------------------------------------------------------
!> This routine sets the inputs required for MoorDyn.
SUBROUTINE MD_InputSolve( u_MD, y_ED, MeshMapData, ErrStat, ErrMsg )
!..................................................................................................................................

      ! Passed variables
   TYPE(MD_InputType),          INTENT(INOUT) :: u_MD                         !< MoorDyn input
   TYPE(ED_OutputType),         INTENT(IN   ) :: y_ED                         !< The outputs of the structural dynamics module
   TYPE(FAST_ModuleMapType),    INTENT(INOUT) :: MeshMapData                  !< data for mapping meshes between modules

   INTEGER(IntKi),              INTENT(  OUT) :: ErrStat                      !< Error status of the operation
   CHARACTER(*)  ,              INTENT(  OUT) :: ErrMsg                       !< Error message if ErrStat /= ErrID_None


      !----------------------------------------------------------------------------------------------------
      ! Map ED outputs to MoorDyn inputs
      !----------------------------------------------------------------------------------------------------
      ! motions:
   CALL Transfer_Point_to_Point( y_ED%PlatformPtMesh, u_MD%PtFairleadDisplacement, MeshMapData%ED_P_2_Mooring_P, ErrStat, ErrMsg )


END SUBROUTINE MD_InputSolve
!----------------------------------------------------------------------------------------------------------------------------------
!> This routine sets the inputs required for IceFloe.
SUBROUTINE IceFloe_InputSolve( u_IceF, y_SD, MeshMapData, ErrStat, ErrMsg )
!..................................................................................................................................

      ! Passed variables
   TYPE(IceFloe_InputType),     INTENT(INOUT) :: u_IceF                       !< IceFloe input
   TYPE(SD_OutputType),         INTENT(IN   ) :: y_SD                         !< SubDyn outputs
   TYPE(FAST_ModuleMapType),    INTENT(INOUT) :: MeshMapData                  !< data for mapping meshes between modules

   INTEGER(IntKi),              INTENT(  OUT) :: ErrStat                      !< Error status of the operation
   CHARACTER(*)  ,              INTENT(  OUT) :: ErrMsg                       !< Error message if ErrStat /= ErrID_None


      !----------------------------------------------------------------------------------------------------
      ! Map SD outputs to IceFloe inputs
      !----------------------------------------------------------------------------------------------------
      ! motions:
   CALL Transfer_Point_to_Point( y_SD%y2Mesh, u_IceF%IceMesh, MeshMapData%SD_P_2_IceF_P, ErrStat, ErrMsg )

END SUBROUTINE IceFloe_InputSolve
!----------------------------------------------------------------------------------------------------------------------------------
!> This routine sets the inputs required for IceFloe.
SUBROUTINE IceD_InputSolve( u_IceD, y_SD, MeshMapData, legNum, ErrStat, ErrMsg )
!..................................................................................................................................

      ! Passed variables
   TYPE(IceD_InputType),        INTENT(INOUT) :: u_IceD                       !< IceDyn input
   TYPE(SD_OutputType),         INTENT(IN   ) :: y_SD                         !< SubDyn outputs
   TYPE(FAST_ModuleMapType),    INTENT(INOUT) :: MeshMapData                  !< data for mapping meshes between modules
   INTEGER(IntKi),              INTENT(IN   ) :: legNum                       !< which instance of IceDyn we're using

   INTEGER(IntKi),              INTENT(  OUT) :: ErrStat                      !< Error status of the operation
   CHARACTER(*)  ,              INTENT(  OUT) :: ErrMsg                       !< Error message if ErrStat /= ErrID_None


      !----------------------------------------------------------------------------------------------------
      ! Map SD outputs to IceFloe inputs
      !----------------------------------------------------------------------------------------------------
      ! motions:
   CALL Transfer_Point_to_Point( y_SD%y2Mesh, u_IceD%PointMesh, MeshMapData%SD_P_2_IceD_P(legNum), ErrStat, ErrMsg )

END SUBROUTINE IceD_InputSolve
!----------------------------------------------------------------------------------------------------------------------------------
!> This routine sets the inputs required for IceFloe.
SUBROUTINE Transfer_ED_to_BD( y_ED, u_BD, MeshMapData, ErrStat, ErrMsg )
!..................................................................................................................................

      ! Passed variables
   TYPE(BD_InputType),          INTENT(INOUT) :: u_BD(:)                      !< BeamDyn inputs
   TYPE(ED_OutputType),         INTENT(IN   ) :: y_ED                         !< ElastoDyn outputs
   TYPE(FAST_ModuleMapType),    INTENT(INOUT) :: MeshMapData                  !< data for mapping meshes between modules
   
   INTEGER(IntKi),              INTENT(  OUT) :: ErrStat                      !< Error status of the operation
   CHARACTER(*)  ,              INTENT(  OUT) :: ErrMsg                       !< Error message if ErrStat /= ErrID_None

      

   
      ! local variables
   INTEGER(IntKi)                             :: k
   INTEGER(IntKi)                             :: ErrStat2                  ! temporary Error status of the operation
   CHARACTER(ErrMsgLen)                       :: ErrMsg2                   ! temporary Error message if ErrStat /= ErrID_None

   CHARACTER(*), PARAMETER                    :: RoutineName = 'Transfer_ED_to_BD'   
   
   ErrStat = ErrID_None
   ErrMsg = ""   
   
      !----------------------------------------------------------------------------------------------------
      ! Map ED outputs to BeamDyn inputs
      !----------------------------------------------------------------------------------------------------
      ! motions:
   do k = 1,size(y_ED%BladeRootMotion)
      CALL Transfer_Point_to_Point( y_ED%BladeRootMotion(k), u_BD(k)%RootMotion, MeshMapData%ED_P_2_BD_P(k), ErrStat2, ErrMsg2 )
         call SetErrStat(ErrStat2,ErrMsg2,ErrStat,ErrMsg,RoutineName)

      CALL Transfer_Point_to_Point( y_ED%HubPtMotion, u_BD(k)%HubMotion, MeshMapData%ED_P_2_BD_P_Hub(k), ErrStat2, ErrMsg2 )
         call SetErrStat(ErrStat2,ErrMsg2,ErrStat,ErrMsg,RoutineName)         
   end do
   

END SUBROUTINE Transfer_ED_to_BD
!----------------------------------------------------------------------------------------------------------------------------------
!> This routine sets the inputs required for IceFloe.
SUBROUTINE Transfer_ED_to_BD_tmp( y_ED, MeshMapData, ErrStat, ErrMsg )
!..................................................................................................................................

      ! Passed variables
   TYPE(ED_OutputType),         INTENT(IN   ) :: y_ED                         !< ElastoDyn outputs
   TYPE(FAST_ModuleMapType),    INTENT(INOUT) :: MeshMapData                  !< data for mapping meshes between modules
   
   INTEGER(IntKi),              INTENT(  OUT) :: ErrStat                      !< Error status of the operation
   CHARACTER(*)  ,              INTENT(  OUT) :: ErrMsg                       !< Error message if ErrStat /= ErrID_None

      

   
      ! local variables
   INTEGER(IntKi)                             :: k
   INTEGER(IntKi)                             :: ErrStat2                  ! temporary Error status of the operation
   CHARACTER(ErrMsgLen)                       :: ErrMsg2                   ! temporary Error message if ErrStat /= ErrID_None

   CHARACTER(*), PARAMETER                    :: RoutineName = 'Transfer_ED_to_BD_tmp'   
   
   ErrStat = ErrID_None
   ErrMsg = ""   
   
      !----------------------------------------------------------------------------------------------------
      ! Map ED outputs to BeamDyn inputs
      !----------------------------------------------------------------------------------------------------
      ! motions:
   do k = 1,size(y_ED%BladeRootMotion)
      CALL Transfer_Point_to_Point( y_ED%BladeRootMotion(k), MeshMapData%u_BD_RootMotion(k), MeshMapData%ED_P_2_BD_P(k), ErrStat2, ErrMsg2 )
         call SetErrStat(ErrStat2,ErrMsg2,ErrStat,ErrMsg,RoutineName)
   
   end do
   

END SUBROUTINE Transfer_ED_to_BD_tmp
!----------------------------------------------------------------------------------------------------------------------------------
!> This routine transfers the HD outputs into inputs required for ED. Note that this *adds* to the values already in 
!! u_SD_LMesh (so initialize it before calling this routine).
SUBROUTINE Transfer_HD_to_SD( u_mapped, u_SD_LMesh, u_mapped_positions, y_HD, u_HD_M_LumpedMesh, u_HD_M_DistribMesh, MeshMapData, ErrStat, ErrMsg )
!..................................................................................................................................
   TYPE(MeshType),                 INTENT(INOUT)  :: u_mapped                 !< temporary copy of SD mesh (an argument to avoid another temporary mesh copy)
   TYPE(MeshType),                 INTENT(INOUT)  :: u_SD_LMesh               !< SD Inputs on LMesh at t (separate so we can call from FullOpt1_InputOutputSolve with temp meshes)
   TYPE(MeshType),                 INTENT(IN   )  :: u_mapped_positions       !< Mesh sibling of u_mapped, with displaced positions
   TYPE(HydroDyn_OutputType),      INTENT(IN   )  :: y_HD                     !< HydroDyn outputs
   TYPE(MeshType),                 INTENT(IN   )  :: u_HD_M_LumpedMesh        !< HydroDyn input mesh (separate so we can call from FullOpt1_InputOutputSolve with temp meshes)
   TYPE(MeshType),                 INTENT(IN   )  :: u_HD_M_DistribMesh       !< HydroDyn input mesh (separate so we can call from FullOpt1_InputOutputSolve with temp meshes)
   
   TYPE(FAST_ModuleMapType),       INTENT(INOUT)  :: MeshMapData              !< Data for mapping between modules
   INTEGER(IntKi),                 INTENT(  OUT)  :: ErrStat                  !< Error status
   CHARACTER(*),                   INTENT(  OUT)  :: ErrMsg                   !< Error message
   
      ! local variables
   INTEGER(IntKi)                                 :: ErrStat2                  ! temporary Error status of the operation
   CHARACTER(ErrMsgLen)                           :: ErrMsg2                   ! temporary Error message if ErrStat /= ErrID_None

   CHARACTER(*), PARAMETER                        :: RoutineName = 'Transfer_HD_to_SD'   
   
   ErrStat = ErrID_None
   ErrMsg = ""
         
   !assumes u_SD%LMesh%Committed   (i.e., u_SD_LMesh%Committed)
         
      IF ( y_HD%Morison%LumpedMesh%Committed ) THEN      
         ! we're mapping loads, so we also need the sibling meshes' displacements:
         CALL Transfer_Point_to_Point( y_HD%Morison%LumpedMesh, u_mapped, MeshMapData%HD_M_P_2_SD_P, ErrStat2, ErrMsg2, u_HD_M_LumpedMesh, u_mapped_positions )   
            CALL SetErrStat(ErrStat2, ErrMsg2, ErrStat, ErrMsg, RoutineName)
            IF (ErrStat >= AbortErrLev) RETURN
         
         u_SD_LMesh%Force  = u_SD_LMesh%Force  + u_mapped%Force
         u_SD_LMesh%Moment = u_SD_LMesh%Moment + u_mapped%Moment     
         
#ifdef DEBUG_MESH_TRANSFER              
         CALL WrScr('********************************************************')
         CALL WrScr('****   SD to HD point-to-point (morison lumped)    *****')
         CALL WrScr('********************************************************')
         CALL WriteMappingTransferToFile(u_mapped, u_mapped_positions, u_HD_M_LumpedMesh, y_HD%Morison%LumpedMesh,&
               MeshMapData%SD_P_2_HD_M_P, MeshMapData%HD_M_P_2_SD_P, &
               'SD_y2_HD_ML_Meshes_t'//TRIM(Num2LStr(0))//'.bin' )
         !print *
         !pause
         
#endif         
                  
      END IF
      
      IF ( y_HD%Morison%DistribMesh%Committed ) THEN      
         ! we're mapping loads, so we also need the sibling meshes' displacements:
         CALL Transfer_Line2_to_Point( y_HD%Morison%DistribMesh, u_mapped, MeshMapData%HD_M_L_2_SD_P, ErrStat2, ErrMsg2, u_HD_M_DistribMesh, u_mapped_positions )   
            CALL SetErrStat(ErrStat2, ErrMsg2, ErrStat, ErrMsg, RoutineName)
            IF (ErrStat >= AbortErrLev) RETURN
         
         u_SD_LMesh%Force  = u_SD_LMesh%Force  + u_mapped%Force
         u_SD_LMesh%Moment = u_SD_LMesh%Moment + u_mapped%Moment

#ifdef DEBUG_MESH_TRANSFER        
         CALL WrScr('********************************************************')
         CALL WrScr('**** SD to HD point-to-line2 (morison distributed) *****')
         CALL WrScr('********************************************************')
         CALL WriteMappingTransferToFile(u_mapped, u_mapped_positions, u_HD_M_DistribMesh,y_HD%Morison%DistribMesh,&
               MeshMapData%SD_P_2_HD_M_L, MeshMapData%HD_M_L_2_SD_P, &
               'SD_y2_HD_MD_Meshes_t'//TRIM(Num2LStr(0))//'.bin' )         
         !print *
        ! pause
#endif         
                  
      END IF

END SUBROUTINE Transfer_HD_to_SD
!----------------------------------------------------------------------------------------------------------------------------------
!> function to return the size of perturbation in calculating jacobian with finite differences. Currently hard-coded to return 1.
REAL(ReKi) FUNCTION GetPerturb(x)
   REAL(ReKi), INTENT(IN) :: x         !< value that we want to perturb
      
   !GetPerturb = sqrt( EPSILON(x)) * max( abs(x), 1._ReKi)  
!      GetPerturb = 1.0e6
   GetPerturb = 1.0
      
END FUNCTION GetPerturb
!----------------------------------------------------------------------------------------------------------------------------------
!> This routine performs the Input-Output solve for ED and HD.
!! Note that this has been customized for the physics in the problems and is not a general solution.
SUBROUTINE ED_HD_InputOutputSolve(  this_time, p_FAST, calcJacobian &
                                  , u_ED, p_ED, x_ED, xd_ED, z_ED, OtherSt_ED, y_ED, m_ED &
                                  , u_HD, p_HD, x_HD, xd_HD, z_HD, OtherSt_HD, y_HD, m_HD & 
                                  , u_MAP, y_MAP, u_FEAM, y_FEAM, u_MD, y_MD & 
                                  , MeshMapData , ErrStat, ErrMsg, WriteThisStep )
!..................................................................................................................................

   USE ElastoDyn
   USE HydroDyn

      ! Passed variables

   REAL(DbKi)                        , INTENT(IN   ) :: this_time                 !< The current simulation time (actual or time of prediction)
   TYPE(FAST_ParameterType)          , INTENT(IN   ) :: p_FAST                    !< Glue-code simulation parameters
   LOGICAL                           , INTENT(IN   ) :: calcJacobian              !< Should we calculate Jacobians this time? (should be TRUE on initialization, then can be false [significantly reducing computational time])
   
      !ElastoDyn:                    
   TYPE(ED_ContinuousStateType)      , INTENT(IN   ) :: x_ED                      !< Continuous states
   TYPE(ED_DiscreteStateType)        , INTENT(IN   ) :: xd_ED                     !< Discrete states
   TYPE(ED_ConstraintStateType)      , INTENT(IN   ) :: z_ED                      !< Constraint states
   TYPE(ED_OtherStateType)           , INTENT(INOUT) :: OtherSt_ED                !< Other states
   TYPE(ED_ParameterType)            , INTENT(IN   ) :: p_ED                      !< Parameters
   TYPE(ED_InputType)                , INTENT(INOUT) :: u_ED                      !< System inputs
   TYPE(ED_OutputType)               , INTENT(INOUT) :: y_ED                      !< System outputs
   TYPE(ED_MiscVarType)              , INTENT(INOUT) :: m_ED                      !< misc/optimization variables
   
      !HydroDyn: 
   TYPE(HydroDyn_ContinuousStateType), INTENT(IN   ) :: x_HD                      !< Continuous states
   TYPE(HydroDyn_DiscreteStateType)  , INTENT(IN   ) :: xd_HD                     !< Discrete states
   TYPE(HydroDyn_ConstraintStateType), INTENT(IN   ) :: z_HD                      !< Constraint states
   TYPE(HydroDyn_OtherStateType)     , INTENT(INOUT) :: OtherSt_HD                !< Other states
   TYPE(HydroDyn_ParameterType)      , INTENT(IN   ) :: p_HD                      !< Parameters
   TYPE(HydroDyn_InputType)          , INTENT(INOUT) :: u_HD                      !< System inputs
   TYPE(HydroDyn_OutputType)         , INTENT(INOUT) :: y_HD                      !< System outputs
   TYPE(HydroDyn_MiscVarType)        , INTENT(INOUT) :: m_HD                      !< misc/optimization variables

      ! MAP/FEAM/MoorDyn:
   TYPE(MAP_OutputType),              INTENT(IN   )  :: y_MAP                     !< MAP outputs
   TYPE(MAP_InputType),               INTENT(INOUT)  :: u_MAP                     !< MAP inputs (INOUT just because I don't want to use another tempoarary mesh and we'll overwrite this later)
   TYPE(FEAM_OutputType),             INTENT(IN   )  :: y_FEAM                    !< FEAM outputs
   TYPE(FEAM_InputType),              INTENT(INOUT)  :: u_FEAM                    !< FEAM inputs (INOUT just because I don't want to use another tempoarary mesh and we'll overwrite this later)
   TYPE(MD_OutputType),               INTENT(IN   )  :: y_MD                      !< MoorDyn outputs
   TYPE(MD_InputType),                INTENT(INOUT)  :: u_MD                      !< MoorDyn inputs (INOUT just because I don't want to use another tempoarary mesh and we'll overwrite this later)
      
   TYPE(FAST_ModuleMapType)          , INTENT(INOUT) :: MeshMapData               !< data for mapping meshes between modules
   INTEGER(IntKi)                    , INTENT(  OUT) :: ErrStat                   !< Error status of the operation
   CHARACTER(*)                      , INTENT(  OUT) :: ErrMsg                    !< Error message if ErrStat /= ErrID_None
   LOGICAL                           , INTENT(IN   ) :: WriteThisStep             !< Will we print the WriteOutput values this step?

   ! Local variables:
   INTEGER,                                PARAMETER :: NumInputs = SizeJac_ED_HD !12
   REAL(ReKi),                             PARAMETER :: TOL_Squared = (1.0E-4)**2 !not currently used because KMax = 1
   REAL(ReKi)                                        :: ThisPerturb               ! an arbitrary perturbation (these are linear, so it shouldn't matter)
   
   REAL(ReKi)                                        :: u(           NumInputs)   ! 6 loads, 6 accelerations
   REAL(ReKi)                                        :: u_perturb(   NumInputs)   ! 6 loads, 6 accelerations
   REAL(ReKi)                                        :: u_delta(     NumInputs)   !
   REAL(ReKi)                                        :: Fn_U_perturb(NumInputs)   ! value of U with perturbations
   REAL(ReKi)                                        :: Fn_U_Resid(  NumInputs)   ! Residual of U
   
                                                                                  
   TYPE(ED_OutputType)                               :: y_ED_input                ! Copy of system outputs sent to this routine (routine input value)
   TYPE(ED_InputType)                                :: u_ED_perturb              ! Perturbed system inputs
   TYPE(ED_OutputType)                               :: y_ED_perturb              ! Perturbed system outputs
   TYPE(HydroDyn_InputType)                          :: u_HD_perturb              ! Perturbed system inputs
   TYPE(HydroDyn_OutputType)                         :: y_HD_perturb              ! Perturbed system outputs
                                                                                  
                                                                                  
   INTEGER(IntKi)                                    :: i                         ! loop counter (jacobian column number)
   INTEGER(IntKi)                                    :: K                         ! Input-output-solve iteration counter
   INTEGER(IntKi)                                    :: ErrStat2                  ! temporary Error status of the operation
   CHARACTER(ErrMsgLen)                              :: ErrMsg2                   ! temporary Error message if ErrStat /= ErrID_None
   
   CHARACTER(*), PARAMETER                           :: RoutineName = 'ED_HD_InputOutputSolve'
   
#ifdef OUTPUT_ADDEDMASS   
   REAL(ReKi)                                        :: AddedMassMatrix(6,6)
   INTEGER                                           :: UnAM
#endif
#ifdef OUTPUT_JACOBIAN
   INTEGER                                           :: UnJac
#endif

   ! Note: p_FAST%UJacSclFact is a scaling factor that gets us similar magnitudes between loads and accelerations...
 
!bjj: note, that this routine may have a problem if there is remapping done
    
   ErrStat = ErrID_None
   ErrMsg  = ""

   ! note this routine should be called only
   ! IF ( p_FAST%CompHydro == Module_HD .AND. p_FAST%CompSub == Module_None .and. p_FAST%CompElast /= Module_BD ) 
                           
      !----------------------------------------------------------------------------------------------------
      ! Some more record keeping stuff:
      !---------------------------------------------------------------------------------------------------- 
         
         ! We need to know the outputs that were sent to this routine:
      CALL ED_CopyOutput( y_ED, y_ED_input, MESH_NEWCOPY, ErrStat2, ErrMsg2)
         CALL SetErrStat( ErrStat2, ErrMsg2, ErrStat, ErrMsg, RoutineName )
         
         ! Local copies for perturbing inputs and outputs (computing Jacobian):
      IF ( calcJacobian ) THEN         
         CALL ED_CopyInput(  u_ED, u_ED_perturb, MESH_NEWCOPY, ErrStat2, ErrMsg2 )
            CALL SetErrStat( ErrStat2, ErrMsg2, ErrStat, ErrMsg, RoutineName )       
         CALL ED_CopyOutput( y_ED, y_ED_perturb, MESH_NEWCOPY, ErrStat2, ErrMsg2 )
            CALL SetErrStat( ErrStat2, ErrMsg2, ErrStat, ErrMsg, RoutineName )
         CALL HydroDyn_CopyInput(  u_HD, u_HD_perturb, MESH_NEWCOPY, ErrStat2, ErrMsg2 )
            CALL SetErrStat( ErrStat2, ErrMsg2, ErrStat, ErrMsg, RoutineName )
         CALL HydroDyn_CopyOutput( y_HD, y_HD_perturb, MESH_NEWCOPY, ErrStat2, ErrMsg2 )
            CALL SetErrStat( ErrStat2, ErrMsg2, ErrStat, ErrMsg, RoutineName )
      END IF
         
      IF (ErrStat >= AbortErrLev) THEN
         CALL CleanUp()
         RETURN
      END IF
      
      !----------------------------------------------------------------------------------------------------
      ! set up u vector, using local initial guesses:
      !----------------------------------------------------------------------------------------------------                      
      
         ! make hydrodyn inputs consistant with elastodyn outputs 
         ! (do this because we're using outputs in the u vector):
         CALL Transfer_PlatformMotion_to_HD(y_ED_input%PlatformPtMesh,  u_HD, MeshMapData, ErrStat2, ErrMsg2 ) ! get u_HD from y_ED_input
            CALL SetErrStat( ErrStat2, ErrMsg2, ErrStat, ErrMsg, RoutineName )
            
      
         u( 1: 3) = u_ED%PlatformPtMesh%Force(:,1) / p_FAST%UJacSclFact
         u( 4: 6) = u_ED%PlatformPtMesh%Moment(:,1) / p_FAST%UJacSclFact  
         u( 7: 9) = y_ED_input%PlatformPtMesh%TranslationAcc(:,1)
         u(10:12) = y_ED_input%PlatformPtMesh%RotationAcc(:,1)
            
      K = 0
      
      DO
         
         !-------------------------------------------------------------------------------------------------
         ! Calculate outputs at this_time, based on inputs at this_time
         !-------------------------------------------------------------------------------------------------
         
         CALL ED_CalcOutput( this_time, u_ED, p_ED, x_ED, xd_ED, z_ED, OtherSt_ED, y_ED, m_ED, ErrStat2, ErrMsg2 )
            CALL SetErrStat( ErrStat2, ErrMsg2, ErrStat, ErrMsg, RoutineName )
                                 
         CALL HydroDyn_CalcOutput( this_time, u_HD, p_HD, x_HD, xd_HD, z_HD, OtherSt_HD, y_HD, m_HD, ErrStat2, ErrMsg2 )
            CALL SetErrStat( ErrStat2, ErrMsg2, ErrStat, ErrMsg, RoutineName )      
            
         IF (ErrStat >= AbortErrLev) THEN
            CALL CleanUp()
            RETURN
         END IF
      
         IF ( K >= p_FAST%KMax ) EXIT
         
                                                            
         !-------------------------------------------------------------------------------------------------
         ! Calculate Jacobian: partial U/partial u:
         ! (note that we don't want to change u_ED or u_HD here)
         !-------------------------------------------------------------------------------------------------
         
         CALL U_ED_HD_Residual(y_ED, y_HD, u, Fn_U_Resid)   ! U_ED_HD_Residual checks for error
            IF (ErrStat >= AbortErrLev) THEN
               CALL CleanUp()
               RETURN
            END IF         
         
         IF ( calcJacobian ) THEN
            
            !...............................
            ! Get ElastoDyn's contribution:
            !...............................
            DO i=1,6 !call ED_CalcOutput
                  
               CALL ED_CopyInput(  u_ED, u_ED_perturb, MESH_UPDATECOPY, ErrStat2, ErrMsg2 )
                  CALL SetErrStat( ErrStat2, ErrMsg2, ErrStat, ErrMsg, RoutineName )            
               u_perturb = u            
               CALL Perturb_u( i, u_perturb, u_ED_perturb=u_ED_perturb, perturb=ThisPerturb ) ! perturb u and u_ED by ThisPerturb [routine sets ThisPerturb]
                  
               ! calculate outputs with perturbed inputs:
               CALL ED_CalcOutput( this_time, u_ED_perturb, p_ED, x_ED, xd_ED, z_ED, OtherSt_ED, y_ED_perturb, m_ED, ErrStat2, ErrMsg2 ) !calculate y_ED_perturb
                  CALL SetErrStat( ErrStat2, ErrMsg2, ErrStat, ErrMsg, RoutineName )            
                  
                  
               CALL U_ED_HD_Residual(y_ED_perturb, y_HD, u_perturb, Fn_U_perturb) ! get this perturbation, U_perturb
                  IF ( ErrStat >= AbortErrLev ) RETURN ! U_ED_HD_Residual checks for error
                  
               IF (ErrStat >= AbortErrLev) THEN
                  CALL CleanUp()
                  RETURN
               END IF         
                  
                  
               MeshMapData%Jacobian_Opt1(:,i) = (Fn_U_perturb - Fn_U_Resid) / ThisPerturb
                  
            END DO ! ElastoDyn contribution ( columns 1-6 )
               
            !...............................
            ! Get HydroDyn's contribution:
            !...............................
            DO i=7,12 !call HD_CalcOutput
                  
               ! we want to perturb u_HD, but we're going to perturb the input y_ED and transfer that to HD to get u_HD
               CALL ED_CopyOutput( y_ED_input, y_ED_perturb, MESH_UPDATECOPY, ErrStat2, ErrMsg2 )         
                  CALL SetErrStat( ErrStat2, ErrMsg2, ErrStat, ErrMsg, RoutineName )                                   
               u_perturb = u            
               CALL Perturb_u( i, u_perturb, y_ED_perturb=y_ED_perturb, perturb=ThisPerturb ) ! perturb u and y_ED by ThisPerturb [routine sets ThisPerturb]
               CALL Transfer_PlatformMotion_to_HD( y_ED_perturb%PlatformPtMesh, u_HD_perturb, MeshMapData, ErrStat2, ErrMsg2 ) ! get u_HD_perturb
                  CALL SetErrStat( ErrStat2, ErrMsg2, ErrStat, ErrMsg, RoutineName )                                   
                  
               ! calculate outputs with perturbed inputs:
               CALL HydroDyn_CalcOutput( this_time, u_HD_perturb, p_HD, x_HD, xd_HD, z_HD, OtherSt_HD, y_HD_perturb, m_HD, ErrStat2, ErrMsg2 )
                  CALL SetErrStat( ErrStat2, ErrMsg2, ErrStat, ErrMsg, RoutineName )
                  
                  
               CALL U_ED_HD_Residual(y_ED, y_HD_perturb, u_perturb, Fn_U_perturb) ! get this perturbation  ! U_ED_HD_Residual checks for error                      
                  IF ( ErrStat >= AbortErrLev ) THEN
                     CALL CleanUp()
                     RETURN 
                  END IF
                  
               MeshMapData%Jacobian_Opt1(:,i) = (Fn_U_perturb - Fn_U_Resid) / ThisPerturb
                                                                  
            END DO ! HydroDyn contribution ( columns 7-12 )

#ifdef OUTPUT_ADDEDMASS  
   UnAM = -1
   CALL GetNewUnit( UnAM, ErrStat, ErrMsg )
   CALL OpenFOutFile( UnAM, TRIM(p_FAST%OutFileRoot)//'.AddedMassMatrix', ErrStat2, ErrMsg2)
      CALL SetErrStat( ErrStat2, ErrMsg2, ErrStat, ErrMsg, RoutineName )               
      IF ( ErrStat >= AbortErrLev ) THEN
         CALL CleanUp()
         RETURN 
      END IF

   AddedMassMatrix = MeshMapData%Jacobian_Opt1(1:6,7:12) * p_FAST%UJacSclFact   
   CALL WrMatrix(AddedMassMatrix,UnAM, p_FAST%OutFmt)
   CLOSE( UnAM )
#endif   
#ifdef OUTPUT_JACOBIAN
   UnJac = -1
   CALL GetNewUnit( UnJac, ErrStat2, ErrMsg2 )
   CALL OpenFOutFile( UnJac, TRIM(p_FAST%OutFileRoot)//'.'//TRIM(num2lstr(this_time))//'.Jacobian2', ErrStat2, ErrMsg2)
      CALL SetErrStat( ErrStat2, ErrMsg2, ErrStat, ErrMsg, RoutineName )               
      IF ( ErrStat >= AbortErrLev ) THEN
         CALL CleanUp()
         RETURN 
      END IF
      
   CALL WrFileNR(UnJac, '  ')
      CALL WrFileNR(UnJac, ' ElastoDyn_Force_X') 
      CALL WrFileNR(UnJac, ' ElastoDyn_Force_Y') 
      CALL WrFileNR(UnJac, ' ElastoDyn_Force_Z') 
      CALL WrFileNR(UnJac, ' ElastoDyn_Moment_X') 
      CALL WrFileNR(UnJac, ' ElastoDyn_Moment_Y') 
      CALL WrFileNR(UnJac, ' ElastoDyn_Moment_Z') 
   
      CALL WrFileNR(UnJac, ' y_ED_TranslationAcc_X') 
      CALL WrFileNR(UnJac, ' y_ED_TranslationAcc_Y') 
      CALL WrFileNR(UnJac, ' y_ED_TranslationAcc_Z') 
      CALL WrFileNR(UnJac, ' y_ED_RotationAcc_X') 
      CALL WrFileNR(UnJac, ' y_ED_RotationAcc_Y') 
      CALL WrFileNR(UnJac, ' y_ED_RotationAcc_Z') 
   WRITE(UnJac,'()')    
      
   CALL WrMatrix(MeshMapData%Jacobian_Opt1,UnJac, p_FAST%OutFmt)
   CLOSE( UnJac )      
#endif   
            
            
               ! Get the LU decomposition of this matrix using a LAPACK routine: 
               ! The result is of the form MeshMapDat%Jacobian_Opt1 = P * L * U 

            CALL LAPACK_getrf( M=NumInputs, N=NumInputs, A=MeshMapData%Jacobian_Opt1, IPIV=MeshMapData%Jacobian_pivot, ErrStat=ErrStat2, ErrMsg=ErrMsg2 )
               CALL SetErrStat( ErrStat2, ErrMsg2, ErrStat, ErrMsg, RoutineName )
            
               IF ( ErrStat >= AbortErrLev ) THEN
                  CALL CleanUp()
                  RETURN 
               END IF               
         END IF         
            
         !-------------------------------------------------------------------------------------------------
         ! Solve for delta u: Jac*u_delta = - Fn_U_Resid
         !  using the LAPACK routine 
         !-------------------------------------------------------------------------------------------------
         
         u_delta = -Fn_U_Resid
         CALL LAPACK_getrs( TRANS='N', N=NumInputs, A=MeshMapData%Jacobian_Opt1, IPIV=MeshMapData%Jacobian_pivot, B=u_delta, &
                            ErrStat=ErrStat2, ErrMsg=ErrMsg2 )
               CALL SetErrStat( ErrStat2, ErrMsg2, ErrStat, ErrMsg, RoutineName ) 
               IF ( ErrStat >= AbortErrLev ) THEN
                  CALL CleanUp()
                  RETURN 
               END IF
      
         !-------------------------------------------------------------------------------------------------
         ! check for error, update inputs (u_ED and u_HD), and iterate again
         !-------------------------------------------------------------------------------------------------
                  
!         IF ( DOT_PRODUCT(u_delta, u_delta) <= TOL_Squared ) EXIT
         
         u = u + u_delta
                  
         u_ED%PlatformPtMesh%Force( :,1)               = u_ED%PlatformPtMesh%Force( :,1)               + u_delta( 1: 3) * p_FAST%UJacSclFact 
         u_ED%PlatformPtMesh%Moment(:,1)               = u_ED%PlatformPtMesh%Moment(:,1)               + u_delta( 4: 6) * p_FAST%UJacSclFact
         y_ED_input%PlatformPtMesh%TranslationAcc(:,1) = y_ED_input%PlatformPtMesh%TranslationAcc(:,1) + u_delta( 7: 9)
         y_ED_input%PlatformPtMesh%RotationAcc(   :,1) = y_ED_input%PlatformPtMesh%RotationAcc(   :,1) + u_delta(10:12)
                  
         CALL Transfer_PlatformMotion_to_HD( y_ED_input%PlatformPtMesh, u_HD, MeshMapData, ErrStat2, ErrMsg2 ) ! get u_HD with u_delta changes
            CALL SetErrStat( ErrStat2, ErrMsg2, ErrStat, ErrMsg, RoutineName )
         
         K = K + 1
         
      END DO ! K
            
   
      CALL CleanUp()
      
CONTAINS                                 
   !...............................................................................................................................
   SUBROUTINE Perturb_u( n, u_perturb, u_ED_perturb, y_ED_perturb, perturb )
   ! This routine perturbs the nth element of the u array (and ED input/output it corresponds to)
   !...............................................................................................................................
!   REAL( ReKi ),                       INTENT(IN)    :: this_U(NumInputs)
   INTEGER( IntKi )                  , INTENT(IN   ) :: n
   REAL( ReKi )                      , INTENT(INOUT) :: u_perturb(numInputs)
   TYPE(ED_InputType) , OPTIONAL     , INTENT(INOUT) :: u_ED_perturb           ! System inputs   (needed only when 1 <= n <=  6)
   TYPE(ED_OutputType), OPTIONAL     , INTENT(INOUT) :: y_ED_perturb           ! System outputs  (needed only when 7 <= n <= 12)
   REAL( ReKi )                      , INTENT(  OUT) :: perturb
   
   if ( n <= 6 ) then ! ED u
   
      if ( n <= 3 ) then         
         perturb = GetPerturb( u_ED_perturb%PlatformPtMesh%Force(n   ,1) )         
         u_ED_perturb%PlatformPtMesh%Force(n   ,1) = u_ED_perturb%PlatformPtMesh%Force(n   ,1) + perturb * p_FAST%UJacSclFact 
      else
         perturb = GetPerturb( u_ED_perturb%PlatformPtMesh%Moment(n-3,1) )         
         u_ED_perturb%PlatformPtMesh%Moment(n-3,1) = u_ED_perturb%PlatformPtMesh%Moment(n-3,1) + perturb * p_FAST%UJacSclFact 
      end if
                  
   else ! ED y = HD u
      
      if ( n <= 9 ) then         
         perturb = GetPerturb( y_ED_perturb%PlatformPtMesh%TranslationAcc(n-6,1) )         
         y_ED_perturb%PlatformPtMesh%TranslationAcc(n-6,1) = y_ED_perturb%PlatformPtMesh%TranslationAcc(n-6,1) + perturb
      else
         perturb = GetPerturb( y_ED_perturb%PlatformPtMesh%RotationAcc(n-9,1) )         
         y_ED_perturb%PlatformPtMesh%RotationAcc(   n-9,1) = y_ED_perturb%PlatformPtMesh%RotationAcc(   n-9,1) + perturb
      end if
                  
   end if
           
   u_perturb(n) = u_perturb(n) + perturb
   
        
   END SUBROUTINE Perturb_u
   !...............................................................................................................................
   SUBROUTINE U_ED_HD_Residual( y_ED2, y_HD2, u_IN, U_Resid)
   !...............................................................................................................................
                                  
   TYPE(ED_OutputType), TARGET       , INTENT(IN   ) :: y_ED2                  ! System outputs
   TYPE(HydroDyn_OutputType)         , INTENT(IN   ) :: y_HD2                  ! System outputs
   REAL(ReKi)                        , INTENT(IN   ) :: u_in(NumInputs)
   REAL(ReKi)                        , INTENT(  OUT) :: U_Resid(NumInputs)

   TYPE(MeshType), POINTER                           :: PlatformMotions
   
   PlatformMotions => y_ED2%PlatformPtMesh

      !   ! Transfer motions:
      
   !..................
   ! Set mooring line inputs (which don't have acceleration fields)
   !..................
   
      IF ( p_FAST%CompMooring == Module_MAP ) THEN
         
         ! note: MAP_InputSolve must be called before setting ED loads inputs (so that motions are known for loads [moment] mapping)      
         CALL MAP_InputSolve( u_map, y_ED2, MeshMapData, ErrStat2, ErrMsg2 )
            CALL SetErrStat( ErrStat2, ErrMsg2, ErrStat, ErrMsg, RoutineName )
                                 
         CALL Transfer_Point_to_Point( y_MAP%PtFairleadLoad, MeshMapData%u_ED_PlatformPtMesh_2, MeshMapData%Mooring_P_2_ED_P, ErrStat2, ErrMsg2, u_MAP%PtFairDisplacement, PlatformMotions ) !u_MAP and y_ED contain the displacements needed for moment calculations
            CALL SetErrStat( ErrStat2, ErrMsg2, ErrStat, ErrMsg, RoutineName )
                 
      ELSEIF ( p_FAST%CompMooring == Module_MD ) THEN
         
         ! note: MD_InputSolve must be called before setting ED loads inputs (so that motions are known for loads [moment] mapping)      
         CALL MD_InputSolve( u_MD, y_ED2, MeshMapData, ErrStat2, ErrMsg2 )
            CALL SetErrStat( ErrStat2, ErrMsg2, ErrStat, ErrMsg, RoutineName )
                 
         CALL Transfer_Point_to_Point( y_MD%PtFairleadLoad, MeshMapData%u_ED_PlatformPtMesh_2, MeshMapData%Mooring_P_2_ED_P, ErrStat2, ErrMsg2, u_MD%PtFairleadDisplacement, PlatformMotions ) !u_MD and y_ED contain the displacements needed for moment calculations
            CALL SetErrStat( ErrStat2, ErrMsg2, ErrStat, ErrMsg, RoutineName )
            
      ELSEIF ( p_FAST%CompMooring == Module_FEAM ) THEN
         
         ! note: FEAM_InputSolve must be called before setting ED loads inputs (so that motions are known for loads [moment] mapping)      
         CALL FEAM_InputSolve( u_FEAM, y_ED2, MeshMapData, ErrStat2, ErrMsg2 )
            CALL SetErrStat( ErrStat2, ErrMsg2, ErrStat, ErrMsg, RoutineName )
                 
         CALL Transfer_Point_to_Point( y_FEAM%PtFairleadLoad, MeshMapData%u_ED_PlatformPtMesh_2, MeshMapData%Mooring_P_2_ED_P, ErrStat2, ErrMsg2, u_FEAM%PtFairleadDisplacement, PlatformMotions ) !u_FEAM and y_ED contain the displacements needed for moment calculations
            CALL SetErrStat( ErrStat2, ErrMsg2, ErrStat, ErrMsg, RoutineName )
            
      ELSE
         
         MeshMapData%u_ED_PlatformPtMesh_2%Force  = 0.0_ReKi
         MeshMapData%u_ED_PlatformPtMesh_2%Moment = 0.0_ReKi
         
      END IF

   ! we use copies of the input meshes (we don't need to update values in the original data structures):            
      
!bjj: why don't we update u_HD2 here? shouldn't we update before using it to transfer the loads?
   
      CALL Transfer_Point_to_Point( PlatformMotions, MeshMapData%u_HD_Mesh, MeshMapData%ED_P_2_HD_W_P, ErrStat2, ErrMsg2) 
         CALL SetErrStat( ErrStat2, ErrMsg2, ErrStat, ErrMsg, RoutineName )
         
         ! we're mapping loads, so we also need the sibling meshes' displacements:
      CALL Transfer_Point_to_Point( y_HD2%AllHdroOrigin, MeshMapData%u_ED_PlatformPtMesh, MeshMapData%HD_W_P_2_ED_P, ErrStat2, ErrMsg2, MeshMapData%u_HD_Mesh, PlatformMotions) !u_HD and u_mapped_positions contain the displaced positions for load calculations
         CALL SetErrStat( ErrStat2, ErrMsg2, ErrStat, ErrMsg, RoutineName )

      MeshMapData%u_ED_PlatformPtMesh%Force  = MeshMapData%u_ED_PlatformPtMesh%Force  + MeshMapData%u_ED_PlatformPtMesh_2%Force
      MeshMapData%u_ED_PlatformPtMesh%Moment = MeshMapData%u_ED_PlatformPtMesh%Moment + MeshMapData%u_ED_PlatformPtMesh_2%Moment
                                       
            
      U_Resid( 1: 3) = u_in( 1: 3) - MeshMapData%u_ED_PlatformPtMesh%Force(:,1) / p_FAST%UJacSclFact
      U_Resid( 4: 6) = u_in( 4: 6) - MeshMapData%u_ED_PlatformPtMesh%Moment(:,1) / p_FAST%UJacSclFact
      
      U_Resid( 7: 9) = u_in( 7: 9) - PlatformMotions%TranslationAcc(:,1)
      U_Resid(10:12) = u_in(10:12) - PlatformMotions%RotationAcc(:,1)
      
      PlatformMotions => NULL()
            
   END SUBROUTINE U_ED_HD_Residual   
   !...............................................................................................................................
   SUBROUTINE CleanUp()
      INTEGER(IntKi)             :: ErrStat3    ! The error identifier (ErrStat)
      CHARACTER(ErrMsgLen)       :: ErrMsg3     ! The error message (ErrMsg)
                  
      CALL ED_DestroyOutput(y_ED_input, ErrStat3, ErrMsg3 )
         IF (ErrStat3 /= ErrID_None) CALL WrScr(RoutineName//'/ED_DestroyOutput: '//TRIM(ErrMsg3) )
         
      IF ( calcJacobian ) THEN
         CALL ED_DestroyInput( u_ED_perturb, ErrStat3, ErrMsg3 )
            IF (ErrStat3 /= ErrID_None) CALL WrScr(RoutineName//'/ED_DestroyInput: '//TRIM(ErrMsg3) )
         CALL ED_DestroyOutput(y_ED_perturb, ErrStat3, ErrMsg3 )
            IF (ErrStat3 /= ErrID_None) CALL WrScr(RoutineName//'/ED_DestroyOutput: '//TRIM(ErrMsg3) )
         
         CALL HydroDyn_DestroyInput( u_HD_perturb, ErrStat3, ErrMsg3 )
            IF (ErrStat3 /= ErrID_None) CALL WrScr(RoutineName//'/HydroDyn_DestroyInput: '//TRIM(ErrMsg3) )
         CALL HydroDyn_DestroyOutput(y_HD_perturb, ErrStat3, ErrMsg3 )
            IF (ErrStat3 /= ErrID_None) CALL WrScr(RoutineName//'/HydroDyn_DestroyOutput: '//TRIM(ErrMsg3) )                        
      END IF
      
   
      
   END SUBROUTINE CleanUp
   !...............................................................................................................................
END SUBROUTINE ED_HD_InputOutputSolve
!----------------------------------------------------------------------------------------------------------------------------------
!> This routine performs the Input-Output solve for ED, SD, HD, BD, and/or the OrcaFlex Interface.
!! Note that this has been customized for the physics in the problems and is not a general solution.
SUBROUTINE FullOpt1_InputOutputSolve( this_time, p_FAST, calcJacobian &
                                     , u_ED,     p_ED,     x_ED,     xd_ED,     z_ED,     OtherSt_ED,     y_ED,     m_ED      &
                                     , u_SD,     p_SD,     x_SD,     xd_SD,     z_SD,     OtherSt_SD,     y_SD,     m_SD      & 
                                     , u_ExtPtfm,p_ExtPtfm,x_ExtPtfm,xd_ExtPtfm,z_ExtPtfm,OtherSt_ExtPtfm,y_ExtPtfm,m_ExtPtfm & 
                                     , u_HD,     p_HD,     x_HD,     xd_HD,     z_HD,     OtherSt_HD,     y_HD,     m_HD      & 
                                     , u_BD,     p_BD,     x_BD,     xd_BD,     z_BD,     OtherSt_BD,     y_BD,     m_BD      & 
                                     , u_Orca,   p_Orca,   x_Orca,   xd_Orca,   z_Orca,   OtherSt_Orca,   y_Orca,   m_Orca    & 
                                     , u_MAP,  y_MAP  &
                                     , u_FEAM, y_FEAM & 
                                     , u_MD,   y_MD   & 
                                     , u_IceF, y_IceF & 
                                     , u_IceD, y_IceD & 
                                     , MeshMapData , ErrStat, ErrMsg, WriteThisStep )
!..................................................................................................................................

   USE ElastoDyn
   USE SubDyn
   USE HydroDyn
   USE BeamDyn
   USE OrcaFlexInterface

      ! Passed variables

   REAL(DbKi)                        , INTENT(IN   ) :: this_time                 !< The current simulation time (actual or time of prediction)
   TYPE(FAST_ParameterType)          , INTENT(IN   ) :: p_FAST                    !< Glue-code simulation parameters
   LOGICAL                           , INTENT(IN   ) :: calcJacobian              !< Should we calculate Jacobians this time?
                                                                                  
      !ElastoDyn:                                                                 
   TYPE(ED_ContinuousStateType)      , INTENT(IN   ) :: x_ED                      !< Continuous states
   TYPE(ED_DiscreteStateType)        , INTENT(IN   ) :: xd_ED                     !< Discrete states
   TYPE(ED_ConstraintStateType)      , INTENT(IN   ) :: z_ED                      !< Constraint states
   TYPE(ED_OtherStateType)           , INTENT(IN   ) :: OtherSt_ED                !< Other states
   TYPE(ED_ParameterType)            , INTENT(IN   ) :: p_ED                      !< Parameters
   TYPE(ED_InputType)                , INTENT(INOUT) :: u_ED                      !< System inputs
   TYPE(ED_OutputType), TARGET       , INTENT(INOUT) :: y_ED                      !< System outputs
   TYPE(ED_MiscVarType)              , INTENT(INOUT) :: m_ED                      !< misc/optimization variables
         
      !BeamDyn (one instance per blade):                                                                 
   TYPE(BD_ContinuousStateType)      , INTENT(IN   ) :: x_BD(:)                   !< Continuous states
   TYPE(BD_DiscreteStateType)        , INTENT(IN   ) :: xd_BD(:)                  !< Discrete states
   TYPE(BD_ConstraintStateType)      , INTENT(IN   ) :: z_BD(:)                   !< Constraint states
   TYPE(BD_OtherStateType)           , INTENT(IN   ) :: OtherSt_BD(:)             !< Other/optimization states
   TYPE(BD_ParameterType)            , INTENT(IN   ) :: p_BD(:)                   !< Parameters
   TYPE(BD_InputType)                , INTENT(INOUT) :: u_BD(:)                   !< System inputs
   TYPE(BD_OutputType)               , INTENT(INOUT) :: y_BD(:)                   !< System outputs
   TYPE(BD_MiscVarType)              , INTENT(INOUT) :: m_BD(:)                   !< misc/optimization variables
   
      !SubDyn:                                                                    
   TYPE(SD_ContinuousStateType)      , INTENT(IN   ) :: x_SD                      !< Continuous states
   TYPE(SD_DiscreteStateType)        , INTENT(IN   ) :: xd_SD                     !< Discrete states
   TYPE(SD_ConstraintStateType)      , INTENT(IN   ) :: z_SD                      !< Constraint states
   TYPE(SD_OtherStateType)           , INTENT(IN   ) :: OtherSt_SD                !< Other states
   TYPE(SD_ParameterType)            , INTENT(IN   ) :: p_SD                      !< Parameters
   TYPE(SD_InputType)                , INTENT(INOUT) :: u_SD                      !< System inputs
   TYPE(SD_OutputType)               , INTENT(INOUT) :: y_SD                      !< System outputs
   TYPE(SD_MiscVarType)              , INTENT(INOUT) :: m_SD                      !< misc/optimization variables
          
      !ExtPtfm:                                                                    
   TYPE(ExtPtfm_ContinuousStateType) , INTENT(IN   ) :: x_ExtPtfm                 !< Continuous states
   TYPE(ExtPtfm_DiscreteStateType)   , INTENT(IN   ) :: xd_ExtPtfm                !< Discrete states
   TYPE(ExtPtfm_ConstraintStateType) , INTENT(IN   ) :: z_ExtPtfm                 !< Constraint states
   TYPE(ExtPtfm_OtherStateType)      , INTENT(IN   ) :: OtherSt_ExtPtfm           !< Other states
   TYPE(ExtPtfm_ParameterType)       , INTENT(IN   ) :: p_ExtPtfm                 !< Parameters
   TYPE(ExtPtfm_InputType)           , INTENT(INOUT) :: u_ExtPtfm                 !< System inputs
   TYPE(ExtPtfm_OutputType)          , INTENT(INOUT) :: y_ExtPtfm                 !< System outputs
   TYPE(ExtPtfm_MiscVarType)         , INTENT(INOUT) :: m_ExtPtfm                 !< misc/optimization variables
          
      !HydroDyn: 
   TYPE(HydroDyn_ContinuousStateType), INTENT(IN   ) :: x_HD                      !< Continuous states
   TYPE(HydroDyn_DiscreteStateType)  , INTENT(IN   ) :: xd_HD                     !< Discrete states
   TYPE(HydroDyn_ConstraintStateType), INTENT(IN   ) :: z_HD                      !< Constraint states
   TYPE(HydroDyn_OtherStateType)     , INTENT(INOUT) :: OtherSt_HD                !< Other states
   TYPE(HydroDyn_ParameterType)      , INTENT(IN   ) :: p_HD                      !< Parameters
   TYPE(HydroDyn_InputType)          , INTENT(INOUT) :: u_HD                      !< System inputs
   TYPE(HydroDyn_OutputType)         , INTENT(INOUT) :: y_HD                      !< System outputs
   TYPE(HydroDyn_MiscVarType)        , INTENT(INOUT) :: m_HD                      !< misc/optimization variables
   
      !OrcaFlex: 
   TYPE(Orca_ContinuousStateType),     INTENT(IN   ) :: x_Orca                    !< Continuous states
   TYPE(Orca_DiscreteStateType)  ,     INTENT(IN   ) :: xd_Orca                   !< Discrete states
   TYPE(Orca_ConstraintStateType),     INTENT(IN   ) :: z_Orca                    !< Constraint states
   TYPE(Orca_OtherStateType)     ,     INTENT(IN   ) :: OtherSt_Orca              !< Other states
   TYPE(Orca_ParameterType)      ,     INTENT(IN   ) :: p_Orca                    !< Parameters
   TYPE(Orca_InputType)          ,     INTENT(INOUT) :: u_Orca                    !< System inputs
   TYPE(Orca_OutputType)         ,     INTENT(INOUT) :: y_Orca                    !< System outputs
   TYPE(Orca_MiscVarType)        ,     INTENT(INOUT) :: m_Orca                    !< misc/optimization variables
   
   
      ! MAP/FEAM/MoorDyn/IceFloe/IceDyn:
   TYPE(MAP_OutputType),              INTENT(IN   )  :: y_MAP                     !< MAP outputs 
   TYPE(MAP_InputType),               INTENT(INOUT)  :: u_MAP                     !< MAP inputs (INOUT just because I don't want to use another tempoarary mesh and we'll overwrite this later)
   TYPE(FEAM_OutputType),             INTENT(IN   )  :: y_FEAM                    !< FEAM outputs  
   TYPE(FEAM_InputType),              INTENT(INOUT)  :: u_FEAM                    !< FEAM inputs (INOUT just because I don't want to use another tempoarary mesh and we'll overwrite this later)
   TYPE(MD_OutputType),               INTENT(IN   )  :: y_MD                      !< MoorDyn outputs  
   TYPE(MD_InputType),                INTENT(INOUT)  :: u_MD                      !< MoorDyn inputs (INOUT just because I don't want to use another tempoarary mesh and we'll overwrite this later)
   TYPE(IceFloe_OutputType),          INTENT(IN   )  :: y_IceF                    !< IceFloe outputs  
   TYPE(IceFloe_InputType),           INTENT(INOUT)  :: u_IceF                    !< IceFloe inputs (INOUT just because I don't want to use another tempoarary mesh and we'll overwrite this later)
   TYPE(IceD_OutputType),             INTENT(IN   )  :: y_IceD(:)                 !< IceDyn outputs  
   TYPE(IceD_InputType),              INTENT(INOUT)  :: u_IceD(:)                 !< IceDyn inputs (INOUT just because I don't want to use another tempoarary mesh and we'll overwrite this later)
      
   TYPE(FAST_ModuleMapType)          , INTENT(INOUT) :: MeshMapData               !< data for mapping meshes between modules
   INTEGER(IntKi)                    , INTENT(  OUT) :: ErrStat                   !< Error status of the operation
   CHARACTER(*)                      , INTENT(  OUT) :: ErrMsg                    !< Error message if ErrStat /= ErrID_None
   LOGICAL                           , INTENT(IN   ) :: WriteThisStep             !< Will we print the WriteOutput values this step?

   ! Local variables:
   REAL(ReKi),                             PARAMETER :: TOL_Squared = (1.0E-4)**2 !not currently used because KMax = 1
   REAL(ReKi)                                        :: ThisPerturb               ! an arbitrary perturbation (these are linear, so it shouldn't matter)
   
   CHARACTER(*),                           PARAMETER :: RoutineName = 'FullOpt1_InputOutputSolve'
   
!bjj: store these so that we don't reallocate every time?   
   REAL(ReKi)                                        :: u(           p_FAST%SizeJac_Opt1(1))   ! size of loads/accelerations passed between the 6 modules
   REAL(ReKi)                                        :: u_perturb(   p_FAST%SizeJac_Opt1(1))   ! size of loads/accelerations passed between the 6 modules
   REAL(ReKi)                                        :: u_delta(     p_FAST%SizeJac_Opt1(1))   ! size of loads/accelerations passed between the 6 modules
   REAL(ReKi)                                        :: Fn_U_perturb(p_FAST%SizeJac_Opt1(1))   ! value of U with perturbations
   REAL(ReKi)                                        :: Fn_U_Resid(  p_FAST%SizeJac_Opt1(1))   ! Residual of U
                                                                                           
   TYPE(ED_InputType)                                :: u_ED_perturb              ! Perturbed system inputs
   TYPE(ED_OutputType)                               :: y_ED_perturb              ! Perturbed system outputs
   TYPE(SD_InputType)                                :: u_SD_perturb              ! Perturbed system inputs
   TYPE(SD_OutputType)                               :: y_SD_perturb              ! Perturbed system outputs
   TYPE(HydroDyn_InputType)                          :: u_HD_perturb              ! Perturbed system inputs
   TYPE(HydroDyn_OutputType)                         :: y_HD_perturb              ! Perturbed system outputs
   TYPE(BD_InputType)                                :: u_BD_perturb              ! Perturbed system inputs
   TYPE(BD_OutputType), ALLOCATABLE                  :: y_BD_perturb(:)           ! Perturbed system outputs
   TYPE(Orca_InputType)                              :: u_Orca_perturb            ! Perturbed system inputs
   TYPE(Orca_OutputType)                             :: y_Orca_perturb            ! Perturbed system outputs
   TYPE(ExtPtfm_InputType)                           :: u_ExtPtfm_perturb         ! Perturbed system inputs
   TYPE(ExtPtfm_OutputType)                          :: y_ExtPtfm_perturb         ! Perturbed system outputs
                                                                                  
                                                                                  
   INTEGER(IntKi)                                    :: i,j                       ! loop counters (jacobian column number)
   INTEGER(IntKi)                                    :: nb                        ! loop counter (blade number)
   INTEGER(IntKi)                                    :: K                         ! Input-output-solve iteration counter
   INTEGER(IntKi)                                    :: ErrStat2                  ! temporary Error status of the operation
   CHARACTER(ErrMsgLen)                              :: ErrMsg2                   ! temporary Error message if ErrStat /= ErrID_None
   
   TYPE(MeshType), POINTER                           :: PlatformMotionMesh
   
#ifdef OUTPUT_ADDEDMASS   
   REAL(ReKi)                                        :: AddedMassMatrix(6,6)
   INTEGER                                           :: UnAM
   INTEGER                                           :: AMIndx   
#endif
#ifdef OUTPUT_JACOBIAN
   INTEGER                                           :: UnJac
   INTEGER                                           :: TmpIndx   
#endif
   
   LOGICAL                                           :: GetWriteOutput            ! flag to determine if we need WriteOutputs from this call to CalcOutput
   
   ! Note: p_FAST%UJacSclFact is a scaling factor that gets us similar magnitudes between loads and accelerations...
 
!bjj: note, that this routine may have a problem if there is remapping done
    
   ErrStat = ErrID_None
   ErrMsg  = ""
   
      !----------------------------------------------------------------------------------------------------
      ! Some record keeping stuff:
      !----------------------------------------------------------------------------------------------------      
                  
         ! Local copies for perturbing inputs and outputs (computing Jacobian):
      IF ( calcJacobian ) THEN         
         
         CALL ED_CopyInput(  u_ED, u_ED_perturb, MESH_NEWCOPY, ErrStat2, ErrMsg2 )
            CALL SetErrStat( ErrStat2, 'u_ED_perturb:'//ErrMsg2, ErrStat, ErrMsg, RoutineName  )
         CALL ED_CopyOutput( y_ED, y_ED_perturb, MESH_NEWCOPY, ErrStat2, ErrMsg2 )         
            CALL SetErrStat( ErrStat2, 'y_ED_perturb:'//ErrMsg2, ErrStat, ErrMsg, RoutineName  )
            
         IF ( p_FAST%CompSub == Module_SD ) THEN   
            CALL SD_CopyInput(  u_SD, u_SD_perturb, MESH_NEWCOPY, ErrStat2, ErrMsg2 )           
               CALL SetErrStat( ErrStat2, 'u_SD_perturb:'//ErrMsg2, ErrStat, ErrMsg, RoutineName  )
            CALL SD_CopyOutput( y_SD, y_SD_perturb, MESH_NEWCOPY, ErrStat2, ErrMsg2 )  
               CALL SetErrStat( ErrStat2, 'y_SD_perturb:'//ErrMsg2, ErrStat, ErrMsg, RoutineName  )
         ELSEIF ( p_FAST%CompSub == Module_ExtPtfm ) THEN   
            CALL ExtPtfm_CopyInput(  u_ExtPtfm, u_ExtPtfm_perturb, MESH_NEWCOPY, ErrStat2, ErrMsg2 )           
               CALL SetErrStat( ErrStat2, 'u_ExtPtfm_perturb:'//ErrMsg2, ErrStat, ErrMsg, RoutineName  )
            CALL ExtPtfm_CopyOutput( y_ExtPtfm, y_ExtPtfm_perturb, MESH_NEWCOPY, ErrStat2, ErrMsg2 )  
               CALL SetErrStat( ErrStat2, 'y_ExtPtfm_perturb:'//ErrMsg2, ErrStat, ErrMsg, RoutineName  )
         END IF
            
         IF ( p_FAST%CompHydro == Module_HD ) THEN            
            CALL HydroDyn_CopyInput(  u_HD, u_HD_perturb, MESH_NEWCOPY, ErrStat2, ErrMsg2 )           
               CALL SetErrStat( ErrStat2, 'u_HD_perturb:'//ErrMsg2, ErrStat, ErrMsg, RoutineName  )
            CALL HydroDyn_CopyOutput( y_HD, y_HD_perturb, MESH_NEWCOPY, ErrStat2, ErrMsg2 )  
               CALL SetErrStat( ErrStat2, 'y_HD_perturb:'//ErrMsg2, ErrStat, ErrMsg, RoutineName  )
         END IF
         
         IF ( p_FAST%CompElast == Module_BD .and. BD_Solve_Option1) THEN    
            ALLOCATE( y_BD_perturb(p_FAST%nBeams) , STAT = ErrStat2 )
            if (ErrStat2 /= 0) then
               call SetErrStat( ErrID_Fatal, 'Error allocating y_BD_perturb.', ErrStat, ErrMsg, RoutineName )
               call CleanUp()
               return
            end if
            
            !bjj: if this mesh could have different number of nodes per instance, we'd need an array. (but, it's a single point) 
            CALL BD_CopyInput(  u_BD(1), u_BD_perturb, MESH_NEWCOPY, ErrStat2, ErrMsg2 )           
               CALL SetErrStat( ErrStat2, 'u_BD_perturb:'//ErrMsg2, ErrStat, ErrMsg, RoutineName  )
            do nb=1,p_FAST%nBeams
               CALL BD_CopyOutput( y_BD(nb), y_BD_perturb(nb), MESH_NEWCOPY, ErrStat2, ErrMsg2 )  
                  CALL SetErrStat( ErrStat2, 'y_BD_perturb:'//ErrMsg2, ErrStat, ErrMsg, RoutineName  )
            end do
            
         END IF
         
         IF ( p_FAST%CompMooring == Module_Orca ) THEN
            CALL Orca_CopyInput(  u_Orca, u_Orca_perturb, MESH_NEWCOPY, ErrStat2, ErrMsg2 )           
               CALL SetErrStat( ErrStat2, 'u_Orca_perturb:'//ErrMsg2, ErrStat, ErrMsg, RoutineName  )
            CALL Orca_CopyOutput( y_Orca, y_Orca_perturb, MESH_NEWCOPY, ErrStat2, ErrMsg2 )  
               CALL SetErrStat( ErrStat2, 'y_Orca_perturb:'//ErrMsg2, ErrStat, ErrMsg, RoutineName  )         
         END IF
         
         IF (ErrStat >= AbortErrLev) THEN
            CALL CleanUp()
            RETURN
         END IF
         
      END IF
         
      !----------------------------------------------------------------------------------------------------
      ! set up u vector, using local initial guesses:
      !---------------------------------------------------------------------------------------------------- 
      
      ! we need BeamDyn input mesh to be an array of meshes, so first we'll copy into temporary storage:
      DO nb=1,p_FAST%nBeams
         call MeshCopy( u_BD(nb)%RootMotion, MeshMapData%u_BD_RootMotion(nb), MESH_UPDATECOPY, ErrStat2, ErrMsg2 )
            CALL SetErrStat( ErrStat2, ErrMsg2, ErrStat, ErrMsg, RoutineName  )
      END DO
      
      CALL Create_FullOpt1_UVector(u, u_ED%PlatformPtMesh, u_SD%TPMesh, u_SD%LMesh, u_HD%Morison%LumpedMesh, &
               u_HD%Morison%DistribMesh, u_HD%Mesh, u_ED%HubPtLoad, MeshMapData%u_BD_RootMotion, u_Orca%PtfmMesh, &
               u_ExtPtfm%PtfmMesh, p_FAST )
                  
      K = 0
      
      DO
         
         !-------------------------------------------------------------------------------------------------
         ! Calculate outputs at this_time, based on inputs at this_time
         !-------------------------------------------------------------------------------------------------
         GetWriteOutput = WriteThisStep .and. K >= p_FAST%KMax ! we need this only on the last call to BD
         
         CALL ED_CalcOutput( this_time, u_ED, p_ED, x_ED, xd_ED, z_ED, OtherSt_ED, y_ED, m_ED, ErrStat2, ErrMsg2 )
            CALL SetErrStat( ErrStat2, ErrMsg2, ErrStat, ErrMsg, RoutineName  )
                                 
         IF ( p_FAST%CompSub == Module_SD ) THEN            
            CALL SD_CalcOutput( this_time, u_SD, p_SD, x_SD, xd_SD, z_SD, OtherSt_SD, y_SD, m_SD, ErrStat2, ErrMsg2 )
               CALL SetErrStat( ErrStat2, ErrMsg2, ErrStat, ErrMsg, RoutineName  )
         ELSEIF ( p_FAST%CompSub == Module_ExtPtfm ) THEN            
            CALL ExtPtfm_CalcOutput( this_time, u_ExtPtfm, p_ExtPtfm, x_ExtPtfm, xd_ExtPtfm, z_ExtPtfm, OtherSt_ExtPtfm, &
                                     y_ExtPtfm, m_ExtPtfm, ErrStat2, ErrMsg2 )
               CALL SetErrStat( ErrStat2, ErrMsg2, ErrStat, ErrMsg, RoutineName  )
         END IF
            
         IF ( p_FAST%CompHydro == Module_HD ) THEN 
            CALL HydroDyn_CalcOutput( this_time, u_HD, p_HD, x_HD, xd_HD, z_HD, OtherSt_HD, y_HD, m_HD, ErrStat2, ErrMsg2 )
               CALL SetErrStat( ErrStat2, ErrMsg2, ErrStat, ErrMsg, RoutineName  )
         END IF
         
         IF ( p_FAST%CompElast == Module_BD .and. BD_Solve_Option1) THEN
            do nb=1,p_FAST%nBeams
               CALL BD_CalcOutput( this_time, u_BD(nb), p_BD(nb), x_BD(nb), xd_BD(nb), z_BD(nb), OtherSt_BD(nb), y_BD(nb), m_BD(nb), ErrStat2, ErrMsg2, GetWriteOutput )
                  CALL SetErrStat( ErrStat2, ErrMsg2, ErrStat, ErrMsg, RoutineName  )
            end do            
         END IF
         
         IF ( p_FAST%CompMooring == Module_Orca ) THEN 
            CALL Orca_CalcOutput( this_time, u_Orca, p_Orca, x_Orca, xd_Orca, z_Orca, OtherSt_Orca, y_Orca, m_Orca, ErrStat2, ErrMsg2 )
               CALL SetErrStat( ErrStat2, ErrMsg2, ErrStat, ErrMsg, RoutineName  )
         END IF
         
         
         IF ( ErrStat >= AbortErrLev ) THEN
            CALL CleanUp()
            RETURN      
         END IF
               
         
         IF ( K >= p_FAST%KMax ) EXIT
         
                                                            
         !-------------------------------------------------------------------------------------------------
         ! Calculate Jacobian: partial U/partial u:
         ! (note that we don't want to change u_ED, u_SD, u_HD, u_BD, u_ExtPtfm, or u_Orca, here)
         !-------------------------------------------------------------------------------------------------
         
         CALL U_FullOpt1_Residual(y_ED, y_SD, y_HD, y_BD, y_Orca, y_ExtPtfm, u, Fn_U_Resid)    !May set errors here...              
            IF ( ErrStat >= AbortErrLev ) THEN
               CALL CleanUp()
               RETURN      
            END IF
         
         IF ( calcJacobian ) THEN
            i = 0
            
            !...............................
            ! Get ElastoDyn's contribution:
            !...............................
            DO j=1,p_FAST%SizeJac_Opt1(2) !call ED_CalcOutput
               i = i + 1
               
               ! perturb u_ED:
               CALL ED_CopyInput(  u_ED, u_ED_perturb, MESH_UPDATECOPY, ErrStat2, ErrMsg2 )
                  CALL SetErrStat( ErrStat2, ErrMsg2, ErrStat, ErrMsg, RoutineName  )
               u_perturb = u            
               CALL Perturb_u_FullOpt1( p_FAST, MeshMapData%Jac_u_indx, i, u_perturb, u_ED_perturb=u_ED_perturb, perturb=ThisPerturb ) ! perturb u and u_ED by ThisPerturb [routine sets ThisPerturb]
                  
               ! calculate outputs with perturbed inputs:
               CALL ED_CalcOutput( this_time, u_ED_perturb, p_ED, x_ED, xd_ED, z_ED, OtherSt_ED, y_ED_perturb, m_ED, ErrStat2, ErrMsg2 ) !calculate y_ED_perturb
                  CALL SetErrStat( ErrStat2, ErrMsg2, ErrStat, ErrMsg, RoutineName  )
                  
                  
               CALL U_FullOpt1_Residual(y_ED_perturb, y_SD, y_HD, y_BD, y_Orca, y_ExtPtfm, u_perturb, Fn_U_perturb) ! get this perturbation, U_perturb
               
               
               IF ( ErrStat >= AbortErrLev ) THEN
                  CALL CleanUp()
                  RETURN      
               END IF
            
                MeshMapData%Jacobian_Opt1(:,i) = (Fn_U_perturb - Fn_U_Resid) / ThisPerturb
                  
            END DO ! ElastoDyn contribution ( columns 1-p_FAST%SizeJac_Opt1(2) )
               
            !...............................
            ! Get SubDyn's contribution:  (note if p_FAST%CompSub /= Module_SD, SizeJac_Opt1(3) = 0)
            !...............................               
            DO j=1,p_FAST%SizeJac_Opt1(3) !call SD_CalcOutput
               i = i + 1 ! i = j + p_FAST%SizeJac_Opt1(2)
                              
               ! perturb u_SD:
               CALL SD_CopyInput(  u_SD, u_SD_perturb, MESH_UPDATECOPY, ErrStat2, ErrMsg2 )
                  CALL SetErrStat( ErrStat2, ErrMsg2, ErrStat, ErrMsg, RoutineName  )
               u_perturb = u            
               CALL Perturb_u_FullOpt1( p_FAST, MeshMapData%Jac_u_indx, i, u_perturb, u_SD_perturb=u_SD_perturb, perturb=ThisPerturb ) ! perturb u and u_SD by ThisPerturb [routine sets ThisPerturb]
                  
               ! calculate outputs with perturbed inputs:
               CALL SD_CalcOutput( this_time, u_SD_perturb, p_SD, x_SD, xd_SD, z_SD, OtherSt_SD, y_SD_perturb, m_SD, ErrStat2, ErrMsg2 )
                  CALL SetErrStat( ErrStat2, ErrMsg2, ErrStat, ErrMsg, RoutineName  )
                  
                  
               CALL U_FullOpt1_Residual(y_ED, y_SD_perturb, y_HD, y_BD, y_Orca, y_ExtPtfm, u_perturb, Fn_U_perturb) ! get this perturbation    
               
               IF ( ErrStat >= AbortErrLev ) THEN
                  CALL CleanUp()
                  RETURN      
               END IF                  
               
               MeshMapData%Jacobian_Opt1(:,i) = (Fn_U_perturb - Fn_U_Resid) / ThisPerturb
                                    
            END DO ! SubDyn contribution
            
                  
            !...............................
            ! Get HydroDyn's contribution: (note if p_FAST%CompHydro /= Module_HD, SizeJac_Opt1(4) = 0)
            !...............................             
            DO j=1,p_FAST%SizeJac_Opt1(4) !call HydroDyn_CalcOutput            
               i = i + 1 ! i = j + p_FAST%SizeJac_Opt1(2) + p_FAST%SizeJac_Opt1(3) 

               ! perturb u_HD:
               CALL HydroDyn_CopyInput(  u_HD, u_HD_perturb, MESH_UPDATECOPY, ErrStat2, ErrMsg2 )
                  CALL SetErrStat( ErrStat2, ErrMsg2, ErrStat, ErrMsg, RoutineName  )
               u_perturb = u            
               CALL Perturb_u_FullOpt1( p_FAST, MeshMapData%Jac_u_indx, i, u_perturb, u_HD_perturb=u_HD_perturb, perturb=ThisPerturb ) ! perturb u and u_HD by ThisPerturb [routine sets ThisPerturb]
                  
               ! calculate outputs with perturbed inputs:
               CALL HydroDyn_CalcOutput( this_time, u_HD_perturb, p_HD, x_HD, xd_HD, z_HD, OtherSt_HD, y_HD_perturb, m_HD, ErrStat2, ErrMsg2 )
                  CALL SetErrStat( ErrStat2, ErrMsg2, ErrStat, ErrMsg, RoutineName  )
                  
               CALL U_FullOpt1_Residual(y_ED, y_SD, y_HD_perturb, y_BD, y_Orca, y_ExtPtfm, u_perturb, Fn_U_perturb) ! get this perturbation  
               
               IF ( ErrStat >= AbortErrLev ) THEN
                  CALL CleanUp()
                  RETURN      
               END IF                  
               
               MeshMapData%Jacobian_Opt1(:,i) = (Fn_U_perturb - Fn_U_Resid) / ThisPerturb
                                             
            END DO !HydroDyn contribution
            
            !...............................
            ! Get BeamDyn's contribution: (note if p_FAST%CompElast /= Module_BD, SizeJac_Opt1(5) = 0)
            !............................... 
            DO nb=1,p_FAST%nBeams
               CALL BD_CopyOutput(y_BD(nb),y_BD_perturb(nb),MESH_UPDATECOPY,ErrStat2,ErrMsg2)
                  CALL SetErrStat( ErrStat2, ErrMsg2, ErrStat, ErrMsg, RoutineName  )
            END DO
                        
            DO nb=1,p_FAST%nBeams
               
               ! make sure we perturb the outputs from only the current blade (overwrite the previous perturbation with y_BD values)
               if (nb > 1) then               
                  CALL BD_CopyOutput(  y_BD(nb-1), y_BD_perturb(nb-1), MESH_UPDATECOPY, ErrStat2, ErrMsg2 )
                     CALL SetErrStat( ErrStat2, ErrMsg2, ErrStat, ErrMsg, RoutineName  )
               end if
               
               
               DO j=1,p_FAST%SizeJac_Opt1(4+nb) !call BD_CalcOutput            
                  i = i + 1 ! i = j + sum(p_FAST%SizeJac_Opt1(2:3+nb))
                  ! perturb u_BD:
                  CALL BD_CopyInput(  u_BD(nb), u_BD_perturb, MESH_UPDATECOPY, ErrStat2, ErrMsg2 )
                     CALL SetErrStat( ErrStat2, ErrMsg2, ErrStat, ErrMsg, RoutineName  )
                  u_perturb = u            
                  CALL Perturb_u_FullOpt1( p_FAST, MeshMapData%Jac_u_indx, i, u_perturb, u_BD_perturb=u_BD_perturb, perturb=ThisPerturb ) ! perturb u and u_HD by ThisPerturb [routine sets ThisPerturb]
                  
                  ! calculate outputs with perturbed inputs:
                  CALL BD_CalcOutput( this_time, u_BD_perturb, p_BD(nb), x_BD(nb), xd_BD(nb), z_BD(nb), OtherSt_BD(nb), y_BD_perturb(nb), m_BD(nb), ErrStat2, ErrMsg2, .false. ) ! We don't use the WriteOutput when computing the Jacobian
                     CALL SetErrStat( ErrStat2, ErrMsg2, ErrStat, ErrMsg, RoutineName  )
                  CALL U_FullOpt1_Residual(y_ED, y_SD, y_HD, y_BD_perturb, y_Orca, y_ExtPtfm, u_perturb, Fn_U_perturb) ! get this perturbation  
               
                  IF ( ErrStat >= AbortErrLev ) THEN
                     CALL CleanUp()
                     RETURN      
                  END IF                  
               
                  MeshMapData%Jacobian_Opt1(:,i) = (Fn_U_perturb - Fn_U_Resid) / ThisPerturb
               END DO
               
               
            END DO !BeamDyn contribution          
            
            
            !...............................
            ! Get OrcaFlex's contribution: (note if p_FAST%CompMooring /= Module_Orca, SizeJac_Opt1(8) = 0)
            !...............................
            DO j=1,p_FAST%SizeJac_Opt1(8) !call Orca_CalcOutput            
               i = i + 1

               ! perturb u_Orca:
               CALL Orca_CopyInput(  u_Orca, u_Orca_perturb, MESH_UPDATECOPY, ErrStat2, ErrMsg2 )
                  CALL SetErrStat( ErrStat2, ErrMsg2, ErrStat, ErrMsg, RoutineName  )
               u_perturb = u            
               CALL Perturb_u_FullOpt1( p_FAST, MeshMapData%Jac_u_indx, i, u_perturb, u_Orca_perturb=u_Orca_perturb, perturb=ThisPerturb ) ! perturb u and u_Orca by ThisPerturb [routine sets ThisPerturb]
                  
               ! calculate outputs with perturbed inputs:
               CALL Orca_CalcOutput( this_time, u_Orca_perturb, p_Orca, x_Orca, xd_Orca, z_Orca, OtherSt_Orca, y_Orca_perturb, m_Orca, ErrStat2, ErrMsg2 )
                  CALL SetErrStat( ErrStat2, ErrMsg2, ErrStat, ErrMsg, RoutineName  )
                  
               CALL U_FullOpt1_Residual(y_ED, y_SD, y_HD, y_BD, y_Orca_perturb, y_ExtPtfm, u_perturb, Fn_U_perturb) ! get this perturbation  
               
               IF ( ErrStat >= AbortErrLev ) THEN
                  CALL CleanUp()
                  RETURN      
               END IF                  
               
               MeshMapData%Jacobian_Opt1(:,i) = (Fn_U_perturb - Fn_U_Resid) / ThisPerturb
                                             
            END DO !OrcaFlex contribution            
            
            
            !...............................
            ! Get ExtPtfm's contribution: (note if p_FAST%CompSub /= Module_ExtPtfm, SizeJac_Opt1(9) = 0)
            !...............................             
            DO j=1,p_FAST%SizeJac_Opt1(9) !call ExtPtfm_CalcOutput            
               i = i + 1

               ! perturb u_ExtPtfm:
               CALL ExtPtfm_CopyInput(  u_ExtPtfm, u_ExtPtfm_perturb, MESH_UPDATECOPY, ErrStat2, ErrMsg2 )
                  CALL SetErrStat( ErrStat2, ErrMsg2, ErrStat, ErrMsg, RoutineName  )
               u_perturb = u            
               CALL Perturb_u_FullOpt1( p_FAST, MeshMapData%Jac_u_indx, i, u_perturb, u_ExtPtfm_perturb=u_ExtPtfm_perturb, perturb=ThisPerturb ) ! perturb u and u_ExtPtfm by ThisPerturb [routine sets ThisPerturb]
                  
               ! calculate outputs with perturbed inputs:
               CALL ExtPtfm_CalcOutput( this_time, u_ExtPtfm_perturb, p_ExtPtfm, x_ExtPtfm, xd_ExtPtfm, z_ExtPtfm, &
                                        OtherSt_ExtPtfm, y_ExtPtfm_perturb, m_ExtPtfm, ErrStat2, ErrMsg2 )
                  CALL SetErrStat( ErrStat2, ErrMsg2, ErrStat, ErrMsg, RoutineName  )
                  
               CALL U_FullOpt1_Residual(y_ED, y_SD, y_HD, y_BD, y_Orca, y_ExtPtfm_perturb, u_perturb, Fn_U_perturb) ! get this perturbation  
               
               IF ( ErrStat >= AbortErrLev ) THEN
                  CALL CleanUp()
                  RETURN      
               END IF                  
               
               MeshMapData%Jacobian_Opt1(:,i) = (Fn_U_perturb - Fn_U_Resid) / ThisPerturb
                                             
            END DO !ExtPtfm contribution                
            
#ifdef OUTPUT_ADDEDMASS  
IF (p_FAST%CompHydro == Module_HD ) THEN
   UnAM = -1
   CALL GetNewUnit( UnAM, ErrStat2, ErrMsg2 )
   CALL OpenFOutFile( UnAM, TRIM(p_FAST%OutFileRoot)//'.AddedMassMatrix', ErrStat2, ErrMsg2)
      CALL SetErrStat( ErrStat2, ErrMsg2, ErrStat, ErrMsg, RoutineName  )
      IF ( ErrStat >= AbortErrLev ) RETURN               
   
   AMIndx = p_FAST%SizeJac_Opt1(1) - 5 - sum(p_FAST%SizeJac_Opt1(5:)) !the start of the HydroDyn Mesh inputs in the Jacobian
   AddedMassMatrix = MeshMapData%Jacobian_Opt1(1:6,AMIndx:(AMIndx+5)) * p_FAST%UJacSclFact   
   CALL WrMatrix(AddedMassMatrix,UnAM, p_FAST%OutFmt)
   CLOSE( UnAM )
END IF
#endif
#ifdef OUTPUT_JACOBIAN
   UnJac = -1
   CALL GetNewUnit( UnJac, ErrStat2, ErrMsg2 )
   CALL OpenFOutFile( UnJac, TRIM(p_FAST%OutFileRoot)//'.'//TRIM(num2lstr(this_time))//'.Jacobian', ErrStat2, ErrMsg2)
      CALL SetErrStat( ErrStat2, ErrMsg2, ErrStat, ErrMsg, RoutineName  )
      IF ( ErrStat >= AbortErrLev ) RETURN               
      
   CALL WrFileNR(UnJac, '  ')
   IF (p_FAST%CompHydro == Module_HD .or. p_FAST%CompSub /= Module_None .or. p_FAST%CompMooring == Module_Orca) then   
      CALL WrFileNR(UnJac, ' ElastoDyn_Ptfm_Force_X') 
      CALL WrFileNR(UnJac, ' ElastoDyn_Ptfm_Force_Y') 
      CALL WrFileNR(UnJac, ' ElastoDyn_Ptfm_Force_Z') 
      CALL WrFileNR(UnJac, ' ElastoDyn_Ptfm_Moment_X') 
      CALL WrFileNR(UnJac, ' ElastoDyn_Ptfm_Moment_Y') 
      CALL WrFileNR(UnJac, ' ElastoDyn_Ptfm_Moment_Z') 
   end if
   
   IF (p_FAST%CompElast == Module_BD .and. BD_Solve_Option1) then
      CALL WrFileNR(UnJac, ' ElastoDyn_hub_Force_X') 
      CALL WrFileNR(UnJac, ' ElastoDyn_hub_Force_Y') 
      CALL WrFileNR(UnJac, ' ElastoDyn_hub_Force_Z') 
      CALL WrFileNR(UnJac, ' ElastoDyn_hub_Moment_X') 
      CALL WrFileNR(UnJac, ' ElastoDyn_hub_Moment_Y') 
      CALL WrFileNR(UnJac, ' ElastoDyn_hub_Moment_Z')       
   END IF
   
   
   DO TmpIndx=1,u_SD%TPMesh%NNodes
      CALL WrFileNR(UnJac, ' SD_TPMesh_TranslationAcc_X_'//TRIM(Num2LStr(TmpIndx))) 
      CALL WrFileNR(UnJac, ' SD_TPMesh_TranslationAcc_Y_'//TRIM(Num2LStr(TmpIndx))) 
      CALL WrFileNR(UnJac, ' SD_TPMesh_TranslationAcc_Z_'//TRIM(Num2LStr(TmpIndx))) 
   END DO

   DO TmpIndx=1,u_SD%TPMesh%NNodes
      CALL WrFileNR(UnJac, ' SD_TPMesh_RotationAcc_X_'//TRIM(Num2LStr(TmpIndx))) 
      CALL WrFileNR(UnJac, ' SD_TPMesh_RotationAcc_Y_'//TRIM(Num2LStr(TmpIndx))) 
      CALL WrFileNR(UnJac, ' SD_TPMesh_RotationAcc_Z_'//TRIM(Num2LStr(TmpIndx))) 
   END DO
            
   IF ( p_FAST%CompHydro == Module_HD ) THEN   ! this SD mesh linked only when HD is enabled
      DO TmpIndx=1,u_SD%LMesh%NNodes
         CALL WrFileNR(UnJac, ' SD_LMesh_Force_X_'//TRIM(Num2LStr(TmpIndx))) 
         CALL WrFileNR(UnJac, ' SD_LMesh_Force_Y_'//TRIM(Num2LStr(TmpIndx))) 
         CALL WrFileNR(UnJac, ' SD_LMesh_Force_Z_'//TRIM(Num2LStr(TmpIndx))) 
      END DO      
      DO TmpIndx=1,u_SD%LMesh%NNodes
         CALL WrFileNR(UnJac, ' SD_LMesh_Moment_X_'//TRIM(Num2LStr(TmpIndx))) 
         CALL WrFileNR(UnJac, ' SD_LMesh_Moment_Y_'//TRIM(Num2LStr(TmpIndx))) 
         CALL WrFileNR(UnJac, ' SD_LMesh_Moment_Z_'//TRIM(Num2LStr(TmpIndx))) 
      END DO                  
   END IF
   
   DO TmpIndx=1,u_HD%Morison%LumpedMesh%NNodes
      CALL WrFileNR(UnJac, ' HD_M_Lumped_TranslationAcc_X_'//TRIM(Num2LStr(TmpIndx))) 
      CALL WrFileNR(UnJac, ' HD_M_Lumped_TranslationAcc_Y_'//TRIM(Num2LStr(TmpIndx))) 
      CALL WrFileNR(UnJac, ' HD_M_Lumped_TranslationAcc_Z_'//TRIM(Num2LStr(TmpIndx))) 
   END DO   
   DO TmpIndx=1,u_HD%Morison%LumpedMesh%NNodes
      CALL WrFileNR(UnJac, ' HD_M_Lumped_RotationAcc_X_'//TRIM(Num2LStr(TmpIndx))) 
      CALL WrFileNR(UnJac, ' HD_M_Lumped_RotationAcc_Y_'//TRIM(Num2LStr(TmpIndx))) 
      CALL WrFileNR(UnJac, ' HD_M_Lumped_RotationAcc_Z_'//TRIM(Num2LStr(TmpIndx))) 
   END DO   

   DO TmpIndx=1,u_HD%Morison%DistribMesh%NNodes
      CALL WrFileNR(UnJac, ' HD_M_Distrib_TranslationAcc_X_'//TRIM(Num2LStr(TmpIndx))) 
      CALL WrFileNR(UnJac, ' HD_M_Distrib_TranslationAcc_Y_'//TRIM(Num2LStr(TmpIndx))) 
      CALL WrFileNR(UnJac, ' HD_M_Distrib_TranslationAcc_Z_'//TRIM(Num2LStr(TmpIndx))) 
   END DO   
   DO TmpIndx=1,u_HD%Morison%DistribMesh%NNodes
      CALL WrFileNR(UnJac, ' HD_M_Distrib_RotationAcc_X_'//TRIM(Num2LStr(TmpIndx))) 
      CALL WrFileNR(UnJac, ' HD_M_Distrib_RotationAcc_Y_'//TRIM(Num2LStr(TmpIndx))) 
      CALL WrFileNR(UnJac, ' HD_M_Distrib_RotationAcc_Z_'//TRIM(Num2LStr(TmpIndx))) 
   END DO     
       
   DO TmpIndx=1,u_HD%Mesh%NNodes
      CALL WrFileNR(UnJac, ' HD_Mesh_TranslationAcc_X_'//TRIM(Num2LStr(TmpIndx))) 
      CALL WrFileNR(UnJac, ' HD_Mesh_TranslationAcc_Y_'//TRIM(Num2LStr(TmpIndx))) 
      CALL WrFileNR(UnJac, ' HD_Mesh_TranslationAcc_Z_'//TRIM(Num2LStr(TmpIndx))) 
   END DO   
   DO TmpIndx=1,u_HD%Mesh%NNodes
      CALL WrFileNR(UnJac, ' HD_Mesh_RotationAcc_X_'//TRIM(Num2LStr(TmpIndx))) 
      CALL WrFileNR(UnJac, ' HD_Mesh_RotationAcc_Y_'//TRIM(Num2LStr(TmpIndx))) 
      CALL WrFileNR(UnJac, ' HD_Mesh_RotationAcc_Z_'//TRIM(Num2LStr(TmpIndx))) 
   END DO 
   
   DO nb=1,p_FAST%nBeams
      CALL WrFileNR(UnJac, ' BD_Root'//trim(num2lstr(nb))//'Motion_TranslationAcc_X') 
      CALL WrFileNR(UnJac, ' BD_Root'//trim(num2lstr(nb))//'Motion_TranslationAcc_Y') 
      CALL WrFileNR(UnJac, ' BD_Root'//trim(num2lstr(nb))//'Motion_TranslationAcc_Z') 
      CALL WrFileNR(UnJac, ' BD_Root'//trim(num2lstr(nb))//'Motion_RotationAcc_X') 
      CALL WrFileNR(UnJac, ' BD_Root'//trim(num2lstr(nb))//'Motion_RotationAcc_Y') 
      CALL WrFileNR(UnJac, ' BD_Root'//trim(num2lstr(nb))//'Motion_RotationAcc_Z') 
   END DO
         
   DO TmpIndx=1,u_Orca%PtfmMesh%NNodes
      CALL WrFileNR(UnJac, ' Orca_PtfmMesh_TranslationAcc_X_'//TRIM(Num2LStr(TmpIndx))) 
      CALL WrFileNR(UnJac, ' Orca_PtfmMesh_TranslationAcc_Y_'//TRIM(Num2LStr(TmpIndx))) 
      CALL WrFileNR(UnJac, ' Orca_PtfmMesh_TranslationAcc_Z_'//TRIM(Num2LStr(TmpIndx))) 
   END DO

   DO TmpIndx=1,u_Orca%PtfmMesh%NNodes
      CALL WrFileNR(UnJac, ' Orca_PtfmMesh_RotationAcc_X_'//TRIM(Num2LStr(TmpIndx))) 
      CALL WrFileNR(UnJac, ' Orca_PtfmMesh_RotationAcc_Y_'//TRIM(Num2LStr(TmpIndx))) 
      CALL WrFileNR(UnJac, ' Orca_PtfmMesh_RotationAcc_Z_'//TRIM(Num2LStr(TmpIndx))) 
   END DO
   
   DO TmpIndx=1,u_ExtPtfm%PtfmMesh%NNodes
      CALL WrFileNR(UnJac, ' ExtPtfm_PtfmMesh_RotationAcc_X_'//TRIM(Num2LStr(TmpIndx))) 
      CALL WrFileNR(UnJac, ' ExtPtfm_PtfmMesh_RotationAcc_Y_'//TRIM(Num2LStr(TmpIndx))) 
      CALL WrFileNR(UnJac, ' ExtPtfm_PtfmMesh_RotationAcc_Z_'//TRIM(Num2LStr(TmpIndx))) 
   END DO
   
   
   WRITE(UnJac,'()')    
      
   CALL WrMatrix(MeshMapData%Jacobian_Opt1,UnJac, p_FAST%OutFmt)
   CLOSE( UnJac )

#endif               
            
            
               ! Get the LU decomposition of this matrix using a LAPACK routine: 
               ! The result is of the form MeshMapDat%Jacobian_Opt1 = P * L * U 

            CALL LAPACK_getrf( M=p_FAST%SizeJac_Opt1(1), N=p_FAST%SizeJac_Opt1(1), &
                              A=MeshMapData%Jacobian_Opt1, IPIV=MeshMapData%Jacobian_pivot, &
                              ErrStat=ErrStat2, ErrMsg=ErrMsg2 )
               CALL SetErrStat( ErrStat2, ErrMsg2, ErrStat, ErrMsg, RoutineName  )
               IF ( ErrStat >= AbortErrLev ) THEN
                  CALL CleanUp()
                  RETURN 
               END IF
            
         END IF         
            
         !-------------------------------------------------------------------------------------------------
         ! Solve for delta u: Jac*u_delta = - Fn_U_Resid
         !  using the LAPACK routine 
         !-------------------------------------------------------------------------------------------------
         
         u_delta = -Fn_U_Resid
         CALL LAPACK_getrs( TRANS="N", N=p_FAST%SizeJac_Opt1(1), A=MeshMapData%Jacobian_Opt1, &
                            IPIV=MeshMapData%Jacobian_pivot, B=u_delta, ErrStat=ErrStat2, ErrMsg=ErrMsg2 )
               CALL SetErrStat( ErrStat2, ErrMsg2, ErrStat, ErrMsg, RoutineName  )
               IF ( ErrStat >= AbortErrLev ) THEN
                  CALL CleanUp()
                  RETURN 
               END IF

         !-------------------------------------------------------------------------------------------------
         ! check for error, update inputs (u_ED and u_HD), and iterate again
         !-------------------------------------------------------------------------------------------------
                  
!         IF ( DOT_PRODUCT(u_delta, u_delta) <= TOL_Squared ) EXIT
         
         u = u + u_delta                  
         CALL Add_FullOpt1_u_delta( p_FAST, MeshMapData%Jac_u_indx, u_delta, u_ED, u_SD, u_HD, u_BD, u_Orca, u_ExtPtfm )
                           
         K = K + 1
         
      END DO ! K
               
      !...............................................
      ! This is effectively doing option 2, where we set the input velocities and displacements based on the outputs we just calculated
      !...............................................
      
      PlatformMotionMesh => y_ED%PlatformPtMesh
      
      
      ! BD motion inputs: (from ED)
      IF (p_FAST%CompElast == Module_BD .and. BD_Solve_Option1) THEN
         
            ! Make copies of the accelerations we just solved for (so we don't overwrite them)         
         do nb = 1,p_FAST%nBeams            
            MeshMapData%u_BD_RootMotion(nb)%RotationAcc     = u_BD(nb)%RootMotion%RotationAcc
            MeshMapData%u_BD_RootMotion(nb)%TranslationAcc  = u_BD(nb)%RootMotion%TranslationAcc                  
         end do
         
         call Transfer_ED_to_BD(y_ED, u_BD, MeshMapData, ErrStat2, ErrMsg2 )
            call SetErrStat( ErrStat2, ErrMsg2, ErrStat, ErrMsg, RoutineName  )
                  
            ! put the acceleration data (calucluted in this routine) back         
         do nb = 1,p_FAST%nBeams            
            u_BD(nb)%RootMotion%RotationAcc    = MeshMapData%u_BD_RootMotion(nb)%RotationAcc   
            u_BD(nb)%RootMotion%TranslationAcc = MeshMapData%u_BD_RootMotion(nb)%TranslationAcc                  
         end do
         
      END IF
            
      
      !...............
      ! HD motion inputs: (from SD and ED)
      IF (p_FAST%CompHydro == Module_HD ) THEN
      
         ! Make copies of the accelerations we just solved for (so we don't overwrite them)         
         IF (MeshMapData%u_HD_M_LumpedMesh%Committed) THEN
             MeshMapData%u_HD_M_LumpedMesh%RotationAcc     = u_HD%Morison%LumpedMesh%RotationAcc
             MeshMapData%u_HD_M_LumpedMesh%TranslationAcc  = u_HD%Morison%LumpedMesh%TranslationAcc
         ENDIF
         IF (MeshMapData%u_HD_M_DistribMesh%Committed) THEN
             MeshMapData%u_HD_M_DistribMesh%RotationAcc    = u_HD%Morison%DistribMesh%RotationAcc
             MeshMapData%u_HD_M_DistribMesh%TranslationAcc = u_HD%Morison%DistribMesh%TranslationAcc
         ENDIF
         IF (MeshMapData%u_HD_Mesh%Committed) THEN
             MeshMapData%u_HD_Mesh%RotationAcc             = u_HD%Mesh%RotationAcc   
             MeshMapData%u_HD_Mesh%TranslationAcc          = u_HD%Mesh%TranslationAcc
         ENDIF

            ! transfer the output data to inputs
            
         IF ( p_FAST%CompSub == Module_SD ) THEN
               ! Map SD outputs to HD inputs (keeping the accelerations we just calculated)
         
            CALL Transfer_SD_to_HD( y_SD, u_HD%Morison%LumpedMesh, u_HD%Morison%DistribMesh, MeshMapData, ErrStat2, ErrMsg2 )      
               CALL SetErrStat( ErrStat2, ErrMsg2, ErrStat, ErrMsg, RoutineName  )
               
               ! Map ED outputs to HD inputs (keeping the accelerations we just calculated):
               
            CALL Transfer_Point_to_Point( PlatformMotionMesh, u_HD%Mesh, MeshMapData%ED_P_2_HD_W_P, ErrStat2, ErrMsg2 ) 
               CALL SetErrStat( ErrStat2, ErrMsg2, ErrStat, ErrMsg, RoutineName  )
                                             
         ELSE
            
            CALL Transfer_PlatformMotion_to_HD( PlatformMotionMesh, u_HD, MeshMapData, ErrStat2, ErrMsg2 )
               CALL SetErrStat( ErrStat2, ErrMsg2, ErrStat, ErrMsg, RoutineName  )
         
         END IF

         
         ! put the acceleration data (calucluted in this routine) back         
         IF (MeshMapData%u_HD_M_LumpedMesh%Committed) THEN
             u_HD%Morison%LumpedMesh%RotationAcc     = MeshMapData%u_HD_M_LumpedMesh%RotationAcc
             u_HD%Morison%LumpedMesh%TranslationAcc  = MeshMapData%u_HD_M_LumpedMesh%TranslationAcc  
         ENDIF
         IF (MeshMapData%u_HD_M_DistribMesh%Committed) THEN
             u_HD%Morison%DistribMesh%RotationAcc    = MeshMapData%u_HD_M_DistribMesh%RotationAcc    
             u_HD%Morison%DistribMesh%TranslationAcc = MeshMapData%u_HD_M_DistribMesh%TranslationAcc 
         ENDIF
         IF (MeshMapData%u_HD_Mesh%Committed) THEN
             u_HD%Mesh%RotationAcc                   = MeshMapData%u_HD_Mesh%RotationAcc    
             u_HD%Mesh%TranslationAcc                = MeshMapData%u_HD_Mesh%TranslationAcc 
         ENDIF
         
         !......
                          
      END IF
      
      IF ( p_FAST%CompSub == Module_SD ) THEN       
         !...............
         ! SD motion inputs: (from ED)
                
            ! Map ED outputs to SD inputs (keeping the accelerations we just calculated):
      
         MeshMapData%u_SD_TPMesh%RotationAcc    = u_SD%TPMesh%RotationAcc   
         MeshMapData%u_SD_TPMesh%TranslationAcc = u_SD%TPMesh%TranslationAcc
         
         CALL Transfer_Point_to_Point( PlatformMotionMesh, u_SD%TPMesh, MeshMapData%ED_P_2_SD_TP, ErrStat2, ErrMsg2 ) 
            CALL SetErrStat( ErrStat2, ErrMsg2, ErrStat, ErrMsg, RoutineName  )
                  
               
         u_SD%TPMesh%RotationAcc    = MeshMapData%u_SD_TPMesh%RotationAcc    
         u_SD%TPMesh%TranslationAcc = MeshMapData%u_SD_TPMesh%TranslationAcc    
         
      ELSE IF ( p_FAST%CompSub == Module_ExtPtfm ) THEN       
         !...............
         ! ExtPtfm motion inputs: (from ED)
                
            ! Map ED outputs to ExtPtfm inputs (keeping the accelerations we just calculated):
      
         MeshMapData%u_ExtPtfm_PtfmMesh%RotationAcc    = u_ExtPtfm%PtfmMesh%RotationAcc   
         MeshMapData%u_ExtPtfm_PtfmMesh%TranslationAcc = u_ExtPtfm%PtfmMesh%TranslationAcc
         
         CALL Transfer_Point_to_Point( PlatformMotionMesh, u_ExtPtfm%PtfmMesh, MeshMapData%ED_P_2_SD_TP, ErrStat2, ErrMsg2 ) 
            CALL SetErrStat( ErrStat2, ErrMsg2, ErrStat, ErrMsg, RoutineName  )
                                 
         u_ExtPtfm%PtfmMesh%RotationAcc    = MeshMapData%u_ExtPtfm_PtfmMesh%RotationAcc    
         u_ExtPtfm%PtfmMesh%TranslationAcc = MeshMapData%u_ExtPtfm_PtfmMesh%TranslationAcc          
      END IF
         
      
      IF ( p_FAST%CompMooring == Module_Orca ) THEN       
         !...............
         ! Orca motion inputs: (from ED)
                
            ! Map ED outputs to Orca inputs (keeping the accelerations we just calculated):
      
         MeshMapData%u_Orca_PtfmMesh%RotationAcc    = u_Orca%PtfmMesh%RotationAcc   
         MeshMapData%u_Orca_PtfmMesh%TranslationAcc = u_Orca%PtfmMesh%TranslationAcc
         
         CALL Transfer_Point_to_Point( PlatformMotionMesh, u_Orca%PtfmMesh, MeshMapData%ED_P_2_Mooring_P, ErrStat2, ErrMsg2 ) 
            CALL SetErrStat( ErrStat2, ErrMsg2, ErrStat, ErrMsg, RoutineName  )
                                 
         u_Orca%PtfmMesh%RotationAcc    = MeshMapData%u_Orca_PtfmMesh%RotationAcc    
         u_Orca%PtfmMesh%TranslationAcc = MeshMapData%u_Orca_PtfmMesh%TranslationAcc    
      END IF
      
      !...............................................
      ! We're finished
      !...............................................
      CALL CleanUp()
      
CONTAINS                                 
   !...............................................................................................................................
   SUBROUTINE U_FullOpt1_Residual( y_ED2, y_SD2, y_HD2, y_BD2, y_Orca2, y_ExtPtfm2, u_IN, U_Resid)
   ! transfer outputs of ED, HD, SD, BD, and OrcaFlex (and any additional loads that get summed with them) into inputs for ED, HD, SD, BD, and OrcaFlex
   !...............................................................................................................................
                                  
   TYPE(ED_OutputType), TARGET       , INTENT(IN   ) :: y_ED2                  ! System outputs
   TYPE(SD_OutputType)               , INTENT(IN   ) :: y_SD2                  ! System outputs
   TYPE(HydroDyn_OutputType)         , INTENT(IN   ) :: y_HD2                  ! System outputs
   TYPE(BD_OutputType)               , INTENT(IN   ) :: y_BD2(:)               ! System outputs
   TYPE(Orca_OutputType)             , INTENT(IN   ) :: y_Orca2                ! System outputs
   TYPE(ExtPtfm_OutputType)          , INTENT(IN   ) :: y_ExtPtfm2             ! System outputs
   REAL(ReKi)                        , INTENT(IN   ) :: u_in(:)
   REAL(ReKi)                        , INTENT(  OUT) :: U_Resid(:)

   INTEGER(IntKi)                                    :: i                      ! counter for ice leg and beamdyn loops
   TYPE(MeshType), POINTER                           :: PlatformMotions
   
   PlatformMotions => y_ED2%PlatformPtMesh
   
   !..................
   ! Set mooring line and ice inputs (which don't have acceleration fields and aren't used elsewhere in this routine, thus we're using the actual inputs (not a copy) 
   ! Note that these values get overwritten at the completion of this routine.)
   !..................
   
      IF ( p_FAST%CompMooring == Module_MAP ) THEN
         
         ! note: MAP_InputSolve must be called before setting ED loads inputs (so that motions are known for loads [moment] mapping)      
         CALL MAP_InputSolve( u_map, y_ED2, MeshMapData, ErrStat2, ErrMsg2 )
            CALL SetErrStat(ErrStat2,ErrMsg2, ErrStat, ErrMsg, RoutineName)
                                 
      ELSEIF ( p_FAST%CompMooring == Module_MD ) THEN
         
         ! note: MD_InputSolve must be called before setting ED loads inputs (so that motions are known for loads [moment] mapping)      
         CALL MD_InputSolve( u_MD, y_ED2, MeshMapData, ErrStat2, ErrMsg2 )
            CALL SetErrStat(ErrStat2,ErrMsg2, ErrStat, ErrMsg, RoutineName)       
                        
      ELSEIF ( p_FAST%CompMooring == Module_FEAM ) THEN
         
         ! note: FEAM_InputSolve must be called before setting ED loads inputs (so that motions are known for loads [moment] mapping)      
         CALL FEAM_InputSolve( u_FEAM, y_ED2, MeshMapData, ErrStat2, ErrMsg2 )
            CALL SetErrStat(ErrStat2,ErrMsg2, ErrStat, ErrMsg, RoutineName) 
            
      ELSEIF ( p_FAST%CompMooring == Module_Orca ) THEN
                        
            ! Map ED motion output to Orca inputs:  
         ! note: must be called before setting ED loads inputs (so that Orca motions are known for loads [moment] mapping)
         CALL Transfer_Point_to_Point( PlatformMotions, MeshMapData%u_Orca_PtfmMesh, MeshMapData%ED_P_2_Mooring_P, ErrStat2, ErrMsg2 ) 
            CALL SetErrStat(ErrStat2,ErrMsg2, ErrStat, ErrMsg, RoutineName)      
                        
      END IF     
   
      
      IF ( p_FAST%CompIce == Module_IceF ) THEN
         
         CALL IceFloe_InputSolve(  u_IceF, y_SD2, MeshMapData, ErrStat2, ErrMsg2 )
            CALL SetErrStat(ErrStat2,ErrMsg2, ErrStat, ErrMsg, RoutineName)       
                                 
      ELSEIF ( p_FAST%CompIce == Module_IceD ) THEN
         
         DO i=1,p_FAST%numIceLegs
            
            CALL IceD_InputSolve(  u_IceD(i), y_SD2, MeshMapData, i, ErrStat2, ErrMsg2 )
               CALL SetErrStat(ErrStat2,ErrMsg2, ErrStat, ErrMsg, RoutineName)  
               
         END DO
         
      END IF  
      
      IF ( p_FAST%CompElast == Module_BD .and. BD_Solve_Option1) THEN
         
         ! Transfer ED motions to BD inputs:
         call Transfer_ED_to_BD_tmp( y_ED2, MeshMapData, ErrStat2, ErrMsg2 )   ! sets MeshMapData%u_BD_RootMotion(:)
            CALL SetErrStat(ErrStat2,ErrMsg2, ErrStat, ErrMsg, RoutineName)
            
         ! Transfer BD loads to ED hub input:
         ! we're mapping loads, so we also need the sibling meshes' displacements:
         MeshMapData%u_ED_HubPtLoad%Force  = 0.0_ReKi
         MeshMapData%u_ED_HubPtLoad%Moment = 0.0_ReKi
         do i=1,p_FAST%nBeams            
            CALL Transfer_Point_to_Point( y_BD2(i)%ReactionForce, MeshMapData%u_ED_HubPtLoad_2, MeshMapData%BD_P_2_ED_P(i), ErrStat2, ErrMsg2, MeshMapData%u_BD_RootMotion(i), y_ED2%HubPtMotion) !u_BD_RootMotion and y_ED2%HubPtMotion contain the displaced positions for load calculations
               CALL SetErrStat(ErrStat2,ErrMsg2, ErrStat, ErrMsg, RoutineName)
               
            MeshMapData%u_ED_HubPtLoad%Force  = MeshMapData%u_ED_HubPtLoad%Force  + MeshMapData%u_ED_HubPtLoad_2%Force  
            MeshMapData%u_ED_HubPtLoad%Moment = MeshMapData%u_ED_HubPtLoad%Moment + MeshMapData%u_ED_HubPtLoad_2%Moment                
         end do
      END IF
            
      
      IF ( p_FAST%CompSub == Module_SD ) THEN
      
         IF ( p_FAST%CompHydro == Module_HD ) THEN
            
            ! initialize these SD loads inputs here in case HD is used  (note from initialiazation that these meshes don't exist if HD isn't used)       
            MeshMapData%u_SD_LMesh%Force  = 0.0_ReKi
            MeshMapData%u_SD_LMesh%Moment = 0.0_ReKi
      
            
      !..................
      ! Get HD inputs on Morison%LumpedMesh and Morison%DistribMesh
      !..................
   
               ! SD motions to HD:
            CALL Transfer_SD_to_HD( y_SD2, MeshMapData%u_HD_M_LumpedMesh, MeshMapData%u_HD_M_DistribMesh, MeshMapData, ErrStat2, ErrMsg2 )
               CALL SetErrStat(ErrStat2,ErrMsg2, ErrStat, ErrMsg, RoutineName)       
      
   
               ! Map ED motion output to HD inputs:
            CALL Transfer_Point_to_Point( PlatformMotions, MeshMapData%u_HD_Mesh, MeshMapData%ED_P_2_HD_W_P, ErrStat2, ErrMsg2 ) 
               CALL SetErrStat(ErrStat2,ErrMsg2, ErrStat, ErrMsg, RoutineName)      
               
      !..................
      ! Get SD loads inputs (MeshMapData%u_HD_M_LumpedMesh and MeshMapData%u_HD_M_DistribMesh meshes must be set first)
      !..................
         
            ! Loads (outputs) from HD meshes transfered to SD LMesh (zero them out first because they get summed in Transfer_HD_to_SD)
         
            CALL Transfer_HD_to_SD( MeshMapData%u_SD_LMesh_2, MeshMapData%u_SD_LMesh, y_SD2%Y2Mesh, y_HD2, MeshMapData%u_HD_M_LumpedMesh, MeshMapData%u_HD_M_DistribMesh, MeshMapData, ErrStat2, ErrMsg2 )
               CALL SetErrStat(ErrStat2,ErrMsg2, ErrStat, ErrMsg, RoutineName)               
         

            IF ( p_FAST%CompIce == Module_IceF ) THEN
               
               ! SD loads from IceFloe:
               IF ( y_IceF%iceMesh%Committed ) THEN      
                  ! we're mapping loads, so we also need the sibling meshes' displacements:
                  CALL Transfer_Point_to_Point( y_IceF%iceMesh, MeshMapData%u_SD_LMesh_2, MeshMapData%IceF_P_2_SD_P, ErrStat2, ErrMsg2, u_IceF%iceMesh, y_SD2%Y2Mesh )   
                     CALL SetErrStat(ErrStat2,ErrMsg2, ErrStat, ErrMsg, RoutineName)

                  MeshMapData%u_SD_LMesh%Force  = MeshMapData%u_SD_LMesh%Force  + MeshMapData%u_SD_LMesh_2%Force
                  MeshMapData%u_SD_LMesh%Moment = MeshMapData%u_SD_LMesh%Moment + MeshMapData%u_SD_LMesh_2%Moment    
                  
!...          
#ifdef DEBUG_MESH_TRANSFER_ICE
   if (.not. calcJacobian) then
         CALL WrScr('********************************************************')
         CALL WrScr('****   IceF to SD point-to-point                   *****')
         CALL WrScr('********************************************************')
         CALL WriteMappingTransferToFile(MeshMapData%u_SD_LMesh_2, y_SD2%Y2Mesh, u_IceF%iceMesh, y_IceF%iceMesh,&
               MeshMapData%SD_P_2_IceF_P, MeshMapData%IceF_P_2_SD_P, &
               'SD_y2_IceF_Meshes_t'//TRIM(Num2LStr(this_time))//'.I.bin' )
         !print *
         !pause         
   end IF         
#endif                
                                    
               END IF !Module_IceF
               
            ELSEIF ( p_FAST%CompIce == Module_IceD ) THEN
               
                ! SD loads from IceDyn:
               DO i=1,p_FAST%numIceLegs
                  
                  IF ( y_IceD(i)%PointMesh%Committed ) THEN      
                     ! we're mapping loads, so we also need the sibling meshes' displacements:
                     CALL Transfer_Point_to_Point( y_IceD(i)%PointMesh, MeshMapData%u_SD_LMesh_2, MeshMapData%IceD_P_2_SD_P(i), ErrStat2, ErrMsg2, u_IceD(i)%PointMesh, y_SD2%Y2Mesh )   
                        CALL SetErrStat(ErrStat2,ErrMsg2, ErrStat, ErrMsg, RoutineName)

                     MeshMapData%u_SD_LMesh%Force  = MeshMapData%u_SD_LMesh%Force  + MeshMapData%u_SD_LMesh_2%Force
                     MeshMapData%u_SD_LMesh%Moment = MeshMapData%u_SD_LMesh%Moment + MeshMapData%u_SD_LMesh_2%Moment    
                     
                  END IF
                  
               END DO
               
            END IF   ! Ice loading
               
         END IF ! HD is used (IceFloe/IceDyn can't be used unless HydroDyn is used)


         
      !..................
      ! Get SD motions input
      !..................
         
         ! Motions (outputs) at ED platform ref point transfered to SD transition piece (input):
         CALL Transfer_Point_to_Point( PlatformMotions, MeshMapData%u_SD_TPMesh, MeshMapData%ED_P_2_SD_TP, ErrStat2, ErrMsg2 )   
            CALL SetErrStat(ErrStat2,ErrMsg2, ErrStat, ErrMsg, RoutineName)
            
      !..................
      ! Get ED loads input (from SD and possibly HD)
      !..................
            
         ! Loads (outputs) on the SD transition piece transfered to ED input location/mesh:
            ! we're mapping loads, so we also need the sibling meshes' displacements:
         CALL Transfer_Point_to_Point( y_SD2%Y1Mesh, MeshMapData%u_ED_PlatformPtMesh, MeshMapData%SD_TP_2_ED_P, ErrStat2, ErrMsg2, MeshMapData%u_SD_TPMesh, PlatformMotions ) !MeshMapData%u_SD_TPMesh contains the orientations needed for moment calculations
            CALL SetErrStat(ErrStat2,ErrMsg2, ErrStat, ErrMsg, RoutineName)
                        
               ! WAMIT loads from HD get added to this load:
         IF ( y_HD2%Mesh%Committed  ) THEN
   
            ! we're mapping loads, so we also need the sibling meshes' displacements:
            CALL Transfer_Point_to_Point( y_HD2%Mesh, MeshMapData%u_ED_PlatformPtMesh_2, MeshMapData%HD_W_P_2_ED_P, ErrStat2, ErrMsg2, MeshMapData%u_HD_Mesh, PlatformMotions ) !u_SD contains the orientations needed for moment calculations
               CALL SetErrStat(ErrStat2,ErrMsg2, ErrStat, ErrMsg, RoutineName)
         
            MeshMapData%u_ED_PlatformPtMesh%Force  = MeshMapData%u_ED_PlatformPtMesh%Force  + MeshMapData%u_ED_PlatformPtMesh_2%Force
            MeshMapData%u_ED_PlatformPtMesh%Moment = MeshMapData%u_ED_PlatformPtMesh%Moment + MeshMapData%u_ED_PlatformPtMesh_2%Moment
   
         END IF              
            
      ELSE IF (p_FAST%CompSub == Module_ExtPtfm) THEN
         
         !..................
         ! Get ExtPtfm motions input
         !..................
         
            ! Motions (outputs) at ED platform ref point transfered to ExtPtfm PtfmMesh (input):
            CALL Transfer_Point_to_Point( PlatformMotions, MeshMapData%u_ExtPtfm_PtfmMesh, MeshMapData%ED_P_2_SD_TP, ErrStat2, ErrMsg2 )
               CALL SetErrStat(ErrStat2,ErrMsg2, ErrStat, ErrMsg, RoutineName)
            
         !..................
         ! Get ED loads input (from SD and possibly HD)
         !..................
            
            ! Loads (outputs) on the ExtPtfm platform mesh transfered to ED input location/mesh:
               ! we're mapping loads, so we also need the sibling meshes' displacements:
            CALL Transfer_Point_to_Point( y_ExtPtfm2%PtfmMesh, MeshMapData%u_ED_PlatformPtMesh, MeshMapData%SD_TP_2_ED_P, ErrStat2, ErrMsg2, MeshMapData%u_ExtPtfm_PtfmMesh, PlatformMotions )
               CALL SetErrStat(ErrStat2,ErrMsg2, ErrStat, ErrMsg, RoutineName)
         
      ELSE IF ( p_FAST%CompHydro == Module_HD ) THEN 

      !..................
      ! Get HD inputs on 3 meshes
      !..................
         
         ! Map ED motion outputs to HD inputs:
         ! basically, we want to call Transfer_PlatformMotion_to_HD, except we have the meshes in a different data structure (not a copy of u_HD)
         ! CALL Transfer_PlatformMotion_to_HD( y_ED2%PlatformPtMesh, u_HD, MeshMapData, ErrStat2, ErrMsg2 ) 
         ! so, here are the transfers, again.
         
         
         ! These are the motions for the lumped point loads associated the WAMIT body:
         CALL Transfer_Point_to_Point( PlatformMotions, MeshMapData%u_HD_Mesh, MeshMapData%ED_P_2_HD_W_P, ErrStat2, ErrMsg2 )
            CALL SetErrStat(ErrStat2,ErrMsg2, ErrStat, ErrMsg, RoutineName)
   
         ! These are the motions for the lumped point loads associated viscous drag on the WAMIT body and/or filled/flooded lumped forces of the WAMIT body
         if (MeshMapData%u_HD_M_LumpedMesh%Committed) then
             CALL Transfer_Point_to_Point( PlatformMotions, MeshMapData%u_HD_M_LumpedMesh, MeshMapData%ED_P_2_HD_M_P, ErrStat2, ErrMsg2 )
                CALL SetErrStat(ErrStat2,ErrMsg2, ErrStat, ErrMsg, RoutineName)
         endif
                  
         ! These are the motions for the line2 (distributed) loads associated viscous drag on the WAMIT body and/or filled/flooded distributed forces of the WAMIT body
         if (MeshMapData%u_HD_M_DistribMesh%Committed) then
             CALL Transfer_Point_to_Line2( PlatformMotions, MeshMapData%u_HD_M_DistribMesh, MeshMapData%ED_P_2_HD_M_L, ErrStat2, ErrMsg2 )
                CALL SetErrStat(ErrStat2,ErrMsg2, ErrStat, ErrMsg, RoutineName)
         endif
            
      !..................
      ! Get ED loads input (from HD only)
      !..................
            
            ! we're mapping loads, so we also need the sibling meshes' displacements:
         CALL Transfer_Point_to_Point( y_HD2%AllHdroOrigin, MeshMapData%u_ED_PlatformPtMesh, MeshMapData%HD_W_P_2_ED_P, ErrStat2, ErrMsg2, MeshMapData%u_HD_Mesh, PlatformMotions) !u_HD and u_mapped_positions contain the displaced positions for load calculations
            CALL SetErrStat(ErrStat2,ErrMsg2, ErrStat, ErrMsg, RoutineName)
                                      
      ELSE
         
            ! When using OrcaFlex, we need to zero this out
         MeshMapData%u_ED_PlatformPtMesh%Force  = 0.0_ReKi         
         MeshMapData%u_ED_PlatformPtMesh%Moment = 0.0_ReKi
         
      END IF
      
   !..................
   ! Get remaining portion of ED loads input on MeshMapData%u_ED_PlatformPtMesh (must do this after MeshMapData%u_SD_TPMesh and MeshMapData%u_HD_Mesh are set)
   !   at this point, MeshMapData%u_ED_PlatformPtMesh contains the portion of loads from SD and/or HD
   !..................
                     
         
         ! Get the loads for ED from a mooring module and add them:
      IF ( p_FAST%CompMooring == Module_MAP ) THEN
         CALL Transfer_Point_to_Point( y_MAP%PtFairleadLoad, MeshMapData%u_ED_PlatformPtMesh_2, MeshMapData%Mooring_P_2_ED_P, ErrStat2, ErrMsg2, u_MAP%PtFairDisplacement, PlatformMotions ) !u_MAP and y_ED contain the displacements needed for moment calculations
            CALL SetErrStat(ErrStat2,ErrMsg2, ErrStat, ErrMsg, RoutineName)               
            
         MeshMapData%u_ED_PlatformPtMesh%Force  = MeshMapData%u_ED_PlatformPtMesh%Force  + MeshMapData%u_ED_PlatformPtMesh_2%Force
         MeshMapData%u_ED_PlatformPtMesh%Moment = MeshMapData%u_ED_PlatformPtMesh%Moment + MeshMapData%u_ED_PlatformPtMesh_2%Moment
            
      ELSEIF ( p_FAST%CompMooring == Module_MD ) THEN
         CALL Transfer_Point_to_Point( y_MD%PtFairleadLoad, MeshMapData%u_ED_PlatformPtMesh_2, MeshMapData%Mooring_P_2_ED_P, ErrStat2, ErrMsg2, u_MD%PtFairleadDisplacement, PlatformMotions ) !u_MD and y_ED contain the displacements needed for moment calculations
            CALL SetErrStat(ErrStat2,ErrMsg2, ErrStat, ErrMsg, RoutineName)  
            
         MeshMapData%u_ED_PlatformPtMesh%Force  = MeshMapData%u_ED_PlatformPtMesh%Force  + MeshMapData%u_ED_PlatformPtMesh_2%Force
         MeshMapData%u_ED_PlatformPtMesh%Moment = MeshMapData%u_ED_PlatformPtMesh%Moment + MeshMapData%u_ED_PlatformPtMesh_2%Moment            

      ELSEIF ( p_FAST%CompMooring == Module_FEAM ) THEN
         CALL Transfer_Point_to_Point( y_FEAM%PtFairleadLoad, MeshMapData%u_ED_PlatformPtMesh_2, MeshMapData%Mooring_P_2_ED_P, ErrStat2, ErrMsg2, u_FEAM%PtFairleadDisplacement, PlatformMotions ) !u_FEAM and y_ED contain the displacements needed for moment calculations
            CALL SetErrStat(ErrStat2,ErrMsg2, ErrStat, ErrMsg, RoutineName)  
            
         MeshMapData%u_ED_PlatformPtMesh%Force  = MeshMapData%u_ED_PlatformPtMesh%Force  + MeshMapData%u_ED_PlatformPtMesh_2%Force
         MeshMapData%u_ED_PlatformPtMesh%Moment = MeshMapData%u_ED_PlatformPtMesh%Moment + MeshMapData%u_ED_PlatformPtMesh_2%Moment            
         
      ELSEIF ( p_FAST%CompMooring == Module_Orca ) THEN
         CALL Transfer_Point_to_Point( y_Orca2%PtfmMesh, MeshMapData%u_ED_PlatformPtMesh_2, MeshMapData%Mooring_P_2_ED_P, ErrStat2, ErrMsg2, MeshMapData%u_Orca_PtfmMesh, PlatformMotions ) !u_Orca_PtfmMesh and y_ED contain the displacements needed for moment calculations
            CALL SetErrStat(ErrStat2,ErrMsg2, ErrStat, ErrMsg, RoutineName)  
            
         MeshMapData%u_ED_PlatformPtMesh%Force  = MeshMapData%u_ED_PlatformPtMesh%Force  + MeshMapData%u_ED_PlatformPtMesh_2%Force
         MeshMapData%u_ED_PlatformPtMesh%Moment = MeshMapData%u_ED_PlatformPtMesh%Moment + MeshMapData%u_ED_PlatformPtMesh_2%Moment            
      END IF
                                                   
   !..................
   ! Calculate the residual with these new inputs:
   !..................                  
         
      CALL Create_FullOpt1_UVector(U_Resid, MeshMapData%u_ED_PlatformPtMesh, MeshMapData%u_SD_TPMesh, MeshMapData%u_SD_LMesh, &
                                   MeshMapData%u_HD_M_LumpedMesh,   MeshMapData%u_HD_M_DistribMesh, MeshMapData%u_HD_Mesh, &
                                   MeshMapData%u_ED_HubPtLoad, MeshMapData%u_BD_RootMotion, MeshMapData%u_Orca_PtfmMesh, &
                                   MeshMapData%u_ExtPtfm_PtfmMesh, p_FAST ) 
         
      U_Resid = u_in - U_Resid
   
      PlatformMotions => NULL()
            
   END SUBROUTINE U_FullOpt1_Residual   
   !...............................................................................................................................
   SUBROUTINE CleanUp()
      INTEGER(IntKi)             :: ErrStat3    ! The error identifier (ErrStat)
      CHARACTER(ErrMsgLen)       :: ErrMsg3     ! The error message (ErrMsg)
         
      IF ( calcJacobian ) THEN
         CALL ED_DestroyInput( u_ED_perturb, ErrStat3, ErrMsg3 )
            IF (ErrStat3 /= ErrID_None) CALL WrScr(' '//RoutineName//TRIM(ErrMsg3) )
         CALL ED_DestroyOutput(y_ED_perturb, ErrStat3, ErrMsg3 )
            IF (ErrStat3 /= ErrID_None) CALL WrScr(' '//RoutineName//TRIM(ErrMsg3) )
         
         CALL SD_DestroyInput( u_SD_perturb, ErrStat3, ErrMsg3 )
            IF (ErrStat3 /= ErrID_None) CALL WrScr(' '//RoutineName//TRIM(ErrMsg3) )
         CALL SD_DestroyOutput(y_SD_perturb, ErrStat3, ErrMsg3 )
            IF (ErrStat3 /= ErrID_None) CALL WrScr(' '//RoutineName//TRIM(ErrMsg3) )

         CALL HydroDyn_DestroyInput( u_HD_perturb, ErrStat3, ErrMsg3 )
            IF (ErrStat3 /= ErrID_None) CALL WrScr(' '//RoutineName//TRIM(ErrMsg3) )
         CALL HydroDyn_DestroyOutput(y_HD_perturb, ErrStat3, ErrMsg3 )
            IF (ErrStat3 /= ErrID_None) CALL WrScr(' '//RoutineName//TRIM(ErrMsg3) )
            
         CALL BD_DestroyInput( u_BD_perturb, ErrStat3, ErrMsg3 )
            IF (ErrStat3 /= ErrID_None) CALL WrScr(' '//RoutineName//TRIM(ErrMsg3) )
         if (allocated(y_BD_perturb)) then
            do nb=1,size(y_BD_perturb) 
               CALL BD_DestroyOutput(y_BD_perturb(nb), ErrStat3, ErrMsg3 )
                  IF (ErrStat3 /= ErrID_None) CALL WrScr(' '//RoutineName//TRIM(ErrMsg3) )
            end do
            deallocate(y_BD_perturb)
         end if
             
         CALL Orca_DestroyInput( u_Orca_perturb, ErrStat3, ErrMsg3 )
            IF (ErrStat3 /= ErrID_None) CALL WrScr(' '//RoutineName//TRIM(ErrMsg3) )
         CALL Orca_DestroyOutput(y_Orca_perturb, ErrStat3, ErrMsg3 )
            IF (ErrStat3 /= ErrID_None) CALL WrScr(' '//RoutineName//TRIM(ErrMsg3) )
       
         CALL ExtPtfm_DestroyInput( u_ExtPtfm_perturb, ErrStat3, ErrMsg3 )
            IF (ErrStat3 /= ErrID_None) CALL WrScr(' '//RoutineName//TRIM(ErrMsg3) )
         CALL ExtPtfm_DestroyOutput(y_ExtPtfm_perturb, ErrStat3, ErrMsg3 )
            IF (ErrStat3 /= ErrID_None) CALL WrScr(' '//RoutineName//TRIM(ErrMsg3) )
            
      END IF
      
   
   END SUBROUTINE CleanUp
   !...............................................................................................................................
END SUBROUTINE FullOpt1_InputOutputSolve
!----------------------------------------------------------------------------------------------------------------------------------
!> This routine initializes the array that maps rows/columns of the Jacobian to specific mesh fields.
!! Do not change the order of this packing without changing subroutine Create_FullOpt1_UVector()!
SUBROUTINE Init_FullOpt1_Jacobian( p_FAST, MeshMapData, ED_PlatformPtMesh, SD_TPMesh, SD_LMesh, HD_M_LumpedMesh, HD_M_DistribMesh, &
                                   HD_WAMIT_Mesh, ED_HubPtLoad, u_BD, Orca_PtfmMesh, ExtPtfm_PtfmMesh, ErrStat, ErrMsg)

   TYPE(FAST_ParameterType)          , INTENT(INOUT) :: p_FAST                !< FAST parameters               
   TYPE(FAST_ModuleMapType)          , INTENT(INOUT) :: MeshMapData           !< data that maps meshes together
   
      ! input meshes for each of the 4 modules:
   TYPE(MeshType)                    , INTENT(IN   ) :: ED_PlatformPtMesh     !< ElastoDyn's PlatformPtMesh
   TYPE(MeshType)                    , INTENT(IN   ) :: ED_HubPtLoad          !< ElastoDyn's HubPtLoad mesh
   TYPE(MeshType)                    , INTENT(IN   ) :: SD_TPMesh             !< SubDyn's TP (transition piece) mesh
   TYPE(MeshType)                    , INTENT(IN   ) :: SD_LMesh              !< SubDyn's LMesh
   TYPE(MeshType)                    , INTENT(IN   ) :: HD_M_LumpedMesh       !< HydroDyn's Morison Lumped Mesh
   TYPE(MeshType)                    , INTENT(IN   ) :: HD_M_DistribMesh      !< HydroDyn's Morison Distributed Mesh
   TYPE(MeshType)                    , INTENT(IN   ) :: HD_WAMIT_Mesh         !< HydroDyn's WAMIT mesh
   TYPE(BD_InputType)                , INTENT(IN   ) :: u_BD(:)               !< inputs for each instance of the BeamDyn module (for the RootMotion meshes)
   TYPE(MeshType)                    , INTENT(IN   ) :: Orca_PtfmMesh         !< OrcaFlex interface PtfmMesh
   TYPE(MeshType)                    , INTENT(IN   ) :: ExtPtfm_PtfmMesh      !< ExtPtfm_MCKF interface PtfmMesh
   
   INTEGER(IntKi)                    , INTENT(  OUT) :: ErrStat               !< Error status of the operation
   CHARACTER(*)                      , INTENT(  OUT) :: ErrMsg                !< Error message if ErrStat /= ErrID_None
   
   CHARACTER(*), PARAMETER                           :: RoutineName = 'Init_FullOpt1_Jacobian'
   
      ! local variables:
   INTEGER(IntKi)                :: i, j, k, index
   
   ErrStat = ErrID_None
   ErrMsg  = ""
   
      ! determine how many inputs there are between the 6 modules (ED, SD, HD, BD, Orca, ExtPtfm)
   p_FAST%SizeJac_Opt1 = 0 ! initialize whole array
   
   if (p_FAST%CompHydro == Module_HD .or. p_FAST%CompSub /= Module_None .or. p_FAST%CompMooring == Module_Orca) then
      p_FAST%SizeJac_Opt1(2) = ED_PlatformPtMesh%NNodes*6        ! ED inputs: 3 forces and 3 moments per node (only 1 node)
   else
      p_FAST%SizeJac_Opt1(2) = 0
   end if
   
                  
   p_FAST%SizeJac_Opt1(3) = SD_TPMesh%NNodes*6                    ! SD inputs: 6 accelerations per node (size of SD input from ED) 
   IF ( p_FAST%CompHydro == Module_HD ) THEN   
      p_FAST%SizeJac_Opt1(3) = p_FAST%SizeJac_Opt1(3) &   
                                    + SD_LMesh%NNodes *6          ! SD inputs: 6 loads per node (size of SD input from HD)       
   END IF
               
   p_FAST%SizeJac_Opt1(4) = HD_M_LumpedMesh%NNodes *6 &    ! HD inputs: 6 accelerations per node (on each Morison mesh) 
                                 + HD_M_DistribMesh%NNodes*6 &    ! HD inputs: 6 accelerations per node (on each Morison mesh)
                                 + HD_WAMIT_Mesh%NNodes*6         ! HD inputs: 6 accelerations per node (on the WAMIT mesh)      
   
   IF ( p_FAST%CompElast == Module_BD .and. BD_Solve_Option1) THEN   
      p_FAST%SizeJac_Opt1(2) = p_FAST%SizeJac_Opt1(2) &   
                                     + ED_HubPtLoad%NNodes *6     ! ED inputs: 6 loads per node (size of ED input from BD)
      
      p_FAST%SizeJac_Opt1(5:7) = 0 ! assumes a max of 3 blades
      do k=1,size(u_BD)
         p_FAST%SizeJac_Opt1(4+k) = u_BD(k)%RootMotion%NNodes *6   ! BD inputs: 6 accelerations per node (size of BD input from ED)         
      end do
            
   END IF
        
   if ( p_FAST%CompMooring == Module_Orca ) then   
      p_FAST%SizeJac_Opt1(8) = Orca_PtfmMesh%NNodes*6
   else
      p_FAST%SizeJac_Opt1(8) = 0
   end if
   
   if ( p_FAST%CompSub == Module_ExtPtfm ) then   
      p_FAST%SizeJac_Opt1(9) = ExtPtfm_PtfmMesh%NNodes*6
   else
      p_FAST%SizeJac_Opt1(9) = 0
   end if
   
                       
                              
   p_FAST%SizeJac_Opt1(1) = sum( p_FAST%SizeJac_Opt1 )   ! all the inputs from these modules
                  

      ! allocate matrix to store jacobian 
   CALL AllocAry( MeshMapData%Jacobian_Opt1, p_FAST%SizeJac_Opt1(1), p_FAST%SizeJac_Opt1(1), "Jacobian for full option 1", ErrStat, ErrMsg )
      IF ( ErrStat /= ErrID_None ) RETURN
         
      ! allocate matrix to store index to help us figure out what the ith value of the u vector really means
   ALLOCATE ( MeshMapData%Jac_u_indx( p_FAST%SizeJac_Opt1(1), 3 ), STAT = ErrStat )
      IF ( ErrStat /= 0 ) THEN
         ErrStat = ErrID_Fatal
         ErrMsg = 'Cannot allocate Jac_u_indx.'
         RETURN
      END IF
         
   ! fill matrix to store index to help us figure out what the ith value of the u vector really means
   ! ( see Create_FullOpt1_UVector() ... these MUST match )
   ! column 1 indicates module's mesh and field
   ! column 2 indicates the first index of the acceleration/load field
   ! column 3 is the node
      
   !...............
   ! ED inputs:   
   !...............
   
   index = 1
   if (p_FAST%CompHydro == Module_HD .or. p_FAST%CompSub /= Module_None .or. p_FAST%CompMooring == Module_Orca) then
   
      do i=1,ED_PlatformPtMesh%NNodes
         do j=1,3
            MeshMapData%Jac_u_indx(index,1) =  1 !Module/Mesh/Field: u_ED%PlatformPtMesh%Force = 1
            MeshMapData%Jac_u_indx(index,2) =  j !index:  j
            MeshMapData%Jac_u_indx(index,3) =  i !Node:   i
            index = index + 1
         end do !j      
      end do !i
   
      do i=1,ED_PlatformPtMesh%NNodes
         do j=1,3
            MeshMapData%Jac_u_indx(index,1) =  2 !Module/Mesh/Field: u_ED%PlatformPtMesh%Moment = 2
            MeshMapData%Jac_u_indx(index,2) =  j !index:  j
            MeshMapData%Jac_u_indx(index,3) =  i !Node:   i
            index = index + 1
         end do !j      
      end do !i
      
   end if
   
   
   if (p_FAST%CompElast == Module_BD .and. BD_Solve_Option1) then
      
      do i=1,ED_HubPtLoad%NNodes
         do j=1,3
            MeshMapData%Jac_u_indx(index,1) =  3 !Module/Mesh/Field: u_ED%HubPtMesh%Force = 3
            MeshMapData%Jac_u_indx(index,2) =  j !index:  j
            MeshMapData%Jac_u_indx(index,3) =  i !Node:   i
            index = index + 1
         end do !j      
      end do !i
      
      
      do i=1,ED_HubPtLoad%NNodes
         do j=1,3
            MeshMapData%Jac_u_indx(index,1) =  4 !Module/Mesh/Field: u_ED%HubPtMesh%Moment = 4
            MeshMapData%Jac_u_indx(index,2) =  j !index:  j
            MeshMapData%Jac_u_indx(index,3) =  i !Node:   i
            index = index + 1
         end do !j      
      end do !i

   end if
   
      
   !...............
   ! SD inputs:   
   !...............
      
   ! SD_TPMesh                        
   do i=1,SD_TPMesh%NNodes
      do j=1,3
         MeshMapData%Jac_u_indx(index,1) =  5 !Module/Mesh/Field: u_SD%TPMesh%TranslationAcc = 5
         MeshMapData%Jac_u_indx(index,2) =  j !index:  j
         MeshMapData%Jac_u_indx(index,3) =  i !Node:   i
         index = index + 1                  
      end do !j                             
   end do !i                                
                                            
   do i=1,SD_TPMesh%NNodes                  
      do j=1,3                              
         MeshMapData%Jac_u_indx(index,1) =  6 !Module/Mesh/Field:  u_SD%TPMesh%RotationAcc = 6
         MeshMapData%Jac_u_indx(index,2) =  j !index:  j
         MeshMapData%Jac_u_indx(index,3) =  i !Node:   i
         index = index + 1
      end do !j      
   end do !i   
   
   IF ( p_FAST%CompHydro == Module_HD ) THEN   ! this SD mesh linked only when HD is enabled
   
      ! SD_LMesh
      do i=1,SD_LMesh%NNodes
         do j=1,3
            MeshMapData%Jac_u_indx(index,1) =  7 !Module/Mesh/Field: u_SD%LMesh%Force = 7
            MeshMapData%Jac_u_indx(index,2) =  j !index:  j
            MeshMapData%Jac_u_indx(index,3) =  i !Node:   i
            index = index + 1                  
         end do !j                             
      end do !i                                
                                            
      do i=1,SD_LMesh%NNodes                   
         do j=1,3                              
            MeshMapData%Jac_u_indx(index,1) =  8 !Module/Mesh/Field: u_SD%LMesh%Moment = 8
            MeshMapData%Jac_u_indx(index,2) =  j !index:  j
            MeshMapData%Jac_u_indx(index,3) =  i !Node:   i
            index = index + 1
         end do !j      
      end do !i 
      
   END IF
   
   !...............
   ! HD inputs:
   !...............
         
   !(Morison%LumpedMesh)
   do i=1,HD_M_LumpedMesh%NNodes
      do j=1,3
         MeshMapData%Jac_u_indx(index,1) =  9 !Module/Mesh/Field: u_HD%Morison%LumpedMesh%TranslationAcc = 9
         MeshMapData%Jac_u_indx(index,2) =  j !index:  j
         MeshMapData%Jac_u_indx(index,3) =  i !Node:   i
         index = index + 1
      end do !j      
   end do !i
   
   do i=1,HD_M_LumpedMesh%NNodes
      do j=1,3
         MeshMapData%Jac_u_indx(index,1) = 10 !Module/Mesh/Field:  u_HD%Morison%LumpedMesh%RotationAcc = 10
         MeshMapData%Jac_u_indx(index,2) =  j !index:  j
         MeshMapData%Jac_u_indx(index,3) =  i !Node:   i
         index = index + 1
      end do !j      
   end do !i     
   
   
   !(Morison%DistribMesh)
   do i=1,HD_M_DistribMesh%NNodes
      do j=1,3
         MeshMapData%Jac_u_indx(index,1) = 11 !Module/Mesh/Field: u_HD%Morison%DistribMesh%TranslationAcc = 11
         MeshMapData%Jac_u_indx(index,2) =  j !index:  j
         MeshMapData%Jac_u_indx(index,3) =  i !Node:   i
         index = index + 1
      end do !j      
   end do !i
   
   do i=1,HD_M_DistribMesh%NNodes
      do j=1,3
         MeshMapData%Jac_u_indx(index,1) = 12 !Module/Mesh/Field:  u_HD%Morison%DistribMesh%RotationAcc = 12
         MeshMapData%Jac_u_indx(index,2) =  j !index:  j
         MeshMapData%Jac_u_indx(index,3) =  i !Node:   i
         index = index + 1
      end do !j      
   end do !i     
   
   !(Mesh)
   do i=1,HD_WAMIT_Mesh%NNodes
      do j=1,3
         MeshMapData%Jac_u_indx(index,1) = 13 !Module/Mesh/Field: u_HD%Mesh%TranslationAcc = 13
         MeshMapData%Jac_u_indx(index,2) =  j !index:  j
         MeshMapData%Jac_u_indx(index,3) =  i !Node:   i
         index = index + 1
      end do !j      
   end do !i
   
   do i=1,HD_WAMIT_Mesh%NNodes
      do j=1,3
         MeshMapData%Jac_u_indx(index,1) = 14 !Module/Mesh/Field:  u_HD%Mesh%RotationAcc = 14
         MeshMapData%Jac_u_indx(index,2) =  j !index:  j
         MeshMapData%Jac_u_indx(index,3) =  i !Node:   i
         index = index + 1
      end do !j      
   end do !i        
   
   !...............
   ! BD inputs:
   !...............
   
   if (p_FAST%CompElast == Module_BD .and. BD_Solve_Option1) then
                 
      do k=1,size(u_BD)
         
         do i=1,u_BD(k)%RootMotion%NNodes
            do j=1,3
               MeshMapData%Jac_u_indx(index,1) =  13 + 2*k !Module/Mesh/Field: u_BD(k)%RootMotion%TranslationAcc = 15 (k=1), 17 (k=2), 19 (k=3)
               MeshMapData%Jac_u_indx(index,2) =  j !index:  j
               MeshMapData%Jac_u_indx(index,3) =  i !Node:   i
               index = index + 1
            end do !j      
         end do !i
      
         do i=1,u_BD(k)%RootMotion%NNodes
            do j=1,3
               MeshMapData%Jac_u_indx(index,1) =  14 + 2*k !Module/Mesh/Field: u_BD(k)%RootMotion%RotationAcc = 16 (k=1), 18 (k=2), 20 (k=3)
               MeshMapData%Jac_u_indx(index,2) =  j !index:  j
               MeshMapData%Jac_u_indx(index,3) =  i !Node:   i
               index = index + 1
            end do !j      
         end do !i
                  
      end do !k
                  
   end if
   
   !...............
   ! Orca inputs:   
   !...............
      
   ! Orca_PtfmMesh
   do i=1,Orca_PtfmMesh%NNodes
      do j=1,3
         MeshMapData%Jac_u_indx(index,1) =  21 !Module/Mesh/Field: u_Orca%PtfmMesh%TranslationAcc = 21
         MeshMapData%Jac_u_indx(index,2) =  j !index:  j
         MeshMapData%Jac_u_indx(index,3) =  i !Node:   i
         index = index + 1                  
      end do !j                             
   end do !i                                
                                            
   do i=1,Orca_PtfmMesh%NNodes                  
      do j=1,3                              
         MeshMapData%Jac_u_indx(index,1) =  22 !Module/Mesh/Field:  u_Orca%PtfmMesh%RotationAcc = 22
         MeshMapData%Jac_u_indx(index,2) =  j !index:  j
         MeshMapData%Jac_u_indx(index,3) =  i !Node:   i
         index = index + 1
      end do !j      
   end do !i      
   
   !...............
   ! ExtPtfm inputs:   
   !...............
      
   ! ExtPtfm_PtfmMesh
   do i=1,ExtPtfm_PtfmMesh%NNodes
      do j=1,3
         MeshMapData%Jac_u_indx(index,1) =  23 !Module/Mesh/Field: u_ExtPtfm%PtfmMesh%TranslationAcc = 23
         MeshMapData%Jac_u_indx(index,2) =  j !index:  j
         MeshMapData%Jac_u_indx(index,3) =  i !Node:   i
         index = index + 1                  
      end do !j                             
   end do !i                                
                                            
   do i=1,ExtPtfm_PtfmMesh%NNodes                  
      do j=1,3                              
         MeshMapData%Jac_u_indx(index,1) =  24 !Module/Mesh/Field:  u_ExtPtfm%PtfmMesh%RotationAcc = 24
         MeshMapData%Jac_u_indx(index,2) =  j !index:  j
         MeshMapData%Jac_u_indx(index,3) =  i !Node:   i
         index = index + 1
      end do !j      
   end do !i
   
   
END SUBROUTINE Init_FullOpt1_Jacobian
!----------------------------------------------------------------------------------------------------------------------------------
!> This routine basically packs the relevant parts of the modules' input meshes for use in this InputOutput solve.
!! Do not change the order of this packing without changing subroutine Init_FullOpt1_Jacobian()!
SUBROUTINE Create_FullOpt1_UVector(u, ED_PlatformPtMesh, SD_TPMesh, SD_LMesh, HD_M_LumpedMesh, HD_M_DistribMesh, HD_WAMIT_Mesh, &
                                         ED_HubPtLoad,  BD_RootMotion, Orca_PtfmMesh, ExtPtfm_PtfmMesh, p_FAST )
!..................................................................................................................................
   
   REAL(ReKi)                        , INTENT(INOUT) :: u(:)                      !< output u vector
   
      ! input meshes for each of the 3 modules:
   TYPE(MeshType)                    , INTENT(IN   ) :: ED_PlatformPtMesh         !< ElastoDyn PlatformPt mesh
   TYPE(MeshType)                    , INTENT(IN   ) :: SD_TPMesh                 !< SubDyn TP mesh
   TYPE(MeshType)                    , INTENT(IN   ) :: SD_LMesh                  !< SubDyn Lmesh
   TYPE(MeshType)                    , INTENT(IN   ) :: HD_M_LumpedMesh           !< HydroDyn Morison Lumped mesh
   TYPE(MeshType)                    , INTENT(IN   ) :: HD_M_DistribMesh          !< HydroDyn Morison distributed mesh
   TYPE(MeshType)                    , INTENT(IN   ) :: HD_WAMIT_Mesh             !< HydroDyn WAMIT mesh
   TYPE(MeshType)                    , INTENT(IN   ) :: ED_HubPtLoad              !< ElastoDyn HubPt mesh
   TYPE(MeshType)                    , INTENT(IN   ) :: BD_RootMotion(:)          !< BeamDyn RootMotion meshes
   TYPE(MeshType)                    , INTENT(IN   ) :: Orca_PtfmMesh             !< OrcaFlex interface PtfmMesh
   TYPE(MeshType)                    , INTENT(IN   ) :: ExtPtfm_PtfmMesh          !< ExtPtfm interface PtfmMesh
   
   TYPE(FAST_ParameterType)          , INTENT(IN   ) :: p_FAST                    !< FAST parameters
   
   
      ! local variables:
   INTEGER(IntKi)                :: i, k, indx_first, indx_last
   
   !...............
   ! ED inputs:   
   !...............
   if (p_FAST%CompHydro == Module_HD .or. p_FAST%CompSub /= Module_None .or. p_FAST%CompMooring == MODULE_Orca) then
      u( 1: 3) = ED_PlatformPtMesh%Force(:,1) / p_FAST%UJacSclFact
      u( 4: 6) = ED_PlatformPtMesh%Moment(:,1) / p_FAST%UJacSclFact    
      indx_first = 7   
   else
      indx_first = 1   
   end if
   
   
   if (p_FAST%CompElast == Module_BD .and. BD_Solve_Option1) then
      
      do i=1,ED_HubPtLoad%NNodes
         indx_last  = indx_first + 2 
         u(indx_first:indx_last) = ED_HubPtLoad%Force(:,i) / p_FAST%UJacSclFact
         indx_first = indx_last + 1
      end do
     
      do i=1,ED_HubPtLoad%NNodes
         indx_last  = indx_first + 2 
         u(indx_first:indx_last) = ED_HubPtLoad%Moment(:,i) / p_FAST%UJacSclFact
         indx_first = indx_last + 1
      end do
      
   end if
   

   !...............
   ! SD inputs (SD_TPMesh):      
   !...............
   do i=1,SD_TPMesh%NNodes 
      indx_last  = indx_first + 2
      u(indx_first:indx_last) = SD_TPMesh%TranslationAcc(:,i) 
      indx_first = indx_last + 1
   end do

   do i=1,SD_TPMesh%NNodes 
      indx_last  = indx_first + 2
      u(indx_first:indx_last) = SD_TPMesh%RotationAcc(:,i) 
      indx_first = indx_last + 1
   end do
         
   if ( p_FAST%CompHydro == Module_HD ) then   ! this SD mesh linked only when HD is enabled
      ! SD inputs (SD_LMesh):        
      do i=1,SD_LMesh%NNodes
         indx_last  = indx_first + 2 
         u(indx_first:indx_last) = SD_LMesh%Force(:,i) / p_FAST%UJacSclFact
         indx_first = indx_last + 1
      end do
     
      do i=1,SD_LMesh%NNodes
         indx_last  = indx_first + 2 
         u(indx_first:indx_last) = SD_LMesh%Moment(:,i) / p_FAST%UJacSclFact
         indx_first = indx_last + 1
      end do
   end if
   
   !...............
   ! HD inputs (Morison%LumpedMesh):
   !...............
   do i=1,HD_M_LumpedMesh%NNodes
      indx_last  = indx_first + 2 
      u(indx_first:indx_last) = HD_M_LumpedMesh%TranslationAcc(:,i)
      indx_first = indx_last + 1
   end do
      
   do i=1,HD_M_LumpedMesh%NNodes
      indx_last  = indx_first + 2 
      u(indx_first:indx_last) = HD_M_LumpedMesh%RotationAcc(:,i)
      indx_first = indx_last + 1
   end do
      
   ! HD inputs (Morison%DistribMesh):
   do i=1,HD_M_DistribMesh%NNodes
      indx_last  = indx_first + 2 
      u(indx_first:indx_last) = HD_M_DistribMesh%TranslationAcc(:,i)
      indx_first = indx_last + 1
   end do
      
   do i=1,HD_M_DistribMesh%NNodes
      indx_last  = indx_first + 2 
      u(indx_first:indx_last) = HD_M_DistribMesh%RotationAcc(:,i)
      indx_first = indx_last + 1
   end do
                  
   ! HD inputs (Mesh):
   do i=1,HD_WAMIT_Mesh%NNodes
      indx_last  = indx_first + 2 
      u(indx_first:indx_last) = HD_WAMIT_Mesh%TranslationAcc(:,i)
      indx_first = indx_last + 1
   end do
      
   do i=1,HD_WAMIT_Mesh%NNodes
      indx_last  = indx_first + 2 
      u(indx_first:indx_last) = HD_WAMIT_Mesh%RotationAcc(:,i)
      indx_first = indx_last + 1
   end do   
   
   !...............
   ! BD inputs:
   !...............   
   if (p_FAST%CompElast == Module_BD .and. BD_Solve_Option1) then
      
      do k=1,p_FAST%nBeams
         
         do i=1,BD_RootMotion(k)%NNodes
            indx_last  = indx_first + 2 
            u(indx_first:indx_last) = BD_RootMotion(k)%TranslationAcc(:,i)
            indx_first = indx_last + 1
         end do !i
      
         do i=1,BD_RootMotion(k)%NNodes
            indx_last  = indx_first + 2 
            u(indx_first:indx_last) = BD_RootMotion(k)%RotationAcc(:,i)
            indx_first = indx_last + 1
         end do !i
                  
      end do !k      
      
   end if
   
   !...............
   ! Orca inputs (Orca_PtfmMesh):      
   !...............
   do i=1,Orca_PtfmMesh%NNodes 
      indx_last  = indx_first + 2
      u(indx_first:indx_last) = Orca_PtfmMesh%TranslationAcc(:,i) 
      indx_first = indx_last + 1
   end do

   do i=1,Orca_PtfmMesh%NNodes 
      indx_last  = indx_first + 2
      u(indx_first:indx_last) = Orca_PtfmMesh%RotationAcc(:,i) 
      indx_first = indx_last + 1
   end do   
   
   !...............
   ! ExtPtfm inputs (ExtPtfm_PtfmMesh):      
   !...............
   do i=1,ExtPtfm_PtfmMesh%NNodes 
      indx_last  = indx_first + 2
      u(indx_first:indx_last) = ExtPtfm_PtfmMesh%TranslationAcc(:,i) 
      indx_first = indx_last + 1
   end do

   do i=1,ExtPtfm_PtfmMesh%NNodes 
      indx_last  = indx_first + 2
      u(indx_first:indx_last) = ExtPtfm_PtfmMesh%RotationAcc(:,i) 
      indx_first = indx_last + 1
   end do   
   
   
END SUBROUTINE Create_FullOpt1_UVector
!----------------------------------------------------------------------------------------------------------------------------------
!> This routine adds u_delta to the corresponding mesh field and scales it as appropriate
SUBROUTINE Add_FullOpt1_u_delta( p_FAST, Jac_u_indx, u_delta, u_ED, u_SD, u_HD, u_BD, u_Orca, u_ExtPtfm )
!..................................................................................................................................
   TYPE(FAST_ParameterType)            , INTENT(IN   ) :: p_FAST           !< Glue-code simulation parameters
   INTEGER( IntKi )                    , INTENT(IN   ) :: Jac_u_indx(:,:)  !< Index to map Jacobian u-vector into mesh fields 
   REAL( ReKi )                        , INTENT(IN   ) :: u_delta(:)       !< The delta amount to add to the appropriate mesh fields 
   TYPE(ED_InputType)                  , INTENT(INOUT) :: u_ED             !< ED System inputs 
   TYPE(SD_InputType)                  , INTENT(INOUT) :: u_SD             !< SD System inputs 
   TYPE(HydroDyn_InputType)            , INTENT(INOUT) :: u_HD             !< SD System inputs 
   TYPE(BD_InputType)                  , INTENT(INOUT) :: u_BD(:)          !< BD System inputs 
   TYPE(Orca_InputType)                , INTENT(INOUT) :: u_Orca           !< Orca System inputs 
   TYPE(ExtPtfm_InputType)             , INTENT(INOUT) :: u_ExtPtfm        !< ExtPtfm System inputs 
   
   ! local variables
   INTEGER                                             :: n
   INTEGER                                             :: fieldIndx
   INTEGER                                             :: node
   
   
   DO n = 1,SIZE(u_delta)
      
      fieldIndx = Jac_u_indx(n,2) 
      node      = Jac_u_indx(n,3) 
   
         ! determine which mesh we're trying to perturb and perturb the input:
      SELECT CASE( Jac_u_indx(n,1) )
      
      CASE ( 1) !Module/Mesh/Field: u_ED%PlatformPtMesh%Force = 1
         u_ED%PlatformPtMesh%Force( fieldIndx,node) = u_ED%PlatformPtMesh%Force( fieldIndx,node) + u_delta(n) * p_FAST%UJacSclFact       
      CASE ( 2) !Module/Mesh/Field: u_ED%PlatformPtMesh%Moment = 2
         u_ED%PlatformPtMesh%Moment(fieldIndx,node) = u_ED%PlatformPtMesh%Moment(fieldIndx,node) + u_delta(n) * p_FAST%UJacSclFact       
      CASE ( 3) !Module/Mesh/Field: u_ED%HubPtMesh%Force = 3
         u_ED%HubPtLoad%Force( fieldIndx,node) = u_ED%HubPtLoad%Force( fieldIndx,node) + u_delta(n) * p_FAST%UJacSclFact     
      CASE ( 4) !Module/Mesh/Field: u_ED%HubPtMesh%Moment = 4
         u_ED%HubPtLoad%Moment(fieldIndx,node) = u_ED%HubPtLoad%Moment(fieldIndx,node) + u_delta(n) * p_FAST%UJacSclFact     
               
      CASE ( 5) !Module/Mesh/Field: u_SD%TPMesh%TranslationAcc = 5
         u_SD%TPMesh%TranslationAcc(fieldIndx,node) = u_SD%TPMesh%TranslationAcc(fieldIndx,node) + u_delta(n)        
      CASE ( 6) !Module/Mesh/Field: u_SD%TPMesh%RotationAcc = 6
         u_SD%TPMesh%RotationAcc(   fieldIndx,node) = u_SD%TPMesh%RotationAcc(   fieldIndx,node) + u_delta(n)        
      CASE ( 7) !Module/Mesh/Field: u_SD%LMesh%Force = 7
         u_SD%LMesh%Force( fieldIndx,node) = u_SD%LMesh%Force( fieldIndx,node) + u_delta(n) * p_FAST%UJacSclFact     
      CASE ( 8) !Module/Mesh/Field: u_SD%LMesh%Moment = 8
         u_SD%LMesh%Moment(fieldIndx,node) = u_SD%LMesh%Moment(fieldIndx,node) + u_delta(n) * p_FAST%UJacSclFact     
      
      CASE ( 9) !Module/Mesh/Field: u_HD%Morison%LumpedMesh%TranslationAcc = 9
         u_HD%Morison%LumpedMesh%TranslationAcc(fieldIndx,node) = u_HD%Morison%LumpedMesh%TranslationAcc(fieldIndx,node) + u_delta(n)        
      CASE (10) !Module/Mesh/Field: u_HD%Morison%LumpedMesh%RotationAcc = 10
         u_HD%Morison%LumpedMesh%RotationAcc(   fieldIndx,node) = u_HD%Morison%LumpedMesh%RotationAcc(   fieldIndx,node) + u_delta(n)        
      CASE (11) !Module/Mesh/Field: u_HD%Morison%DistribMesh%TranslationAcc = 11
         u_HD%Morison%DistribMesh%TranslationAcc(fieldIndx,node) = u_HD%Morison%DistribMesh%TranslationAcc(fieldIndx,node) + u_delta(n)        
      CASE (12) !Module/Mesh/Field: u_HD%Morison%DistribMesh%RotationAcc = 12
         u_HD%Morison%DistribMesh%RotationAcc(   fieldIndx,node) = u_HD%Morison%DistribMesh%RotationAcc(   fieldIndx,node) + u_delta(n)      
      CASE (13) !Module/Mesh/Field: u_HD%Mesh%TranslationAcc = 13
         u_HD%Mesh%TranslationAcc(   fieldIndx,node) = u_HD%Mesh%TranslationAcc(   fieldIndx,node) + u_delta(n)      
      CASE (14) !Module/Mesh/Field: u_HD%Mesh%RotationAcc = 14
         u_HD%Mesh%RotationAcc(      fieldIndx,node) = u_HD%Mesh%RotationAcc(      fieldIndx,node) + u_delta(n)     
         
      CASE (15) !Module/Mesh/Field: u_BD(1)%RootMotion%TranslationAcc = 15 (k=1)
         u_BD(1)%RootMotion%TranslationAcc(fieldIndx,node) = u_BD(1)%RootMotion%TranslationAcc(fieldIndx,node) + u_delta(n)      
      CASE (16) !Module/Mesh/Field: u_BD(1)%RootMotion%RotationAcc = 16 (k=1)
         u_BD(1)%RootMotion%RotationAcc(   fieldIndx,node) = u_BD(1)%RootMotion%RotationAcc(   fieldIndx,node) + u_delta(n)     
      CASE (17) !Module/Mesh/Field: u_BD(2)%RootMotion%TranslationAcc = 17 (k=2)
         u_BD(2)%RootMotion%TranslationAcc(fieldIndx,node) = u_BD(2)%RootMotion%TranslationAcc(fieldIndx,node) + u_delta(n)      
      CASE (18) !Module/Mesh/Field: u_BD(2)%RootMotion%RotationAcc = 18 (k=2)
         u_BD(2)%RootMotion%RotationAcc(   fieldIndx,node) = u_BD(2)%RootMotion%RotationAcc(   fieldIndx,node) + u_delta(n)     
      CASE (19) !Module/Mesh/Field: u_BD(3)%RootMotion%TranslationAcc = 19 (k=3)
         u_BD(3)%RootMotion%TranslationAcc(fieldIndx,node) = u_BD(3)%RootMotion%TranslationAcc(fieldIndx,node) + u_delta(n)      
      CASE (20) !Module/Mesh/Field: u_BD(3)%RootMotion%RotationAcc = 20 (k=3)
         u_BD(3)%RootMotion%RotationAcc(   fieldIndx,node) = u_BD(3)%RootMotion%RotationAcc(   fieldIndx,node) + u_delta(n)     
         
      CASE (21) !Module/Mesh/Field: u_Orca%PtfmMesh%TranslationAcc = 21
         u_Orca%PtfmMesh%TranslationAcc(   fieldIndx,node) = u_Orca%PtfmMesh%TranslationAcc(   fieldIndx,node) + u_delta(n)      
      CASE (22) !Module/Mesh/Field: u_Orca%PtfmMesh%RotationAcc = 22
         u_Orca%PtfmMesh%RotationAcc(      fieldIndx,node) = u_Orca%PtfmMesh%RotationAcc(      fieldIndx,node) + u_delta(n)     
         
      CASE (23) !Module/Mesh/Field: u_ExtPtfm%PtfmMesh%TranslationAcc = 23
         u_ExtPtfm%PtfmMesh%TranslationAcc(   fieldIndx,node) = u_ExtPtfm%PtfmMesh%TranslationAcc(   fieldIndx,node) + u_delta(n)      
      CASE (24) !Module/Mesh/Field: u_ExtPtfm%PtfmMesh%RotationAcc = 24
         u_ExtPtfm%PtfmMesh%RotationAcc(      fieldIndx,node) = u_ExtPtfm%PtfmMesh%RotationAcc(      fieldIndx,node) + u_delta(n)     
         
      END SELECT
                                   
   END DO
   
END SUBROUTINE Add_FullOpt1_u_delta
!----------------------------------------------------------------------------------------------------------------------------------
!> This routine perturbs the nth element of the u array (and mesh/field it corresponds to)
SUBROUTINE Perturb_u_FullOpt1( p_FAST, Jac_u_indx, n, u_perturb, u_ED_perturb, u_SD_perturb, u_HD_perturb, u_BD_perturb, &
                               u_Orca_perturb, u_ExtPtfm_perturb, perturb )
!...............................................................................................................................
   TYPE(FAST_ParameterType)            , INTENT(IN   ) :: p_FAST                 !< Glue-code simulation parameters
   INTEGER( IntKi )                    , INTENT(IN   ) :: Jac_u_indx(:,:)        !< Index to map Jacobian u-vector into mesh fields 
   INTEGER( IntKi )                    , INTENT(IN   ) :: n                      !< number of array element to use 
   REAL( ReKi )                        , INTENT(INOUT) :: u_perturb(:)           !< array to be perturbed
   TYPE(ED_InputType),        OPTIONAL , INTENT(INOUT) :: u_ED_perturb           !< ED System inputs  (needed only when                                  1 <= n <= NumEDNodes=NumEDNodes)
   TYPE(SD_InputType),        OPTIONAL , INTENT(INOUT) :: u_SD_perturb           !< SD System inputs  (needed only when NumEDNodes                      +1 <= n <= NumEDNodes+NumSDNodes) [if SD is used] 
   TYPE(HydroDyn_InputType),  OPTIONAL , INTENT(INOUT) :: u_HD_perturb           !< HD System inputs  (needed only when NumEDNodes+NumSDNodes           +1 <= n <= NumEDNodes+NumSDNodes+NumHDNodes) [if HD is used and SD is used. if SD not used, 
   TYPE(BD_InputType),        OPTIONAL , INTENT(INOUT) :: u_BD_perturb           !< BD System inputs  (needed only when NumEDNodes+NumSDNodes+NumHDNodes+1 <= n <= inf) [if BD is used]
   TYPE(Orca_InputType),      OPTIONAL , INTENT(INOUT) :: u_Orca_perturb         !< Orca System inputs  (needed only when NumEDNodes+NumSDNodes+NumHDNodes+NumBDNodes+1 <= n <= inf) [if Orca is used]
   TYPE(ExtPtfm_InputType),   OPTIONAL , INTENT(INOUT) :: u_ExtPtfm_perturb      !< ExtPtfm System inputs  (needed only when NumEDNodes+NumSDNodes+NumHDNodes+NumBDNodes+NumOcraNodes+1 <= n <= inf) [if ExtPtfm is used]
   REAL( ReKi )                        , INTENT(  OUT) :: perturb                !< amount that u_perturb(n) was perturbed
   
   ! local variables
   INTEGER                                             :: fieldIndx
   INTEGER                                             :: node
   
      
   fieldIndx = Jac_u_indx(n,2) 
   node      = Jac_u_indx(n,3) 
   
      ! determine which mesh we're trying to perturb and perturb the input:
   SELECT CASE( Jac_u_indx(n,1) )
      
   CASE ( 1) !Module/Mesh/Field: u_ED%PlatformPtMesh%Force = 1
      perturb = GetPerturb( u_ED_perturb%PlatformPtMesh%Force(fieldIndx , node) )
      u_ED_perturb%PlatformPtMesh%Force( fieldIndx,node) = u_ED_perturb%PlatformPtMesh%Force( fieldIndx,node) + perturb * p_FAST%UJacSclFact       
   CASE ( 2) !Module/Mesh/Field: u_ED%PlatformPtMesh%Moment = 2
      perturb = GetPerturb( u_ED_perturb%PlatformPtMesh%Moment(fieldIndx , node) )
      u_ED_perturb%PlatformPtMesh%Moment(fieldIndx,node) = u_ED_perturb%PlatformPtMesh%Moment(fieldIndx,node) + perturb * p_FAST%UJacSclFact             
   CASE ( 3) !Module/Mesh/Field: u_ED%HubPtMesh%Force = 3
      perturb = GetPerturb( u_ED_perturb%HubPtLoad%Force(fieldIndx , node) )
      u_ED_perturb%HubPtLoad%Force(   fieldIndx,node) = u_ED_perturb%HubPtLoad%Force(   fieldIndx,node) + perturb * p_FAST%UJacSclFact     
   CASE ( 4) !Module/Mesh/Field: u_ED%HubPtMesh%Moment = 4
      perturb = GetPerturb( u_ED_perturb%HubPtLoad%Moment(fieldIndx , node) )
      u_ED_perturb%HubPtLoad%Moment(  fieldIndx,node) = u_ED_perturb%HubPtLoad%Moment(  fieldIndx,node) + perturb * p_FAST%UJacSclFact     
               
   CASE ( 5) !Module/Mesh/Field: u_SD%TPMesh%TranslationAcc = 5
      perturb = GetPerturb( u_SD_perturb%TPMesh%TranslationAcc(fieldIndx , node) )
      u_SD_perturb%TPMesh%TranslationAcc(fieldIndx,node) = u_SD_perturb%TPMesh%TranslationAcc(fieldIndx,node) + perturb        
   CASE ( 6) !Module/Mesh/Field: u_SD%TPMesh%RotationAcc = 6
      perturb = GetPerturb( u_SD_perturb%TPMesh%RotationAcc(fieldIndx , node) )
      u_SD_perturb%TPMesh%RotationAcc(   fieldIndx,node) = u_SD_perturb%TPMesh%RotationAcc(   fieldIndx,node) + perturb        
   CASE ( 7) !Module/Mesh/Field: u_SD%LMesh%Force = 7
      perturb = GetPerturb( u_SD_perturb%LMesh%Force(fieldIndx , node) )
      u_SD_perturb%LMesh%Force( fieldIndx,node) = u_SD_perturb%LMesh%Force( fieldIndx,node) + perturb * p_FAST%UJacSclFact     
   CASE ( 8) !Module/Mesh/Field: u_SD%LMesh%Moment = 8
      perturb = GetPerturb( u_SD_perturb%LMesh%Moment(fieldIndx , node) )
      u_SD_perturb%LMesh%Moment(fieldIndx,node) = u_SD_perturb%LMesh%Moment(fieldIndx,node) + perturb * p_FAST%UJacSclFact     
      
   CASE ( 9) !Module/Mesh/Field: u_HD%Morison%LumpedMesh%TranslationAcc = 9
      perturb = GetPerturb( u_HD_perturb%Morison%LumpedMesh%TranslationAcc(fieldIndx , node) )
      u_HD_perturb%Morison%LumpedMesh%TranslationAcc(fieldIndx,node) = u_HD_perturb%Morison%LumpedMesh%TranslationAcc(fieldIndx,node) + perturb        
   CASE ( 10) !Module/Mesh/Field: u_HD%Morison%LumpedMesh%RotationAcc = 10
      perturb = GetPerturb( u_HD_perturb%Morison%LumpedMesh%RotationAcc(fieldIndx , node) )
      u_HD_perturb%Morison%LumpedMesh%RotationAcc(   fieldIndx,node) = u_HD_perturb%Morison%LumpedMesh%RotationAcc(   fieldIndx,node) + perturb        
   CASE (11) !Module/Mesh/Field: u_HD%Morison%DistribMesh%TranslationAcc = 11
      perturb = GetPerturb( u_HD_perturb%Morison%DistribMesh%TranslationAcc(fieldIndx , node) )
      u_HD_perturb%Morison%DistribMesh%TranslationAcc(fieldIndx,node) = u_HD_perturb%Morison%DistribMesh%TranslationAcc(fieldIndx,node) + perturb        
   CASE (12) !Module/Mesh/Field: u_HD%Morison%DistribMesh%RotationAcc = 12
      perturb = GetPerturb( u_HD_perturb%Morison%DistribMesh%RotationAcc(fieldIndx , node) )
      u_HD_perturb%Morison%DistribMesh%RotationAcc(   fieldIndx,node) = u_HD_perturb%Morison%DistribMesh%RotationAcc(   fieldIndx,node) + perturb      
   CASE (13) !Module/Mesh/Field: u_HD%Mesh%TranslationAcc = 13
      perturb = GetPerturb( u_HD_perturb%Mesh%TranslationAcc(fieldIndx , node) )
      u_HD_perturb%Mesh%TranslationAcc(fieldIndx,node) = u_HD_perturb%Mesh%TranslationAcc(fieldIndx,node) + perturb      
   CASE (14) !Module/Mesh/Field: u_HD%Mesh%RotationAcc = 14
      perturb = GetPerturb( u_HD_perturb%Mesh%RotationAcc(fieldIndx , node) )
      u_HD_perturb%Mesh%RotationAcc(   fieldIndx,node) = u_HD_perturb%Mesh%RotationAcc(   fieldIndx,node) + perturb      
            
   CASE (15) !Module/Mesh/Field: u_BD(1)%RootMotion%TranslationAcc = 15 (k=1)
      perturb = GetPerturb( u_BD_perturb%RootMotion%TranslationAcc(fieldIndx , node) )
      u_BD_perturb%RootMotion%TranslationAcc(fieldIndx,node) = u_BD_perturb%RootMotion%TranslationAcc(fieldIndx,node) + perturb      
   CASE (16) !Module/Mesh/Field: u_BD(1)%RootMotion%RotationAcc = 16 (k=1)
      perturb = GetPerturb( u_BD_perturb%RootMotion%RotationAcc(fieldIndx , node) )
      u_BD_perturb%RootMotion%RotationAcc(   fieldIndx,node) = u_BD_perturb%RootMotion%RotationAcc(   fieldIndx,node) + perturb      
   CASE (17) !Module/Mesh/Field: u_BD(2)%RootMotion%TranslationAcc = 17 (k=2)
      perturb = GetPerturb( u_BD_perturb%RootMotion%TranslationAcc(fieldIndx , node) )
      u_BD_perturb%RootMotion%TranslationAcc(fieldIndx,node) = u_BD_perturb%RootMotion%TranslationAcc(fieldIndx,node) + perturb      
   CASE (18) !Module/Mesh/Field: u_BD(2)%RootMotion%RotationAcc = 18 (k=2)
      perturb = GetPerturb( u_BD_perturb%RootMotion%RotationAcc(fieldIndx , node) )
      u_BD_perturb%RootMotion%RotationAcc(   fieldIndx,node) = u_BD_perturb%RootMotion%RotationAcc(   fieldIndx,node) + perturb      
   CASE (19) !Module/Mesh/Field: u_BD(3)%RootMotion%TranslationAcc = 19 (k=3)
      perturb = GetPerturb( u_BD_perturb%RootMotion%TranslationAcc(fieldIndx , node) )
      u_BD_perturb%RootMotion%TranslationAcc(fieldIndx,node) = u_BD_perturb%RootMotion%TranslationAcc(fieldIndx,node) + perturb      
   CASE (20) !Module/Mesh/Field: u_BD(3)%RootMotion%RotationAcc = 20 (k=3)
      perturb = GetPerturb( u_BD_perturb%RootMotion%RotationAcc(fieldIndx , node) )
      u_BD_perturb%RootMotion%RotationAcc(   fieldIndx,node) = u_BD_perturb%RootMotion%RotationAcc(   fieldIndx,node) + perturb      
            
   CASE (21) !Module/Mesh/Field: u_Orca%PtfmMesh%TranslationAcc = 21
      perturb = GetPerturb( u_Orca_perturb%PtfmMesh%TranslationAcc(fieldIndx , node) )
      u_Orca_perturb%PtfmMesh%TranslationAcc(fieldIndx,node) = u_Orca_perturb%PtfmMesh%TranslationAcc(fieldIndx,node) + perturb      
   CASE (22) !Module/Mesh/Field: u_Orca%PtfmMesh%RotationAcc = 22
      perturb = GetPerturb( u_Orca_perturb%PtfmMesh%RotationAcc(fieldIndx , node) )
      u_Orca_perturb%PtfmMesh%RotationAcc(   fieldIndx,node) = u_Orca_perturb%PtfmMesh%RotationAcc(   fieldIndx,node) + perturb      
      
   CASE (23) !Module/Mesh/Field: u_ExtPtfm%PtfmMesh%TranslationAcc = 21
      perturb = GetPerturb( u_ExtPtfm_perturb%PtfmMesh%TranslationAcc(fieldIndx , node) )
      u_ExtPtfm_perturb%PtfmMesh%TranslationAcc(fieldIndx,node) = u_ExtPtfm_perturb%PtfmMesh%TranslationAcc(fieldIndx,node) + perturb      
   CASE (24) !Module/Mesh/Field: u_ExtPtfm%PtfmMesh%RotationAcc = 22
      perturb = GetPerturb( u_ExtPtfm_perturb%PtfmMesh%RotationAcc(fieldIndx , node) )
      u_ExtPtfm_perturb%PtfmMesh%RotationAcc(   fieldIndx,node) = u_ExtPtfm_perturb%PtfmMesh%RotationAcc(   fieldIndx,node) + perturb      
      
   END SELECT
                                   
   u_perturb(n) = u_perturb(n) + perturb
   
        
END SUBROUTINE Perturb_u_FullOpt1
!----------------------------------------------------------------------------------------------------------------------------------
!> This routine resets the remap flags on all of the meshes
SUBROUTINE ResetRemapFlags(p_FAST, ED, BD, AD14, AD, HD, SD, ExtPtfm, SrvD, MAPp, FEAM, MD, Orca, IceF, IceD )
!...............................................................................................................................

   TYPE(FAST_ParameterType), INTENT(IN   ) :: p_FAST              !< Parameters for the glue code

   TYPE(ElastoDyn_Data),     INTENT(INOUT) :: ED                  !< ElastoDyn data
   TYPE(BeamDyn_Data),       INTENT(INOUT) :: BD                  !< BeamDyn data
   TYPE(ServoDyn_Data),      INTENT(INOUT) :: SrvD                !< ServoDyn data
   TYPE(AeroDyn_Data),       INTENT(INOUT) :: AD                  !< AeroDyn data
   TYPE(AeroDyn14_Data),     INTENT(INOUT) :: AD14                !< AeroDyn14 data
   TYPE(HydroDyn_Data),      INTENT(INOUT) :: HD                  !< HydroDyn data
   TYPE(SubDyn_Data),        INTENT(INOUT) :: SD                  !< SubDyn data
   TYPE(ExtPtfm_Data),       INTENT(INOUT) :: ExtPtfm             !< ExtPtfm data
   TYPE(MAP_Data),           INTENT(INOUT) :: MAPp                !< MAP data
   TYPE(FEAMooring_Data),    INTENT(INOUT) :: FEAM                !< FEAMooring data
   TYPE(MoorDyn_Data),       INTENT(INOUT) :: MD                  !< MoorDyn data
   TYPE(OrcaFlex_Data),      INTENT(INOUT) :: Orca                !< OrcaFlex interface data
   TYPE(IceFloe_Data),       INTENT(INOUT) :: IceF                !< IceFloe data
   TYPE(IceDyn_Data),        INTENT(INOUT) :: IceD                !< All the IceDyn data used in time-step loop

   !local variable(s)

   INTEGER(IntKi) :: i  ! counter for ice legs
   INTEGER(IntKi) :: k  ! counter for blades
         
   !.....................................................................
   ! Reset each mesh's RemapFlag (after calling all InputSolve routines):
   !.....................................................................     
   
   ! ElastoDyn meshes
   ED%Input( 1)%PlatformPtMesh%RemapFlag        = .FALSE.
   ED%y%PlatformPtMesh%RemapFlag                = .FALSE.
   ED%Input( 1)%TowerPtLoads%RemapFlag          = .FALSE.
   ED%y%TowerLn2Mesh%RemapFlag                  = .FALSE.
   DO K=1,SIZE(ED%y%BladeRootMotion)
      ED%y%BladeRootMotion(K)%RemapFlag         = .FALSE.
   END DO
   if (allocated(ED%Input(1)%BladePtLoads)) then   
      DO K=1,SIZE(ED%Input(1)%BladePtLoads)
         ED%Input( 1)%BladePtLoads(K)%RemapFlag = .FALSE.
         ED%y%BladeLn2Mesh(K)%RemapFlag         = .FALSE.
      END DO
   end if
   
   ED%Input( 1)%NacelleLoads%RemapFlag  = .FALSE.
   ED%y%NacelleMotion%RemapFlag         = .FALSE.
   ED%Input( 1)%HubPtLoad%RemapFlag     = .FALSE.
   ED%y%HubPtMotion%RemapFlag           = .FALSE.
            
   ! BeamDyn meshes
   IF ( p_FAST%CompElast == Module_BD ) THEN
      DO i=1,p_FAST%nBeams            
         BD%Input(1,i)%RootMotion%RemapFlag = .FALSE.
         BD%Input(1,i)%PointLoad%RemapFlag  = .FALSE.
         BD%Input(1,i)%DistrLoad%RemapFlag  = .FALSE.
         BD%Input(1,i)%HubMotion%RemapFlag  = .FALSE.
             
         BD%y(i)%ReactionForce%RemapFlag    = .FALSE.
         BD%y(i)%BldMotion%RemapFlag        = .FALSE.
      END DO                  
   END IF
      
   ! AeroDyn meshes
   IF ( p_FAST%CompAero == Module_AD14 ) THEN
         
      DO k=1,SIZE(AD14%Input(1)%InputMarkers)
         AD14%Input(1)%InputMarkers(k)%RemapFlag = .FALSE.
               AD14%y%OutputLoads(  k)%RemapFlag = .FALSE.
      END DO
                  
      IF (AD14%Input(1)%Twr_InputMarkers%Committed) THEN
         AD14%Input(1)%Twr_InputMarkers%RemapFlag = .FALSE.
                AD14%y%Twr_OutputLoads%RemapFlag  = .FALSE.
      END IF
   ELSEIF ( p_FAST%CompAero == Module_AD ) THEN
               
      AD%Input(1)%HubMotion%RemapFlag = .FALSE.

      IF (AD%Input(1)%TowerMotion%Committed) THEN
          AD%Input(1)%TowerMotion%RemapFlag = .FALSE.
          
         IF (AD%y%TowerLoad%Committed) THEN
                  AD%y%TowerLoad%RemapFlag = .FALSE.
         END IF      
      END IF      
      
      DO k=1,SIZE(AD%Input(1)%BladeMotion)
         AD%Input(1)%BladeRootMotion(k)%RemapFlag = .FALSE.
         AD%Input(1)%BladeMotion(    k)%RemapFlag = .FALSE.
                AD%y%BladeLoad(      k)%RemapFlag = .FALSE.
      END DO
                                    
   END IF
   
   
   ! ServoDyn
   IF ( p_FAST%CompServo == Module_SrvD ) THEN
      IF (SrvD%y%NTMD%Mesh%Committed) THEN
         SrvD%y%NTMD%Mesh%RemapFlag        = .FALSE.
         SrvD%Input(1)%NTMD%Mesh%RemapFlag = .FALSE.
      END IF
            
      IF (SrvD%y%TTMD%Mesh%Committed) THEN
         SrvD%y%TTMD%Mesh%RemapFlag        = .FALSE.
         SrvD%Input(1)%TTMD%Mesh%RemapFlag = .FALSE.
      END IF      
   END IF
      
   
   ! HydroDyn
   IF ( p_FAST%CompHydro == Module_HD ) THEN
      IF (HD%Input(1)%Mesh%Committed) THEN
         HD%Input(1)%Mesh%RemapFlag               = .FALSE.
                HD%y%Mesh%RemapFlag               = .FALSE.  
                HD%y%AllHdroOrigin%RemapFlag      = .FALSE.
      END IF
      IF (HD%Input(1)%Morison%LumpedMesh%Committed) THEN
         HD%Input(1)%Morison%LumpedMesh%RemapFlag  = .FALSE.
                HD%y%Morison%LumpedMesh%RemapFlag  = .FALSE.
      END IF
      IF (HD%Input(1)%Morison%DistribMesh%Committed) THEN
         HD%Input(1)%Morison%DistribMesh%RemapFlag = .FALSE.
                HD%y%Morison%DistribMesh%RemapFlag = .FALSE.
      END IF
   END IF

   ! SubDyn
   IF ( p_FAST%CompSub == Module_SD ) THEN
      IF (SD%Input(1)%TPMesh%Committed) THEN
         SD%Input(1)%TPMesh%RemapFlag = .FALSE.
                SD%y%Y1Mesh%RemapFlag = .FALSE.
      END IF    
         
      IF (SD%Input(1)%LMesh%Committed) THEN
         SD%Input(1)%LMesh%RemapFlag  = .FALSE.
                SD%y%Y2Mesh%RemapFlag = .FALSE.
      END IF    
   ELSE IF ( p_FAST%CompSub == Module_ExtPtfm ) THEN
      IF (ExtPtfm%Input(1)%PtfmMesh%Committed) THEN
         ExtPtfm%Input(1)%PtfmMesh%RemapFlag = .FALSE.
                ExtPtfm%y%PtfmMesh%RemapFlag = .FALSE.
      END IF    
   END IF
      
      
   ! MAP , FEAM , MoorDyn, OrcaFlex
   IF ( p_FAST%CompMooring == Module_MAP ) THEN
      MAPp%Input(1)%PtFairDisplacement%RemapFlag      = .FALSE.
             MAPp%y%PtFairleadLoad%RemapFlag          = .FALSE.
   ELSEIF ( p_FAST%CompMooring == Module_MD ) THEN
      MD%Input(1)%PtFairleadDisplacement%RemapFlag    = .FALSE.
           MD%y%PtFairleadLoad%RemapFlag              = .FALSE.         
   ELSEIF ( p_FAST%CompMooring == Module_FEAM ) THEN
      FEAM%Input(1)%PtFairleadDisplacement%RemapFlag  = .FALSE.
             FEAM%y%PtFairleadLoad%RemapFlag          = .FALSE.         
   ELSEIF ( p_FAST%CompMooring == Module_Orca ) THEN
      Orca%Input(1)%PtfmMesh%RemapFlag  = .FALSE.
             Orca%y%PtfmMesh%RemapFlag  = .FALSE.         
   END IF
         
   ! IceFloe, IceDyn
   IF ( p_FAST%CompIce == Module_IceF ) THEN
      IF (IceF%Input(1)%iceMesh%Committed) THEN
         IceF%Input(1)%iceMesh%RemapFlag = .FALSE.
                IceF%y%iceMesh%RemapFlag = .FALSE.
      END IF    
   ELSEIF ( p_FAST%CompIce == Module_IceD ) THEN
      DO i=1,p_FAST%numIceLegs
         IF (IceD%Input(1,i)%PointMesh%Committed) THEN
            IceD%Input(1,i)%PointMesh%RemapFlag = .FALSE.
                  IceD%y(i)%PointMesh%RemapFlag = .FALSE.
         END IF    
      END DO         
   END IF
      
END SUBROUTINE ResetRemapFlags  
!----------------------------------------------------------------------------------------------------------------------------------
!> This routine initializes all of the mapping data structures needed between the various modules.
SUBROUTINE InitModuleMappings(p_FAST, ED, BD, AD14, AD, HD, SD, ExtPtfm, SrvD, MAPp, FEAM, MD, Orca, IceF, IceD, MeshMapData, ErrStat, ErrMsg)
!...............................................................................................................................
   
   TYPE(FAST_ParameterType),   INTENT(INOUT) :: p_FAST              !< Parameters for the glue code

   TYPE(ElastoDyn_Data),TARGET,INTENT(INOUT) :: ED                  !< ElastoDyn data
   TYPE(BeamDyn_Data),         INTENT(INOUT) :: BD                  !< BeamDyn data
   TYPE(ServoDyn_Data),        INTENT(INOUT) :: SrvD                !< ServoDyn data
   TYPE(AeroDyn_Data),         INTENT(INOUT) :: AD                  !< AeroDyn data
   TYPE(AeroDyn14_Data),       INTENT(INOUT) :: AD14                !< AeroDyn14 data
   TYPE(HydroDyn_Data),        INTENT(INOUT) :: HD                  !< HydroDyn data
   TYPE(SubDyn_Data),          INTENT(INOUT) :: SD                  !< SubDyn data
   TYPE(ExtPtfm_Data),         INTENT(INOUT) :: ExtPtfm             !< ExtPtfm data
   TYPE(MAP_Data),             INTENT(INOUT) :: MAPp                !< MAP data
   TYPE(FEAMooring_Data),      INTENT(INOUT) :: FEAM                !< FEAMooring data
   TYPE(MoorDyn_Data),         INTENT(INOUT) :: MD                  !< MoorDyn data
   TYPE(OrcaFlex_Data),        INTENT(INOUT) :: Orca                !< OrcaFlex interface data
   TYPE(IceFloe_Data),         INTENT(INOUT) :: IceF                !< IceFloe data
   TYPE(IceDyn_Data),          INTENT(INOUT) :: IceD                !< All the IceDyn data used in time-step loop

   TYPE(FAST_ModuleMapType),   INTENT(INOUT) :: MeshMapData         !< Data for mapping between modules
   
   
   INTEGER(IntKi),             INTENT(  OUT) :: ErrStat             !< Error status of the operation
   CHARACTER(*),               INTENT(  OUT) :: ErrMsg              !< Error message if ErrStat /= ErrID_None
   

   INTEGER                                   :: K, i    ! loop counters
   INTEGER                                   :: NumBl   ! number of blades
   INTEGER(IntKi)                            :: ErrStat2
   CHARACTER(ErrMsgLen)                      :: ErrMSg2
   CHARACTER(*), PARAMETER                   :: RoutineName = 'InitModuleMappings'
   
   TYPE(MeshType), POINTER                   :: PlatformMotion
   TYPE(MeshType), POINTER                   :: PlatformLoads
   !............................................................................................................................
   
   ErrStat = ErrID_None
   ErrMsg  = ""
   
   NumBl   = SIZE(ED%y%BladeRootMotion,1)
   PlatformMotion => ED%y%PlatformPtMesh
   PlatformLoads  => ED%Input(1)%PlatformPtMesh

   !............................................................................................................................
   ! Create the data structures and mappings in MeshMapType 
   !............................................................................................................................
   
!-------------------------
!  ElastoDyn <-> BeamDyn
!-------------------------
   IF ( p_FAST%CompElast == Module_BD ) THEN
      
      ! Blade meshes: (allocate two mapping data structures to number of blades, then allocate data inside the structures)
      ALLOCATE( MeshMapData%ED_P_2_BD_P(NumBl), MeshMapData%BD_P_2_ED_P(NumBl), STAT=ErrStat2 )
         IF ( ErrStat2 /= 0 ) THEN
            CALL SetErrStat( ErrID_Fatal, 'Error allocating MeshMapData%ED_P_2_BD_P and MeshMapData%BD_P_2_ED_P.', &
                            ErrStat, ErrMsg, RoutineName )
            RETURN
         END IF
         
      DO K=1,NumBl         
         CALL MeshMapCreate( ED%y%BladeRootMotion(K), BD%Input(1,k)%RootMotion, MeshMapData%ED_P_2_BD_P(K), ErrStat2, ErrMsg2 )
            CALL SetErrStat( ErrStat2, ErrMsg2, ErrStat, ErrMsg, RoutineName//':ED_2_BD_BladeRootMotion('//TRIM(Num2LStr(K))//')' )
         CALL MeshMapCreate( BD%y(k)%ReactionForce, ED%Input(1)%HubPtLoad,  MeshMapData%BD_P_2_ED_P(K), ErrStat2, ErrMsg2 )
            CALL SetErrStat( ErrStat2, ErrMsg2, ErrStat, ErrMsg, RoutineName//':BD_2_ED_ReactionLoad('//TRIM(Num2LStr(K))//')' )
      END DO      
      
      ! Hub meshes:
      ALLOCATE( MeshMapData%ED_P_2_BD_P_Hub(NumBl), STAT=ErrStat2 )
         IF ( ErrStat2 /= 0 ) THEN
            CALL SetErrStat( ErrID_Fatal, 'Error allocating MeshMapData%ED_P_2_BD_P_Hub.', ErrStat, ErrMsg, RoutineName )
            RETURN
         END IF
         
      DO K=1,NumBl         
         CALL MeshMapCreate( ED%y%HubPtMotion, BD%Input(1,k)%HubMotion, MeshMapData%ED_P_2_BD_P_Hub(K), ErrStat2, ErrMsg2 )
            CALL SetErrStat( ErrStat2, ErrMsg2, ErrStat, ErrMsg, RoutineName//':ED_2_BD_HubMotion('//TRIM(Num2LStr(K))//')' )
      END DO      
            
   END IF
   
   
!-------------------------
!  ElastoDyn <-> ServoDyn
!-------------------------
      
   IF ( SrvD%Input(1)%NTMD%Mesh%Committed ) THEN ! ED-SrvD
         
      CALL MeshMapCreate( ED%y%NacelleMotion, SrvD%Input(1)%NTMD%Mesh, MeshMapData%ED_P_2_SrvD_P_N, ErrStat2, ErrMsg2 )
         CALL SetErrStat( ErrStat2, ErrMsg2, ErrStat, ErrMsg, RoutineName//':ED_2_SrvD_NacelleMotion' )
      CALL MeshMapCreate( SrvD%y%NTMD%Mesh, ED%Input(1)%NacelleLoads,  MeshMapData%SrvD_P_2_ED_P_N, ErrStat2, ErrMsg2 )
         CALL SetErrStat( ErrStat2, ErrMsg2, ErrStat, ErrMsg, RoutineName//':SrvD_2_ED_NacelleLoads' )
   
   END IF   
   
   IF ( SrvD%Input(1)%TTMD%Mesh%Committed ) THEN ! ED-SrvD
         
      CALL MeshMapCreate( ED%y%TowerLn2Mesh, SrvD%Input(1)%TTMD%Mesh, MeshMapData%ED_L_2_SrvD_P_T, ErrStat2, ErrMsg2 )
         CALL SetErrStat( ErrStat2, ErrMsg2, ErrStat, ErrMsg, RoutineName//':ED_2_SrvD_TowerMotion' )
      CALL MeshMapCreate( SrvD%y%TTMD%Mesh, ED%Input(1)%TowerPtLoads,  MeshMapData%SrvD_P_2_ED_P_T, ErrStat2, ErrMsg2 )
         CALL SetErrStat( ErrStat2, ErrMsg2, ErrStat, ErrMsg, RoutineName//':SrvD_2_ED_TowerLoad' )
   
   END IF
   
!-------------------------
!  ElastoDyn <-> AeroDyn14
!-------------------------
   
   IF ( p_FAST%CompAero == Module_AD14 ) THEN ! ED-AD14
         
      ! Blade meshes: (allocate two mapping data structures to number of blades, then allocate data inside the structures)
      ! AD14 does not properly set up its blade meshes, so we can't use this
      !ALLOCATE( MeshMapData%BDED_L_2_AD_L_B(NumBl), MeshMapData%AD_L_2_BDED_B(NumBl), STAT=ErrStat2 )
      !   IF ( ErrStat2 /= 0 ) THEN
      !      CALL SetErrStat( ErrID_Fatal, 'Error allocating MeshMapData%BDED_L_2_AD_L_B and MeshMapData%AD_L_2_BDED_B.', &
      !                      ErrStat, ErrMsg, RoutineName )
      !      RETURN
      !   END IF
      !   
      !DO K=1,NumBl         
      !   CALL MeshMapCreate( AD14%y%OutputLoads(K), ED%Input(1)%BladePtLoads(K),  MeshMapData%AD_L_2_BDED_B(K), ErrStat2, ErrMsg2 )
      !      CALL SetErrStat( ErrStat2, ErrMsg2, ErrStat, ErrMsg, RoutineName//':AD_L_2_BDED_B('//TRIM(Num2LStr(K))//')' )
      !END DO
         
      ! Tower mesh:
      IF ( AD14%Input(1)%Twr_InputMarkers%Committed ) THEN
         CALL MeshMapCreate( ED%y%TowerLn2Mesh, AD14%Input(1)%Twr_InputMarkers, MeshMapData%ED_L_2_AD_L_T, ErrStat2, ErrMsg2 )
            CALL SetErrStat( ErrStat2, ErrMsg2, ErrStat, ErrMsg, RoutineName//':ED_2_AD_TowerMotion' )
         CALL MeshMapCreate( AD14%y%Twr_OutputLoads, ED%Input(1)%TowerPtLoads,  MeshMapData%AD_L_2_ED_P_T, ErrStat2, ErrMsg2 )
            CALL SetErrStat( ErrStat2, ErrMsg2, ErrStat, ErrMsg, RoutineName//':AD_2_ED_TowerLoad' )
      END IF
               
      IF (ErrStat >= AbortErrLev ) RETURN
      
   ELSEIF ( p_FAST%CompAero == Module_AD ) THEN ! ED-AD and/or BD-AD

      ! allocate per-blade space for mapping to structural module
      
         ! Blade root meshes
      ALLOCATE( MeshMapData%ED_P_2_AD_P_R(NumBl), STAT=ErrStat2 )
         IF ( ErrStat2 /= 0 ) THEN
            CALL SetErrStat( ErrID_Fatal, 'Error allocating MeshMapData%ED_P_2_AD_P_R.', ErrStat, ErrMsg, RoutineName )
            RETURN
         END IF      
         
      ! Blade meshes: (allocate two mapping data structures to number of blades, then allocate data inside the structures)                  
      ALLOCATE( MeshMapData%BDED_L_2_AD_L_B(NumBl), MeshMapData%AD_L_2_BDED_B(NumBl), STAT=ErrStat2 )
         IF ( ErrStat2 /= 0 ) THEN
            CALL SetErrStat( ErrID_Fatal, 'Error allocating MeshMapData%BDED_L_2_AD_L_B and MeshMapData%AD_L_2_BDED_B.', &
                              ErrStat, ErrMsg, RoutineName )
            RETURN
         END IF
         
         

!-------------------------
!  ElastoDyn <-> AeroDyn
!-------------------------
         
         ! blade root meshes
      DO K=1,NumBl         
         CALL MeshMapCreate( ED%y%BladeRootMotion(K), AD%Input(1)%BladeRootMotion(K), MeshMapData%ED_P_2_AD_P_R(K), ErrStat2, ErrMsg2 )
            CALL SetErrStat( ErrStat2, ErrMsg2, ErrStat, ErrMsg, RoutineName//':ED_2_AD_RootMotion('//TRIM(Num2LStr(K))//')' )
      END DO
      
      
         ! Hub point mesh
      CALL MeshMapCreate( ED%y%HubPtMotion, AD%Input(1)%HubMotion, MeshMapData%ED_P_2_AD_P_H, ErrStat2, ErrMsg2 )
         CALL SetErrStat( ErrStat2, ErrMsg2, ErrStat, ErrMsg, RoutineName//':ED_2_AD_HubMotion' )
      
      
         ! Tower mesh:
      IF ( AD%Input(1)%TowerMotion%Committed ) THEN
         CALL MeshMapCreate( ED%y%TowerLn2Mesh, AD%Input(1)%TowerMotion, MeshMapData%ED_L_2_AD_L_T, ErrStat2, ErrMsg2 )
            CALL SetErrStat( ErrStat2, ErrMsg2, ErrStat, ErrMsg, RoutineName//':ED_2_AD_TowerMotion' )
            
         IF ( AD%y%TowerLoad%Committed ) THEN            
            CALL MeshMapCreate( AD%y%TowerLoad, ED%Input(1)%TowerPtLoads,  MeshMapData%AD_L_2_ED_P_T, ErrStat2, ErrMsg2 )
               CALL SetErrStat( ErrStat2, ErrMsg2, ErrStat, ErrMsg, RoutineName//':AD_2_ED_TowerLoad' )
         END IF         
      END IF
      
                     
      IF ( p_FAST%CompElast == Module_ED ) then
         
            ! Blade meshes: 
         DO K=1,NumBl         
            CALL MeshMapCreate( ED%y%BladeLn2Mesh(K), AD%Input(1)%BladeMotion(K), MeshMapData%BDED_L_2_AD_L_B(K), ErrStat2, ErrMsg2 )
               CALL SetErrStat( ErrStat2, ErrMsg2, ErrStat, ErrMsg, RoutineName//':ED_2_AD_BladeMotion('//TRIM(Num2LStr(K))//')' )
            CALL MeshMapCreate( AD%y%BladeLoad(K), ED%Input(1)%BladePtLoads(K),  MeshMapData%AD_L_2_BDED_B(K), ErrStat2, ErrMsg2 )
               CALL SetErrStat( ErrStat2, ErrMsg2, ErrStat, ErrMsg, RoutineName//':AD_2_ED_BladeLoad('//TRIM(Num2LStr(K))//')' )
         END DO
         
      ELSEIF ( p_FAST%CompElast == Module_BD ) then
         
!-------------------------
!  BeamDyn <-> AeroDyn
!-------------------------
            
         ! connect AD mesh with BeamDyn
         DO K=1,NumBl         
            CALL MeshMapCreate( BD%y(k)%BldMotion, AD%Input(1)%BladeMotion(K), MeshMapData%BDED_L_2_AD_L_B(K), ErrStat2, ErrMsg2 )
               CALL SetErrStat( ErrStat2, ErrMsg2, ErrStat, ErrMsg, RoutineName//':BD_2_AD_BladeMotion('//TRIM(Num2LStr(K))//')' )
            CALL MeshMapCreate( AD%y%BladeLoad(K), BD%Input(1,k)%DistrLoad,  MeshMapData%AD_L_2_BDED_B(K), ErrStat2, ErrMsg2 )
               CALL SetErrStat( ErrStat2, ErrMsg2, ErrStat, ErrMsg, RoutineName//':AD_2_BD_BladeLoad('//TRIM(Num2LStr(K))//')' )
         END DO
         
!-------------------------
!  BeamDyn <-> BeamDyn
!-------------------------
         if (.not. p_FAST%BD_OutputSibling) then            
            
            ! Blade meshes for load transfer: (allocate meshes at BD input locations for motions transferred from BD output locations)                  
            ALLOCATE( MeshMapData%BD_L_2_BD_L(NumBl), MeshMapData%y_BD_BldMotion_4Loads(NumBl), STAT=ErrStat2 )
               IF ( ErrStat2 /= 0 ) THEN
                  CALL SetErrStat( ErrID_Fatal, 'Error allocating MeshMapData%BD_L_2_BD_L and MeshMapData%y_BD_BldMotion_4Loads.', &
                                    ErrStat, ErrMsg, RoutineName )
                  RETURN
               END IF
         
            DO K=1,NumBl         
                  ! create the new mesh:
               CALL MeshCopy ( SrcMesh  = BD%Input(1,k)%DistrLoad &
                              , DestMesh = MeshMapData%y_BD_BldMotion_4Loads(k) &
                              , CtrlCode = MESH_SIBLING     &
                              , IOS      = COMPONENT_OUTPUT &
                              , TranslationDisp = .TRUE.    &
                              , Orientation     = .TRUE.    &
                              , RotationVel     = .TRUE.    &
                              , TranslationVel  = .TRUE.    &
                              , RotationAcc     = .TRUE.    &
                              , TranslationAcc  = .TRUE.    &
                              , ErrStat  = ErrStat2         &
                              , ErrMess  = ErrMsg2          ) 
                  CALL SetErrStat( ErrStat2, ErrMsg2, ErrStat, ErrMsg, RoutineName )         
                  IF (ErrStat >= AbortErrLev) RETURN
                                    
                  ! create the mapping:
               CALL MeshMapCreate( BD%y(k)%BldMotion, MeshMapData%y_BD_BldMotion_4Loads(k), MeshMapData%BD_L_2_BD_L(K), ErrStat2, ErrMsg2 )
                  CALL SetErrStat( ErrStat2, ErrMsg2, ErrStat, ErrMsg, RoutineName//':BD_2_BD_BladeMotion('//TRIM(Num2LStr(K))//')' )         
            END DO
            
         end if !.not. p_FAST%BD_OutputSibling
      
      END IF ! CompElast
      
   END IF ! AeroDyn/AeroDyn14 to structural code
   
      
      
   IF ( p_FAST%CompHydro == Module_HD ) THEN ! HydroDyn-{ElastoDyn or SubDyn}
         
         
!-------------------------
!  HydroDyn <-> ElastoDyn
!-------------------------
      IF ( p_FAST%CompSub /= Module_SD ) THEN ! all of these get mapped to ElastoDyn ! (offshore floating)
      
            ! we're just going to assume PlatformLoads and PlatformMotion are committed
               
         IF ( HD%y%AllHdroOrigin%Committed  ) THEN ! meshes for floating
               ! HydroDyn WAMIT point mesh to/from ElastoDyn point mesh
            CALL MeshMapCreate( HD%y%AllHdroOrigin, PlatformLoads, MeshMapData%HD_W_P_2_ED_P, ErrStat2, ErrMsg2 )
               CALL SetErrStat( ErrStat2, ErrMsg2, ErrStat, ErrMsg, RoutineName//':HD_W_P_2_Ptfm' )
            CALL MeshMapCreate( PlatformMotion, HD%Input(1)%Mesh, MeshMapData%ED_P_2_HD_W_P, ErrStat2, ErrMsg2 )
               CALL SetErrStat( ErrStat2, ErrMsg2, ErrStat, ErrMsg, RoutineName//':Ptfm_2_HD_W_P' )
         END IF
            
            ! ElastoDyn point mesh HydroDyn Morison point mesh (ED sets inputs, but gets outputs from HD%y%AllHdroOrigin in floating case)
         IF ( HD%Input(1)%Morison%LumpedMesh%Committed  ) THEN
            CALL MeshMapCreate( PlatformMotion, HD%Input(1)%Morison%LumpedMesh, MeshMapData%ED_P_2_HD_M_P, ErrStat2, ErrMsg2 )
               CALL SetErrStat( ErrStat2, ErrMsg2, ErrStat, ErrMsg, RoutineName//':Ptfm_2_HD_M_P' )
         END IF
            
            ! ElastoDyn point mesh to HydroDyn Morison line mesh (ED sets inputs, but gets outputs from HD%y%AllHdroOrigin in floating case)
         IF ( HD%Input(1)%Morison%DistribMesh%Committed ) THEN
            CALL MeshMapCreate( PlatformMotion,  HD%Input(1)%Morison%DistribMesh, MeshMapData%ED_P_2_HD_M_L, ErrStat2, ErrMsg2 )
               CALL SetErrStat( ErrStat2, ErrMsg2, ErrStat, ErrMsg, RoutineName//':Ptfm_2_HD_M_L' )
         END IF

                        
      ELSE ! these get mapped to ElastoDyn AND SubDyn (in ED_SD_HD coupling)  ! offshore fixed
            
            ! HydroDyn WAMIT mesh to ElastoDyn point mesh
         IF ( HD%y%Mesh%Committed  ) THEN
               ! HydroDyn WAMIT point mesh to ElastoDyn point mesh ! meshes for fixed-bottom
            CALL MeshMapCreate( HD%y%Mesh, PlatformLoads, MeshMapData%HD_W_P_2_ED_P, ErrStat2, ErrMsg2 )
               CALL SetErrStat( ErrStat2, ErrMsg2, ErrStat, ErrMsg, RoutineName//':HD_W_P_2_Ptfm' )                  
            CALL MeshMapCreate( PlatformMotion, HD%Input(1)%Mesh, MeshMapData%ED_P_2_HD_W_P, ErrStat2, ErrMsg2 )
               CALL SetErrStat( ErrStat2, ErrMsg2, ErrStat, ErrMsg, RoutineName//':Ptfm_2_HD_W_P' )                  
         END IF             
            
!-------------------------
!  HydroDyn <-> SubDyn
!-------------------------                     
                     
            ! HydroDyn Morison point mesh to SubDyn point mesh
         IF ( HD%y%Morison%LumpedMesh%Committed ) THEN
            
            CALL MeshMapCreate( HD%y%Morison%LumpedMesh, SD%Input(1)%LMesh,  MeshMapData%HD_M_P_2_SD_P, ErrStat2, ErrMsg2 )
               CALL SetErrStat( ErrStat2, ErrMsg2, ErrStat, ErrMsg, RoutineName//':HD_M_P_2_SD_P' )                  
            CALL MeshMapCreate( SD%y%y2Mesh,  HD%Input(1)%Morison%LumpedMesh, MeshMapData%SD_P_2_HD_M_P, ErrStat2, ErrMsg2 )
               CALL SetErrStat( ErrStat2, ErrMsg2, ErrStat, ErrMsg, RoutineName//':SD_P_2_HD_M_P' )                  
                              
         END IF
            
            ! HydroDyn Morison line mesh to SubDyn point mesh
         IF ( HD%y%Morison%DistribMesh%Committed ) THEN
               
            CALL MeshMapCreate( HD%y%Morison%DistribMesh, SD%Input(1)%LMesh,  MeshMapData%HD_M_L_2_SD_P, ErrStat2, ErrMsg2 )
               CALL SetErrStat( ErrStat2, ErrMsg2, ErrStat, ErrMsg, RoutineName//':HD_M_L_2_SD_P' )                  
            CALL MeshMapCreate( SD%y%y2Mesh,  HD%Input(1)%Morison%DistribMesh, MeshMapData%SD_P_2_HD_M_L, ErrStat2, ErrMsg2 )
               CALL SetErrStat( ErrStat2, ErrMsg2, ErrStat, ErrMsg, RoutineName//':SD_P_2_HD_M_L' )                  
                  
         END IF

         
      END IF ! HydroDyn-SubDyn
      
      IF (ErrStat >= AbortErrLev ) RETURN
    
   END IF !HydroDyn-{ElastoDyn or SubDyn}

      
!-------------------------
!  ElastoDyn <-> SubDyn
!-------------------------
   IF ( p_FAST%CompSub == Module_SD ) THEN
                           
      ! NOTE: the MeshMapCreate routine returns fatal errors if either mesh is not committed
      
         ! SubDyn transition piece point mesh to/from ElastoDyn point mesh
      CALL MeshMapCreate( SD%y%Y1mesh, PlatformLoads,  MeshMapData%SD_TP_2_ED_P, ErrStat2, ErrMsg2 )
         CALL SetErrStat( ErrStat2, ErrMsg2, ErrStat, ErrMsg, RoutineName//':SD_TP_2_Ptfm' )                  
      CALL MeshMapCreate( PlatformMotion, SD%Input(1)%TPMesh,  MeshMapData%ED_P_2_SD_TP, ErrStat2, ErrMsg2 )
         CALL SetErrStat( ErrStat2, ErrMsg2, ErrStat, ErrMsg, RoutineName//':Ptfm_2_SD_TP' )                  
   
!-------------------------
!  ElastoDyn <-> ExtPtfm
!-------------------------
   ELSE IF ( p_FAST%CompSub == Module_ExtPtfm ) THEN
                           
      ! NOTE: the MeshMapCreate routine returns fatal errors if either mesh is not committed
      
         ! ExtPtfm PtfmMesh point mesh to/from ElastoDyn point mesh
      CALL MeshMapCreate( ExtPtfm%y%PtfmMesh, PlatformLoads,  MeshMapData%SD_TP_2_ED_P, ErrStat2, ErrMsg2 )
         CALL SetErrStat( ErrStat2, ErrMsg2, ErrStat, ErrMsg, RoutineName//':SD_TP_2_Ptfm' )                  
      CALL MeshMapCreate( PlatformMotion, ExtPtfm%Input(1)%PtfmMesh,  MeshMapData%ED_P_2_SD_TP, ErrStat2, ErrMsg2 )
         CALL SetErrStat( ErrStat2, ErrMsg2, ErrStat, ErrMsg, RoutineName//':Ptfm_2_SD_TP' )                  
   
   END IF ! SubDyn-ElastoDyn      
      
      
   IF ( p_FAST%CompMooring == Module_MAP ) THEN
!-------------------------
!  ElastoDyn <-> MAP
!-------------------------      
      
         ! MAP point mesh to/from ElastoDyn point mesh
      CALL MeshMapCreate( MAPp%y%PtFairleadLoad, PlatformLoads,  MeshMapData%Mooring_P_2_ED_P, ErrStat2, ErrMsg2 )
         CALL SetErrStat( ErrStat2, ErrMsg2, ErrStat, ErrMsg, RoutineName//':Mooring_P_2_Ptfm' )                  
      CALL MeshMapCreate( PlatformMotion, MAPp%Input(1)%PtFairDisplacement,  MeshMapData%ED_P_2_Mooring_P, ErrStat2, ErrMsg2 )
         CALL SetErrStat( ErrStat2, ErrMsg2, ErrStat, ErrMsg, RoutineName//':Ptfm_2_Mooring_P' )                  

   ELSEIF ( p_FAST%CompMooring == Module_MD ) THEN
!-------------------------
!  ElastoDyn <-> MoorDyn
!-------------------------      
      
         ! MoorDyn point mesh to/from ElastoDyn point mesh
      CALL MeshMapCreate( MD%y%PtFairleadLoad, PlatformLoads,  MeshMapData%Mooring_P_2_ED_P, ErrStat2, ErrMsg2 )
         CALL SetErrStat( ErrStat2, ErrMsg2, ErrStat, ErrMsg, RoutineName//':Mooring_P_2_Ptfm' )                  
      CALL MeshMapCreate( PlatformMotion, MD%Input(1)%PtFairleadDisplacement,  MeshMapData%ED_P_2_Mooring_P, ErrStat2, ErrMsg2 )
         CALL SetErrStat( ErrStat2, ErrMsg2, ErrStat, ErrMsg, RoutineName//':Ptfm_2_Mooring_P' )                  
                   
   ELSEIF ( p_FAST%CompMooring == Module_FEAM ) THEN
!-------------------------
!  ElastoDyn <-> FEAMooring
!-------------------------      
      
         ! FEAMooring point mesh to/from ElastoDyn point mesh
      CALL MeshMapCreate( FEAM%y%PtFairleadLoad, PlatformLoads,  MeshMapData%Mooring_P_2_ED_P, ErrStat2, ErrMsg2 )
         CALL SetErrStat( ErrStat2, ErrMsg2, ErrStat, ErrMsg, RoutineName//':Mooring_P_2_Ptfm' )                  
      CALL MeshMapCreate( PlatformMotion, FEAM%Input(1)%PtFairleadDisplacement,  MeshMapData%ED_P_2_Mooring_P, ErrStat2, ErrMsg2 )
         CALL SetErrStat( ErrStat2, ErrMsg2, ErrStat, ErrMsg, RoutineName//':Ptfm_2_Mooring_P' )                           
         
   ELSEIF ( p_FAST%CompMooring == Module_Orca ) THEN
!-------------------------
!  ElastoDyn <-> OrcaFlex
!-------------------------      
      
         ! OrcaFlex point mesh to/from ElastoDyn point mesh
      CALL MeshMapCreate( Orca%y%PtfmMesh, PlatformLoads,  MeshMapData%Mooring_P_2_ED_P, ErrStat2, ErrMsg2 )
         CALL SetErrStat( ErrStat2, ErrMsg2, ErrStat, ErrMsg, RoutineName//':Mooring_P_2_Ptfm' )                  
      CALL MeshMapCreate( PlatformMotion, Orca%Input(1)%PtfmMesh,  MeshMapData%ED_P_2_Mooring_P, ErrStat2, ErrMsg2 )
         CALL SetErrStat( ErrStat2, ErrMsg2, ErrStat, ErrMsg, RoutineName//':Ptfm_2_Mooring_P' )                           

   END IF   ! MAP-ElastoDyn ; FEAM-ElastoDyn; Orca-ElastoDyn
            
         
!-------------------------
!  SubDyn <-> IceFloe
!-------------------------      
      
   IF ( p_FAST%CompIce == Module_IceF ) THEN
   
         ! IceFloe iceMesh point mesh to SubDyn LMesh point mesh              
      CALL MeshMapCreate( IceF%y%iceMesh, SD%Input(1)%LMesh,  MeshMapData%IceF_P_2_SD_P, ErrStat2, ErrMsg2 )
         CALL SetErrStat( ErrStat2, ErrMsg2, ErrStat, ErrMsg, RoutineName//':IceF_P_2_SD_P' )                  
         ! SubDyn y2Mesh point mesh to IceFloe iceMesh point mesh 
      CALL MeshMapCreate( SD%y%y2Mesh, IceF%Input(1)%iceMesh,  MeshMapData%SD_P_2_IceF_P, ErrStat2, ErrMsg2 )
         CALL SetErrStat( ErrStat2, ErrMsg2, ErrStat, ErrMsg, RoutineName//':SD_P_2_IceF_P' )                  
                              
!-------------------------
!  SubDyn <-> IceDyn
!-------------------------      
      
   ELSEIF ( p_FAST%CompIce == Module_IceD ) THEN
   
      ALLOCATE( MeshMapData%IceD_P_2_SD_P( p_FAST%numIceLegs )  , & 
                MeshMapData%SD_P_2_IceD_P( p_FAST%numIceLegs )  , Stat=ErrStat2 )
      IF (ErrStat2 /= 0 ) THEN
         CALL SetErrStat( ErrID_Fatal, 'Unable to allocate IceD_P_2_SD_P and SD_P_2_IceD_P', ErrStat, ErrMsg, RoutineName )                  
         RETURN
      END IF
         
      DO i = 1,p_FAST%numIceLegs
            
            ! IceDyn PointMesh point mesh to SubDyn LMesh point mesh              
         CALL MeshMapCreate( IceD%y(i)%PointMesh, SD%Input(1)%LMesh,  MeshMapData%IceD_P_2_SD_P(i), ErrStat2, ErrMsg2 )
            CALL SetErrStat( ErrStat2, ErrMsg2, ErrStat, ErrMsg, RoutineName//':IceD_P_2_SD_P('//TRIM(num2LStr(i))//')' )                  
            ! SubDyn y2Mesh point mesh to IceDyn PointMesh point mesh 
         CALL MeshMapCreate( SD%y%y2Mesh, IceD%Input(1,i)%PointMesh,  MeshMapData%SD_P_2_IceD_P(i), ErrStat2, ErrMsg2 )
            CALL SetErrStat( ErrStat2, ErrMsg2, ErrStat, ErrMsg, RoutineName//':SD_P_2_IceD_P('//TRIM(num2LStr(i))//')' )                  
               
      END DO
                        
   END IF   ! SubDyn-IceFloe
      
   IF (ErrStat >= AbortErrLev ) RETURN   
      
   !............................................................................................................................
   ! Initialize the Jacobian structures:
   !............................................................................................................................
   !IF ( p_FAST%TurbineType == Type_Offshore_Fixed ) THEN 
   IF ( p_FAST%CompSub /= Module_None .OR. (p_FAST%CompElast == Module_BD .and. BD_Solve_Option1) .or. p_FAST%CompMooring == Module_Orca) THEN  !.OR. p_FAST%CompHydro == Module_HD ) THEN         
      CALL Init_FullOpt1_Jacobian( p_FAST, MeshMapData, ED%Input(1)%PlatformPtMesh, SD%Input(1)%TPMesh, SD%Input(1)%LMesh, &
                                    HD%Input(1)%Morison%LumpedMesh, HD%Input(1)%Morison%DistribMesh, HD%Input(1)%Mesh, &
                                    ED%Input(1)%HubPtLoad, BD%Input(1,:), Orca%Input(1)%PtfmMesh, ExtPtfm%Input(1)%PtfmMesh, ErrStat2, ErrMsg2)
         CALL SetErrStat( ErrStat2, ErrMsg2, ErrStat, ErrMsg, RoutineName )                 
   ELSEIF ( p_FAST%CompHydro == Module_HD ) THEN
         CALL AllocAry( MeshMapData%Jacobian_Opt1, SizeJac_ED_HD, SizeJac_ED_HD, 'Jacobian for Ptfm-HD coupling', ErrStat2, ErrMsg2 )
         CALL SetErrStat( ErrStat2, ErrMsg2, ErrStat, ErrMsg, RoutineName )                 
   END IF
   
   IF ( ALLOCATED( MeshMapData%Jacobian_Opt1 ) ) THEN   
      CALL AllocAry( MeshMapData%Jacobian_pivot, SIZE(MeshMapData%Jacobian_Opt1), 'Pivot array for Jacobian LU decomposition', ErrStat2, ErrMsg2 )
         CALL SetErrStat( ErrStat2, ErrMsg2, ErrStat, ErrMsg, RoutineName )                 
   END IF
   
   IF (ErrStat >= AbortErrLev ) RETURN   
   
   !............................................................................................................................
   ! reset the remap flags (do this before making the copies else the copies will always have remap = true)
   !............................................................................................................................
   CALL ResetRemapFlags(p_FAST, ED, BD, AD14, AD, HD, SD, ExtPtfm, SrvD, MAPp, FEAM, MD, Orca, IceF, IceD )      
            
   !............................................................................................................................
   ! initialize the temporary input meshes (for input-output solves in Solve Option 1):
   ! (note that we do this after ResetRemapFlags() so that the copies have remap=false)
   !............................................................................................................................
   IF ( p_FAST%CompHydro == Module_HD .OR. p_FAST%CompSub /= Module_None .OR. (p_FAST%CompElast == Module_BD .and. BD_Solve_Option1) &
         .or. p_FAST%CompMooring == Module_Orca) THEN
                  
         ! Temporary meshes for transfering inputs to ED, HD, BD, Orca, and SD
      CALL MeshCopy ( ED%Input(1)%HubPtLoad, MeshMapData%u_ED_HubPtLoad, MESH_NEWCOPY, ErrStat2, ErrMsg2 )      
         CALL SetErrStat( ErrStat2, ErrMsg2, ErrStat, ErrMsg, RoutineName//':u_ED_HubPtLoad' )                 
            
      CALL MeshCopy ( ED%Input(1)%PlatformPtMesh, MeshMapData%u_ED_PlatformPtMesh, MESH_NEWCOPY, ErrStat2, ErrMsg2 )      
         CALL SetErrStat( ErrStat2, ErrMsg2, ErrStat, ErrMsg, RoutineName//':u_ED_PlatformPtMesh' )                 

      CALL MeshCopy ( ED%Input(1)%PlatformPtMesh, MeshMapData%u_ED_PlatformPtMesh_2, MESH_NEWCOPY, ErrStat2, ErrMsg2 )      
         CALL SetErrStat( ErrStat2, ErrMsg2, ErrStat, ErrMsg, RoutineName//':u_ED_PlatformPtMesh_2' )                 
                        
             
      IF ( p_FAST%CompElast == Module_BD ) THEN
      
            ! Temporary meshes for transfering inputs to ED and BD
         CALL MeshCopy ( ED%Input(1)%HubPtLoad, MeshMapData%u_ED_HubPtLoad_2, MESH_NEWCOPY, ErrStat2, ErrMsg2 )      
            CALL SetErrStat( ErrStat2, ErrMsg2, ErrStat, ErrMsg, RoutineName//':u_ED_HubPtLoad_2' )     
            
         allocate( MeshMapData%u_BD_RootMotion( p_FAST%nBeams ), STAT = ErrStat2 )
         if (ErrStat2 /= 0) then
            CALL SetErrStat( ErrID_Fatal, "Error allocating u_BD_RootMotion", ErrStat, ErrMsg, RoutineName )     
            return
         end if
         
         do k=1,p_FAST%nBeams
            CALL MeshCopy ( BD%Input(1,k)%RootMotion, MeshMapData%u_BD_RootMotion(k), MESH_NEWCOPY, ErrStat2, ErrMsg2 )      
               CALL SetErrStat( ErrStat2, ErrMsg2, ErrStat, ErrMsg, RoutineName//':u_BD_RootMotion('//trim(num2lstr(k))//')' )                 
         end do
         
                              
      END IF         
         
      IF ( p_FAST%CompSub == Module_SD ) THEN
         
         CALL MeshCopy ( SD%Input(1)%TPMesh, MeshMapData%u_SD_TPMesh, MESH_NEWCOPY, ErrStat2, ErrMsg2 )      
            CALL SetErrStat( ErrStat2, ErrMsg2, ErrStat, ErrMsg, RoutineName//':u_SD_TPMesh' )                 
               
         IF ( p_FAST%CompHydro == Module_HD ) THEN
               
            CALL MeshCopy ( SD%Input(1)%LMesh, MeshMapData%u_SD_LMesh, MESH_NEWCOPY, ErrStat2, ErrMsg2 )      
               CALL SetErrStat( ErrStat2, ErrMsg2, ErrStat, ErrMsg, RoutineName//':u_SD_LMesh' )                 
                  
            CALL MeshCopy ( SD%Input(1)%LMesh, MeshMapData%u_SD_LMesh_2, MESH_NEWCOPY, ErrStat2, ErrMsg2 )      
               CALL SetErrStat( ErrStat2, ErrMsg2, ErrStat, ErrMsg, RoutineName//':u_SD_LMesh_2' )                 
                              
         END IF
               
      ELSE IF ( p_FAST%CompSub == Module_ExtPtfm ) THEN
         
         CALL MeshCopy ( ExtPtfm%Input(1)%PtfmMesh, MeshMapData%u_ExtPtfm_PtfmMesh, MESH_NEWCOPY, ErrStat2, ErrMsg2 )      
            CALL SetErrStat( ErrStat2, ErrMsg2, ErrStat, ErrMsg, RoutineName//':u_ExtPtfm_PtfmMesh' ) 
            
      END IF
         
      IF ( p_FAST%CompHydro == Module_HD ) THEN
            
         CALL MeshCopy ( HD%Input(1)%Mesh, MeshMapData%u_HD_Mesh, MESH_NEWCOPY, ErrStat2, ErrMsg2 )      
            CALL SetErrStat( ErrStat2, ErrMsg2, ErrStat, ErrMsg, RoutineName//':u_HD_Mesh' )                 
                  
         CALL MeshCopy ( HD%Input(1)%Morison%LumpedMesh, MeshMapData%u_HD_M_LumpedMesh, MESH_NEWCOPY, ErrStat2, ErrMsg2 )      
            CALL SetErrStat( ErrStat2, ErrMsg2, ErrStat, ErrMsg, RoutineName//':u_HD_M_LumpedMesh' )                 

         CALL MeshCopy ( HD%Input(1)%Morison%DistribMesh, MeshMapData%u_HD_M_DistribMesh, MESH_NEWCOPY, ErrStat2, ErrMsg2 )      
            CALL SetErrStat( ErrStat2, ErrMsg2, ErrStat, ErrMsg, RoutineName//':u_HD_M_DistribMesh' )                 
                                    
      END IF
          
      IF ( p_FAST%CompMooring == Module_Orca ) THEN
         
         CALL MeshCopy ( Orca%Input(1)%PtfmMesh, MeshMapData%u_Orca_PtfmMesh, MESH_NEWCOPY, ErrStat2, ErrMsg2 )      
            CALL SetErrStat( ErrStat2, ErrMsg2, ErrStat, ErrMsg, RoutineName//':u_Orca_PtfmMesh' )                 
                              
      END IF
      
      
   END IF
   
   

   !............................................................................................................................

      
END SUBROUTINE InitModuleMappings
!----------------------------------------------------------------------------------------------------------------------------------
!> This subroutine solves the input-output relations for all of the modules. It is a subroutine because it gets done twice--
!! once at the start of the n_t_global loop and once in the j_pc loop, using different states.
!! *** Note that modules that do not have direct feedthrough should be called first. ***
SUBROUTINE CalcOutputs_And_SolveForInputs( n_t_global, this_time, this_state, calcJacobian, NextJacCalcTime, &
               p_FAST, m_FAST, WriteThisStep, ED, BD, &
               SrvD, AD14, AD, IfW, OpFM, HD, SD, ExtPtfm, MAPp, FEAM, MD, Orca, IceF, IceD, MeshMapData, ErrStat, ErrMsg )
   REAL(DbKi)              , intent(in   ) :: this_time           !< The current simulation time (actual or time of prediction)
   INTEGER(IntKi)          , intent(in   ) :: this_state          !< Index into the state array (current or predicted states)
   INTEGER(IntKi)          , intent(in   ) :: n_t_global          !< current time step (used only for SrvD hack)
   LOGICAL                 , intent(inout) :: calcJacobian        !< Should we calculate Jacobians in Option 1?
   REAL(DbKi)              , intent(in   ) :: NextJacCalcTime     !< Time between calculating Jacobians in the HD-ED and SD-ED simulations
      
   TYPE(FAST_ParameterType), INTENT(IN   ) :: p_FAST              !< Parameters for the glue code
   TYPE(FAST_MiscVarType),   INTENT(IN   ) :: m_FAST              !< Misc variables (including external inputs) for the glue code
   LOGICAL                 , INTENT(IN   ) :: WriteThisStep       !< Will we print the WriteOutput values this step?

   TYPE(ElastoDyn_Data),     INTENT(INOUT) :: ED                  !< ElastoDyn data
   TYPE(BeamDyn_Data),       INTENT(INOUT) :: BD                  !< BeamDyn data
   TYPE(ServoDyn_Data),      INTENT(INOUT) :: SrvD                !< ServoDyn data
   TYPE(AeroDyn14_Data),     INTENT(INOUT) :: AD14                !< AeroDyn14 data
   TYPE(AeroDyn_Data),       INTENT(INOUT) :: AD                  !< AeroDyn data
   TYPE(InflowWind_Data),    INTENT(INOUT) :: IfW                 !< InflowWind data
   TYPE(OpenFOAM_Data),      INTENT(INOUT) :: OpFM                !< OpenFOAM data
   TYPE(HydroDyn_Data),      INTENT(INOUT) :: HD                  !< HydroDyn data
   TYPE(SubDyn_Data),        INTENT(INOUT) :: SD                  !< SubDyn data
   TYPE(ExtPtfm_Data),       INTENT(INOUT) :: ExtPtfm             !< ExtPtfm data
   TYPE(MAP_Data),           INTENT(INOUT) :: MAPp                !< MAP data
   TYPE(FEAMooring_Data),    INTENT(INOUT) :: FEAM                !< FEAMooring data
   TYPE(MoorDyn_Data),       INTENT(INOUT) :: MD                  !< Data for the MoorDyn module
   TYPE(OrcaFlex_Data),      INTENT(INOUT) :: Orca                !< OrcaFlex interface data
   TYPE(IceFloe_Data),       INTENT(INOUT) :: IceF                !< IceFloe data
   TYPE(IceDyn_Data),        INTENT(INOUT) :: IceD                !< All the IceDyn data used in time-step loop

   TYPE(FAST_ModuleMapType), INTENT(INOUT) :: MeshMapData         !< Data for mapping between modules
   
   
   INTEGER(IntKi),           INTENT(  OUT) :: ErrStat             !< Error status of the operation
   CHARACTER(*),             INTENT(  OUT) :: ErrMsg              !< Error message if ErrStat /= ErrID_None
   
   INTEGER(IntKi)                          :: ErrStat2
   CHARACTER(ErrMsgLen)                    :: ErrMSg2
   CHARACTER(*), PARAMETER                 :: RoutineName = 'CalcOutputs_And_SolveForInputs'
   
   
#ifdef OUTPUT_MASS_MATRIX   
   INTEGER                                 :: UnMM
#endif
   
   
   !++++++++++++++++++++++++++++++++++++++++++++++++++++++++++++++++++++++++++++++++++++++++++++++++++++++++++++++++++++++++++++
   ! Option 1: Solve for consistent inputs and outputs, which is required when Y has direct feedthrough in modules coupled together
   ! bjj: If you are doing this option at the beginning as well as the end (after option 2), you must initialize the values of
   ! MAPp%y,
   !++++++++++++++++++++++++++++++++++++++++++++++++++++++++++++++++++++++++++++++++++++++++++++++++++++++++++++++++++++++++++++

   ErrStat = ErrID_None
   ErrMsg  = ""
   
   IF ( EqualRealNos( this_time, NextJacCalcTime ) .OR. NextJacCalcTime < this_time )  THEN
      calcJacobian = .TRUE.
   ELSE         
      calcJacobian = .FALSE.
   END IF
      

   !> ## This is OPTION 2 before OPTION 1:
   !!    
   !!  For cases with HydroDyn, BeamDyn, OrcaFlex interface, and/or SubDyn, it calls ED_CalcOuts (a time-sink) 3 times per step/correction 
   !! (plus the 6 calls when calculating the Jacobian).
   !! In cases without HydroDyn or SubDyn, it is the same as Option 1 before 2 (with 1 call to ED_CalcOuts either way).
   !!   
   !! Option 1 before 2 usually requires a correction step, whereas Option 2 before Option 1 often does not. Thus we are using this option, calling
   !! ED_CalcOuts 3 times (option 2 before 1 with no correction step) instead of 4 times (option1 before 2 with one correction step). 
   !! Note that this analysis may change if/when AeroDyn14 (and ServoDyn?) generate different outputs on correction steps. (Currently, AeroDyn (v14) 
   !! returns old values until time advances.)
   !! Also note that AD15's DBEMT module (and UA?) is heavily time-dependent without calling the structural code first (DBEMT's filters do not deal 
   !! well with the extrapolated inputs).
   !!
   !! ## Algorithm:


      !> Solve option 2 (modules without direct feedthrough):
   CALL SolveOption2(this_time, this_state, p_FAST, m_FAST, ED, BD, AD14, AD, SrvD, IfW, OpFM, MeshMapData, ErrStat2, ErrMsg2, n_t_global < 0, WriteThisStep)
      CALL SetErrStat( ErrStat2, ErrMsg2, ErrStat, ErrMsg, RoutineName )  

#ifdef OUTPUT_MASS_MATRIX
   if (n_t_global == 0) then   
      UnMM = -1
      CALL GetNewUnit( UnMM, ErrStat2, ErrMsg2 )
      CALL OpenFOutFile( UnMM, TRIM(p_FAST%OutFileRoot)//'.EDMassMatrix', ErrStat2, ErrMsg2)
         CALL SetErrStat( ErrStat2, ErrMsg2, ErrStat, ErrMsg, RoutineName  )
         IF ( ErrStat >= AbortErrLev ) RETURN                  
      CALL WrMatrix(ED%m%AugMat,UnMM, p_FAST%OutFmt)
      CLOSE( UnMM )      
   end if
#endif

      !> transfer ED outputs to other modules used in option 1:
   CALL Transfer_ED_to_HD_SD_BD_Mooring( p_FAST, ED%y, HD%Input(1), SD%Input(1), ExtPtfm%Input(1), &
                                         MAPp%Input(1), FEAM%Input(1), MD%Input(1), &
                                         Orca%Input(1), BD%Input(1,:), MeshMapData, ErrStat2, ErrMsg2 )         
      CALL SetErrStat( ErrStat2, ErrMsg2, ErrStat, ErrMsg, RoutineName )                                     
      
      !> Solve option 1 (rigorous solve on loads/accelerations)
   CALL SolveOption1(this_time, this_state, calcJacobian, p_FAST, ED, BD, HD, SD, ExtPtfm, MAPp, FEAM, MD, Orca, IceF, IceD, MeshMapData, ErrStat2, ErrMsg2, WriteThisStep)
      CALL SetErrStat( ErrStat2, ErrMsg2, ErrStat, ErrMsg, RoutineName )  

      
      !> Now use the ElastoDyn and BD outputs from option1 to update the inputs for InflowWind, AeroDyn, and ServoDyn (necessary only if they have states)
                     
   IF ( p_FAST%CompAero == Module_AD14 ) THEN
      
      CALL AD14_InputSolve_NoIfW( p_FAST, AD14%Input(1), ED%y, MeshMapData, ErrStat2, ErrMsg2 )   
         CALL SetErrStat( ErrStat2, ErrMsg2, ErrStat, ErrMsg, RoutineName )        
               
         ! because we're not calling InflowWind_CalcOutput or getting new values from OpenFOAM, 
         ! this probably can be skipped
      CALL AD14_InputSolve_IfW( p_FAST, AD14%Input(1), IfW%y, OpFM%y, ErrStat2, ErrMsg2 )   
         CALL SetErrStat( ErrStat2, ErrMsg2, ErrStat, ErrMsg, RoutineName )                       
         
   ELSEIF ( p_FAST%CompAero == Module_AD ) THEN
      
      CALL AD_InputSolve_NoIfW( p_FAST, AD%Input(1), SrvD%y, ED%y, BD, MeshMapData, ErrStat2, ErrMsg2 )   
         CALL SetErrStat( ErrStat2, ErrMsg2, ErrStat, ErrMsg, RoutineName )        

         ! because we're not calling InflowWind_CalcOutput or getting new values from OpenFOAM, 
         ! this probably can be skipped; 
         ! @todo: alternatively, we could call InflowWind_CalcOutput, too.
      CALL AD_InputSolve_IfW( p_FAST, AD%Input(1), IfW%y, OpFM%y, ErrStat2, ErrMsg2 )   
         CALL SetErrStat( ErrStat2, ErrMsg2, ErrStat, ErrMsg, RoutineName )                       

   END IF

   IF ( p_FAST%CompInflow == Module_IfW ) THEN
<<<<<<< HEAD
      CALL IfW_InputSolve( p_FAST, m_FAST, IfW%Input(:), IfW%p, AD14%Input(1), AD%Input(1), AD%OtherSt(1), ED%Output(1), ErrStat2, ErrMsg2 )
=======
      CALL IfW_InputSolve( p_FAST, m_FAST, IfW%Input(1), IfW%p, AD14%Input(1), AD%Input(1), ED%y, ErrStat2, ErrMsg2 )       
>>>>>>> c0167e9f
         CALL SetErrStat( ErrStat2, ErrMsg2, ErrStat, ErrMsg, RoutineName )  
   ELSE IF ( p_FAST%CompInflow == Module_OpFM ) THEN
   ! OpenFOAM is the driver and it sets these inputs outside of this solve; the OpenFOAM inputs and outputs thus don't change 
   !   in this scenario until OpenFOAM takes another step  **this is a source of error, but it is the way the OpenFOAM-FAST7 coupling
   !   works, so I'm not going to spend time that I don't have now to fix it**
      CALL OpFM_SetInputs( p_FAST, AD14%p, AD14%Input(1), AD14%y, AD%Input(1), AD%y, ED%y, SrvD%y, OpFM, ErrStat2, ErrMsg2 )
         CALL SetErrStat( ErrStat2, ErrMsg2, ErrStat, ErrMsg, RoutineName )        
   END IF
   
   
   IF ( p_FAST%CompServo == Module_SrvD  ) THEN         
      CALL SrvD_InputSolve( p_FAST, m_FAST, SrvD%Input(1), ED%y, IfW%y, OpFM%y, BD%y, MeshmapData, ErrStat2, ErrMsg2 )
      CALL SetErrStat( ErrStat2, ErrMsg2, ErrStat, ErrMsg, RoutineName )  
   END IF         
             
   IF (p_FAST%CompElast == Module_BD .and. .NOT. BD_Solve_Option1) THEN            
      ! map ED root and hub motion outputs to BeamDyn:
      CALL Transfer_ED_to_BD(ED%y, BD%Input(1,:), MeshMapData, ErrStat2, ErrMsg2 )
         CALL SetErrStat(ErrStat2,ErrMsg2,ErrStat, ErrMsg,RoutineName )      
   END IF

   !.....................................................................
   ! Reset each mesh's RemapFlag (after calling all InputSolve routines):
   !.....................................................................              
         
   CALL ResetRemapFlags(p_FAST, ED, BD, AD14, AD, HD, SD, ExtPtfm, SrvD, MAPp, FEAM, MD, Orca, IceF, IceD)         
         
                        
END SUBROUTINE CalcOutputs_And_SolveForInputs
!----------------------------------------------------------------------------------------------------------------------------------
!> This routine implements the "option 1" solve for all inputs with direct links to HD, SD, ExtPtfm, MAP, OrcaFlex interface, and the ED 
!! platform reference point. Also in solve option 1 are the BD-ED blade root coupling.
SUBROUTINE SolveOption1(this_time, this_state, calcJacobian, p_FAST, ED, BD, HD, SD, ExtPtfm, MAPp, FEAM, MD, Orca, IceF, IceD, MeshMapData, ErrStat, ErrMsg, WriteThisStep )
!...............................................................................................................................
   REAL(DbKi)              , intent(in   ) :: this_time           !< The current simulation time (actual or time of prediction)
   INTEGER(IntKi)          , intent(in   ) :: this_state          !< Index into the state array (current or predicted states)
   LOGICAL                 , intent(in   ) :: calcJacobian        !< Should we calculate Jacobians in Option 1?

   TYPE(FAST_ParameterType), INTENT(IN   ) :: p_FAST              !< Parameters for the glue code

   TYPE(ElastoDyn_Data),     INTENT(INOUT) :: ED                  !< ElastoDyn data
   TYPE(BeamDyn_Data),       INTENT(INOUT) :: BD                  !< BeamDyn data
   !TYPE(ServoDyn_Data),      INTENT(INOUT) :: SrvD                ! ServoDyn data
   !TYPE(AeroDyn14_Data),     INTENT(INOUT) :: AD14                ! AeroDyn14 data
   TYPE(HydroDyn_Data),      INTENT(INOUT) :: HD                  !< HydroDyn data
   TYPE(SubDyn_Data),        INTENT(INOUT) :: SD                  !< SubDyn data
   TYPE(ExtPtfm_Data),       INTENT(INOUT) :: ExtPtfm             !< ExtPtfm data
   TYPE(MAP_Data),           INTENT(INOUT) :: MAPp                !< MAP data
   TYPE(FEAMooring_Data),    INTENT(INOUT) :: FEAM                !< FEAMooring data
   TYPE(MoorDyn_Data),       INTENT(INOUT) :: MD                  !< MoorDyn data
   TYPE(OrcaFlex_Data),      INTENT(INOUT) :: Orca                !< OrcaFlex interface data
   TYPE(IceFloe_Data),       INTENT(INOUT) :: IceF                !< IceFloe data
   TYPE(IceDyn_Data),        INTENT(INOUT) :: IceD                !< All the IceDyn data used in time-step loop

   TYPE(FAST_ModuleMapType), INTENT(INOUT) :: MeshMapData         !< Data for mapping between modules
   
   
   INTEGER(IntKi),           INTENT(  OUT) :: ErrStat             !< Error status of the operation
   CHARACTER(*),             INTENT(  OUT) :: ErrMsg              !< Error message if ErrStat /= ErrID_None
   LOGICAL                 , INTENT(IN   ) :: WriteThisStep       !< Will we print the WriteOutput values this step?
   

   INTEGER                                 :: i                   ! loop counter
   INTEGER(IntKi)                          :: ErrStat2
   CHARACTER(ErrMsgLen)                    :: ErrMSg2
   
   CHARACTER(*), PARAMETER                 :: RoutineName = 'SolveOption1'       
   
   !............................................................................................................................   
   !++++++++++++++++++++++++++++++++++++++++++++++++++++++++++++++++++++++++++++++++++++++++++++++++++++++++++++++++++++++++++++
   !> Option 1: solve for consistent inputs and outputs, which is required when Y has direct feedthrough in 
   !!           modules coupled together
   !++++++++++++++++++++++++++++++++++++++++++++++++++++++++++++++++++++++++++++++++++++++++++++++++++++++++++++++++++++++++++++
               
   ErrStat = ErrID_None
   ErrMsg  = ""
   
   ! Because MAP, FEAM, MoorDyn, IceDyn, and IceFloe do not contain acceleration inputs, we do this outside the DO loop in the ED{_SD}_HD_InputOutput solves.       
   IF ( p_FAST%CompMooring == Module_MAP ) THEN
                  
      CALL MAP_CalcOutput( this_time, MAPp%Input(1), MAPp%p, MAPp%x(this_state), MAPp%xd(this_state), MAPp%z(this_state), &
                            MAPp%OtherSt, MAPp%y, ErrStat2, ErrMsg2 )
         CALL SetErrStat( ErrStat2, ErrMsg2, ErrStat, ErrMsg, RoutineName )

   ELSEIF ( p_FAST%CompMooring == Module_MD ) THEN
         
      CALL MD_CalcOutput( this_time, MD%Input(1), MD%p, MD%x(this_state), MD%xd(this_state), MD%z(this_state), &
                            MD%OtherSt(this_state), MD%y, MD%m, ErrStat2, ErrMsg2 )
         CALL SetErrStat( ErrStat2, ErrMsg2, ErrStat, ErrMsg, RoutineName )
         
   ELSEIF ( p_FAST%CompMooring == Module_FEAM ) THEN
         
      CALL FEAM_CalcOutput( this_time, FEAM%Input(1), FEAM%p, FEAM%x(this_state), FEAM%xd(this_state), FEAM%z(this_state), &
                            FEAM%OtherSt(this_state), FEAM%y, FEAM%m, ErrStat2, ErrMsg2 )
         CALL SetErrStat( ErrStat2, ErrMsg2, ErrStat, ErrMsg, RoutineName )
                        
   END IF
      
   IF ( p_FAST%CompIce == Module_IceF ) THEN
                  
      CALL IceFloe_CalcOutput( this_time, IceF%Input(1), IceF%p, IceF%x(this_state), IceF%xd(this_state), IceF%z(this_state), &
                                 IceF%OtherSt(this_state), IceF%y, IceF%m, ErrStat2, ErrMsg2 )
         CALL SetErrStat( ErrStat2, ErrMsg2, ErrStat, ErrMsg, RoutineName )
      
   ELSEIF ( p_FAST%CompIce == Module_IceD ) THEN
         
      DO i=1,p_FAST%numIceLegs                  
         CALL IceD_CalcOutput( this_time, IceD%Input(1,i), IceD%p(i), IceD%x(i,this_state), IceD%xd(i,this_state), &
                                 IceD%z(i,this_state), IceD%OtherSt(i,this_state), IceD%y(i), IceD%m(i), ErrStat2, ErrMsg2 )
            CALL SetErrStat( ErrStat2, ErrMsg2, ErrStat, ErrMsg, RoutineName )
      END DO
         
   END IF
            
   IF (ErrStat >= AbortErrLev) RETURN      
   
   IF ( p_FAST%CompSub /= Module_None .OR. (p_FAST%CompElast == Module_BD .and. BD_Solve_Option1) .OR. p_FAST%CompMooring == Module_Orca ) THEN !.OR. p_FAST%CompHydro == Module_HD ) THEN
                                 
      CALL FullOpt1_InputOutputSolve(  this_time, p_FAST, calcJacobian &
          ,      ED%Input(1),     ED%p,     ED%x(  this_state),     ED%xd(  this_state),     ED%z(  this_state),     ED%OtherSt(  this_state),     ED%y, ED%m &
          ,      SD%Input(1),     SD%p,     SD%x(  this_state),     SD%xd(  this_state),     SD%z(  this_state),     SD%OtherSt(  this_state),     SD%y    , SD%m & 
          , ExtPtfm%Input(1),ExtPtfm%p,ExtPtfm%x(  this_state),ExtPtfm%xd(  this_state),ExtPtfm%z(  this_state),ExtPtfm%OtherSt(  this_state),ExtPtfm%y,ExtPtfm%m & 
          ,      HD%Input(1),     HD%p,     HD%x(  this_state),     HD%xd(  this_state),     HD%z(  this_state),     HD%OtherSt(  this_state),     HD%y    , HD%m & 
          ,      BD%Input(1,:),   BD%p,     BD%x(:,this_state),     BD%xd(:,this_state),     BD%z(:,this_state),     BD%OtherSt(:,this_state),     BD%y    , BD%m & 
          ,    Orca%Input(1),   Orca%p,   Orca%x( this_state),    Orca%xd(  this_state),   Orca%z(  this_state),   Orca%OtherSt(  this_state),   Orca%y  , Orca%m & 
          ,    MAPp%Input(1),   MAPp%y &
          ,    FEAM%Input(1),   FEAM%y &   
          ,      MD%Input(1),     MD%y &   
          ,    IceF%Input(1),   IceF%y &
          ,    IceD%Input(1,:), IceD%y &    ! bjj: I don't really want to make temp copies of input types. perhaps we should pass the whole Input() structure? (likewise for BD)...
          , MeshMapData , ErrStat2, ErrMsg2, WriteThisStep )         
         CALL SetErrStat( ErrStat2, ErrMsg2, ErrStat, ErrMsg, RoutineName )
                        
               
   ELSEIF ( p_FAST%CompHydro == Module_HD ) THEN
                                                    
      CALL ED_HD_InputOutputSolve(  this_time, p_FAST, calcJacobian &
                                    , ED%Input(1), ED%p, ED%x(this_state), ED%xd(this_state), ED%z(this_state), ED%OtherSt(this_state), ED%y,  ED%m &
                                    , HD%Input(1), HD%p, HD%x(this_state), HD%xd(this_state), HD%z(this_state), HD%OtherSt(this_state), HD%y,  HD%m & 
                                    , MAPp%Input(1), MAPp%y, FEAM%Input(1), FEAM%y, MD%Input(1), MD%y &          
                                    , MeshMapData , ErrStat2, ErrMsg2, WriteThisStep )
         CALL SetErrStat( ErrStat2, ErrMsg2, ErrStat, ErrMsg, RoutineName )
                                                                  
   END IF ! HD, BD, and/or SD coupled to ElastoDyn
                         
!..................
! Set mooring line and ice inputs (which don't have acceleration fields)
!..................
   
   IF ( p_FAST%CompMooring == Module_MAP ) THEN
         
      ! note: MAP_InputSolve must be called before setting ED loads inputs (so that motions are known for loads [moment] mapping)      
      CALL MAP_InputSolve( MAPp%Input(1), ED%y, MeshMapData, ErrStat2, ErrMsg2 )
         CALL SetErrStat( ErrStat2, ErrMsg2, ErrStat, ErrMsg, RoutineName )
                                 
   ELSEIF ( p_FAST%CompMooring == Module_MD ) THEN
         
      ! note: MD_InputSolve must be called before setting ED loads inputs (so that motions are known for loads [moment] mapping)      
      CALL MD_InputSolve( MD%Input(1), ED%y, MeshMapData, ErrStat2, ErrMsg2 )
         CALL SetErrStat( ErrStat2, ErrMsg2, ErrStat, ErrMsg, RoutineName )
                        
   ELSEIF ( p_FAST%CompMooring == Module_FEAM ) THEN
         
      ! note: FEAM_InputSolve must be called before setting ED loads inputs (so that motions are known for loads [moment] mapping)      
      CALL FEAM_InputSolve( FEAM%Input(1), ED%y, MeshMapData, ErrStat2, ErrMsg2 )
         CALL SetErrStat( ErrStat2, ErrMsg2, ErrStat, ErrMsg, RoutineName )
                        
   END IF        
      
   IF ( p_FAST%CompIce == Module_IceF ) THEN
         
      CALL IceFloe_InputSolve(  IceF%Input(1), SD%y, MeshMapData, ErrStat2, ErrMsg2 )
         CALL SetErrStat( ErrStat2, ErrMsg2, ErrStat, ErrMsg, RoutineName )
                                 
   ELSEIF ( p_FAST%CompIce == Module_IceD ) THEN
         
      DO i=1,p_FAST%numIceLegs
            
         CALL IceD_InputSolve(  IceD%Input(1,i), SD%y, MeshMapData, i, ErrStat2, ErrMsg2 )
            CALL SetErrStat( ErrStat2, ErrMsg2, ErrStat, ErrMsg, RoutineName//':IceD_InputSolve' )
               
      END DO
         
   END IF        
      
#ifdef DEBUG_MESH_TRANSFER_ICE
      CALL WrScr('********************************************************')
      CALL WrScr('****   IceF to SD point-to-point                   *****')
      CALL WrScr('********************************************************')
      CALL WriteMappingTransferToFile(SD%Input(1)%LMesh, SD%y%Y2Mesh, IceF%Input(1)%iceMesh, IceF%y%iceMesh,&
            MeshMapData%SD_P_2_IceF_P, MeshMapData%IceF_P_2_SD_P, &
            'SD_y2_IceF_Meshes_t'//TRIM(Num2LStr(0))//'.PI.bin' )

         
      CALL WriteMappingTransferToFile(SD%Input(1)%LMesh, SD%y%Y2Mesh, HD%Input(1)%Morison%LumpedMesh, HD%y%Morison%LumpedMesh,&
            MeshMapData%SD_P_2_HD_M_P, MeshMapData%HD_M_P_2_SD_P, &
            'SD_y2_HD_M_L_Meshes_t'//TRIM(Num2LStr(0))//'.PHL.bin' )
         
      CALL WriteMappingTransferToFile(SD%Input(1)%LMesh, SD%y%Y2Mesh, HD%Input(1)%Morison%DistribMesh, HD%y%Morison%DistribMesh,&
            MeshMapData%SD_P_2_HD_M_L, MeshMapData%HD_M_L_2_SD_P, &
            'SD_y2_HD_M_D_Meshes_t'//TRIM(Num2LStr(0))//'.PHD.bin' )
         
         
      !print *
      !pause         
#endif         
                  
END SUBROUTINE SolveOption1
!----------------------------------------------------------------------------------------------------------------------------------
!> This routine implements the first part of the "option 2" solve for inputs that apply to BeamDyn and AeroDyn 
SUBROUTINE SolveOption2a_Inp2BD(this_time, this_state, p_FAST, m_FAST, ED, BD, AD14, AD, SrvD, IfW, OpFM, MeshMapData, ErrStat, ErrMsg, WriteThisStep)
   REAL(DbKi)              , intent(in   ) :: this_time           !< The current simulation time (actual or time of prediction)
   INTEGER(IntKi)          , intent(in   ) :: this_state          !< Index into the state array (current or predicted states)

   TYPE(FAST_ParameterType), INTENT(IN   ) :: p_FAST              !< Parameters for the glue code
   TYPE(FAST_MiscVarType),   INTENT(IN   ) :: m_FAST              !< Misc variables for the glue code (including external inputs)

   TYPE(ElastoDyn_Data),     INTENT(INOUT) :: ED                  !< ElastoDyn data
   TYPE(BeamDyn_Data),       INTENT(INOUT) :: BD                  !< BeamDyn data
   TYPE(ServoDyn_Data),      INTENT(INOUT) :: SrvD                !< ServoDyn data
   TYPE(AeroDyn14_Data),     INTENT(INOUT) :: AD14                !< AeroDyn14 data
   TYPE(AeroDyn_Data),       INTENT(INOUT) :: AD                  !< AeroDyn data
   TYPE(InflowWind_Data),    INTENT(INOUT) :: IfW                 !< InflowWind data
   TYPE(OpenFOAM_Data),      INTENT(INOUT) :: OpFM                !< OpenFOAM data

   TYPE(FAST_ModuleMapType), INTENT(INOUT) :: MeshMapData         !< Data for mapping between modules
   
   
   INTEGER(IntKi),           INTENT(  OUT) :: ErrStat             !< Error status of the operation
   CHARACTER(*),             INTENT(  OUT) :: ErrMsg              !< Error message if ErrStat /= ErrID_None
   LOGICAL                 , INTENT(IN   ) :: WriteThisStep       !< Will we print the WriteOutput values this step?

   INTEGER(IntKi)                          :: ErrStat2
   CHARACTER(ErrMsgLen)                    :: ErrMSg2
   
   CHARACTER(*), PARAMETER                 :: RoutineName = 'SolveOption2a_Inp2BD'
   
   !++++++++++++++++++++++++++++++++++++++++++++++++++++++++++++++++++++++++++++++++++++++++++++++++++++++++++++++++++++++++++++
   !> ++ Option 2: Solve for inputs based only on the current outputs. 
   !!    This is much faster than option 1 when the coupled modules do not have direct feedthrough.
   !++++++++++++++++++++++++++++++++++++++++++++++++++++++++++++++++++++++++++++++++++++++++++++++++++++++++++++++++++++++++++++
            
   ErrStat = ErrID_None
   ErrMsg  = ""
   
      CALL ED_CalcOutput( this_time, ED%Input(1), ED%p, ED%x(this_state), ED%xd(this_state), ED%z(this_state), ED%OtherSt(this_state), ED%y, ED%m, ErrStat2, ErrMsg2 )
         CALL SetErrStat( ErrStat2, ErrMsg2, ErrStat, ErrMsg, RoutineName )

      IF ( p_FAST%CompElast == Module_BD ) THEN
         ! map ED root and hub motion outputs to BeamDyn:
         CALL Transfer_ED_to_BD(ED%y, BD%Input(1,:), MeshMapData, ErrStat2, ErrMsg2 )
            CALL SetErrStat(ErrStat2,ErrMsg2,ErrStat, ErrMsg,RoutineName )
      END IF
      

END SUBROUTINE SolveOption2a_Inp2BD
!----------------------------------------------------------------------------------------------------------------------------------
!> This routine implements the first part of the "option 2" solve for inputs that apply to AeroDyn & InflowWind
SUBROUTINE SolveOption2b_Inp2IfW(this_time, this_state, p_FAST, m_FAST, ED, BD, AD14, AD, SrvD, IfW, OpFM, MeshMapData, ErrStat, ErrMsg, WriteThisStep)
   REAL(DbKi)              , intent(in   ) :: this_time           !< The current simulation time (actual or time of prediction)
   INTEGER(IntKi)          , intent(in   ) :: this_state          !< Index into the state array (current or predicted states)

   TYPE(FAST_ParameterType), INTENT(IN   ) :: p_FAST              !< Parameters for the glue code
   TYPE(FAST_MiscVarType),   INTENT(IN   ) :: m_FAST              !< Misc variables for the glue code (including external inputs)

   TYPE(ElastoDyn_Data),     INTENT(INOUT) :: ED                  !< ElastoDyn data
   TYPE(BeamDyn_Data),       INTENT(INOUT) :: BD                  !< BeamDyn data
   TYPE(ServoDyn_Data),      INTENT(INOUT) :: SrvD                !< ServoDyn data
   TYPE(AeroDyn14_Data),     INTENT(INOUT) :: AD14                !< AeroDyn14 data
   TYPE(AeroDyn_Data),       INTENT(INOUT) :: AD                  !< AeroDyn data
   TYPE(InflowWind_Data),    INTENT(INOUT) :: IfW                 !< InflowWind data
   TYPE(OpenFOAM_Data),      INTENT(INOUT) :: OpFM                !< OpenFOAM data

   TYPE(FAST_ModuleMapType), INTENT(INOUT) :: MeshMapData         !< Data for mapping between modules
   
   
   INTEGER(IntKi),           INTENT(  OUT) :: ErrStat             !< Error status of the operation
   CHARACTER(*),             INTENT(  OUT) :: ErrMsg              !< Error message if ErrStat /= ErrID_None
   LOGICAL                 , INTENT(IN   ) :: WriteThisStep       !< Will we print the WriteOutput values this step?

   INTEGER(IntKi)                          :: k
   INTEGER(IntKi)                          :: ErrStat2
   CHARACTER(ErrMsgLen)                    :: ErrMSg2
   
   CHARACTER(*), PARAMETER                 :: RoutineName = 'SolveOption2b_Inp2IfW'
   
   !++++++++++++++++++++++++++++++++++++++++++++++++++++++++++++++++++++++++++++++++++++++++++++++++++++++++++++++++++++++++++++
   !> ++ Option 2: Solve for inputs based only on the current outputs. 
   !!    This is much faster than option 1 when the coupled modules do not have direct feedthrough.
   !++++++++++++++++++++++++++++++++++++++++++++++++++++++++++++++++++++++++++++++++++++++++++++++++++++++++++++++++++++++++++++
            
   ErrStat = ErrID_None
   ErrMsg  = ""
   

      IF ( p_FAST%CompElast == Module_BD .AND. .NOT. BD_Solve_Option1 ) THEN
         DO k=1,p_FAST%nBeams
            CALL BD_CalcOutput( this_time, BD%Input(1,k), BD%p(k), BD%x(k,this_state), BD%xd(k,this_state),&
                                 BD%z(k,this_state), BD%OtherSt(k,this_state), BD%y(k), BD%m(k), ErrStat2, ErrMsg2, .false. ) ! this WriteOutput will get overwritten in solve option 1
               CALL SetErrStat( ErrStat2, ErrMsg2, ErrStat, ErrMsg, RoutineName )
         END DO
      END IF

      ! find the positions where we want inflow wind in AeroDyn (i.e., set all the motion inputs to AeroDyn)
   IF ( p_FAST%CompAero == Module_AD14 ) THEN 
      
      CALL AD14_InputSolve_NoIfW( p_FAST, AD14%Input(1), ED%y, MeshMapData, ErrStat2, ErrMsg2 )
         CALL SetErrStat( ErrStat2, ErrMsg2, ErrStat, ErrMsg, RoutineName )      
      
   ELSE IF ( p_FAST%CompAero == Module_AD ) THEN 
                        
         ! note that this uses BD outputs, which are from the previous step (and need to be initialized)
      CALL AD_InputSolve_NoIfW( p_FAST, AD%Input(1), SrvD%y, ED%y, BD, MeshMapData, ErrStat2, ErrMsg2 )
         CALL SetErrStat( ErrStat2, ErrMsg2, ErrStat, ErrMsg, RoutineName ) 
         
   END IF
   
   IF (p_FAST%CompInflow == Module_IfW) THEN
      ! must be done after ED_CalcOutput and before AD_CalcOutput and SrvD
<<<<<<< HEAD
      CALL IfW_InputSolve( p_FAST, m_FAST, IfW%Input(:), IfW%p, AD14%Input(1), AD%Input(1), AD%OtherSt(1), ED%Output(1), ErrStat2, ErrMsg2 )
=======
      CALL IfW_InputSolve( p_FAST, m_FAST, IfW%Input(1), IfW%p, AD14%Input(1), AD%Input(1), ED%y, ErrStat2, ErrMsg2 )
>>>>>>> c0167e9f
         CALL SetErrStat( ErrStat2, ErrMsg2, ErrStat, ErrMsg, RoutineName )
   !ELSE IF ( p_FAST%CompInflow == Module_OpFM ) THEN
   ! ! OpenFOAM is the driver and it computes outputs outside of this solve; the OpenFOAM inputs and outputs thus don't change 
   ! !   in this scenario until OpenFOAM takes another step  **this is a source of error, but it is the way the OpenFOAM-FAST7 coupling
   ! !   works, so I'm not going to spend time that I don't have now to fix it**
   !   CALL OpFM_SetInputs( p_FAST, AD14%p, AD14%Input(1), AD14%y, AD%Input(1), AD%y, ED%y, SrvD%y, OpFM, ErrStat2, ErrMsg2 )
   !      CALL SetErrStat( ErrStat2, ErrMsg2, ErrStat, ErrMsg, RoutineName ) 
   END IF
   
   
END SUBROUTINE SolveOption2b_Inp2IfW
!----------------------------------------------------------------------------------------------------------------------------------
!> This routine implements the first part of the "option 2" solve for inputs that apply to AeroDyn and ServoDyn.
SUBROUTINE SolveOption2c_Inp2AD_SrvD(this_time, this_state, p_FAST, m_FAST, ED, BD, AD14, AD, SrvD, IfW, OpFM, MeshMapData, ErrStat, ErrMsg, WriteThisStep)
   REAL(DbKi)              , intent(in   ) :: this_time           !< The current simulation time (actual or time of prediction)
   INTEGER(IntKi)          , intent(in   ) :: this_state          !< Index into the state array (current or predicted states)

   TYPE(FAST_ParameterType), INTENT(IN   ) :: p_FAST              !< Parameters for the glue code
   TYPE(FAST_MiscVarType),   INTENT(IN   ) :: m_FAST              !< Misc variables for the glue code (including external inputs)

   TYPE(ElastoDyn_Data),     INTENT(INOUT) :: ED                  !< ElastoDyn data
   TYPE(BeamDyn_Data),       INTENT(INOUT) :: BD                  !< BeamDyn data
   TYPE(ServoDyn_Data),      INTENT(INOUT) :: SrvD                !< ServoDyn data
   TYPE(AeroDyn14_Data),     INTENT(INOUT) :: AD14                !< AeroDyn14 data
   TYPE(AeroDyn_Data),       INTENT(INOUT) :: AD                  !< AeroDyn data
   TYPE(InflowWind_Data),    INTENT(INOUT) :: IfW                 !< InflowWind data
   TYPE(OpenFOAM_Data),      INTENT(INOUT) :: OpFM                !< OpenFOAM data

   TYPE(FAST_ModuleMapType), INTENT(INOUT) :: MeshMapData         !< Data for mapping between modules
   
   
   INTEGER(IntKi),           INTENT(  OUT) :: ErrStat             !< Error status of the operation
   CHARACTER(*),             INTENT(  OUT) :: ErrMsg              !< Error message if ErrStat /= ErrID_None
   LOGICAL                 , INTENT(IN   ) :: WriteThisStep       !< Will we print the WriteOutput values this step?

   INTEGER(IntKi)                          :: ErrStat2
   CHARACTER(ErrMsgLen)                    :: ErrMSg2
   
   CHARACTER(*), PARAMETER                 :: RoutineName = 'SolveOption2c_Inp2AD_SrvD'
   
   !++++++++++++++++++++++++++++++++++++++++++++++++++++++++++++++++++++++++++++++++++++++++++++++++++++++++++++++++++++++++++++
   !> ++ Option 2: Solve for inputs based only on the current outputs. 
   !!    This is much faster than option 1 when the coupled modules do not have direct feedthrough.
   !++++++++++++++++++++++++++++++++++++++++++++++++++++++++++++++++++++++++++++++++++++++++++++++++++++++++++++++++++++++++++++
            
   ErrStat = ErrID_None
   ErrMsg  = ""

         
   IF (p_FAST%CompInflow == Module_IfW) THEN

      CALL InflowWind_CalcOutput( this_time, IfW%Input(1), IfW%p, IfW%x(this_state), IfW%xd(this_state), IfW%z(this_state), &
                                  IfW%OtherSt(this_state), IfW%y, IfW%m, ErrStat2, ErrMsg2 )
         CALL SetErrStat( ErrStat2, ErrMsg2, ErrStat, ErrMsg, RoutineName )         
   !ELSE IF ( p_FAST%CompInflow == Module_OpFM ) THEN
   ! ! OpenFOAM is the driver and it computes outputs outside of this solve; the OpenFOAM inputs and outputs thus don't change 
   ! !   in this scenario until OpenFOAM takes another step  **this is a source of error, but it is the way the OpenFOAM-FAST7 coupling
   ! !   works, so I'm not going to spend time that I don't have now to fix it**
   !   CALL OpFM_SetInputs( p_FAST, AD14%p, AD14%Input(1), AD14%y, AD%Input(1), AD%y, ED%y, SrvD%y, OpFM, ErrStat2, ErrMsg2 )
   !      CALL SetErrStat( ErrStat2, ErrMsg2, ErrStat, ErrMsg, RoutineName ) 
   !   CALL OpFM_SetWriteOutput(OpFM)
      
   END IF
   
   IF ( p_FAST%CompAero == Module_AD14 ) THEN 
                        
      CALL AD14_InputSolve_IfW( p_FAST, AD14%Input(1), IfW%y, OpFM%y, ErrStat2, ErrMsg2 )
         CALL SetErrStat( ErrStat2, ErrMsg2, ErrStat, ErrMsg, RoutineName )
        
   ELSE IF ( p_FAST%CompAero == Module_AD ) THEN 
                        
      CALL AD_InputSolve_IfW( p_FAST, AD%Input(1), IfW%y, OpFM%y, ErrStat2, ErrMsg2 )
         CALL SetErrStat( ErrStat2, ErrMsg2, ErrStat, ErrMsg, RoutineName )
         
   END IF
   
   
   IF ( p_FAST%CompServo == Module_SrvD  ) THEN

      CALL SrvD_InputSolve( p_FAST, m_FAST, SrvD%Input(1), ED%y, IfW%y, OpFM%y, BD%y, MeshMapData, ErrStat2, ErrMsg2 )
         CALL SetErrStat( ErrStat2, ErrMsg2, ErrStat, ErrMsg, RoutineName )

   END IF
   
END SUBROUTINE SolveOption2c_Inp2AD_SrvD
!----------------------------------------------------------------------------------------------------------------------------------
!> This routine implements the "option 2" solve for all inputs without direct links to HD, SD, MAP, or the ED platform reference 
!! point.
SUBROUTINE SolveOption2(this_time, this_state, p_FAST, m_FAST, ED, BD, AD14, AD, SrvD, IfW, OpFM, MeshMapData, ErrStat, ErrMsg, firstCall, WriteThisStep)
!...............................................................................................................................
   LOGICAL                 , intent(in   ) :: firstCall           !< flag to determine how to call ServoDyn (a hack)
   REAL(DbKi)              , intent(in   ) :: this_time           !< The current simulation time (actual or time of prediction)
   INTEGER(IntKi)          , intent(in   ) :: this_state          !< Index into the state array (current or predicted states)

   TYPE(FAST_ParameterType), INTENT(IN   ) :: p_FAST              !< Parameters for the glue code
   TYPE(FAST_MiscVarType),   INTENT(IN   ) :: m_FAST              !< Misc variables for the glue code (including external inputs)

   TYPE(ElastoDyn_Data),     INTENT(INOUT) :: ED                  !< ElastoDyn data
   TYPE(BeamDyn_Data),       INTENT(INOUT) :: BD                  !< BeamDyn data
   TYPE(ServoDyn_Data),      INTENT(INOUT) :: SrvD                !< ServoDyn data
   TYPE(AeroDyn14_Data),     INTENT(INOUT) :: AD14                !< AeroDyn14 data
   TYPE(AeroDyn_Data),       INTENT(INOUT) :: AD                  !< AeroDyn data
   TYPE(InflowWind_Data),    INTENT(INOUT) :: IfW                 !< InflowWind data
   TYPE(OpenFOAM_Data),      INTENT(INOUT) :: OpFM                !< OpenFOAM data

   TYPE(FAST_ModuleMapType), INTENT(INOUT) :: MeshMapData         !< Data for mapping between modules
   
   
   INTEGER(IntKi),           INTENT(  OUT) :: ErrStat             !< Error status of the operation
   CHARACTER(*),             INTENT(  OUT) :: ErrMsg              !< Error message if ErrStat /= ErrID_None
   LOGICAL                 , INTENT(IN   ) :: WriteThisStep       !< Will we print the WriteOutput values this step?

   INTEGER(IntKi)                          :: ErrStat2
   CHARACTER(ErrMsgLen)                    :: ErrMSg2
   
   CHARACTER(*), PARAMETER                 :: RoutineName = 'SolveOption2'
   
   !++++++++++++++++++++++++++++++++++++++++++++++++++++++++++++++++++++++++++++++++++++++++++++++++++++++++++++++++++++++++++++
   !> ++ Option 2: Solve for inputs based only on the current outputs. 
   !!    This is much faster than option 1 when the coupled modules do not have direct feedthrough.
   !++++++++++++++++++++++++++++++++++++++++++++++++++++++++++++++++++++++++++++++++++++++++++++++++++++++++++++++++++++++++++++
            
   ErrStat = ErrID_None
   ErrMsg  = ""
   
   
      ! SolveOption2* routines are being called in FAST_AdvanceStates, but the first time we call CalcOutputs_And_SolveForInputs, we haven't called the AdvanceStates routine
   IF (firstCall) THEN
      ! call ElastoDyn's CalcOutput & compute BD inputs from ED: 
      CALL SolveOption2a_Inp2BD(this_time, this_state, p_FAST, m_FAST, ED, BD, AD14, AD, SrvD, IfW, OpFM, MeshMapData, ErrStat2, ErrMsg2, WriteThisStep)
         CALL SetErrStat( ErrStat2, ErrMsg2, ErrStat, ErrMsg, RoutineName )
      ! compute AD position inputs; compute all of IfW inputs from ED/BD outputs: 
      CALL SolveOption2b_Inp2IfW(this_time, this_state, p_FAST, m_FAST, ED, BD, AD14, AD, SrvD, IfW, OpFM, MeshMapData, ErrStat2, ErrMsg2, WriteThisStep)
         CALL SetErrStat( ErrStat2, ErrMsg2, ErrStat, ErrMsg, RoutineName )
      ! call IfW's CalcOutput; transfer wind-inflow inputs to AD; compute all of SrvD inputs: 
      CALL SolveOption2c_Inp2AD_SrvD(this_time, this_state, p_FAST, m_FAST, ED, BD, AD14, AD, SrvD, IfW, OpFM, MeshMapData, ErrStat2, ErrMsg2, WriteThisStep)
         CALL SetErrStat( ErrStat2, ErrMsg2, ErrStat, ErrMsg, RoutineName )
  ! ELSE ! these subroutines are called in the AdvanceStates routine before BD, IfW, AD, and SrvD states are updated. This gives a more accurate solution that would otherwise require a correction step.
   END IF

   IF ( p_FAST%CompAero == Module_AD14 ) THEN 
                        
      CALL AD14_CalcOutput( this_time, AD14%Input(1), AD14%p, AD14%x(this_state), AD14%xd(this_state), AD14%z(this_state), &
                       AD14%OtherSt(this_state), AD14%y, AD14%m, ErrStat2, ErrMsg2 )
         CALL SetErrStat( ErrStat2, ErrMsg2, ErrStat, ErrMsg, RoutineName )
        
   ELSE IF ( p_FAST%CompAero == Module_AD ) THEN 
                        
      CALL AD_CalcOutput( this_time, AD%Input(1), AD%p, AD%x(this_state), AD%xd(this_state), AD%z(this_state), &
                       AD%OtherSt(this_state), AD%y, AD%m, ErrStat2, ErrMsg2, WriteThisStep )
         CALL SetErrStat( ErrStat2, ErrMsg2, ErrStat, ErrMsg, RoutineName )
   END IF
      

   IF ( p_FAST%CompServo == Module_SrvD  ) THEN

      CALL SrvD_CalcOutput( this_time, SrvD%Input(1), SrvD%p, SrvD%x(this_state), SrvD%xd(this_state), SrvD%z(this_state), &
                             SrvD%OtherSt(this_state), SrvD%y, SrvD%m, ErrStat2, ErrMsg2 )
         CALL SetErrStat( ErrStat2, ErrMsg2, ErrStat, ErrMsg, RoutineName )

   END IF
      
   IF ( p_FAST%CompInflow == Module_OpFM ) THEN
   ! OpenFOAM is the driver and it computes outputs outside of this solve; the OpenFOAM inputs and outputs thus don't change 
   !   in this scenario until OpenFOAM takes another step  **this is a source of error, but it is the way the OpenFOAM-FAST7 coupling
   !   works, so I'm not going to spend time that I don't have now to fix it** 
   ! note that I'm setting these inputs AFTER the call to ServoDyn so OpenFOAM gets all the inputs updated at the same step
      CALL OpFM_SetInputs( p_FAST, AD14%p, AD14%Input(1), AD14%y, AD%Input(1), AD%y, ED%y, SrvD%y, OpFM, ErrStat2, ErrMsg2 )
         CALL SetErrStat( ErrStat2, ErrMsg2, ErrStat, ErrMsg, RoutineName ) 
      CALL OpFM_SetWriteOutput(OpFM)
      
   END IF   
              
      
   !bjj: note ED%Input(1) may be a sibling mesh of output, but ED%u is not (routine may update something that needs to be shared between siblings)      
   CALL ED_InputSolve( p_FAST, ED%Input(1), ED%y, AD14%p, AD14%y, AD%y, SrvD%y, AD%Input(1), SrvD%Input(1), MeshMapData, ErrStat2, ErrMsg2 )
      CALL SetErrStat( ErrStat2, ErrMsg2, ErrStat, ErrMsg, RoutineName )
   
   CALL BD_InputSolve( p_FAST, BD, AD%y, AD%Input(1), ED%y, MeshMapData, ErrStat2, ErrMsg2 )
      CALL SetErrStat( ErrStat2, ErrMsg2, ErrStat, ErrMsg, RoutineName )
            
END SUBROUTINE SolveOption2
!----------------------------------------------------------------------------------------------------------------------------------
!> This routines advances the states of each module 
SUBROUTINE FAST_AdvanceStates( t_initial, n_t_global, p_FAST, m_FAST, ED, BD, SrvD, AD14, AD, IfW, OpFM, HD, SD, ExtPtfm, &
                                MAPp, FEAM, MD, Orca, IceF, IceD, MeshMapData, ErrStat, ErrMsg, WriteThisStep )

   REAL(DbKi),               INTENT(IN   ) :: t_initial           !< initial simulation time (almost always 0)
   INTEGER(IntKi),           INTENT(IN   ) :: n_t_global          !< integer time step   
   TYPE(FAST_ParameterType), INTENT(IN   ) :: p_FAST              !< Parameters for the glue code
   TYPE(FAST_MiscVarType),   INTENT(IN   ) :: m_FAST              !< Miscellaneous variables
     
   TYPE(ElastoDyn_Data),     INTENT(INOUT) :: ED                  !< ElastoDyn data
   TYPE(BeamDyn_Data),       INTENT(INOUT) :: BD                  !< BeamDyn data
   TYPE(ServoDyn_Data),      INTENT(INOUT) :: SrvD                !< ServoDyn data
   TYPE(AeroDyn14_Data),     INTENT(INOUT) :: AD14                !< AeroDyn v14 data
   TYPE(AeroDyn_Data),       INTENT(INOUT) :: AD                  !< AeroDyn data
   TYPE(InflowWind_Data),    INTENT(INOUT) :: IfW                 !< InflowWind data
   TYPE(OpenFOAM_Data),      INTENT(INOUT) :: OpFM                !< OpenFOAM data
   TYPE(HydroDyn_Data),      INTENT(INOUT) :: HD                  !< HydroDyn data
   TYPE(SubDyn_Data),        INTENT(INOUT) :: SD                  !< SubDyn data
   TYPE(ExtPtfm_Data),       INTENT(INOUT) :: ExtPtfm             !< ExtPtfm data
   TYPE(MAP_Data),           INTENT(INOUT) :: MAPp                !< MAP data
   TYPE(FEAMooring_Data),    INTENT(INOUT) :: FEAM                !< FEAMooring data
   TYPE(MoorDyn_Data),       INTENT(INOUT) :: MD                  !< Data for the MoorDyn module
   TYPE(OrcaFlex_Data),      INTENT(INOUT) :: Orca                !< OrcaFlex interface data
   TYPE(IceFloe_Data),       INTENT(INOUT) :: IceF                !< IceFloe data
   TYPE(IceDyn_Data),        INTENT(INOUT) :: IceD                !< All the IceDyn data used in time-step loop
   
   TYPE(FAST_ModuleMapType), INTENT(INOUT) :: MeshMapData         !< Data for mapping between modules (added to help BD get better root motion inputs)

   INTEGER(IntKi),           INTENT(  OUT) :: ErrStat             !< Error status of the operation
   CHARACTER(*),             INTENT(  OUT) :: ErrMsg              !< Error message if ErrStat /= ErrID_None
   LOGICAL                 , INTENT(IN   ) :: WriteThisStep       !< Will we print the WriteOutput values this step (for optimizations with SolveOption2)?

   ! local variables
   INTEGER(IntKi)                          :: i, k                ! loop counters
   
   REAL(DbKi)                              :: t_module            ! Current simulation time for module 
   REAL(DbKi)                              :: t_global_next       ! Simulation time for computing outputs
   INTEGER(IntKi)                          :: j_ss                ! substep loop counter 
   INTEGER(IntKi)                          :: n_t_module          ! simulation time step, loop counter for individual modules
   INTEGER(IntKi)                          :: ErrStat2
   CHARACTER(ErrMsgLen)                    :: ErrMsg2
   CHARACTER(*), PARAMETER                 :: RoutineName = 'FAST_AdvanceStates'       
   
   
   
   ErrStat = ErrID_None
   ErrMsg  = ""

   t_global_next = (n_t_global+1) * p_FAST%dt + t_initial

   !----------------------------------------------------------------------------------------
   ! copy the states at step m_FAST%t_global and get prediction for step t_global_next
   ! (note that we need to copy the states because UpdateStates updates the values
   ! and we need to have the old values [at m_FAST%t_global] for the next j_pc step)
   !----------------------------------------------------------------------------------------
   ! ElastoDyn: get predicted states
   CALL ED_CopyContState   (ED%x( STATE_CURR), ED%x( STATE_PRED), MESH_UPDATECOPY, Errstat2, ErrMsg2)
      CALL SetErrStat( Errstat2, ErrMsg2, ErrStat, ErrMsg, RoutineName )
   CALL ED_CopyDiscState   (ED%xd(STATE_CURR), ED%xd(STATE_PRED), MESH_UPDATECOPY, Errstat2, ErrMsg2)  
      CALL SetErrStat( Errstat2, ErrMsg2, ErrStat, ErrMsg, RoutineName )
   CALL ED_CopyConstrState (ED%z( STATE_CURR), ED%z( STATE_PRED), MESH_UPDATECOPY, Errstat2, ErrMsg2)
      CALL SetErrStat( Errstat2, ErrMsg2, ErrStat, ErrMsg, RoutineName )
   CALL ED_CopyOtherState (ED%OtherSt( STATE_CURR), ED%OtherSt( STATE_PRED), MESH_UPDATECOPY, Errstat2, ErrMsg2)
      CALL SetErrStat( Errstat2, ErrMsg2, ErrStat, ErrMsg, RoutineName )

   DO j_ss = 1, p_FAST%n_substeps( MODULE_ED )
      n_t_module = n_t_global*p_FAST%n_substeps( MODULE_ED ) + j_ss - 1
      t_module   = n_t_module*p_FAST%dt_module( MODULE_ED ) + t_initial
            
      CALL ED_UpdateStates( t_module, n_t_module, ED%Input, ED%InputTimes, ED%p, ED%x(STATE_PRED), ED%xd(STATE_PRED), &
                            ED%z(STATE_PRED), ED%OtherSt(STATE_PRED), ED%m, ErrStat2, ErrMsg2 )
         CALL SetErrStat( Errstat2, ErrMsg2, ErrStat, ErrMsg, RoutineName )
         IF (ErrStat >= AbortErrLev) RETURN
   END DO !j_ss
      

      ! BeamDyn doesn't like extrapolated rotations, so we will calculate them from ED and transfer instead of doing a correction step. 
      ! (Also calls ED_CalcOutput here so that we can use it for AeroDyn optimization, too):
   CALL SolveOption2a_Inp2BD(t_global_next, STATE_PRED, p_FAST, m_FAST, ED, BD, AD14, AD, SrvD, IfW, OpFM, MeshMapData, ErrStat2, ErrMsg2, WriteThisStep)
      CALL SetErrStat( ErrStat2, ErrMsg2, ErrStat, ErrMsg, RoutineName )
         
   IF ( p_FAST%CompElast == Module_BD ) THEN
            
      DO k=1,p_FAST%nBeams
            
         CALL BD_CopyContState   (BD%x( k,STATE_CURR),BD%x( k,STATE_PRED), MESH_UPDATECOPY, Errstat2, ErrMsg2)
            CALL SetErrStat( Errstat2, ErrMsg2, ErrStat, ErrMsg, RoutineName )
         CALL BD_CopyDiscState   (BD%xd(k,STATE_CURR),BD%xd(k,STATE_PRED), MESH_UPDATECOPY, Errstat2, ErrMsg2)  
            CALL SetErrStat( Errstat2, ErrMsg2, ErrStat, ErrMsg, RoutineName )
         CALL BD_CopyConstrState (BD%z( k,STATE_CURR),BD%z( k,STATE_PRED), MESH_UPDATECOPY, Errstat2, ErrMsg2)
            CALL SetErrStat( Errstat2, ErrMsg2, ErrStat, ErrMsg, RoutineName )
         CALL BD_CopyOtherState (BD%OtherSt( k,STATE_CURR),BD%OtherSt( k,STATE_PRED), MESH_UPDATECOPY, Errstat2, ErrMsg2)
            CALL SetErrStat( Errstat2, ErrMsg2, ErrStat, ErrMsg, RoutineName )
            
         DO j_ss = 1, p_FAST%n_substeps( Module_BD )
            n_t_module = n_t_global*p_FAST%n_substeps( Module_BD ) + j_ss - 1
            t_module   = n_t_module*p_FAST%dt_module( Module_BD ) + t_initial
                           
            CALL BD_UpdateStates( t_module, n_t_module, BD%Input(:,k), BD%InputTimes(:,k), BD%p(k), BD%x(k,STATE_PRED), &
                                       BD%xd(k,STATE_PRED), BD%z(k,STATE_PRED), BD%OtherSt(k,STATE_PRED), BD%m(k), ErrStat2, ErrMsg2 )
               CALL SetErrStat( Errstat2, ErrMsg2, ErrStat, ErrMsg, RoutineName//':B'//trim(num2lstr(k)))
         END DO !j_ss
               
      END DO !nBeams
      IF (ErrStat >= AbortErrLev) RETURN
      
   END IF !CompElast
   

      ! because AeroDyn DBEMT states depend heavily on getting inputs correct, we are overwriting its inputs with updated structural outputs here
   CALL SolveOption2b_Inp2IfW(t_global_next, STATE_PRED, p_FAST, m_FAST, ED, BD, AD14, AD, SrvD, IfW, OpFM, MeshMapData, ErrStat2, ErrMsg2, WriteThisStep)
      CALL SetErrStat( ErrStat2, ErrMsg2, ErrStat, ErrMsg, RoutineName )
   
                        
   ! InflowWind: get predicted states
   IF ( p_FAST%CompInflow == Module_IfW ) THEN
      CALL InflowWind_CopyContState   (IfW%x( STATE_CURR), IfW%x( STATE_PRED), MESH_UPDATECOPY, Errstat2, ErrMsg2)
         CALL SetErrStat( Errstat2, ErrMsg2, ErrStat, ErrMsg, RoutineName )
      CALL InflowWind_CopyDiscState   (IfW%xd(STATE_CURR), IfW%xd(STATE_PRED), MESH_UPDATECOPY, Errstat2, ErrMsg2)  
         CALL SetErrStat( Errstat2, ErrMsg2, ErrStat, ErrMsg, RoutineName )
      CALL InflowWind_CopyConstrState (IfW%z( STATE_CURR), IfW%z( STATE_PRED), MESH_UPDATECOPY, Errstat2, ErrMsg2)
         CALL SetErrStat( Errstat2, ErrMsg2, ErrStat, ErrMsg, RoutineName )            
      CALL InflowWind_CopyOtherState( IfW%OtherSt(STATE_CURR), IfW%OtherSt(STATE_PRED), MESH_UPDATECOPY, Errstat2, ErrMsg2)
         CALL SetErrStat( Errstat2, ErrMsg2, ErrStat, ErrMsg, RoutineName )
            
      DO j_ss = 1, p_FAST%n_substeps( MODULE_IfW )
         n_t_module = n_t_global*p_FAST%n_substeps( MODULE_IfW ) + j_ss - 1
         t_module   = n_t_module*p_FAST%dt_module( MODULE_IfW ) + t_initial
            
         CALL InflowWind_UpdateStates( t_module, n_t_module, IfW%Input, IfW%InputTimes, IfW%p, IfW%x(STATE_PRED), IfW%xd(STATE_PRED), &
                                       IfW%z(STATE_PRED), IfW%OtherSt(STATE_PRED), IfW%m, ErrStat2, ErrMsg2 )
            CALL SetErrStat( Errstat2, ErrMsg2, ErrStat, ErrMsg, RoutineName )
      END DO !j_ss
   END IF
   
   
      ! because AeroDyn DBEMT states depend heavily on getting inputs correct, we are overwriting its inputs with updated inflow outputs here
   CALL SolveOption2c_Inp2AD_SrvD(t_global_next, STATE_PRED, p_FAST, m_FAST, ED, BD, AD14, AD, SrvD, IfW, OpFM, MeshMapData, ErrStat2, ErrMsg2, WriteThisStep)
      CALL SetErrStat( ErrStat2, ErrMsg2, ErrStat, ErrMsg, RoutineName )
   
   ! AeroDyn: get predicted states
   IF ( p_FAST%CompAero == Module_AD14 ) THEN
      CALL AD14_CopyContState   (AD14%x( STATE_CURR), AD14%x( STATE_PRED), MESH_UPDATECOPY, Errstat2, ErrMsg2)
         CALL SetErrStat( Errstat2, ErrMsg2, ErrStat, ErrMsg, RoutineName )
      CALL AD14_CopyDiscState   (AD14%xd(STATE_CURR), AD14%xd(STATE_PRED), MESH_UPDATECOPY, Errstat2, ErrMsg2)  
         CALL SetErrStat( Errstat2, ErrMsg2, ErrStat, ErrMsg, RoutineName )
      CALL AD14_CopyConstrState (AD14%z( STATE_CURR), AD14%z( STATE_PRED), MESH_UPDATECOPY, Errstat2, ErrMsg2)
         CALL SetErrStat( Errstat2, ErrMsg2, ErrStat, ErrMsg, RoutineName )
      CALL AD14_CopyOtherState( AD14%OtherSt(STATE_CURR), AD14%OtherSt(STATE_PRED), MESH_UPDATECOPY, Errstat2, ErrMsg2)
         CALL SetErrStat( Errstat2, ErrMsg2, ErrStat, ErrMsg, RoutineName )
            
      DO j_ss = 1, p_FAST%n_substeps( MODULE_AD14 )
         n_t_module = n_t_global*p_FAST%n_substeps( MODULE_AD14 ) + j_ss - 1
         t_module   = n_t_module*p_FAST%dt_module( MODULE_AD14 ) + t_initial
            
         CALL AD14_UpdateStates( t_module, n_t_module, AD14%Input, AD14%InputTimes, AD14%p, AD14%x(STATE_PRED), &
                                AD14%xd(STATE_PRED), AD14%z(STATE_PRED), AD14%OtherSt(STATE_PRED), AD14%m, ErrStat2, ErrMsg2 )
            CALL SetErrStat( Errstat2, ErrMsg2, ErrStat, ErrMsg, RoutineName )
      END DO !j_ss
   ELSEIF ( p_FAST%CompAero == Module_AD ) THEN
      CALL AD_CopyContState   (AD%x( STATE_CURR), AD%x( STATE_PRED), MESH_UPDATECOPY, Errstat2, ErrMsg2)
         CALL SetErrStat( Errstat2, ErrMsg2, ErrStat, ErrMsg, RoutineName )
      CALL AD_CopyDiscState   (AD%xd(STATE_CURR), AD%xd(STATE_PRED), MESH_UPDATECOPY, Errstat2, ErrMsg2)  
         CALL SetErrStat( Errstat2, ErrMsg2, ErrStat, ErrMsg, RoutineName )
      CALL AD_CopyConstrState (AD%z( STATE_CURR), AD%z( STATE_PRED), MESH_UPDATECOPY, Errstat2, ErrMsg2)
         CALL SetErrStat( Errstat2, ErrMsg2, ErrStat, ErrMsg, RoutineName )
      CALL AD_CopyOtherState( AD%OtherSt(STATE_CURR), AD%OtherSt(STATE_PRED), MESH_UPDATECOPY, Errstat2, ErrMsg2)
         CALL SetErrStat( Errstat2, ErrMsg2, ErrStat, ErrMsg, RoutineName )

      DO j_ss = 1, p_FAST%n_substeps( MODULE_AD )
         n_t_module = n_t_global*p_FAST%n_substeps( MODULE_AD ) + j_ss - 1
         t_module   = n_t_module*p_FAST%dt_module( MODULE_AD ) + t_initial
            
         CALL AD_UpdateStates( t_module, n_t_module, AD%Input, AD%InputTimes, AD%p, AD%x(STATE_PRED), &
                               AD%xd(STATE_PRED), AD%z(STATE_PRED), AD%OtherSt(STATE_PRED), AD%m, ErrStat2, ErrMsg2 )
            CALL SetErrStat( Errstat2, ErrMsg2, ErrStat, ErrMsg, RoutineName )
            ! We don't want to extrapolate any values for the WakeLocations (those are exactly calculated) 
         if (allocated(AD%OtherSt(STATE_PRED)%WakeLocationPoints)) then
            AD%OtherSt(STATE_CURR)%WakeLocationPoints = AD%OtherSt(STATE_PRED)%WakeLocationPoints
         endif
      END DO !j_ss
   END IF            

   
   ! ServoDyn: get predicted states
   IF ( p_FAST%CompServo == Module_SrvD ) THEN
      CALL SrvD_CopyContState   (SrvD%x( STATE_CURR), SrvD%x( STATE_PRED), MESH_UPDATECOPY, Errstat2, ErrMsg2)
         CALL SetErrStat( Errstat2, ErrMsg2, ErrStat, ErrMsg, RoutineName )
      CALL SrvD_CopyDiscState   (SrvD%xd(STATE_CURR), SrvD%xd(STATE_PRED), MESH_UPDATECOPY, Errstat2, ErrMsg2)
         CALL SetErrStat( Errstat2, ErrMsg2, ErrStat, ErrMsg, RoutineName )
      CALL SrvD_CopyConstrState (SrvD%z( STATE_CURR), SrvD%z( STATE_PRED), MESH_UPDATECOPY, Errstat2, ErrMsg2)
         CALL SetErrStat( Errstat2, ErrMsg2, ErrStat, ErrMsg, RoutineName )
      CALL SrvD_CopyOtherState (SrvD%OtherSt( STATE_CURR), SrvD%OtherSt( STATE_PRED), MESH_UPDATECOPY, Errstat2, ErrMsg2)
         CALL SetErrStat( Errstat2, ErrMsg2, ErrStat, ErrMsg, RoutineName )
                     
      DO j_ss = 1, p_FAST%n_substeps( Module_SrvD )
         n_t_module = n_t_global*p_FAST%n_substeps( Module_SrvD ) + j_ss - 1
         t_module   = n_t_module*p_FAST%dt_module( Module_SrvD ) + t_initial
               
         CALL SrvD_UpdateStates( t_module, n_t_module, SrvD%Input, SrvD%InputTimes, SrvD%p, SrvD%x(STATE_PRED), SrvD%xd(STATE_PRED), &
                 SrvD%z(STATE_PRED), SrvD%OtherSt(STATE_PRED), SrvD%m, ErrStat2, ErrMsg2 )
            CALL SetErrStat( Errstat2, ErrMsg2, ErrStat, ErrMsg, RoutineName )
            if (ErrStat >= AbortErrLev) return
      END DO !j_ss
   END IF            
            

   ! HydroDyn: get predicted states
   IF ( p_FAST%CompHydro == Module_HD ) THEN
      CALL HydroDyn_CopyContState   (HD%x( STATE_CURR), HD%x( STATE_PRED), MESH_UPDATECOPY, Errstat2, ErrMsg2)
         CALL SetErrStat( Errstat2, ErrMsg2, ErrStat, ErrMsg, RoutineName )
      CALL HydroDyn_CopyDiscState   (HD%xd(STATE_CURR), HD%xd(STATE_PRED), MESH_UPDATECOPY, Errstat2, ErrMsg2)  
         CALL SetErrStat( Errstat2, ErrMsg2, ErrStat, ErrMsg, RoutineName )
      CALL HydroDyn_CopyConstrState (HD%z( STATE_CURR), HD%z( STATE_PRED), MESH_UPDATECOPY, Errstat2, ErrMsg2)
         CALL SetErrStat( Errstat2, ErrMsg2, ErrStat, ErrMsg, RoutineName )            
      CALL HydroDyn_CopyOtherState( HD%OtherSt(STATE_CURR), HD%OtherSt(STATE_PRED), MESH_UPDATECOPY, Errstat2, ErrMsg2)
         CALL SetErrStat( Errstat2, ErrMsg2, ErrStat, ErrMsg, RoutineName )
         
      DO j_ss = 1, p_FAST%n_substeps( Module_HD )
         n_t_module = n_t_global*p_FAST%n_substeps( Module_HD ) + j_ss - 1
         t_module   = n_t_module*p_FAST%dt_module( Module_HD ) + t_initial
               
         CALL HydroDyn_UpdateStates( t_module, n_t_module, HD%Input, HD%InputTimes, HD%p, HD%x(STATE_PRED), HD%xd(STATE_PRED), &
                                     HD%z(STATE_PRED), HD%OtherSt(STATE_PRED), HD%m, ErrStat2, ErrMsg2 )
            CALL SetErrStat( Errstat2, ErrMsg2, ErrStat, ErrMsg, RoutineName )
      END DO !j_ss
            
   END IF
            
         
   ! SubDyn/ExtPtfm: get predicted states
   IF ( p_FAST%CompSub == Module_SD ) THEN
      CALL SD_CopyContState   (SD%x( STATE_CURR), SD%x( STATE_PRED), MESH_UPDATECOPY, Errstat2, ErrMsg2)
         CALL SetErrStat( Errstat2, ErrMsg2, ErrStat, ErrMsg, RoutineName )
      CALL SD_CopyDiscState   (SD%xd(STATE_CURR), SD%xd(STATE_PRED), MESH_UPDATECOPY, Errstat2, ErrMsg2)
         CALL SetErrStat( Errstat2, ErrMsg2, ErrStat, ErrMsg, RoutineName )
      CALL SD_CopyConstrState (SD%z( STATE_CURR), SD%z( STATE_PRED), MESH_UPDATECOPY, Errstat2, ErrMsg2)
         CALL SetErrStat( Errstat2, ErrMsg2, ErrStat, ErrMsg, RoutineName )
      CALL SD_CopyOtherState( SD%OtherSt(STATE_CURR), SD%OtherSt(STATE_PRED), MESH_UPDATECOPY, Errstat2, ErrMsg2)
         CALL SetErrStat( Errstat2, ErrMsg2, ErrStat, ErrMsg, RoutineName )
            
      DO j_ss = 1, p_FAST%n_substeps( Module_SD )
         n_t_module = n_t_global*p_FAST%n_substeps( Module_SD ) + j_ss - 1
         t_module   = n_t_module*p_FAST%dt_module( Module_SD ) + t_initial
               
         CALL SD_UpdateStates( t_module, n_t_module, SD%Input, SD%InputTimes, SD%p, SD%x(STATE_PRED), SD%xd(STATE_PRED), & 
                               SD%z(STATE_PRED), SD%OtherSt(STATE_PRED), SD%m, ErrStat2, ErrMsg2 )
            CALL SetErrStat( Errstat2, ErrMsg2, ErrStat, ErrMsg, RoutineName )
      END DO !j_ss
   ! ExtPtfm: get predicted states
   ELSE IF ( p_FAST%CompSub == Module_ExtPtfm ) THEN
      CALL ExtPtfm_CopyContState   (ExtPtfm%x( STATE_CURR), ExtPtfm%x( STATE_PRED), MESH_UPDATECOPY, Errstat2, ErrMsg2)
         CALL SetErrStat( Errstat2, ErrMsg2, ErrStat, ErrMsg, RoutineName )
      CALL ExtPtfm_CopyDiscState   (ExtPtfm%xd(STATE_CURR), ExtPtfm%xd(STATE_PRED), MESH_UPDATECOPY, Errstat2, ErrMsg2)
         CALL SetErrStat( Errstat2, ErrMsg2, ErrStat, ErrMsg, RoutineName )
      CALL ExtPtfm_CopyConstrState (ExtPtfm%z( STATE_CURR), ExtPtfm%z( STATE_PRED), MESH_UPDATECOPY, Errstat2, ErrMsg2)
         CALL SetErrStat( Errstat2, ErrMsg2, ErrStat, ErrMsg, RoutineName )
      CALL ExtPtfm_CopyOtherState( ExtPtfm%OtherSt(STATE_CURR), ExtPtfm%OtherSt(STATE_PRED), MESH_UPDATECOPY, Errstat2, ErrMsg2)
         CALL SetErrStat( Errstat2, ErrMsg2, ErrStat, ErrMsg, RoutineName )
            
      DO j_ss = 1, p_FAST%n_substeps( Module_ExtPtfm )
         n_t_module = n_t_global*p_FAST%n_substeps( Module_ExtPtfm ) + j_ss - 1
         t_module   = n_t_module*p_FAST%dt_module( Module_ExtPtfm ) + t_initial
               
         CALL ExtPtfm_UpdateStates( t_module, n_t_module, ExtPtfm%Input, ExtPtfm%InputTimes, ExtPtfm%p, ExtPtfm%x(STATE_PRED), &
                                   ExtPtfm%xd(STATE_PRED), ExtPtfm%z(STATE_PRED), ExtPtfm%OtherSt(STATE_PRED), ExtPtfm%m, ErrStat2, ErrMsg2 )
            CALL SetErrStat( Errstat2, ErrMsg2, ErrStat, ErrMsg, RoutineName )
      END DO !j_ss   
   END IF
            
            
   ! Mooring: MAP/FEAM/MD/Orca: get predicted states
   IF (p_FAST%CompMooring == Module_MAP) THEN
      CALL MAP_CopyContState   (MAPp%x( STATE_CURR), MAPp%x( STATE_PRED), MESH_UPDATECOPY, Errstat2, ErrMsg2)
         CALL SetErrStat( Errstat2, ErrMsg2, ErrStat, ErrMsg, RoutineName )
      CALL MAP_CopyDiscState   (MAPp%xd(STATE_CURR), MAPp%xd(STATE_PRED), MESH_UPDATECOPY, Errstat2, ErrMsg2)  
         CALL SetErrStat( Errstat2, ErrMsg2, ErrStat, ErrMsg, RoutineName )
      CALL MAP_CopyConstrState (MAPp%z( STATE_CURR), MAPp%z( STATE_PRED), MESH_UPDATECOPY, Errstat2, ErrMsg2)
         CALL SetErrStat( Errstat2, ErrMsg2, ErrStat, ErrMsg, RoutineName )

            ! OtherStates in MAP++ acts like misc variables:
      !CALL MAP_CopyOtherState( MAPp%OtherSt(STATE_CURR), MAPp%OtherSt(STATE_PRED), MESH_UPDATECOPY, Errstat2, ErrMsg2)
      !   CALL SetErrStat( Errstat2, ErrMsg2, ErrStat, ErrMsg, RoutineName )
         
      DO j_ss = 1, p_FAST%n_substeps( Module_MAP )
         n_t_module = n_t_global*p_FAST%n_substeps( Module_MAP ) + j_ss - 1
         t_module   = n_t_module*p_FAST%dt_module( Module_MAP ) + t_initial
               
         CALL MAP_UpdateStates( t_module, n_t_module, MAPp%Input, MAPp%InputTimes, MAPp%p, MAPp%x(STATE_PRED), MAPp%xd(STATE_PRED), MAPp%z(STATE_PRED), MAPp%OtherSt, ErrStat2, ErrMsg2 )
            CALL SetErrStat( Errstat2, ErrMsg2, ErrStat, ErrMsg, RoutineName )
      END DO !j_ss
               
   ELSEIF (p_FAST%CompMooring == Module_MD) THEN
      CALL MD_CopyContState   (MD%x( STATE_CURR), MD%x( STATE_PRED), MESH_UPDATECOPY, Errstat2, ErrMsg2)
         CALL SetErrStat( Errstat2, ErrMsg2, ErrStat, ErrMsg, RoutineName )
      CALL MD_CopyDiscState   (MD%xd(STATE_CURR), MD%xd(STATE_PRED), MESH_UPDATECOPY, Errstat2, ErrMsg2)
         CALL SetErrStat( Errstat2, ErrMsg2, ErrStat, ErrMsg, RoutineName )
      CALL MD_CopyConstrState (MD%z( STATE_CURR), MD%z( STATE_PRED), MESH_UPDATECOPY, Errstat2, ErrMsg2)
         CALL SetErrStat( Errstat2, ErrMsg2, ErrStat, ErrMsg, RoutineName )         
      CALL MD_CopyOtherState( MD%OtherSt(STATE_CURR), MD%OtherSt(STATE_PRED), MESH_UPDATECOPY, Errstat2, ErrMsg2)
         CALL SetErrStat( Errstat2, ErrMsg2, ErrStat, ErrMsg, RoutineName )
            
      DO j_ss = 1, p_FAST%n_substeps( Module_MD )
         n_t_module = n_t_global*p_FAST%n_substeps( Module_MD ) + j_ss - 1
         t_module   = n_t_module*p_FAST%dt_module( Module_MD ) + t_initial
               
         CALL MD_UpdateStates( t_module, n_t_module, MD%Input, MD%InputTimes, MD%p, MD%x(STATE_PRED), MD%xd(STATE_PRED), &
                               MD%z(STATE_PRED), MD%OtherSt(STATE_PRED), MD%m, ErrStat2, ErrMsg2 )
            CALL SetErrStat( Errstat2, ErrMsg2, ErrStat, ErrMsg, RoutineName )
      END DO !j_ss
               
   ELSEIF (p_FAST%CompMooring == Module_FEAM) THEN
      CALL FEAM_CopyContState   (FEAM%x( STATE_CURR), FEAM%x( STATE_PRED), MESH_UPDATECOPY, Errstat2, ErrMsg2)
         CALL SetErrStat( Errstat2, ErrMsg2, ErrStat, ErrMsg, RoutineName )
      CALL FEAM_CopyDiscState   (FEAM%xd(STATE_CURR), FEAM%xd(STATE_PRED), MESH_UPDATECOPY, Errstat2, ErrMsg2)
         CALL SetErrStat( Errstat2, ErrMsg2, ErrStat, ErrMsg, RoutineName )
      CALL FEAM_CopyConstrState (FEAM%z( STATE_CURR), FEAM%z( STATE_PRED), MESH_UPDATECOPY, Errstat2, ErrMsg2)
         CALL SetErrStat( Errstat2, ErrMsg2, ErrStat, ErrMsg, RoutineName )         
      CALL FEAM_CopyOtherState( FEAM%OtherSt(STATE_CURR), FEAM%OtherSt(STATE_PRED), MESH_UPDATECOPY, Errstat2, ErrMsg2)
         CALL SetErrStat( Errstat2, ErrMsg2, ErrStat, ErrMsg, RoutineName )
            
      DO j_ss = 1, p_FAST%n_substeps( Module_FEAM )
         n_t_module = n_t_global*p_FAST%n_substeps( Module_FEAM ) + j_ss - 1
         t_module   = n_t_module*p_FAST%dt_module( Module_FEAM ) + t_initial
               
         CALL FEAM_UpdateStates( t_module, n_t_module, FEAM%Input, FEAM%InputTimes, FEAM%p, FEAM%x(STATE_PRED), FEAM%xd(STATE_PRED), &
                                  FEAM%z(STATE_PRED), FEAM%OtherSt(STATE_PRED), FEAM%m, ErrStat2, ErrMsg2 )
            CALL SetErrStat( Errstat2, ErrMsg2, ErrStat, ErrMsg, RoutineName )
      END DO !j_ss
            
   ELSEIF (p_FAST%CompMooring == Module_Orca) THEN
      CALL Orca_CopyContState   (Orca%x( STATE_CURR), Orca%x( STATE_PRED), MESH_UPDATECOPY, Errstat2, ErrMsg2)
         CALL SetErrStat( Errstat2, ErrMsg2, ErrStat, ErrMsg, RoutineName )
      CALL Orca_CopyDiscState   (Orca%xd(STATE_CURR), Orca%xd(STATE_PRED), MESH_UPDATECOPY, Errstat2, ErrMsg2)
         CALL SetErrStat( Errstat2, ErrMsg2, ErrStat, ErrMsg, RoutineName )
      CALL Orca_CopyConstrState (Orca%z( STATE_CURR), Orca%z( STATE_PRED), MESH_UPDATECOPY, Errstat2, ErrMsg2)
         CALL SetErrStat( Errstat2, ErrMsg2, ErrStat, ErrMsg, RoutineName )         
      CALL Orca_CopyOtherState( Orca%OtherSt(STATE_CURR), Orca%OtherSt(STATE_PRED), MESH_UPDATECOPY, Errstat2, ErrMsg2)
         CALL SetErrStat( Errstat2, ErrMsg2, ErrStat, ErrMsg, RoutineName )
            
      DO j_ss = 1, p_FAST%n_substeps( Module_Orca )
         n_t_module = n_t_global*p_FAST%n_substeps( Module_Orca ) + j_ss - 1
         t_module   = n_t_module*p_FAST%dt_module( Module_Orca ) + t_initial
               
         CALL Orca_UpdateStates( t_module, n_t_module, Orca%Input, Orca%InputTimes, Orca%p, Orca%x(STATE_PRED), &
                                 Orca%xd(STATE_PRED), Orca%z(STATE_PRED), Orca%OtherSt(STATE_PRED), Orca%m, ErrStat2, ErrMsg2 )
            CALL SetErrStat( Errstat2, ErrMsg2, ErrStat, ErrMsg, RoutineName )
      END DO !j_ss
               
   END IF
             
         
   ! IceFloe/IceDyn: get predicted states
   IF ( p_FAST%CompIce == Module_IceF ) THEN
      CALL IceFloe_CopyContState   (IceF%x( STATE_CURR), IceF%x( STATE_PRED), MESH_UPDATECOPY, Errstat2, ErrMsg2)
         CALL SetErrStat( Errstat2, ErrMsg2, ErrStat, ErrMsg, RoutineName )
      CALL IceFloe_CopyDiscState   (IceF%xd(STATE_CURR), IceF%xd(STATE_PRED), MESH_UPDATECOPY, Errstat2, ErrMsg2)  
         CALL SetErrStat( Errstat2, ErrMsg2, ErrStat, ErrMsg, RoutineName )
      CALL IceFloe_CopyConstrState (IceF%z( STATE_CURR), IceF%z( STATE_PRED), MESH_UPDATECOPY, Errstat2, ErrMsg2)
         CALL SetErrStat( Errstat2, ErrMsg2, ErrStat, ErrMsg, RoutineName )
      CALL IceFloe_CopyOtherState( IceF%OtherSt(STATE_CURR), IceF%OtherSt(STATE_PRED), MESH_UPDATECOPY, Errstat2, ErrMsg2)
         CALL SetErrStat( Errstat2, ErrMsg2, ErrStat, ErrMsg, RoutineName )
            
      DO j_ss = 1, p_FAST%n_substeps( Module_IceF )
         n_t_module = n_t_global*p_FAST%n_substeps( Module_IceF ) + j_ss - 1
         t_module   = n_t_module*p_FAST%dt_module( Module_IceF ) + t_initial
               
         CALL IceFloe_UpdateStates( t_module, n_t_module, IceF%Input, IceF%InputTimes, IceF%p, IceF%x(STATE_PRED), &
                                    IceF%xd(STATE_PRED), IceF%z(STATE_PRED), IceF%OtherSt(STATE_PRED), IceF%m, ErrStat2, ErrMsg2 )
            CALL SetErrStat( Errstat2, ErrMsg2, ErrStat, ErrMsg, RoutineName )
      END DO !j_ss
   ELSEIF ( p_FAST%CompIce == Module_IceD ) THEN
            
      DO i=1,p_FAST%numIceLegs
            
         CALL IceD_CopyContState   (IceD%x( i,STATE_CURR),IceD%x( i,STATE_PRED), MESH_UPDATECOPY, Errstat2, ErrMsg2)
            CALL SetErrStat( Errstat2, ErrMsg2, ErrStat, ErrMsg, RoutineName )
         CALL IceD_CopyDiscState   (IceD%xd(i,STATE_CURR),IceD%xd(i,STATE_PRED), MESH_UPDATECOPY, Errstat2, ErrMsg2)  
            CALL SetErrStat( Errstat2, ErrMsg2, ErrStat, ErrMsg, RoutineName )
         CALL IceD_CopyConstrState (IceD%z( i,STATE_CURR),IceD%z( i,STATE_PRED), MESH_UPDATECOPY, Errstat2, ErrMsg2)
            CALL SetErrStat( Errstat2, ErrMsg2, ErrStat, ErrMsg, RoutineName )
         CALL IceD_CopyOtherState( IceD%OtherSt(i,STATE_CURR), IceD%OtherSt(i,STATE_PRED), MESH_UPDATECOPY, Errstat2, ErrMsg2)
            CALL SetErrStat( Errstat2, ErrMsg2, ErrStat, ErrMsg, RoutineName )
            
         DO j_ss = 1, p_FAST%n_substeps( Module_IceD )
            n_t_module = n_t_global*p_FAST%n_substeps( Module_IceD ) + j_ss - 1
            t_module   = n_t_module*p_FAST%dt_module( Module_IceD ) + t_initial
               
            CALL IceD_UpdateStates( t_module, n_t_module, IceD%Input(:,i), IceD%InputTimes(:,i), IceD%p(i), IceD%x(i,STATE_PRED), &
                                       IceD%xd(i,STATE_PRED), IceD%z(i,STATE_PRED), IceD%OtherSt(i,STATE_PRED), IceD%m(i), ErrStat2, ErrMsg2 )
               CALL SetErrStat( Errstat2, ErrMsg2, ErrStat, ErrMsg, RoutineName )
         END DO !j_ss
      END DO
         
   END IF
         
END SUBROUTINE FAST_AdvanceStates
!----------------------------------------------------------------------------------------------------------------------------------
!> This routine extrapolates inputs to modules to give predicted values at t+dt.
SUBROUTINE FAST_ExtrapInterpMods( t_global_next, p_FAST, m_FAST, ED, BD, SrvD, AD14, AD, IfW, HD, SD, ExtPtfm, MAPp, FEAM, MD, Orca, &
                   IceF, IceD, ErrStat, ErrMsg )

   REAL(DbKi),               INTENT(IN   ) :: t_global_next       !< next global time step (t + dt), at which we're extrapolating inputs (and ED outputs)
   TYPE(FAST_ParameterType), INTENT(IN   ) :: p_FAST              !< Parameters for the glue code
   TYPE(FAST_MiscVarType),   INTENT(IN   ) :: m_FAST              !< Miscellaneous variables
     
   TYPE(ElastoDyn_Data),     INTENT(INOUT) :: ED                  !< ElastoDyn data
   TYPE(BeamDyn_Data),       INTENT(INOUT) :: BD                  !< BeamDyn data
   TYPE(ServoDyn_Data),      INTENT(INOUT) :: SrvD                !< ServoDyn data
   TYPE(AeroDyn14_Data),     INTENT(INOUT) :: AD14                !< AeroDyn14 data
   TYPE(AeroDyn_Data),       INTENT(INOUT) :: AD                  !< AeroDyn data
   TYPE(InflowWind_Data),    INTENT(INOUT) :: IfW                 !< InflowWind data
   TYPE(HydroDyn_Data),      INTENT(INOUT) :: HD                  !< HydroDyn data
   TYPE(SubDyn_Data),        INTENT(INOUT) :: SD                  !< SubDyn data
   TYPE(ExtPtfm_Data),       INTENT(INOUT) :: ExtPtfm             !< ExtPtfm data
   TYPE(MAP_Data),           INTENT(INOUT) :: MAPp                !< MAP data
   TYPE(FEAMooring_Data),    INTENT(INOUT) :: FEAM                !< FEAMooring data
   TYPE(MoorDyn_Data),       INTENT(INOUT) :: MD                  !< Data for the MoorDyn module
   TYPE(OrcaFlex_Data),      INTENT(INOUT) :: Orca                !< OrcaFlex interface data
   TYPE(IceFloe_Data),       INTENT(INOUT) :: IceF                !< IceFloe data
   TYPE(IceDyn_Data),        INTENT(INOUT) :: IceD                !< All the IceDyn data used in time-step loop

   !TYPE(FAST_ModuleMapType), INTENT(INOUT) :: MeshMapData         ! Data for mapping between modules
      
   INTEGER(IntKi),           INTENT(  OUT) :: ErrStat             !< Error status of the operation
   CHARACTER(*),             INTENT(  OUT) :: ErrMsg              !< Error message if ErrStat /= ErrID_None

   ! local variables
   INTEGER(IntKi)                          :: i, j, k             ! loop counters
   INTEGER(IntKi)                          :: ErrStat2
   CHARACTER(ErrMsgLen)                    :: ErrMsg2
   
   CHARACTER(*), PARAMETER                 :: RoutineName = 'FAST_ExtrapInterpMods'       
   
      !++++++++++++++++++++++++++++++++++++++++++++++++++++++++++++++++++++++++++++++++++++++++++++++++++++++++++++++++++++++++++++
      ! Step 1.a: Extrapolate Inputs (gives predicted values at t+dt)
      ! 
      ! a) Extrapolate inputs
      !    to t + dt (i.e., t_global_next); will only be used by modules with an implicit dependence on input data.
      ! b) Shift "window" of the ModName%Input
      !++++++++++++++++++++++++++++++++++++++++++++++++++++++++++++++++++++++++++++++++++++++++++++++++++++++++++++++++++++++++++++
    
      ErrStat = ErrID_None
      ErrMsg  = ""
      
      ! ElastoDyn
      CALL ED_Input_ExtrapInterp(ED%Input, ED%InputTimes, ED%u, t_global_next, ErrStat2, ErrMsg2)
         CALL SetErrStat(ErrStat2,ErrMsg2,ErrStat,ErrMsg,RoutineName )
  
      DO j = p_FAST%InterpOrder, 1, -1
         CALL ED_CopyInput (ED%Input(j),  ED%Input(j+1),  MESH_UPDATECOPY, Errstat2, ErrMsg2)
            CALL SetErrStat(ErrStat2,ErrMsg2,ErrStat,ErrMsg,RoutineName )
         ED%InputTimes(j+1) = ED%InputTimes(j)
         !ED_OutputTimes(j+1) = ED_OutputTimes(j)
      END DO
  
      CALL ED_CopyInput (ED%u,  ED%Input(1),  MESH_UPDATECOPY, Errstat2, ErrMsg2)
         CALL SetErrStat(ErrStat2,ErrMsg2,ErrStat,ErrMsg,RoutineName )
      ED%InputTimes(1)  = t_global_next
      !ED_OutputTimes(1) = t_global_next 
  
      
      ! BeamDyn
      IF (p_FAST%CompElast == Module_BD) THEN
         
         DO k = 1,p_FAST%nBeams
         
            CALL BD_Input_ExtrapInterp(BD%Input(:,k), BD%InputTimes(:,k), BD%u(k), t_global_next, ErrStat2, ErrMsg2)
               CALL SetErrStat(ErrStat2,ErrMsg2,ErrStat,ErrMsg,RoutineName )
            
            ! Shift "window" of BD%Input 
  
            DO j = p_FAST%InterpOrder, 1, -1
               CALL BD_CopyInput (BD%Input(j,k),  BD%Input(j+1,k),  MESH_UPDATECOPY, Errstat2, ErrMsg2)
                  CALL SetErrStat(ErrStat2,ErrMsg2,ErrStat,ErrMsg,RoutineName )
               BD%InputTimes(j+1,k) = BD%InputTimes(j,k)
            END DO
  
            CALL BD_CopyInput (BD%u(k),  BD%Input(1,k),  MESH_UPDATECOPY, Errstat2, ErrMsg2)
               CALL SetErrStat(ErrStat2,ErrMsg2,ErrStat,ErrMsg,RoutineName )
            BD%InputTimes(1,k) = t_global_next          
            
         END DO ! k=p_FAST%nBeams
         
      END IF  ! BeamDyn 
      
      ! AeroDyn v14
      IF ( p_FAST%CompAero == Module_AD14 ) THEN
         
         CALL AD14_Input_ExtrapInterp(AD14%Input, AD14%InputTimes, AD14%u, t_global_next, ErrStat2, ErrMsg2)
            CALL SetErrStat(ErrStat2,ErrMsg2,ErrStat,ErrMsg,RoutineName )
            
         ! Shift "window" of AD14%Input
  
         DO j = p_FAST%InterpOrder, 1, -1
            CALL AD14_CopyInput (AD14%Input(j),  AD14%Input(j+1),  MESH_UPDATECOPY, Errstat2, ErrMsg2)
               CALL SetErrStat(ErrStat2,ErrMsg2,ErrStat,ErrMsg,RoutineName )
            AD14%InputTimes(j+1)  = AD14%InputTimes(j)
         END DO
  
         CALL AD14_CopyInput (AD14%u,  AD14%Input(1),  MESH_UPDATECOPY, Errstat2, ErrMsg2)
            CALL SetErrStat(ErrStat2,ErrMsg2,ErrStat,ErrMsg,RoutineName )
         AD14%InputTimes(1)  = t_global_next          
            
      ELSEIF ( p_FAST%CompAero == Module_AD ) THEN
         
         CALL AD_Input_ExtrapInterp(AD%Input, AD%InputTimes, AD%u, t_global_next, ErrStat2, ErrMsg2)
            CALL SetErrStat(ErrStat2,ErrMsg2,ErrStat,ErrMsg,RoutineName )
                        
         ! Shift "window" of AD%Input 
  
         DO j = p_FAST%InterpOrder, 1, -1
            CALL AD_CopyInput (AD%Input(j),  AD%Input(j+1),  MESH_UPDATECOPY, Errstat2, ErrMsg2)
               CALL SetErrStat(ErrStat2,ErrMsg2,ErrStat,ErrMsg,RoutineName )
            AD%InputTimes(j+1)  = AD%InputTimes(j)
         END DO
  
         CALL AD_CopyInput (AD%u,  AD%Input(1),  MESH_UPDATECOPY, Errstat2, ErrMsg2)
            CALL SetErrStat(ErrStat2,ErrMsg2,ErrStat,ErrMsg,RoutineName )
         AD%InputTimes(1)  = t_global_next    
         
      END IF  ! CompAero      
      
         
      ! InflowWind
      IF ( p_FAST%CompInflow == Module_IfW ) THEN
         
         CALL InflowWind_Input_ExtrapInterp(IfW%Input, IfW%InputTimes, IfW%u, t_global_next, ErrStat2, ErrMsg2)
            CALL SetErrStat(ErrStat2,ErrMsg2,ErrStat,ErrMsg,RoutineName )
            
         ! Shift "window" of IfW%Input
  
         DO j = p_FAST%InterpOrder, 1, -1
            CALL InflowWind_CopyInput (IfW%Input(j),  IfW%Input(j+1),  MESH_UPDATECOPY, Errstat2, ErrMsg2)
               CALL SetErrStat(ErrStat2,ErrMsg2,ErrStat,ErrMsg,RoutineName )
            IfW%InputTimes(j+1)  = IfW%InputTimes(j)
         END DO
  
         CALL InflowWind_CopyInput (IfW%u,  IfW%Input(1),  MESH_UPDATECOPY, Errstat2, ErrMsg2)
            CALL SetErrStat(ErrStat2,ErrMsg2,ErrStat,ErrMsg,RoutineName )
         IfW%InputTimes(1)  = t_global_next          
            
      END IF  ! CompInflow          
      
      
      ! ServoDyn
      IF ( p_FAST%CompServo == Module_SrvD ) THEN
         
         CALL SrvD_Input_ExtrapInterp(SrvD%Input, SrvD%InputTimes, SrvD%u, t_global_next, ErrStat2, ErrMsg2)
            CALL SetErrStat(ErrStat2,ErrMsg2,ErrStat,ErrMsg,RoutineName )
            
         ! Shift "window" of SrvD%Input
  
         DO j = p_FAST%InterpOrder, 1, -1
            CALL SrvD_CopyInput (SrvD%Input(j),  SrvD%Input(j+1),  MESH_UPDATECOPY, ErrStat2, ErrMsg2)
               CALL SetErrStat(ErrStat2,ErrMsg2,ErrStat,ErrMsg,RoutineName )
            SrvD%InputTimes(j+1)  = SrvD%InputTimes(j)
         END DO
  
         CALL SrvD_CopyInput (SrvD%u,  SrvD%Input(1),  MESH_UPDATECOPY, ErrStat2, ErrMsg2)
            CALL SetErrStat(ErrStat2,ErrMsg2,ErrStat,ErrMsg,RoutineName )
         SrvD%InputTimes(1)  = t_global_next          
            
      END IF  ! ServoDyn       
      
      ! HydroDyn
      IF ( p_FAST%CompHydro == Module_HD ) THEN

         CALL HydroDyn_Input_ExtrapInterp(HD%Input, HD%InputTimes, HD%u, t_global_next, ErrStat2, ErrMsg2)
            CALL SetErrStat(ErrStat2,ErrMsg2,ErrStat,ErrMsg,RoutineName )
            
         ! Shift "window" of HD%Input
            
         DO j = p_FAST%InterpOrder, 1, -1

            CALL HydroDyn_CopyInput (HD%Input(j),  HD%Input(j+1),  MESH_UPDATECOPY, ErrStat2, ErrMsg2)
               CALL SetErrStat(ErrStat2,ErrMsg2,ErrStat,ErrMsg,RoutineName )
            HD%InputTimes(j+1) = HD%InputTimes(j)
         END DO

         CALL HydroDyn_CopyInput (HD%u,  HD%Input(1),  MESH_UPDATECOPY, Errstat2, ErrMsg2)
            CALL SetErrStat(ErrStat2,ErrMsg2,ErrStat,ErrMsg,RoutineName )
         HD%InputTimes(1) = t_global_next          
            
      END IF  ! HydroDyn

      
      ! SubDyn/ExtPtfm_MCKF
      IF ( p_FAST%CompSub == Module_SD ) THEN

         CALL SD_Input_ExtrapInterp(SD%Input, SD%InputTimes, SD%u, t_global_next, ErrStat2, ErrMsg2)
            CALL SetErrStat(ErrStat2,ErrMsg2,ErrStat,ErrMsg,RoutineName )
            
         ! Shift "window" of SD%Input
  
         DO j = p_FAST%InterpOrder, 1, -1
            CALL SD_CopyInput (SD%Input(j),  SD%Input(j+1),  MESH_UPDATECOPY, Errstat2, ErrMsg2)
               CALL SetErrStat(ErrStat2,ErrMsg2,ErrStat,ErrMsg,RoutineName )
            SD%InputTimes(j+1) = SD%InputTimes(j)
         END DO
  
         CALL SD_CopyInput (SD%u,  SD%Input(1),  MESH_UPDATECOPY, Errstat2, ErrMsg2)
            CALL SetErrStat(ErrStat2,ErrMsg2,ErrStat,ErrMsg,RoutineName )
         SD%InputTimes(1) = t_global_next          
            
      ELSE IF ( p_FAST%CompSub == Module_ExtPtfm ) THEN

         CALL ExtPtfm_Input_ExtrapInterp(ExtPtfm%Input, ExtPtfm%InputTimes, ExtPtfm%u, t_global_next, ErrStat2, ErrMsg2)
            CALL SetErrStat(ErrStat2,ErrMsg2,ErrStat,ErrMsg,RoutineName )
                        
         ! Shift "window" of ExtPtfm%Input
  
         DO j = p_FAST%InterpOrder, 1, -1
            CALL ExtPtfm_CopyInput (ExtPtfm%Input(j),  ExtPtfm%Input(j+1),  MESH_UPDATECOPY, Errstat2, ErrMsg2)
               CALL SetErrStat(ErrStat2,ErrMsg2,ErrStat,ErrMsg,RoutineName )
            ExtPtfm%InputTimes(j+1) = ExtPtfm%InputTimes(j)
         END DO
  
         CALL ExtPtfm_CopyInput (ExtPtfm%u,  ExtPtfm%Input(1),  MESH_UPDATECOPY, Errstat2, ErrMsg2)
            CALL SetErrStat(ErrStat2,ErrMsg2,ErrStat,ErrMsg,RoutineName )
         ExtPtfm%InputTimes(1) = t_global_next          
      END IF  ! SubDyn/ExtPtfm_MCKF
      
      
      ! Mooring (MAP , FEAM , MoorDyn)
      ! MAP
      IF ( p_FAST%CompMooring == Module_MAP ) THEN
         
         CALL MAP_Input_ExtrapInterp(MAPp%Input, MAPp%InputTimes, MAPp%u, t_global_next, ErrStat2, ErrMsg2)
            CALL SetErrStat(ErrStat2,ErrMsg2,ErrStat,ErrMsg,RoutineName )
            
         ! Shift "window" of MAPp%Input
  
         DO j = p_FAST%InterpOrder, 1, -1
            CALL MAP_CopyInput (MAPp%Input(j),  MAPp%Input(j+1),  MESH_UPDATECOPY, Errstat2, ErrMsg2)
               CALL SetErrStat(ErrStat2,ErrMsg2,ErrStat,ErrMsg,RoutineName )
            MAPp%InputTimes(j+1) = MAPp%InputTimes(j)
         END DO
  
         CALL MAP_CopyInput (MAPp%u,  MAPp%Input(1),  MESH_UPDATECOPY, Errstat2, ErrMsg2)
            CALL SetErrStat(ErrStat2,ErrMsg2,ErrStat,ErrMsg,RoutineName )
         MAPp%InputTimes(1) = t_global_next          
            
      ! MoorDyn
      ELSEIF ( p_FAST%CompMooring == Module_MD ) THEN
         
         CALL MD_Input_ExtrapInterp(MD%Input, MD%InputTimes, MD%u, t_global_next, ErrStat2, ErrMsg2)
            CALL SetErrStat(ErrStat2,ErrMsg2,ErrStat,ErrMsg,RoutineName )
            
         ! Shift "window" of MD%Input
  
         DO j = p_FAST%InterpOrder, 1, -1
            CALL MD_CopyInput (MD%Input(j),  MD%Input(j+1),  MESH_UPDATECOPY, Errstat2, ErrMsg2)
               CALL SetErrStat(ErrStat2,ErrMsg2,ErrStat,ErrMsg,RoutineName )
            MD%InputTimes( j+1) = MD%InputTimes( j)
         END DO
  
         CALL MD_CopyInput (MD%u,  MD%Input(1),  MESH_UPDATECOPY, Errstat2, ErrMsg2)
            CALL SetErrStat(ErrStat2,ErrMsg2,ErrStat,ErrMsg,RoutineName )
         MD%InputTimes(1)  = t_global_next          
         
      ! FEAM
      ELSEIF ( p_FAST%CompMooring == Module_FEAM ) THEN
         
         CALL FEAM_Input_ExtrapInterp(FEAM%Input, FEAM%InputTimes, FEAM%u, t_global_next, ErrStat2, ErrMsg2)
            CALL SetErrStat(ErrStat2,ErrMsg2,ErrStat,ErrMsg,RoutineName )
            
         ! Shift "window" of FEAM%Input
  
         DO j = p_FAST%InterpOrder, 1, -1
            CALL FEAM_CopyInput (FEAM%Input(j),  FEAM%Input(j+1),  MESH_UPDATECOPY, Errstat2, ErrMsg2)
               CALL SetErrStat(ErrStat2,ErrMsg2,ErrStat,ErrMsg,RoutineName )
            FEAM%InputTimes( j+1) = FEAM%InputTimes( j)
         END DO
  
         CALL FEAM_CopyInput (FEAM%u,  FEAM%Input(1),  MESH_UPDATECOPY, Errstat2, ErrMsg2)
            CALL SetErrStat(ErrStat2,ErrMsg2,ErrStat,ErrMsg,RoutineName )
         FEAM%InputTimes(1)  = t_global_next          
         
      ! OrcaFlex
      ELSEIF ( p_FAST%CompMooring == Module_Orca ) THEN
         
         CALL Orca_Input_ExtrapInterp(Orca%Input, Orca%InputTimes, Orca%u, t_global_next, ErrStat2, ErrMsg2)
            CALL SetErrStat(ErrStat2,ErrMsg2,ErrStat,ErrMsg,RoutineName )
                        
         ! Shift "window" of Orca%Input
  
         DO j = p_FAST%InterpOrder, 1, -1
            CALL Orca_CopyInput (Orca%Input(j),  Orca%Input(j+1),  MESH_UPDATECOPY, Errstat2, ErrMsg2)
               CALL SetErrStat(ErrStat2,ErrMsg2,ErrStat,ErrMsg,RoutineName )
            Orca%InputTimes( j+1) = Orca%InputTimes( j)
         END DO
  
         CALL Orca_CopyInput (Orca%u,  Orca%Input(1),  MESH_UPDATECOPY, Errstat2, ErrMsg2)
            CALL SetErrStat(ErrStat2,ErrMsg2,ErrStat,ErrMsg,RoutineName )
         Orca%InputTimes(1)  = t_global_next          
         
      END IF  ! MAP/FEAM/MoorDyn/OrcaFlex
      
           
            
      ! Ice (IceFloe or IceDyn)
      ! IceFloe
      IF ( p_FAST%CompIce == Module_IceF ) THEN
         
         CALL IceFloe_Input_ExtrapInterp(IceF%Input, IceF%InputTimes, IceF%u, t_global_next, ErrStat2, ErrMsg2)
            CALL SetErrStat(ErrStat2,ErrMsg2,ErrStat,ErrMsg,RoutineName )
            
         ! Shift "window" of IceF%Input
  
         DO j = p_FAST%InterpOrder, 1, -1
            CALL IceFloe_CopyInput (IceF%Input(j),  IceF%Input(j+1),  MESH_UPDATECOPY, Errstat2, ErrMsg2)
               CALL SetErrStat(ErrStat2,ErrMsg2,ErrStat,ErrMsg,RoutineName )
            IceF%InputTimes(j+1) = IceF%InputTimes(j)
         END DO
  
         CALL IceFloe_CopyInput (IceF%u,  IceF%Input(1),  MESH_UPDATECOPY, Errstat2, ErrMsg2)
            CALL SetErrStat(ErrStat2,ErrMsg2,ErrStat,ErrMsg,RoutineName )
         IceF%InputTimes(1) = t_global_next          
            
      ! IceDyn
      ELSEIF ( p_FAST%CompIce == Module_IceD ) THEN
         
         DO i = 1,p_FAST%numIceLegs
         
            CALL IceD_Input_ExtrapInterp(IceD%Input(:,i), IceD%InputTimes(:,i), IceD%u(i), t_global_next, ErrStat2, ErrMsg2)
               CALL SetErrStat(ErrStat2,ErrMsg2,ErrStat,ErrMsg,RoutineName )
            
            ! Shift "window" of IceD%Input
  
            DO j = p_FAST%InterpOrder, 1, -1
               CALL IceD_CopyInput (IceD%Input(j,i),  IceD%Input(j+1,i),  MESH_UPDATECOPY, Errstat2, ErrMsg2)
                  CALL SetErrStat(ErrStat2,ErrMsg2,ErrStat,ErrMsg,RoutineName )
               IceD%InputTimes(j+1,i) = IceD%InputTimes(j,i)
            END DO
  
            CALL IceD_CopyInput (IceD%u(i),  IceD%Input(1,i),  MESH_UPDATECOPY, Errstat2, ErrMsg2)
               CALL SetErrStat(ErrStat2,ErrMsg2,ErrStat,ErrMsg,RoutineName )
            IceD%InputTimes(1,i) = t_global_next          
            
         END DO ! numIceLegs
         
      
      END IF  ! IceFloe/IceDyn


END SUBROUTINE FAST_ExtrapInterpMods
!----------------------------------------------------------------------------------------------------------------------------------
                   
                   
                   
END MODULE FAST_Solver<|MERGE_RESOLUTION|>--- conflicted
+++ resolved
@@ -336,12 +336,8 @@
    TYPE(InflowWind_ParameterType), INTENT(IN   )   :: p_IfW       !< The parameters to InflowWind   
    TYPE(AD14_InputType),           INTENT(IN)      :: u_AD14      !< The input meshes (already calculated) from AeroDyn14
    TYPE(AD_InputType),             INTENT(IN)      :: u_AD        !< The input meshes (already calculated) from AeroDyn
-<<<<<<< HEAD
    TYPE(AD_OtherStateType),        INTENT(IN)      :: OtherSt_AD  !< The wake points from AeroDyn are in here (Free Vortex Wake)
-   TYPE(ED_OutputType),            INTENT(IN)      :: y_ED        !< The outputs of the structural dynamics module
-=======
    TYPE(ED_OutputType),            INTENT(IN)      :: y_ED        !< The outputs of the structural dynamics module (for IfW Lidar)
->>>>>>> c0167e9f
    TYPE(FAST_ParameterType),       INTENT(IN   )   :: p_FAST      !< FAST parameter data 
    TYPE(FAST_MiscVarType),         INTENT(IN   )   :: m_FAST      !< misc FAST data, including inputs from external codes like Simulink      
    
@@ -4629,11 +4625,7 @@
    END IF
 
    IF ( p_FAST%CompInflow == Module_IfW ) THEN
-<<<<<<< HEAD
       CALL IfW_InputSolve( p_FAST, m_FAST, IfW%Input(:), IfW%p, AD14%Input(1), AD%Input(1), AD%OtherSt(1), ED%Output(1), ErrStat2, ErrMsg2 )
-=======
-      CALL IfW_InputSolve( p_FAST, m_FAST, IfW%Input(1), IfW%p, AD14%Input(1), AD%Input(1), ED%y, ErrStat2, ErrMsg2 )       
->>>>>>> c0167e9f
          CALL SetErrStat( ErrStat2, ErrMsg2, ErrStat, ErrMsg, RoutineName )  
    ELSE IF ( p_FAST%CompInflow == Module_OpFM ) THEN
    ! OpenFOAM is the driver and it sets these inputs outside of this solve; the OpenFOAM inputs and outputs thus don't change 
@@ -4953,11 +4945,7 @@
    
    IF (p_FAST%CompInflow == Module_IfW) THEN
       ! must be done after ED_CalcOutput and before AD_CalcOutput and SrvD
-<<<<<<< HEAD
       CALL IfW_InputSolve( p_FAST, m_FAST, IfW%Input(:), IfW%p, AD14%Input(1), AD%Input(1), AD%OtherSt(1), ED%Output(1), ErrStat2, ErrMsg2 )
-=======
-      CALL IfW_InputSolve( p_FAST, m_FAST, IfW%Input(1), IfW%p, AD14%Input(1), AD%Input(1), ED%y, ErrStat2, ErrMsg2 )
->>>>>>> c0167e9f
          CALL SetErrStat( ErrStat2, ErrMsg2, ErrStat, ErrMsg, RoutineName )
    !ELSE IF ( p_FAST%CompInflow == Module_OpFM ) THEN
    ! ! OpenFOAM is the driver and it computes outputs outside of this solve; the OpenFOAM inputs and outputs thus don't change 

!**********************************************************************************************************************************
! LICENSING
! Copyright (C) 2013-2016  National Renewable Energy Laboratory
!
!    This file is part of the NWTC Subroutine Library.
!
! Licensed under the Apache License, Version 2.0 (the "License");
! you may not use this file except in compliance with the License.
! You may obtain a copy of the License at
!
!     http://www.apache.org/licenses/LICENSE-2.0
!
! Unless required by applicable law or agreed to in writing, software
! distributed under the License is distributed on an "AS IS" BASIS,
! WITHOUT WARRANTIES OR CONDITIONS OF ANY KIND, either express or implied.
! See the License for the specific language governing permissions and
! limitations under the License.
!**********************************************************************************************************************************

!> This module contains I/O-related variables and routines with non-system-specific logic.
MODULE NWTC_IO

<<<<<<< HEAD
   USE                             SysSubs
   USE                             NWTC_Library_Types  ! ProgDesc and other types with copy and other routines for those types
   USE                             IEEE_ARITHMETIC
=======
   USE SysSubs
   USE NWTC_Library_Types  ! ProgDesc and other types with copy and other routines for those types
   USE VersionInfo
>>>>>>> ced487c8

   IMPLICIT  NONE

!=======================================================================

   TYPE(ProgDesc), PARAMETER    :: NWTC_Ver = &                               
          ProgDesc( 'NWTC Subroutine Library', '', '')    !< The name, version, and date of the NWTC Subroutine Library

      !> This type stores a linked list of file names, used in MLB-style input file parsing (currently used in AirfoilInfo)
   TYPE, PUBLIC   :: FNlist_Type                                
      CHARACTER(1024)                        :: FileName                         !< A file name
      TYPE(FNlist_Type), POINTER             :: Next => NULL()                   !< The pointer to the next file name in the list
   END TYPE FNlist_Type


      ! Global coupling scheme variables.

   INTEGER(IntKi), PARAMETER     :: ExplicitLoose = 1                            !< parameter for global coupling scheme explicit-loose type
   !bjj: will add more of these as we work our way


      ! Global I/O-related variables.

   INTEGER(IntKi), PARAMETER     :: FlgType  = 1                                 !< Switch for telling if a variable is a flag (logical).
   INTEGER(IntKi), PARAMETER     :: NumType  = 2                                 !< Switch for telling if a variable is a number.
   INTEGER(IntKi), PARAMETER     :: StrType  = 3                                 !< Switch for telling if a variable is a string.

   INTEGER(B2Ki), PARAMETER      :: FileFmtID_WithTime    = 1                    !< ID for FAST Output File Format, specifies that the time channel is included in the output file (use if the output can occur at variable times)
   INTEGER(B2Ki), PARAMETER      :: FileFmtID_WithoutTime = 2                    !< ID for FAST Output File Format, specifies that the time channel is not included in the output file (used only with constant time-step output)
   INTEGER(B2Ki), PARAMETER      :: FileFmtID_NoCompressWithoutTime = 3          !< ID for FAST Output File Format, specifies that the time channel is not included in the output file (used only with constant time-step output), and data is not compressed, but written as double-precision floats
   INTEGER(B2Ki), PARAMETER      :: FileFmtID_ChanLen_In  = 4                    !< ID for FAST Output File Format, specifies that the time channel is not included in the output file, and channel length is included in the file


   LOGICAL                       :: Beep     = .TRUE.                            !< Flag that specifies whether or not to beep for error messages and program terminations.

   CHARACTER(20)                 :: ProgName = ' '                               !< The name of the calling program. DO NOT USE THIS IN NEW PROGRAMS (Modules)
   CHARACTER(99)                 :: ProgVer  = ' '                               !< The version (including date) of the calling program. DO NOT USE THIS IN NEW PROGRAMS
   CHARACTER(1), PARAMETER       :: Tab      = CHAR( 9 )                         !< The tab character.
   CHARACTER(*), PARAMETER       :: CommChars = '!#%'                            !< Comment characters that mark the end of useful input


      ! Parameters for writing to echo files (in this module only)

   INTEGER(IntKi), PARAMETER :: NWTC_MaxAryLen = 100 !< the maximum length of arrays that can be printed with the array formats below (used to make sure we don't crash when trying to write too many):
   ! >>> Note that the following array formats use 100, the value of NWTC_MaxAryLen above. Please keep the two numbers consistant!
   CHARACTER(*),PARAMETER :: Ec_StrAryFrmt =              "(15X,A,T30,' - ',A,/,2X,100('""',A,'""',:,1X))"   !< Output format for array of string parameters.
   CHARACTER(*),PARAMETER :: Ec_StrFrmt    =              "(15X,A,T30,' - ',A,/,2X, A )"                     !< Output format for string parameters
   CHARACTER(*),PARAMETER :: Ec_ReAryFrmt  =              "(15X,A,T30,' - ',A,/,100(2X,ES11.4e2,:))"         !< Output format for array of real parameters.
   CHARACTER(*),PARAMETER :: Ec_ReFrmt     = "( 2X, ES11.4e2,2X,A,T30,' - ',A )"                             !< Output format for real parameters
   CHARACTER(*),PARAMETER :: Ec_LgAryFrmt  =              "(15X,A,T30,' - ',A,/,100(2X,L11,:))"              !< Output format for array of logical parameters.
   CHARACTER(*),PARAMETER :: Ec_LgFrmt     =      "( 2X, L11,2X,A,T30,' - ',A )"                             !< Output format for logical parameters
   CHARACTER(*),PARAMETER :: Ec_IntAryFrmt =              "(15X,A,T30,' - ',A,/,100(2X,I11,:))"              !< Output format for array of integer parameters.
   CHARACTER(*),PARAMETER :: Ec_IntFrmt    =      "( 2X, I11,2X,A,T30,' - ',A )"                             !< Output format for integer parameters
   CHARACTER(*),PARAMETER :: Ec_Ch11Frmt   =      "( 2X, A11,2X,A,T30,' - ',A )"                             !< Output format for 11-character string parameters
   ! <<< End of arrays that use number defined in NWTC_MaxAryLen

!=======================================================================

      !> \copydoc nwtc_io::allcary1
   INTERFACE AllocAry
      MODULE PROCEDURE AllCAry1
      MODULE PROCEDURE AllCAry2
      MODULE PROCEDURE AllCAry3
   !   MODULE PROCEDURE AllCAry4                               Not yet coded.
      MODULE PROCEDURE AllI1BAry1      ! 1-dimensional array of B1Ki integers
      MODULE PROCEDURE AllI2BAry1      ! 1-dimensional array of B2Ki integers
      MODULE PROCEDURE AllI4BAry1      ! 1-dimensional array of B4Ki integers
      MODULE PROCEDURE AllIAry2
      MODULE PROCEDURE AllIAry3
   !   MODULE PROCEDURE AllIAry4                               Not yet coded.
      MODULE PROCEDURE AllLAry1
      MODULE PROCEDURE AllLAry2
      MODULE PROCEDURE AllLAry3
   !   MODULE PROCEDURE AllLAry4                               Not yet coded.

      MODULE PROCEDURE AllR4Ary1       ! 1-dimensional array of SiKi reals
      MODULE PROCEDURE AllR8Ary1       ! 1-dimensional array of R8Ki reals
      MODULE PROCEDURE AllR16Ary1      ! 1-dimensional array of QuKi reals
      MODULE PROCEDURE AllR4Ary2       ! 2-dimensional array of SiKi reals
      MODULE PROCEDURE AllR8Ary2       ! 2-dimensional array of R8Ki reals
      MODULE PROCEDURE AllR16Ary2      ! 2-dimensional array of QuKi reals

      MODULE PROCEDURE AllR4Ary3       ! 3-dimensional array of SiKi reals
      MODULE PROCEDURE AllR8Ary3       ! 3-dimensional array of R8Ki reals
      MODULE PROCEDURE AllR16Ary3      ! 3-dimensional array of QuKi reals
      MODULE PROCEDURE AllR4Ary4       ! 4-dimensional array of SiKi reals
      MODULE PROCEDURE AllR8Ary4       ! 4-dimensional array of R8Ki reals
      MODULE PROCEDURE AllR16Ary4      ! 4-dimensional array of QuKi reals
      MODULE PROCEDURE AllR4Ary5       ! 5-dimensional array of SiKi reals
      MODULE PROCEDURE AllR8Ary5       ! 5-dimensional array of R8Ki reals
      MODULE PROCEDURE AllR16Ary5      ! 5-dimensional array of QuKi reals
   END INTERFACE

      !> \copydoc nwtc_io::allipary1
   INTERFACE AllocPAry
      MODULE PROCEDURE AllIPAry1
      MODULE PROCEDURE AllIPAry2
      MODULE PROCEDURE AllFPAry1
      MODULE PROCEDURE AllRPAry2
      MODULE PROCEDURE AllR4PAry3
      MODULE PROCEDURE AllR8PAry3
      MODULE PROCEDURE AllR16PAry3
!      MODULE PROCEDURE AllRPAry4   !not yet coded
   END INTERFACE

      !> \copydoc nwtc_io::parsechvar
   INTERFACE ParseVar                                                         ! Parses a character variable name and value from a string.
      MODULE PROCEDURE ParseChVar                                             ! Parses a character string from a string.
      MODULE PROCEDURE ParseDbVar                                             ! Parses a double-precision REAL from a string.
      MODULE PROCEDURE ParseInVar                                             ! Parses an INTEGER from a string.
      MODULE PROCEDURE ParseLoVar                                             ! Parses an LOGICAL from a string.
      MODULE PROCEDURE ParseSiVar                                             ! Parses a single-precision REAL from a string.
   END INTERFACE

      !> \copydoc nwtc_io::parsechvarwdefault
   INTERFACE ParseVarWDefault                                                 ! Parses a character variable name and value from a string, potentially sets to a default value if "Default" is parsed.
      MODULE PROCEDURE ParseChVarWDefault                                     ! Parses a character string from a string, potentially sets to a default value if "Default" is parsed.
      MODULE PROCEDURE ParseDbVarWDefault                                     ! Parses a double-precision REAL from a string, potentially sets to a default value if "Default" is parsed.
      MODULE PROCEDURE ParseInVarWDefault                                     ! Parses an INTEGER from a string, potentially sets to a default value if "Default" is parsed.
      MODULE PROCEDURE ParseLoVarWDefault                                     ! Parses an LOGICAL from a string, potentially sets to a default value if "Default" is parsed.
      MODULE PROCEDURE ParseSiVarWDefault                                     ! Parses a single-precision REAL from a string, potentially sets to a default value if "Default" is parsed.
   END INTERFACE

      !> \copydoc nwtc_io::parsedbary
   INTERFACE ParseAry                                                         ! Parse an array of numbers from a string.
      MODULE PROCEDURE ParseDbAry                                             ! Parse an array of double-precision REAL values.
      MODULE PROCEDURE ParseInAry                                             ! Parse an array of whole numbers.
      MODULE PROCEDURE ParseLoAry                                             ! Parse an array of LOGICAL values.
      MODULE PROCEDURE ParseSiAry                                             ! Parse an array of single-precision REAL values.
   END INTERFACE

      !> \copydoc nwtc_io::checkr4var
   INTERFACE CheckRealVar
      MODULE PROCEDURE CheckR4Var     ! 4-byte real
      MODULE PROCEDURE CheckR8Var     ! 8-byte real
      MODULE PROCEDURE CheckR16Var    ! 16-byte real
   END INTERFACE
   
      !> \copydoc nwtc_io::readcvar
   INTERFACE ReadVar
      MODULE PROCEDURE ReadCVar
      MODULE PROCEDURE ReadIVar
      MODULE PROCEDURE ReadLVar
      MODULE PROCEDURE ReadR4Var     ! 4-byte real
      MODULE PROCEDURE ReadR8Var     ! 8-byte real
      MODULE PROCEDURE ReadR16Var    ! 16-byte real
   END INTERFACE

      !> \copydoc nwtc_io::readivarwdefault
   INTERFACE ReadVarWDefault
      !MODULE PROCEDURE ReadCVar
      MODULE PROCEDURE ReadIVarWDefault
      !MODULE PROCEDURE ReadLVar
      MODULE PROCEDURE ReadR4VarWDefault     ! 4-byte real
      MODULE PROCEDURE ReadR8VarWDefault     ! 8-byte real
      MODULE PROCEDURE ReadR16VarWDefault    ! 16-byte real
   END INTERFACE
   
      !> \copydoc nwtc_io::readcary
   INTERFACE ReadAry
      MODULE PROCEDURE ReadCAry
      MODULE PROCEDURE ReadCAryFromStr
      MODULE PROCEDURE ReadIAry
      MODULE PROCEDURE ReadLAry
      MODULE PROCEDURE ReadR4Ary  ! read array of 4-byte reals
      MODULE PROCEDURE ReadR8Ary  ! read array of 8-byte reals
      MODULE PROCEDURE ReadR16Ary ! read array of 16-byte reals
   END INTERFACE

      !> \copydoc nwtc_io::readcarylines   
   INTERFACE ReadAryLines
      MODULE PROCEDURE ReadCAryLines
      MODULE PROCEDURE ReadR4AryLines
      MODULE PROCEDURE ReadR8AryLines
      MODULE PROCEDURE ReadR16AryLines
!     MODULE PROCEDURE ReadIAryLines         ! Not coded yet
!     MODULE PROCEDURE ReadLAryLines         ! Not coded yet
   END INTERFACE

      !> \copydoc nwtc_io::int2lstr
   INTERFACE Num2LStr
      MODULE PROCEDURE Int2LStr        ! default integers
      MODULE PROCEDURE R2LStr4         ! 4-byte  reals
      MODULE PROCEDURE R2LStr8         ! 8-byte  reals
      MODULE PROCEDURE R2LStr16        ! 16-byte reals
   END INTERFACE

      !> \copydoc nwtc_io::dispnvd0
   INTERFACE DispNVD
      MODULE PROCEDURE DispNVD0        ! No arguments.
      MODULE PROCEDURE DispNVD1        ! Single argument of TYPE ProgDesc
      MODULE PROCEDURE DispNVD2        ! Two arguments of TYPE character
   END INTERFACE

      !> \copydoc nwtc_io::wrmatrix1r4
   INTERFACE WrMatrix
      MODULE PROCEDURE WrMatrix1R4     ! Single dimension matrix (Ary) of SiKi
      MODULE PROCEDURE WrMatrix2R4     ! Two dimension matrix of SiKi
      MODULE PROCEDURE WrMatrix1R8     ! Single dimension matrix (Ary) of R8Ki
      MODULE PROCEDURE WrMatrix2R8     ! Two dimension matrix of R8Ki
      MODULE PROCEDURE WrMatrix1R16    ! Single dimension matrix (Ary) of QuKi
      MODULE PROCEDURE WrMatrix2R16    ! Two dimension matrix of QuKi
   END INTERFACE

      !> \copydoc nwtc_io::wrpartialmatrix1r8
   INTERFACE WrPartialMatrix
      MODULE PROCEDURE WrPartialMatrix1R8     ! Single dimension matrix (array) of R8Ki
      MODULE PROCEDURE WrPartialMatrix2R8     ! Two dimension matrix of R8Ki
   END INTERFACE   
   
      !> \copydoc nwtc_io::wrr4aryfilenr
   INTERFACE WrNumAryFileNR
      MODULE PROCEDURE WrIAryFileNR
      MODULE PROCEDURE WrR4AryFileNR
      MODULE PROCEDURE WrR8AryFileNR
      MODULE PROCEDURE WrR16AryFileNR
   END INTERFACE
   

CONTAINS

!> This routine adjusts strings created from real numbers (4, 8, or 16-byte)
! It removes leading spaces and trailing zeros. It is intended to be called
! from routines R2LStr4, R2LStr8, and R2LStr16 (nwtc_io::r2lstr).
!=======================================================================
   SUBROUTINE AdjRealStr( NumStr )


   CHARACTER(*), INTENT(INOUT) :: NumStr       !< String representing a real number (e.g., from R2LStr4)

         ! Local declarations.

   INTEGER                      :: IC          ! Character index.


   NumStr = ADJUSTL( NumStr )


      ! Replace trailing zeros and possibly the decimal point with blanks.
      ! Stop trimming once we find the decimal point or a nonzero.


      ! Don't remove (important!) trailing zeros if they are in the exponent:

   IF (INDEX( NumStr, "E" ) > 0 ) RETURN
   IF (INDEX( NumStr, "e" ) > 0 ) RETURN

      ! These are not in the exponent

   DO IC=LEN_TRIM( NumStr ),1,-1

      IF ( NumStr(IC:IC) == '.' )  THEN
         NumStr(IC:IC) = ' '
         RETURN
      ELSE IF ( NumStr(IC:IC) /= '0' )  THEN
         RETURN
      END IF

      NumStr(IC:IC) = ' '

   END DO ! IC


   END SUBROUTINE AdjRealStr
!=======================================================================
!> This routine allocates an array to the size specified in the AryDim input arguement(s).
!! Arrays are of type ALLOCATABLE.   
!! If the array is already allocated on entry to this routine, an error will be generated. \n
!! Use AllocAry (nwtc_io::allocary) instead of directly calling a specific routine in the generic interface.   
   SUBROUTINE AllCAry1 ( Ary, AryDim1, Descr, ErrStat, ErrMsg )

      ! This routine allocates a 1-D CHARACTER array.

      ! Argument declarations.

   CHARACTER(*), ALLOCATABLE         :: Ary    (:)                                 !< Array to be allocated
   INTEGER,      INTENT(IN)          :: AryDim1                                    !< The size of the first dimension of the array.
   CHARACTER(*), INTENT(IN)          :: Descr                                      !< Brief array description (for error message).
   INTEGER,      INTENT(OUT)         :: ErrStat                                    !< Error status
   CHARACTER(*), INTENT(OUT)         :: ErrMsg                                     !< Error message corresponding to ErrStat

   
   ALLOCATE ( Ary(AryDim1) , STAT=ErrStat )


   IF ( ErrStat /= 0 ) THEN
      ErrStat = ErrID_Fatal
      IF ( ALLOCATED(Ary) ) THEN ! or Sttus=151 on IVF
         ErrMsg = 'Error allocating memory for the '//TRIM( Descr )//' array; array was already allocated.'
      ELSE
         ErrMsg = 'Error allocating memory for '//TRIM(Num2LStr(AryDim1))//' characters in the '//TRIM( Descr )//' array.'
      END IF
   ELSE
      ErrStat = ErrID_None
      ErrMsg  = ''
   END IF

   RETURN
   END SUBROUTINE AllCAry1 
!=======================================================================
!> \copydoc nwtc_io::allcary1
   SUBROUTINE AllCAry2 ( Ary, AryDim1, AryDim2, Descr, ErrStat, ErrMsg )

      ! This routine allocates a 2-D CHARACTER array.


      ! Argument declarations.

   CHARACTER(*), ALLOCATABLE         :: Ary    (:,:)                               !  Array to be allocated
   INTEGER,      INTENT(IN)          :: AryDim1                                    !  The size of the first dimension of the array.
   INTEGER,      INTENT(IN)          :: AryDim2                                    !< The size of the second dimension of the array.
   INTEGER,      INTENT(OUT)         :: ErrStat                                    !  Error status
   CHARACTER(*), INTENT(OUT)         :: ErrMsg                                     !  Error message corresponding to ErrStat
   CHARACTER(*), INTENT(IN)          :: Descr                                      !  Brief array description.



   ALLOCATE ( Ary(AryDim1,AryDim2) , STAT=ErrStat )

   IF ( ErrStat /= 0 ) THEN
      ErrStat = ErrID_Fatal
      IF ( ALLOCATED(Ary) ) THEN ! or Sttus=151 on IVF
         ErrMsg = 'Error allocating memory for the '//TRIM( Descr )//' array; array was already allocated.'
      ELSE
         ErrMsg = 'Error allocating memory for '//TRIM(Num2LStr(AryDim1*AryDim2))//' characters in the '//TRIM( Descr )//' array.'
      END IF
   ELSE
      ErrStat = ErrID_None
      ErrMsg  = ''
   END IF


   RETURN
   END SUBROUTINE AllCAry2
!=======================================================================
!> \copydoc nwtc_io::allcary1
   SUBROUTINE AllCAry3 (  Ary, AryDim1, AryDim2, AryDim3, Descr, ErrStat, ErrMsg )


      ! This routine allocates a 3-D CHARACTER array.


      ! Argument declarations.

   CHARACTER(*), ALLOCATABLE         :: Ary    (:,:,:)                             !  Array to be allocated
   INTEGER,      INTENT(IN)          :: AryDim1                                    !  The size of the first dimension of the array.
   INTEGER,      INTENT(IN)          :: AryDim2                                    !< The size of the second dimension of the array.
   INTEGER,      INTENT(IN)          :: AryDim3                                    !< The size of the third dimension of the array.
   CHARACTER(*), INTENT(IN)          :: Descr                                      !  Brief array description.
   INTEGER,      INTENT(OUT)         :: ErrStat                                    !  Error status
   CHARACTER(*), INTENT(OUT)         :: ErrMsg                                     !  Error message corresponding to ErrStat


   ALLOCATE ( Ary(AryDim1,AryDim2,AryDim3) , STAT=ErrStat )

   IF ( ErrStat /= 0 ) THEN
      ErrStat = ErrID_Fatal
      IF ( ALLOCATED(Ary) ) THEN ! or Sttus=151 on IVF
         ErrMsg = 'Error allocating memory for the '//TRIM( Descr )//' array; array was already allocated.'
      ELSE
         ErrMsg = 'Error allocating memory for '//TRIM(Num2LStr(AryDim1*AryDim2*AryDim3))//' characters in the '//TRIM( Descr )//' array.'
      END IF
   ELSE
      ErrStat = ErrID_None
      ErrMsg  = ''
   END IF



   RETURN
   END SUBROUTINE AllCAry3
!=======================================================================
!> \copydoc nwtc_io::allcary1
   SUBROUTINE AllI1BAry1 ( Ary, AryDim1, Descr, ErrStat, ErrMsg )

      ! This routine allocates a 1-D INTEGER B1Ki array.


      ! Argument declarations.

   INTEGER(B1Ki),  ALLOCATABLE :: Ary    (:)                                 ! Array to be allocated
   INTEGER(IntKi), INTENT(IN)  :: AryDim1                                    ! The size of the array
   CHARACTER(*),   INTENT(IN)  :: Descr                                      ! Brief array description
   INTEGER(IntKi), INTENT(OUT) :: ErrStat                                    ! Error status
   CHARACTER(*),   INTENT(OUT) :: ErrMsg                                     ! Error message corresponding to ErrStat


   ALLOCATE ( Ary(AryDim1) , STAT=ErrStat )

   IF ( ErrStat /= 0 ) THEN
      ErrStat = ErrID_Fatal
      IF ( ALLOCATED(Ary) ) THEN ! or Sttus=151 on IVF
         ErrMsg = 'Error allocating memory for the '//TRIM( Descr )//' array; array was already allocated.'
      ELSE
         ErrMsg = 'Error allocating '//TRIM(Num2LStr(AryDim1*1))//' bytes of memory for the '//TRIM( Descr )//' array.'
      END IF
   ELSE
      ErrStat = ErrID_None
      ErrMsg = ' '
   END IF

   RETURN
   END SUBROUTINE AllI1BAry1
!=======================================================================
!> \copydoc nwtc_io::allcary1
   SUBROUTINE AllI2BAry1 ( Ary, AryDim1, Descr, ErrStat, ErrMsg )


      ! This routine allocates a 1-D INTEGER B2Ki array.


      ! Argument declarations.

   INTEGER(B2Ki),  ALLOCATABLE :: Ary    (:)                                 ! Array to be allocated
   INTEGER(IntKi), INTENT(IN)  :: AryDim1                                     ! The size of the array
   CHARACTER(*),   INTENT(IN)  :: Descr                                      ! Brief array description
   INTEGER(IntKi), INTENT(OUT) :: ErrStat                                    ! Error status
   CHARACTER(*),   INTENT(OUT) :: ErrMsg                                     ! Error message corresponding to ErrStat


   ALLOCATE ( Ary(AryDim1) , STAT=ErrStat )

   IF ( ErrStat /= 0 ) THEN
      ErrStat = ErrID_Fatal
      IF ( ALLOCATED(Ary) ) THEN ! or Sttus=151 on IVF
         ErrMsg = 'Error allocating memory for the '//TRIM( Descr )//' array; array was already allocated.'
      ELSE
         ErrMsg = 'Error allocating '//TRIM(Num2LStr(AryDim1*2))//' bytes of memory for the '//TRIM( Descr )//' array.'
      END IF
   ELSE
      ErrStat = ErrID_None
      ErrMsg = ' '
   END IF

   RETURN
   END SUBROUTINE AllI2BAry1
!=======================================================================
!> \copydoc nwtc_io::allcary1
   SUBROUTINE AllI4BAry1 ( Ary, AryDim1, Descr, ErrStat, ErrMsg )


      ! This routine allocates a 1-D INTEGER B1Ki array.


      ! Argument declarations.

   INTEGER(B4Ki),  ALLOCATABLE :: Ary    (:)                                 !  Array to be allocated
   INTEGER(IntKi), INTENT(IN)  :: AryDim1                                     !  The size of the array
   CHARACTER(*),   INTENT(IN)  :: Descr                                      !  Brief array description
   INTEGER(IntKi), INTENT(OUT) :: ErrStat                                    !  Error status
   CHARACTER(*),   INTENT(OUT) :: ErrMsg                                     !  Error message corresponding to ErrStat


   ALLOCATE ( Ary(AryDim1) , STAT=ErrStat )

   IF ( ErrStat /= 0 ) THEN
      ErrStat = ErrID_Fatal
      IF ( ALLOCATED(Ary) ) THEN ! or Sttus=151 on IVF
         ErrMsg = 'Error allocating memory for the '//TRIM( Descr )//' array; array was already allocated.'
      ELSE
         ErrMsg = 'Error allocating '//TRIM(Num2LStr(AryDim1*4))//' bytes of memory for the '//TRIM( Descr )//' array.'
      END IF
   ELSE
      ErrStat = ErrID_None
      ErrMsg = ' '
   END IF

   RETURN
   END SUBROUTINE AllI4BAry1
!=======================================================================
!> \copydoc nwtc_io::allcary1
   SUBROUTINE AllIAry2 (  Ary, AryDim1, AryDim2, Descr, ErrStat, ErrMsg )


      ! This routine allocates a 2-D INTEGER array.


      ! Argument declarations.

   INTEGER(IntKi), ALLOCATABLE       :: Ary    (:,:)                               ! Array to be allocated
   INTEGER,      INTENT(IN)          :: AryDim1                                    ! The size of the first dimension of the array.
   INTEGER,      INTENT(IN)          :: AryDim2                                    !< The size of the second dimension of the array.
   CHARACTER(*), INTENT(IN)          :: Descr                                      ! Brief array description.
   INTEGER,      INTENT(OUT)         :: ErrStat                                    ! Error status
   CHARACTER(*), INTENT(OUT)         :: ErrMsg                                     ! Error message corresponding to ErrStat


   ALLOCATE ( Ary(AryDim1,AryDim2) , STAT=ErrStat )

   IF ( ErrStat /= 0 ) THEN
      ErrStat = ErrID_Fatal
      IF ( ALLOCATED(Ary) ) THEN ! or Sttus=151 on IVF
         ErrMsg = 'Error allocating memory for the '//TRIM( Descr )//' array; array was already allocated.'
      ELSE
         ErrMsg = 'Error allocating '//TRIM(Num2LStr(AryDim1*AryDim2*BYTES_IN_INT))//' bytes of memory for the '//TRIM( Descr )//' array.'
      END IF
   ELSE
      ErrStat = ErrID_None
      ErrMsg  = ''
   END IF

   RETURN
   END SUBROUTINE AllIAry2
!=======================================================================
!> \copydoc nwtc_io::allcary1
   SUBROUTINE AllIAry3 (  Ary, AryDim1, AryDim2, AryDim3, Descr, ErrStat, ErrMsg )


      ! This routine allocates a 3-D INTEGER array.


      ! Argument declarations.

   INTEGER(IntKi),  ALLOCATABLE      :: Ary    (:,:,:)                             !  Array to be allocated
   INTEGER,      INTENT(IN)          :: AryDim1                                    !  The size of the first dimension of the array.
   INTEGER,      INTENT(IN)          :: AryDim2                                    !< The size of the second dimension of the array.
   INTEGER,      INTENT(IN)          :: AryDim3                                    !< The size of the third dimension of the array.
   CHARACTER(*), INTENT(IN)          :: Descr                                      !  Brief array description.
   INTEGER,      INTENT(OUT)         :: ErrStat                                    !  Error status; if present, program does not abort on error
   CHARACTER(*), INTENT(OUT)         :: ErrMsg                                     !  Error message corresponding to ErrStat



   ALLOCATE ( Ary(AryDim1,AryDim2,AryDim3) , STAT=ErrStat )

   IF ( ErrStat /= 0 ) THEN
      ErrStat = ErrID_Fatal
      IF ( ALLOCATED(Ary) ) THEN ! or Sttus=151 on IVF
         ErrMsg = 'Error allocating memory for the '//TRIM( Descr )//' array; array was already allocated.'
      ELSE
         ErrMsg = 'Error allocating '//TRIM(Num2LStr(AryDim1*AryDim2*AryDim3*BYTES_IN_INT))//' bytes of memory for the '//TRIM( Descr )//' array.'
      END IF
   ELSE
      ErrStat = ErrID_None
      ErrMsg  = ''
   END IF
   

   RETURN
   END SUBROUTINE AllIAry3
!=======================================================================
!> This routine allocates an array to the size specified in the AryDim input arguement(s).
!! Arrays are of type POINTER.   
!! If the array pointer is already associated on entry to this routine, the array it points to 
!! will be deallocated first. \n
!! Use AllocPAry (nwtc_io::allocpary) instead of directly calling a specific routine in the generic interface.   
   SUBROUTINE AllIPAry1 ( Ary, AryDim1, Descr, ErrStat, ErrMsg )

      ! This routine allocates a 1-D INTEGER array.

      ! Argument declarations.

   INTEGER,      POINTER             :: Ary    (:)                                 !< Array to be allocated
   INTEGER,      INTENT(IN)          :: AryDim1                                    !< The size of the first dimension of the array.
   INTEGER,      INTENT(OUT)         :: ErrStat                                    !< Error status
   CHARACTER(*), INTENT(OUT)         :: ErrMsg                                     !< Error message corresponding to ErrStat
   CHARACTER(*), INTENT(IN)          :: Descr                                      !< Brief array description.


   IF ( ASSOCIATED(Ary) ) THEN
      DEALLOCATE(Ary)
      !ErrStat = ErrID_Warn
      !ErrMsg = " AllIPAry1: Ary already allocated."
   END IF

   ALLOCATE ( Ary(AryDim1) , STAT=ErrStat )
   
   IF ( ErrStat /= 0 ) THEN
      ErrStat = ErrID_Fatal
      ErrMsg = 'Error allocating memory for the '//TRIM( Descr )//' array.'
   ELSE
      ErrStat = ErrID_None
      ErrMsg  = ''
   END IF
   
   Ary = 0

   RETURN
   END SUBROUTINE AllIPAry1 
!=======================================================================
!> \copydoc nwtc_io::allipary1
   SUBROUTINE AllIPAry2 (  Ary, AryDim1, AryDim2, Descr, ErrStat, ErrMsg )


      ! This routine allocates a 2-D INTEGER array.

      ! Argument declarations.

   INTEGER,      POINTER             :: Ary    (:,:)                               !  Array to be allocated
   INTEGER,      INTENT(IN)          :: AryDim1                                    !  The size of the first dimension of the array.
   INTEGER,      INTENT(IN)          :: AryDim2                                    !< The size of the second dimension of the array.
   INTEGER,      INTENT(OUT)         :: ErrStat                                    !  Error status
   CHARACTER(*), INTENT(OUT)         :: ErrMsg                                     !  Error message corresponding to ErrStat
   CHARACTER(*), INTENT(IN)          :: Descr                                      !  Brief array description.



   IF ( ASSOCIATED(Ary) ) THEN
      DEALLOCATE(Ary)
      !ErrStat = ErrID_Warn
      !ErrMsg = " AllIPAry2: Ary already allocated."
   END IF

   ALLOCATE ( Ary(AryDim1,AryDim2) , STAT=ErrStat )
   IF ( ErrStat /= 0 ) THEN
      ErrStat = ErrID_Fatal
      ErrMsg = 'Error allocating memory for the '//TRIM( Descr )//' array.'
   ELSE
      ErrStat = ErrID_None
      ErrMsg  = ''
   END IF
   
   Ary = 0
   RETURN
   END SUBROUTINE AllIPAry2 
!=======================================================================
!> \copydoc nwtc_io::allipary1
   SUBROUTINE AllFPAry1 (  Ary, AryDim1, Descr, ErrStat, ErrMsg )

      ! This routine allocates a 1-D REAL array.
      ! Argument declarations.

   REAL(C_FLOAT), POINTER            :: Ary    (:)                                 !  Array to be allocated
   INTEGER,      INTENT(IN)          :: AryDim1                                    !  The size of the first dimension of the array.
   INTEGER,      INTENT(OUT)         :: ErrStat                                    !< Error status
   CHARACTER(*), INTENT(OUT)         :: ErrMsg                                     !  Error message corresponding to ErrStat
   CHARACTER(*), INTENT(IN)          :: Descr                                      !  Brief array description.


   IF ( ASSOCIATED(Ary) ) THEN
      DEALLOCATE(Ary)
      !ErrStat = ErrID_Warn
      !ErrMsg = " AllRPAry2: Ary already allocated."
   END IF

   ALLOCATE ( Ary(AryDim1) , STAT=ErrStat )
   IF ( ErrStat /= 0 ) THEN
      ErrStat = ErrID_Fatal
      ErrMsg = 'Error allocating '//TRIM(Num2LStr(AryDim1*BYTES_IN_REAL))//&
                  ' bytes of memory for the '//TRIM( Descr )//' array.'
   ELSE
      ErrStat = ErrID_None
      ErrMsg  = ''
   END IF
   
   Ary = 0
   RETURN
   END SUBROUTINE AllFPAry1
!=======================================================================
!> \copydoc nwtc_io::allipary1
   SUBROUTINE AllRPAry2 (  Ary, AryDim1, AryDim2, Descr, ErrStat, ErrMsg )

      ! This routine allocates a 2-D REAL array.
      ! Argument declarations.

   REAL(ReKi),   POINTER             :: Ary    (:,:)                               !  Array to be allocated
   INTEGER,      INTENT(IN)          :: AryDim1                                    !  The size of the first dimension of the array.
   INTEGER,      INTENT(IN)          :: AryDim2                                    !< The size of the second dimension of the array.
   INTEGER,      INTENT(OUT)         :: ErrStat                                    !  Error status
   CHARACTER(*), INTENT(OUT)         :: ErrMsg                                     !  Error message corresponding to ErrStat
   CHARACTER(*), INTENT(IN)          :: Descr                                      !  Brief array description.


   IF ( ASSOCIATED(Ary) ) THEN
      DEALLOCATE(Ary)
      !ErrStat = ErrID_Warn
      !ErrMsg = " AllRPAry2: Ary already allocated."
   END IF

   ALLOCATE ( Ary(AryDim1,AryDim2) , STAT=ErrStat )
   IF ( ErrStat /= 0 ) THEN
      ErrStat = ErrID_Fatal
      ErrMsg = 'Error allocating '//TRIM(Num2LStr(AryDim1*AryDim2*BYTES_IN_REAL))//&
                  ' bytes of memory for the '//TRIM( Descr )//' array.'
   ELSE
      ErrStat = ErrID_None
      ErrMsg  = ''
   END IF
   
   Ary = 0
   RETURN
   END SUBROUTINE AllRPAry2 
!=======================================================================
!> \copydoc nwtc_io::allipary1
   SUBROUTINE AllR4PAry3 (  Ary, AryDim1, AryDim2, AryDim3, Descr, ErrStat, ErrMsg ) 


      ! This routine allocates a 3-D REAL array.

      ! Argument declarations.

   REAL(SiKi),   POINTER             :: Ary    (:,:,:)                             !  Array to be allocated
   INTEGER,      INTENT(IN)          :: AryDim1                                    !  The size of the first dimension of the array.
   INTEGER,      INTENT(IN)          :: AryDim2                                    !< The size of the second dimension of the array.
   INTEGER,      INTENT(IN)          :: AryDim3                                    !< The size of the third dimension of the array.
   INTEGER,      INTENT(OUT)         :: ErrStat                                    !  Error status
   CHARACTER(*), INTENT(OUT)         :: ErrMsg                                     !  Error message corresponding to ErrStat
   CHARACTER(*), INTENT(IN)          :: Descr                                      !  Brief array description.


   IF ( ASSOCIATED(Ary) ) THEN
      DEALLOCATE(Ary)
      !ErrStat = ErrID_Warn
      !ErrMsg = " AllRPAry3: Ary already allocated."
   END IF

   ALLOCATE ( Ary(AryDim1,AryDim2,AryDim3) , STAT=ErrStat )
   IF ( ErrStat /= 0 ) THEN
      ErrStat = ErrID_Fatal
      ErrMsg = 'Error allocating '//TRIM(Num2LStr(AryDim1*AryDim2*AryDim3*BYTES_IN_REAL))//&
                  ' bytes of memory for the '//TRIM( Descr )//' array.'
   ELSE
      ErrStat = ErrID_None
      ErrMsg  = ''
   END IF
   
   Ary = 0
   RETURN
  END SUBROUTINE AllR4PAry3
!=======================================================================
!> \copydoc nwtc_io::allipary1
   SUBROUTINE AllR8PAry3 (  Ary, AryDim1, AryDim2, AryDim3, Descr, ErrStat, ErrMsg ) 


      ! This routine allocates a 3-D REAL array.

      ! Argument declarations.

   REAL(R8Ki),   POINTER             :: Ary    (:,:,:)                             !  Array to be allocated
   INTEGER,      INTENT(IN)          :: AryDim1                                    !  The size of the first dimension of the array.
   INTEGER,      INTENT(IN)          :: AryDim2                                    !< The size of the second dimension of the array.
   INTEGER,      INTENT(IN)          :: AryDim3                                    !< The size of the third dimension of the array.
   INTEGER,      INTENT(OUT)         :: ErrStat                                    !  Error status
   CHARACTER(*), INTENT(OUT)         :: ErrMsg                                     !  Error message corresponding to ErrStat
   CHARACTER(*), INTENT(IN)          :: Descr                                      !  Brief array description.


   IF ( ASSOCIATED(Ary) ) THEN
      DEALLOCATE(Ary)
      !ErrStat = ErrID_Warn
      !ErrMsg = " AllRPAry3: Ary already allocated."
   END IF

   ALLOCATE ( Ary(AryDim1,AryDim2,AryDim3) , STAT=ErrStat )
   IF ( ErrStat /= 0 ) THEN
      ErrStat = ErrID_Fatal
      ErrMsg = 'Error allocating '//TRIM(Num2LStr(AryDim1*AryDim2*AryDim3*BYTES_IN_REAL))//&
                  ' bytes of memory for the '//TRIM( Descr )//' array.'
   ELSE
      ErrStat = ErrID_None
      ErrMsg  = ''
   END IF
   
   Ary = 0
   RETURN
   END SUBROUTINE AllR8PAry3
!=======================================================================
!> \copydoc nwtc_io::allipary1
   SUBROUTINE AllR16PAry3 (  Ary, AryDim1, AryDim2, AryDim3, Descr, ErrStat, ErrMsg ) 


      ! This routine allocates a 3-D REAL array.

      ! Argument declarations.

   REAL(QuKi),   POINTER             :: Ary    (:,:,:)                             !  Array to be allocated
   INTEGER,      INTENT(IN)          :: AryDim1                                    !  The size of the first dimension of the array.
   INTEGER,      INTENT(IN)          :: AryDim2                                    !< The size of the second dimension of the array.
   INTEGER,      INTENT(IN)          :: AryDim3                                    !< The size of the third dimension of the array.
   INTEGER,      INTENT(OUT)         :: ErrStat                                    !  Error status
   CHARACTER(*), INTENT(OUT)         :: ErrMsg                                     !  Error message corresponding to ErrStat
   CHARACTER(*), INTENT(IN)          :: Descr                                      !  Brief array description.


   IF ( ASSOCIATED(Ary) ) THEN
      DEALLOCATE(Ary)
      !ErrStat = ErrID_Warn
      !ErrMsg = " AllRPAry3: Ary already allocated."
   END IF

   ALLOCATE ( Ary(AryDim1,AryDim2,AryDim3) , STAT=ErrStat )
   IF ( ErrStat /= 0 ) THEN
      ErrStat = ErrID_Fatal
      ErrMsg = 'Error allocating '//TRIM(Num2LStr(AryDim1*AryDim2*AryDim3*BYTES_IN_REAL))//&
                  ' bytes of memory for the '//TRIM( Descr )//' array.'
   ELSE
      ErrStat = ErrID_None
      ErrMsg  = ''
   END IF
   
   Ary = 0
   RETURN
   END SUBROUTINE AllR16PAry3
!=======================================================================
!> \copydoc nwtc_io::allcary1
   SUBROUTINE AllLAry1 ( Ary, AryDim1, Descr, ErrStat, ErrMsg )


      ! This routine allocates a 1-D LOGICAL array.


      ! Argument declarations.

   LOGICAL,      ALLOCATABLE         :: Ary    (:)                                 !  Array to be allocated
   INTEGER,      INTENT(IN)          :: AryDim1                                    !  The size of the array.
   CHARACTER(*), INTENT(IN)          :: Descr                                      !  Brief array description.
   INTEGER,      INTENT(OUT)         :: ErrStat                                    !  Error status; if present, program does not abort on error
   CHARACTER(*), INTENT(OUT)         :: ErrMsg                                     !  Error message corresponding to ErrStat



   ALLOCATE ( Ary(AryDim1) , STAT=ErrStat )

   IF ( ErrStat /= 0 ) THEN
      ErrStat = ErrID_Fatal
      IF ( ALLOCATED(Ary) ) THEN ! or Sttus=151 on IVF
         ErrMsg = 'Error allocating memory for the '//TRIM( Descr )//' array; array was already allocated.'
      ELSE
         ErrMsg = 'Error allocating memory for '//TRIM(Num2LStr(AryDim1))//&
                  ' logical values in the '//TRIM( Descr )//' array.'
      END IF      
   ELSE
      ErrStat = ErrID_None
      ErrMsg  = ''
   END IF


   RETURN
   END SUBROUTINE AllLAry1
!=======================================================================
!> \copydoc nwtc_io::allcary1
   SUBROUTINE AllLAry2 (  Ary, AryDim1, AryDim2, Descr, ErrStat, ErrMsg )


      ! This routine allocates a 2-D LOGICAL array.


      ! Argument declarations.

   LOGICAL,      ALLOCATABLE         :: Ary    (:,:)                               !  Array to be allocated
   INTEGER,      INTENT(IN)          :: AryDim1                                    !  The size of the first dimension of the array.
   INTEGER,      INTENT(IN)          :: AryDim2                                    !< The size of the second dimension of the array.
   CHARACTER(*), INTENT(IN)          :: Descr                                      !  Brief array description.
   INTEGER,      INTENT(OUT)         :: ErrStat                                    !  Error status; if present, program does not abort on error
   CHARACTER(*), INTENT(OUT)         :: ErrMsg                                     !  Error message corresponding to ErrStat



   ALLOCATE ( Ary(AryDim1,AryDim2) , STAT=ErrStat )

   IF ( ErrStat /= 0 ) THEN
      ErrStat = ErrID_Fatal
      IF ( ALLOCATED(Ary) ) THEN ! or Sttus=151 on IVF
         ErrMsg = 'Error allocating memory for the '//TRIM( Descr )//' array; array was already allocated.'
      ELSE
         ErrMsg = 'Error allocating memory for '//TRIM(Num2LStr(AryDim1*AryDim2))//&
                  ' logical values in the '//TRIM( Descr )//' array.'
      END IF      
   ELSE
      ErrStat = ErrID_None
      ErrMsg  = ''
   END IF


   RETURN
   END SUBROUTINE AllLAry2
!=======================================================================
!> \copydoc nwtc_io::allcary1
   SUBROUTINE AllLAry3 (  Ary, AryDim1, AryDim2, AryDim3, Descr, ErrStat, ErrMsg )

      ! Argument declarations.
   LOGICAL,      ALLOCATABLE         :: Ary    (:,:,:)                             !  Array to be allocated
   INTEGER,      INTENT(IN)          :: AryDim1                                    !  The size of the first dimension of the array.
   INTEGER,      INTENT(IN)          :: AryDim2                                    !< The size of the second dimension of the array.
   INTEGER,      INTENT(IN)          :: AryDim3                                    !< The size of the third dimension of the array.

   CHARACTER(*), INTENT(IN)          :: Descr                                      !  Brief array description.
   INTEGER,      INTENT(OUT)         :: ErrStat                                    !  Error status; if present, program does not abort on error
   CHARACTER(*), INTENT(OUT)         :: ErrMsg                                     !  Error message corresponding to ErrStat



   ALLOCATE ( Ary(AryDim1,AryDim2,AryDim3) , STAT=ErrStat )

   IF ( ErrStat /= 0 ) THEN
      ErrStat = ErrID_Fatal
      IF ( ALLOCATED(Ary) ) THEN ! or Sttus=151 on IVF
         ErrMsg = 'Error allocating memory for the '//TRIM( Descr )//' array; array was already allocated.'
      ELSE
         ErrMsg = 'Error allocating memory for '//TRIM(Num2LStr(AryDim1*AryDim2*AryDim3))//&
                  ' logical values in the '//TRIM( Descr )//' array.'
      END IF      
   ELSE
      ErrStat = ErrID_None
      ErrMsg  = ''
   END IF


   RETURN
   END SUBROUTINE AllLAry3
!=======================================================================
!> \copydoc nwtc_io::allcary1
   SUBROUTINE AllR4Ary1 ( Ary, AryDim1, Descr, ErrStat, ErrMsg )

      ! Argument declarations.

   REAL(SiKi),      ALLOCATABLE      :: Ary    (:)                                 !  Array to be allocated
   INTEGER,      INTENT(IN)          :: AryDim1                                    !  The size of the array.

   CHARACTER(*), INTENT(IN)          :: Descr                                      !  Brief array description.
   INTEGER,      INTENT(OUT)         :: ErrStat                                    !  Error status
   CHARACTER(*), INTENT(OUT)         :: ErrMsg                                     !  Error message corresponding to ErrStat


   ALLOCATE ( Ary(AryDim1) , STAT=ErrStat )

   IF ( ErrStat /= 0 ) THEN
      ErrStat = ErrID_Fatal
      IF ( ALLOCATED(Ary) ) THEN ! or Sttus=151 on IVF
         ErrMsg = 'Error allocating memory for the '//TRIM( Descr )//' array; array was already allocated.'
      ELSE
         ErrMsg = 'Error allocating '//TRIM(Num2LStr(AryDim1*BYTES_IN_SiKi))//' bytes of memory for the '//TRIM( Descr )//' array.'
      END IF
   ELSE
      ErrStat = ErrID_None
      ErrMsg  = ''
   END IF

   RETURN
   END SUBROUTINE AllR4Ary1
!=======================================================================
!> \copydoc nwtc_io::allcary1
   SUBROUTINE AllR8Ary1 ( Ary, AryDim1, Descr, ErrStat, ErrMsg )


      ! This routine allocates a 1-D 8-byte REAL array.


      ! Argument declarations.

   REAL(R8Ki),      ALLOCATABLE      :: Ary    (:)                                 !  Array to be allocated
   INTEGER,      INTENT(IN)          :: AryDim1                                    !  The size of the array.
                                                                                     
   CHARACTER(*), INTENT(IN)          :: Descr                                      !  Brief array description.
   INTEGER,      INTENT(OUT)         :: ErrStat                                    !  Error status
   CHARACTER(*), INTENT(OUT)         :: ErrMsg                                     !  Error message corresponding to ErrStat

   
   ALLOCATE ( Ary(AryDim1) , STAT=ErrStat )

   IF ( ErrStat /= 0 ) THEN
      ErrStat = ErrID_Fatal
      IF ( ALLOCATED(Ary) ) THEN ! or Sttus=151 on IVF
         ErrMsg = 'Error allocating memory for the '//TRIM( Descr )//' array; array was already allocated.'
      ELSE
         ErrMsg = 'Error allocating '//TRIM(Num2LStr(AryDim1*BYTES_IN_R8Ki))//' bytes of memory for the '//TRIM( Descr )//' array.'
      END IF
   ELSE
      ErrStat = ErrID_None
      ErrMsg  = ''
   END IF

   RETURN
   END SUBROUTINE AllR8Ary1
!=======================================================================
!> \copydoc nwtc_io::allcary1
   SUBROUTINE AllR16Ary1 ( Ary, AryDim1, Descr, ErrStat, ErrMsg )


      ! This routine allocates a 1-D 16-byte REAL array.


      ! Argument declarations.

   REAL(QuKi),      ALLOCATABLE      :: Ary    (:)                                 !  Array to be allocated
   INTEGER,      INTENT(IN)          :: AryDim1                                    !  The size of the array.
                                                                                     
   CHARACTER(*), INTENT(IN)          :: Descr                                      !  Brief array description.
   INTEGER,      INTENT(OUT)         :: ErrStat                                    !  Error status
   CHARACTER(*), INTENT(OUT)         :: ErrMsg                                     !  Error message corresponding to ErrStat


   ALLOCATE ( Ary(AryDim1) , STAT=ErrStat )

   IF ( ErrStat /= 0 ) THEN
      ErrStat = ErrID_Fatal
      IF ( ALLOCATED(Ary) ) THEN ! or Sttus=151 on IVF
         ErrMsg = 'Error allocating memory for the '//TRIM( Descr )//' array; array was already allocated.'
      ELSE
         ErrMsg = 'Error allocating '//TRIM(Num2LStr(AryDim1*BYTES_IN_QuKi))//' bytes of memory for the '//TRIM( Descr )//' array.'
      END IF
   ELSE
      ErrStat = ErrID_None
      ErrMsg  = ''
   END IF


   RETURN
   END SUBROUTINE AllR16Ary1
!=======================================================================
!> \copydoc nwtc_io::allcary1
   SUBROUTINE AllR4Ary2 (  Ary, AryDim1, AryDim2, Descr, ErrStat, ErrMsg )


      ! This routine allocates a 2-D 4-Byte REAL array.


      ! Argument declarations.

   REAL(SiKi), ALLOCATABLE           :: Ary    (:,:)                               !  Array to be allocated
                                                                                     
   INTEGER,      INTENT(IN)          :: AryDim1                                    !  The size of the first dimension of the array.
   INTEGER,      INTENT(IN)          :: AryDim2                                    !< The size of the second dimension of the array.
   CHARACTER(*), INTENT(IN)          :: Descr                                      !  Brief array description.
   INTEGER,      INTENT(OUT)         :: ErrStat                                    !  Error status
   CHARACTER(*), INTENT(OUT)         :: ErrMsg                                     !  Error message corresponding to ErrStat


   ALLOCATE ( Ary(AryDim1,AryDim2) , STAT=ErrStat )

   
   IF ( ErrStat /= 0 ) THEN
      ErrStat = ErrID_Fatal
      IF ( ALLOCATED(Ary) ) THEN
         ErrMsg = 'Error allocating memory for the '//TRIM( Descr )//' array; array was already allocated.'
      ELSE
         ErrMsg = 'Error allocating '//TRIM(Num2LStr(AryDim1*AryDim2*BYTES_IN_SiKi))//&
                  ' bytes of memory for the '//TRIM( Descr )//' array.'
      END IF
   ELSE
      ErrStat = ErrID_None
      ErrMsg  = ''
   END IF


   RETURN
   END SUBROUTINE AllR4Ary2
!=======================================================================
!> \copydoc nwtc_io::allcary1
   SUBROUTINE AllR8Ary2 (  Ary, AryDim1, AryDim2, Descr, ErrStat, ErrMsg )


      ! This routine allocates a 2-D 8-Byte REAL array.


      ! Argument declarations.

   REAL(R8Ki), ALLOCATABLE           :: Ary    (:,:)                               !  Array to be allocated
                                                                                     
   INTEGER,      INTENT(IN)          :: AryDim1                                    !  The size of the first dimension of the array.
   INTEGER,      INTENT(IN)          :: AryDim2                                    !< The size of the second dimension of the array.
   CHARACTER(*), INTENT(IN)          :: Descr                                      !  Brief array description.
   INTEGER,      INTENT(OUT)         :: ErrStat                                    !  Error status
   CHARACTER(*), INTENT(OUT)         :: ErrMsg                                     !  Error message corresponding to ErrStat



   ALLOCATE ( Ary(AryDim1,AryDim2) , STAT=ErrStat )

   IF ( ErrStat /= 0 ) THEN
      ErrStat = ErrID_Fatal
      IF ( ALLOCATED(Ary) ) THEN
         ErrMsg = 'Error allocating memory for the '//TRIM( Descr )//' array; array was already allocated.'
      ELSE
         ErrMsg = 'Error allocating '//TRIM(Num2LStr(AryDim1*AryDim2*BYTES_IN_R8Ki))//&
                  ' bytes of memory for the '//TRIM( Descr )//' array.'
      END IF
   ELSE
      ErrStat = ErrID_None
      ErrMsg  = ''
   END IF


   RETURN
   END SUBROUTINE AllR8Ary2
!=======================================================================
!> \copydoc nwtc_io::allcary1
   SUBROUTINE AllR16Ary2 (  Ary, AryDim1, AryDim2, Descr, ErrStat, ErrMsg )


      ! This routine allocates a 2-D 4-Byte REAL array.


      ! Argument declarations.

   REAL(QuKi), ALLOCATABLE           :: Ary    (:,:)                               !  Array to be allocated
                                                                                     
   INTEGER,      INTENT(IN)          :: AryDim1                                    !  The size of the first dimension of the array.
   INTEGER,      INTENT(IN)          :: AryDim2                                    !< The size of the second dimension of the array.
   CHARACTER(*), INTENT(IN)          :: Descr                                      !  Brief array description.
   INTEGER,      INTENT(OUT)         :: ErrStat                                    !  Error status
   CHARACTER(*), INTENT(OUT)         :: ErrMsg                                     !  Error message corresponding to ErrStat



   ALLOCATE ( Ary(AryDim1,AryDim2) , STAT=ErrStat )

   IF ( ErrStat /= 0 ) THEN
      ErrStat = ErrID_Fatal
      IF ( ALLOCATED(Ary) ) THEN ! or Sttus=151 on IVF
         ErrMsg = 'Error allocating memory for the '//TRIM( Descr )//' array; array was already allocated.'
      ELSE
         ErrMsg = 'Error allocating '//TRIM(Num2LStr(AryDim1*AryDim2*BYTES_IN_QuKi))//&
                  ' bytes of memory for the '//TRIM( Descr )//' array.'
      END IF
   ELSE
      ErrStat = ErrID_None
      ErrMsg  = ''
   END IF

   RETURN
   END SUBROUTINE AllR16Ary2
!=======================================================================
!> \copydoc nwtc_io::allcary1
   SUBROUTINE AllR4Ary3 (  Ary, AryDim1, AryDim2, AryDim3, Descr, ErrStat, ErrMsg )


      ! This routine allocates a 3-D 4-byte REAL array.


      ! Argument declarations.

   REAL(SiKi), ALLOCATABLE           :: Ary    (:,:,:)                             !  Array to be allocated
                                                                                     
   INTEGER,      INTENT(IN)          :: AryDim1                                    !  The size of the first dimension of the array.
   INTEGER,      INTENT(IN)          :: AryDim2                                    !< The size of the second dimension of the array.
   INTEGER,      INTENT(IN)          :: AryDim3                                    !< The size of the third dimension of the array.
   CHARACTER(*), INTENT(IN)          :: Descr                                      !  Brief array description.
   INTEGER,      INTENT(OUT)         :: ErrStat                                    !  Error status; if present, program does not abort on error
   CHARACTER(*), INTENT(OUT)         :: ErrMsg                                     !  Error message corresponding to ErrStat


   ALLOCATE ( Ary(AryDim1,AryDim2,AryDim3) , STAT=ErrStat )

   IF ( ErrStat /= 0 ) THEN
      ErrStat = ErrID_Fatal
      IF ( ALLOCATED(Ary) ) THEN ! or Sttus=151 on IVF
         ErrMsg = 'Error allocating memory for the '//TRIM( Descr )//' array; array was already allocated.'
      ELSE
         ErrMsg = 'Error allocating '//TRIM(Num2LStr(AryDim1*AryDim2*AryDim3*BYTES_IN_REAL))//&
                  ' bytes of memory for the '//TRIM( Descr )//' array.'
      END IF
   ELSE
      ErrStat = ErrID_None
      ErrMsg  = ''
   END IF

   RETURN
   END SUBROUTINE AllR4Ary3
!=======================================================================
!> \copydoc nwtc_io::allcary1
   SUBROUTINE AllR8Ary3 (  Ary, AryDim1, AryDim2, AryDim3, Descr, ErrStat, ErrMsg )


      ! This routine allocates a 3-D 8-byte REAL array.


      ! Argument declarations.

   REAL(R8Ki), ALLOCATABLE           :: Ary    (:,:,:)                             !  Array to be allocated
                                                                                     
   INTEGER,      INTENT(IN)          :: AryDim1                                    !  The size of the first dimension of the array.
   INTEGER,      INTENT(IN)          :: AryDim2                                    !< The size of the second dimension of the array.
   INTEGER,      INTENT(IN)          :: AryDim3                                    !< The size of the third dimension of the array.
   CHARACTER(*), INTENT(IN)          :: Descr                                      !  Brief array description.
   INTEGER,      INTENT(OUT)         :: ErrStat                                    !  Error status; if present, program does not abort on error
   CHARACTER(*), INTENT(OUT)         :: ErrMsg                                     !  Error message corresponding to ErrStat


   ALLOCATE ( Ary(AryDim1,AryDim2,AryDim3) , STAT=ErrStat )

   IF ( ErrStat /= 0 ) THEN
      ErrStat = ErrID_Fatal
      IF ( ALLOCATED(Ary) ) THEN ! or Sttus=151 on IVF
         ErrMsg = 'Error allocating memory for the '//TRIM( Descr )//' array; array was already allocated.'
      ELSE
         ErrMsg = 'Error allocating '//TRIM(Num2LStr(AryDim1*AryDim2*AryDim3*BYTES_IN_REAL))//&
                  ' bytes of memory for the '//TRIM( Descr )//' array.'
      END IF
   ELSE
      ErrStat = ErrID_None
      ErrMsg  = ''
   END IF

   RETURN
   END SUBROUTINE AllR8Ary3
!=======================================================================
!> \copydoc nwtc_io::allcary1
   SUBROUTINE AllR16Ary3 (  Ary, AryDim1, AryDim2, AryDim3, Descr, ErrStat, ErrMsg )


      ! This routine allocates a 3-D 16-byte REAL array.


      ! Argument declarations.

   REAL(QuKi), ALLOCATABLE           :: Ary    (:,:,:)                             !  Array to be allocated
                                                                                     
   INTEGER,      INTENT(IN)          :: AryDim1                                    !  The size of the first dimension of the array.
   INTEGER,      INTENT(IN)          :: AryDim2                                    !< The size of the second dimension of the array.
   INTEGER,      INTENT(IN)          :: AryDim3                                    !< The size of the third dimension of the array.
   CHARACTER(*), INTENT(IN)          :: Descr                                      !  Brief array description.
   INTEGER,      INTENT(OUT)         :: ErrStat                                    !  Error status; if present, program does not abort on error
   CHARACTER(*), INTENT(OUT)         :: ErrMsg                                     !  Error message corresponding to ErrStat


   ALLOCATE ( Ary(AryDim1,AryDim2,AryDim3) , STAT=ErrStat )

   IF ( ErrStat /= 0 ) THEN
      ErrStat = ErrID_Fatal
      IF ( ALLOCATED(Ary) ) THEN ! or Sttus=151 on IVF
         ErrMsg = 'Error allocating memory for the '//TRIM( Descr )//' array; array was already allocated.'
      ELSE
         ErrMsg = 'Error allocating '//TRIM(Num2LStr(AryDim1*AryDim2*AryDim3*BYTES_IN_REAL))//&
                  ' bytes of memory for the '//TRIM( Descr )//' array.'
      END IF
   ELSE
      ErrStat = ErrID_None
      ErrMsg  = ''
   END IF

   RETURN
   END SUBROUTINE AllR16Ary3
!=======================================================================
!> \copydoc nwtc_io::allcary1
   SUBROUTINE AllR4Ary4 (  Ary, AryDim1, AryDim2, AryDim3, AryDim4, Descr, ErrStat, ErrMsg )


      ! This routine allocates a 4-D 4-byte REAL array.


      ! Argument declarations.

   REAL(SiKi),      ALLOCATABLE      :: Ary    (:,:,:,:)                           !  Array to be allocated
                                                                                     
   INTEGER,      INTENT(IN)          :: AryDim1                                    !  The size of the first dimension of the array.
   INTEGER,      INTENT(IN)          :: AryDim2                                    !< The size of the second dimension of the array.
   INTEGER,      INTENT(IN)          :: AryDim3                                    !< The size of the third dimension of the array.
   INTEGER,      INTENT(IN)          :: AryDim4                                    !< The size of the fourth dimension of the array.
   CHARACTER(*), INTENT(IN)          :: Descr                                      !  Brief array description.
   INTEGER,      INTENT(OUT)         :: ErrStat                                    !  Error status; if present, program does not abort on error
   CHARACTER(*), INTENT(OUT)         :: ErrMsg                                     !  Error message corresponding to ErrStat


   ALLOCATE ( Ary(AryDim1,AryDim2,AryDim3,AryDim4) , STAT=ErrStat )

   IF ( ErrStat /= 0 ) THEN
      ErrStat = ErrID_Fatal
      IF ( ALLOCATED(Ary) ) THEN ! or Sttus=151 on IVF
         ErrMsg = 'Error allocating memory for the '//TRIM( Descr )//' array; array was already allocated.'
      ELSE
         ErrMsg = 'Error allocating '//TRIM(Num2LStr(AryDim1*AryDim2*AryDim3*AryDim4*BYTES_IN_REAL))//&
                  ' bytes of memory for the '//TRIM( Descr )//' array.'
      END IF
   ELSE
      ErrStat = ErrID_None
      ErrMsg  = ''
   END IF

   RETURN
   END SUBROUTINE AllR4Ary4
!=======================================================================
!> \copydoc nwtc_io::allcary1
   SUBROUTINE AllR8Ary4 (  Ary, AryDim1, AryDim2, AryDim3, AryDim4, Descr, ErrStat, ErrMsg )


      ! This routine allocates a 4-D 8-byte REAL array.


      ! Argument declarations.

   REAL(R8Ki),      ALLOCATABLE      :: Ary    (:,:,:,:)                           !  Array to be allocated
                                                                                     
   INTEGER,      INTENT(IN)          :: AryDim1                                    !  The size of the first dimension of the array.
   INTEGER,      INTENT(IN)          :: AryDim2                                    !< The size of the second dimension of the array.
   INTEGER,      INTENT(IN)          :: AryDim3                                    !< The size of the third dimension of the array.
   INTEGER,      INTENT(IN)          :: AryDim4                                    !< The size of the fourth dimension of the array.
   CHARACTER(*), INTENT(IN)          :: Descr                                      !  Brief array description.
   INTEGER,      INTENT(OUT)         :: ErrStat                                    !  Error status; if present, program does not abort on error
   CHARACTER(*), INTENT(OUT)         :: ErrMsg                                     !  Error message corresponding to ErrStat


   ALLOCATE ( Ary(AryDim1,AryDim2,AryDim3,AryDim4) , STAT=ErrStat )

   IF ( ErrStat /= 0 ) THEN
      ErrStat = ErrID_Fatal
      IF ( ALLOCATED(Ary) ) THEN ! or Sttus=151 on IVF
         ErrMsg = 'Error allocating memory for the '//TRIM( Descr )//' array; array was already allocated.'
      ELSE
         ErrMsg = 'Error allocating '//TRIM(Num2LStr(AryDim1*AryDim2*AryDim3*AryDim4*BYTES_IN_REAL))//&
                  ' bytes of memory for the '//TRIM( Descr )//' array.'
      END IF
   ELSE
      ErrStat = ErrID_None
      ErrMsg  = ''
   END IF

   RETURN
   END SUBROUTINE AllR8Ary4
!=======================================================================
!> \copydoc nwtc_io::allcary1
   SUBROUTINE AllR16Ary4 (  Ary, AryDim1, AryDim2, AryDim3, AryDim4, Descr, ErrStat, ErrMsg )


      ! This routine allocates a 4-D 16-byte REAL array.


      ! Argument declarations.

   REAL(QuKi),      ALLOCATABLE      :: Ary    (:,:,:,:)                           !  Array to be allocated
                                                                                     
   INTEGER,      INTENT(IN)          :: AryDim1                                    !  The size of the first dimension of the array.
   INTEGER,      INTENT(IN)          :: AryDim2                                    !< The size of the second dimension of the array.
   INTEGER,      INTENT(IN)          :: AryDim3                                    !< The size of the third dimension of the array.
   INTEGER,      INTENT(IN)          :: AryDim4                                    !< The size of the fourth dimension of the array.
   CHARACTER(*), INTENT(IN)          :: Descr                                      !  Brief array description.
   INTEGER,      INTENT(OUT)         :: ErrStat                                    !  Error status; if present, program does not abort on error
   CHARACTER(*), INTENT(OUT)         :: ErrMsg                                     !  Error message corresponding to ErrStat


   ALLOCATE ( Ary(AryDim1,AryDim2,AryDim3,AryDim4) , STAT=ErrStat )

   IF ( ErrStat /= 0 ) THEN
      ErrStat = ErrID_Fatal
      IF ( ALLOCATED(Ary) ) THEN ! or Sttus=151 on IVF
         ErrMsg = 'Error allocating memory for the '//TRIM( Descr )//' array; array was already allocated.'
      ELSE
         ErrMsg = 'Error allocating '//TRIM(Num2LStr(AryDim1*AryDim2*AryDim3*AryDim4*BYTES_IN_REAL))//&
                  ' bytes of memory for the '//TRIM( Descr )//' array.'
      END IF
   ELSE
      ErrStat = ErrID_None
      ErrMsg  = ''
   END IF

   RETURN
   END SUBROUTINE AllR16Ary4
!=======================================================================
!> \copydoc nwtc_io::allcary1
   SUBROUTINE AllR4Ary5 (  Ary, AryDim1, AryDim2, AryDim3, AryDim4, AryDim5, Descr, ErrStat, ErrMsg )


      ! This routine allocates a 5-D 4-byte REAL array.


      ! Argument declarations.

   REAL(SiKi),      ALLOCATABLE      :: Ary    (:,:,:,:,:)                         !  Array to be allocated
                                                                                     
   INTEGER,      INTENT(IN)          :: AryDim1                                    !  The size of the first dimension of the array.
   INTEGER,      INTENT(IN)          :: AryDim2                                    !< The size of the second dimension of the array.
   INTEGER,      INTENT(IN)          :: AryDim3                                    !< The size of the third dimension of the array.
   INTEGER,      INTENT(IN)          :: AryDim4                                    !< The size of the fourth dimension of the array.
   INTEGER,      INTENT(IN)          :: AryDim5                                    !< The size of the fourth dimension of the array.
   CHARACTER(*), INTENT(IN)          :: Descr                                      !  Brief array description.
   INTEGER,      INTENT(OUT)         :: ErrStat                                    !  Error status; if present, program does not abort on error
   CHARACTER(*), INTENT(OUT)         :: ErrMsg                                     !  Error message corresponding to ErrStat


   ALLOCATE ( Ary(AryDim1,AryDim2,AryDim3,AryDim4,AryDim5) , STAT=ErrStat )

   IF ( ErrStat /= 0 ) THEN
      ErrStat = ErrID_Fatal
      IF ( ALLOCATED(Ary) ) THEN ! or Sttus=151 on IVF
         ErrMsg = 'Error allocating memory for the '//TRIM( Descr )//' array; array was already allocated.'
      ELSE
         ErrMsg = 'Error allocating '//TRIM(Num2LStr(AryDim1*AryDim2*AryDim3*AryDim4*AryDim5*BYTES_IN_REAL))//&
                  ' bytes of memory for the '//TRIM( Descr )//' array.'
      END IF
   ELSE
      ErrStat = ErrID_None
      ErrMsg  = ''
   END IF



   RETURN
   END SUBROUTINE AllR4Ary5
!=======================================================================
!> \copydoc nwtc_io::allcary1
   SUBROUTINE AllR8Ary5 (  Ary, AryDim1, AryDim2, AryDim3, AryDim4, AryDim5, Descr, ErrStat, ErrMsg )


      ! This routine allocates a 5-D 8-byte REAL array.


      ! Argument declarations.

   REAL(R8Ki),      ALLOCATABLE      :: Ary    (:,:,:,:,:)                         !  Array to be allocated
                                                                                     
   INTEGER,      INTENT(IN)          :: AryDim1                                    !  The size of the first dimension of the array.
   INTEGER,      INTENT(IN)          :: AryDim2                                    !< The size of the second dimension of the array.
   INTEGER,      INTENT(IN)          :: AryDim3                                    !< The size of the third dimension of the array.
   INTEGER,      INTENT(IN)          :: AryDim4                                    !< The size of the fourth dimension of the array.
   INTEGER,      INTENT(IN)          :: AryDim5                                    !< The size of the fourth dimension of the array.
   CHARACTER(*), INTENT(IN)          :: Descr                                      !  Brief array description.
   INTEGER,      INTENT(OUT)         :: ErrStat                                    !  Error status; if present, program does not abort on error
   CHARACTER(*), INTENT(OUT)         :: ErrMsg                                     !  Error message corresponding to ErrStat


   ALLOCATE ( Ary(AryDim1,AryDim2,AryDim3,AryDim4,AryDim5) , STAT=ErrStat )

   IF ( ErrStat /= 0 ) THEN
      ErrStat = ErrID_Fatal
      IF ( ALLOCATED(Ary) ) THEN ! or Sttus=151 on IVF
         ErrMsg = 'Error allocating memory for the '//TRIM( Descr )//' array; array was already allocated.'
      ELSE
         ErrMsg = 'Error allocating '//TRIM(Num2LStr(AryDim1*AryDim2*AryDim3*AryDim4*AryDim5*BYTES_IN_REAL))//&
                  ' bytes of memory for the '//TRIM( Descr )//' array.'
      END IF
   ELSE
      ErrStat = ErrID_None
      ErrMsg  = ''
   END IF



   RETURN
   END SUBROUTINE AllR8Ary5
!=======================================================================
!> \copydoc nwtc_io::allcary1
   SUBROUTINE AllR16Ary5 (  Ary, AryDim1, AryDim2, AryDim3, AryDim4, AryDim5, Descr, ErrStat, ErrMsg )


      ! This routine allocates a 5-D 16-byte REAL array.


      ! Argument declarations.

   REAL(QuKi),      ALLOCATABLE      :: Ary    (:,:,:,:,:)                         !  Array to be allocated
                                                                                     
   INTEGER,      INTENT(IN)          :: AryDim1                                    !  The size of the first dimension of the array.
   INTEGER,      INTENT(IN)          :: AryDim2                                    !< The size of the second dimension of the array.
   INTEGER,      INTENT(IN)          :: AryDim3                                    !< The size of the third dimension of the array.
   INTEGER,      INTENT(IN)          :: AryDim4                                    !< The size of the fourth dimension of the array.
   INTEGER,      INTENT(IN)          :: AryDim5                                    !< The size of the fourth dimension of the array.
   CHARACTER(*), INTENT(IN)          :: Descr                                      !  Brief array description.
   INTEGER,      INTENT(OUT)         :: ErrStat                                    !  Error status; if present, program does not abort on error
   CHARACTER(*), INTENT(OUT)         :: ErrMsg                                     !  Error message corresponding to ErrStat


   ALLOCATE ( Ary(AryDim1,AryDim2,AryDim3,AryDim4,AryDim5) , STAT=ErrStat )

   IF ( ErrStat /= 0 ) THEN
      ErrStat = ErrID_Fatal
      IF ( ALLOCATED(Ary) ) THEN ! or Sttus=151 on IVF
         ErrMsg = 'Error allocating memory for the '//TRIM( Descr )//' array; array was already allocated.'
      ELSE
         ErrMsg = 'Error allocating '//TRIM(Num2LStr(AryDim1*AryDim2*AryDim3*AryDim4*AryDim5*BYTES_IN_REAL))//&
                  ' bytes of memory for the '//TRIM( Descr )//' array.'
      END IF
   ELSE
      ErrStat = ErrID_None
      ErrMsg  = ''
   END IF



   RETURN
   END SUBROUTINE AllR16Ary5
!=======================================================================
!> This subroutine checks for command-line arguments.
   SUBROUTINE CheckArgs ( Arg1, ErrStat, Arg2, Flag, InputArgArray )

      ! Argument declarations:
   CHARACTER(*), INTENT(INOUT)           :: Arg1               !< The first non-flag argument; generally, the name of the input file.
   INTEGER,      INTENT(  OUT), OPTIONAL :: ErrStat            !< An optional argument for catching errors; if present, program does not abort on error.
   CHARACTER(*), INTENT(  OUT), OPTIONAL :: Arg2               !< An optional 2nd non-flag argument.
   CHARACTER(*), INTENT(  OUT), OPTIONAL :: Flag               !< An optional flag argument; the first argument starting with a switch character. 
   CHARACTER(*), INTENT(IN   ), DIMENSION(:), OPTIONAL :: InputArgArray  !< An optional argument containing the arguments to parse; primarily used for unit testing.

      ! Local declarations:
   INTEGER                                    :: I, J          ! Iterator variables
   CHARACTER(1024)                            :: Arg, FlagIter
   CHARACTER(1024), DIMENSION(:), ALLOCATABLE :: ArgArray, TempArray, Flags
   LOGICAL :: FirstArgumentSet, SecondArgumentSet

   FirstArgumentSet = .FALSE.
   SecondArgumentSet = .FALSE.
                                        
   IF ( PRESENT(Arg2) ) Arg2 = ""
   IF ( PRESENT(Flag) ) Flag = ""
   
      ! Save all arguments in a single argument array; this is primarily used to enable unit testing
   IF ( PRESENT(InputArgArray) ) THEN
      ALLOCATE( ArgArray( SIZE(InputArgArray) ) )
      ArgArray = InputArgArray
   ELSE
      ALLOCATE( ArgArray( COMMAND_ARGUMENT_COUNT() ) )
      DO I = 1, SIZE(ArgArray)
         CALL GET_COMMAND_LINE_ARG( I, ArgArray(I) )
      END DO
   END IF

      ! Early return if no arguments and no default input file given
   IF ( SIZE(ArgArray) == 0 .AND. LEN( TRIM(Arg1) ) == 0 ) THEN
      CALL INVALID_SYNTAX( 'no command-line arguments given.' )
      CALL CLEANUP()
      RETURN
   END IF

      ! Split arguments into flags and non-flags
   ALLOCATE( Flags(0) )
   DO I = 1, SIZE(ArgArray)
      Arg = TRIM(ArgArray(I))
      IF ( IsFlag(Arg) ) THEN
            ! This is how we can dynamically resize an array in Fortran...
            ! Dont do this where performance matters.
         ALLOCATE( TempArray( SIZE(Flags) + 1 ) )
         DO J = 1, SIZE(Flags)
            TempArray(J) = Flags(J)
         END DO
         TempArray(SIZE(Flags) + 1) = TRIM(Arg)
         DEALLOCATE(Flags)
         CALL MOVE_ALLOC(TempArray, Flags)
      ELSE IF ( .NOT. FirstArgumentSet ) THEN
         Arg1 = TRIM(Arg)
         FirstArgumentSet = .TRUE.
      ELSE IF ( .NOT. SecondArgumentSet ) THEN
         Arg2 = TRIM(Arg)
         SecondArgumentSet = .True.
      ELSE
         CALL INVALID_SYNTAX( 'too many command-line arguments given.' )
         CALL CLEANUP()
         RETURN
      END IF
   END DO

   DO I = 1, SIZE(Flags)

      FlagIter = Flags(I)(2:) ! This results in the flag without the switch character
      CALL Conv2UC( FlagIter )
      IF ( PRESENT(Flag) ) Flag = FlagIter

      SELECT CASE ( TRIM(FlagIter) )

      CASE ('H')
         CALL DispCopyrightLicense( ProgName )
         CALL DispCompileRuntimeInfo
         CALL NWTC_DisplaySyntax( Arg1, ProgName )
         IF ( PRESENT( ErrStat ) ) ErrStat = ErrID_None
         CALL CLEANUP()
         RETURN

      CASE ('V', 'VERSION')
         CALL DispCopyrightLicense( ProgName )
         CALL DispCompileRuntimeInfo
         IF ( PRESENT( ErrStat ) ) ErrStat = ErrID_None
         CALL CLEANUP()
         RETURN

      CASE ('RESTART')
         IF ( FirstArgumentSet .AND. .NOT. SecondArgumentSet ) THEN
            Arg2 = Arg1
            Arg1 = ""
         END IF
         IF ( .NOT. FirstArgumentSet .AND. .NOT. SecondArgumentSet ) THEN
            CALL INVALID_SYNTAX( 'the restart capability requires at least one argument: <input_file (OPTIONAL)> -restart <checkpoint_file>' )
            CALL CLEANUP()
               RETURN
         END IF

      CASE ('VTKLIN')
         IF ( FirstArgumentSet .AND. .NOT. SecondArgumentSet ) THEN
            Arg2 = Arg1
            Arg1 = ""
         END IF
         IF ( .NOT. FirstArgumentSet .AND. .NOT. SecondArgumentSet ) THEN
            CALL INVALID_SYNTAX( 'the restart capability for vtk mode shapes requires at least one argument: <input_file (OPTIONAL)> -vtklin <visualization_input_file>' )
            CALL CLEANUP()
               RETURN
         END IF

      CASE DEFAULT
         CALL INVALID_SYNTAX( 'unknown command-line argument given: '//TRIM(FlagIter) )
         CALL CLEANUP()
         RETURN
                                                
      END SELECT

   END DO

   IF ( PRESENT( ErrStat ) ) ErrStat = ErrID_None
   CALL CLEANUP()

                  RETURN

   CONTAINS
      SUBROUTINE CLEANUP()
         IF ( ALLOCATED(ArgArray) ) DEALLOCATE(ArgArray)
         IF ( ALLOCATED(Flags) ) DEALLOCATE(Flags)
         IF ( ALLOCATED(TempArray) ) DEALLOCATE(TempArray)
      END SUBROUTINE

      SUBROUTINE INVALID_SYNTAX(ErrorMessage)

         CHARACTER(*), INTENT(IN) :: ErrorMessage

         CALL DispCopyrightLicense( ProgName )
         CALL DispCompileRuntimeInfo
         CALL NWTC_DisplaySyntax( Arg1, ProgName )
         CALL ProgAbort( ' Invalid syntax: '//TRIM(ErrorMessage), PRESENT(ErrStat) )
<<<<<<< HEAD
               IF ( PRESENT(ErrStat) ) THEN
                  ErrStat = ErrID_Fatal
                  RETURN
               END IF
=======
         IF ( PRESENT(ErrStat) ) ErrStat = ErrID_Fatal
>>>>>>> ced487c8

      END SUBROUTINE

      SUBROUTINE GET_COMMAND_LINE_ARG(ArgIndex, ArgGiven)

         INTEGER, INTENT(IN) :: ArgIndex           !< Index location of the argument to get.
         CHARACTER(1024), INTENT(OUT) :: ArgGiven  !< The gotten command-line argument.
         INTEGER :: Error                          !< Indicates if there was an error getting an argument.

         CALL GET_COMMAND_ARGUMENT( ArgIndex, ArgGiven, STATUS=Error )
         ArgGiven = TRIM(ArgGiven)
         IF ( Error /= 0 )  THEN
            CALL ProgAbort ( ' Error getting command-line argument #'//TRIM( Int2LStr( ArgIndex ) )//'.', PRESENT(ErrStat) )
            IF ( PRESENT(ErrStat) ) ErrStat = ErrID_Fatal
         END IF

      END SUBROUTINE

      FUNCTION IsFlag(ArgString)

         CHARACTER(*), INTENT(IN) :: ArgString
         LOGICAL :: IsFlag

         IF ( ArgString(1:1) == SwChar .OR. ArgString(1:1) == '-' ) THEN
            IsFlag = .TRUE.
         ELSE
            IsFlag = .FALSE.
         END IF

      END FUNCTION

   END SUBROUTINE CheckArgs
!=======================================================================
!> This subroutine checks the data to be parsed to make sure it finds
!! the expected variable name and an associated value.
   SUBROUTINE ChkParseData ( Words, ExpVarName, FileName, FileLineNum, NameIndx, ErrStat, ErrMsg )

         ! Arguments declarations.

      INTEGER(IntKi), INTENT(OUT)            :: ErrStat                       !< The error status.
      INTEGER(IntKi), INTENT(IN)             :: FileLineNum                   !< The number of the line in the file being parsed.
      INTEGER(IntKi), INTENT(OUT)            :: NameIndx                      !< The index into the Words array that points to the variable name.

      CHARACTER(*),   INTENT(OUT)            :: ErrMsg                        !< The error message, if ErrStat /= 0.
      CHARACTER(*),   INTENT(IN)             :: ExpVarName                    !< The expected variable name.
      CHARACTER(*),   INTENT(IN)             :: FileName                      !< The name of the file being parsed.
      CHARACTER(*),   INTENT(IN)             :: Words       (2)               !< The two words to be parsed from the line.


         ! Local declarations.

      CHARACTER(20)                          :: ExpUCVarName                  ! The uppercase version of ExpVarName.
      CHARACTER(20)                          :: FndUCVarName                  ! The uppercase version of the word being tested.



         ! Convert the found and expected names to uppercase.

      FndUCVarName = Words(1)
      ExpUCVarName = ExpVarName

      CALL Conv2UC ( FndUCVarName )
      CALL Conv2UC ( ExpUCVarName )


         ! See which word is the variable name.  Generate an error if it is neither.
         ! If it is the first word, check to make sure the second word is not empty.

      IF ( TRIM( FndUCVarName ) == TRIM( ExpUCVarName ) )  THEN
         NameIndx = 1
         IF ( LEN_TRIM( Words(2) ) == 0 )  THEN
            CALL ExitThisRoutine ( ErrID_Fatal, NewLine//' >> A fatal error occurred when parsing data from "'//TRIM( FileName ) &
                      //'".'//NewLine//' >> The variable "'//TRIM( Words(1) )//'" was not assigned a value on line #' &
                      //TRIM( Num2LStr( FileLineNum ) )//'.' )
            RETURN
         ENDIF
      ELSE
         FndUCVarName = Words(2)
         CALL Conv2UC ( FndUCVarName )
         IF ( TRIM( FndUCVarName ) == TRIM( ExpUCVarName ) )  THEN
            NameIndx = 2
         ELSE
            CALL ExitThisRoutine ( ErrID_Fatal, NewLine//' >> A fatal error occurred when parsing data from "'//TRIM( FileName ) &
                     //'".'//NewLine//' >> The variable "'//TRIM( ExpVarName )//'" was not found on line #' &
                     //TRIM( Num2LStr( FileLineNum ) )//'.' )
            RETURN
         ENDIF
      ENDIF


      CALL ExitThisRoutine ( ErrID_None, ' ' )

      RETURN

   !=======================================================================
   CONTAINS
   !=======================================================================
      SUBROUTINE ExitThisRoutine ( ErrID, Msg )

         ! This subroutine cleans up the parent routine before exiting.


            ! Argument declarations.

         INTEGER(IntKi), INTENT(IN)       :: ErrID                            ! The error identifier (ErrLev)

         CHARACTER(*),   INTENT(IN)       :: Msg                              ! The error message (ErrMsg)


            ! Local declarations.

         LOGICAL                          :: IsOpen                           ! A flag that indicates if the input unit is still open.


            ! Set error status/message

         ErrStat = ErrID
         ErrMsg  = Msg


         RETURN

      END SUBROUTINE ExitThisRoutine ! ( ErrID, Msg )

   END SUBROUTINE ChkParseData ! ( Words, ExpVarName, FileName, FileLineNum, NameIndx, ErrStat, ErrMsg )
!=======================================================================
!> This routine tests to make sure we have a valid format string for real numbers (i.e., it doesn't produce "****").
   SUBROUTINE ChkRealFmtStr ( RealFmt, RealFmtVar, FmtWidth, ErrStat, ErrMsg )


      ! Argument declarations.

   INTEGER(IntKi), INTENT(OUT)      :: ErrStat                               !< An error level to be returned to the calling routine.
   INTEGER(IntKi), INTENT(OUT)      :: FmtWidth                              !< The number of characters that will result from writes.

   CHARACTER(*), INTENT(OUT)        :: ErrMsg                                !< An error message to be returned to the calling routine.

   CHARACTER(*), INTENT(IN)         :: RealFmt                               !< The proposed format string.
   CHARACTER(*), INTENT(IN)         :: RealFmtVar                            !< The name of the variable storing the format string.


      ! Local delarations.

   REAL, PARAMETER                  :: TestVal    = -1.0                     ! The value to test the format specifier with.

   INTEGER                          :: IOS                                   ! An integer to store the I/O status of the attempted internal write.
   INTEGER, PARAMETER               :: TestStrLen  = 30                      ! A parameter for specifying the length of RealStr.

   CHARACTER(TestStrLen)            :: RealStr                               ! A string to test writing a real number to.



      ! Try writing TestVal to RealStr using RealFmt as the format.
      ! Determine the format width.

   WRITE (RealStr,'('//RealFmt//')',IOSTAT=IOS)  TestVal

   FmtWidth = Len_Trim( RealStr )


       ! Check to see if the format is invalid or if it did not have even a reasonable width.

   IF ( IOS /= 0 )  THEN
      ErrStat = ErrID_Fatal
      ErrMsg = 'The real-format specifier, '//TRIM(RealFmtVar)//', is invalid.  You set it to "'//TRIM( RealFmt )//'".'
      FmtWidth = 0
   ELSEIF ( INDEX( RealStr, '*' ) > 0 )  THEN
      ErrStat = ErrID_Severe
      ErrMsg = 'The real-format specifier, '//TRIM(RealFmtVar)//', is too narrow to print even '//TRIM(Num2LStr(TestVal)) &
             //'. You set it to "'//TRIM( RealFmt )//'".'
   ELSE
      ErrStat = ErrID_None
      ErrMsg = ""
   ENDIF


   RETURN
   END SUBROUTINE ChkRealFmtStr
!=======================================================================
!> This routine checks the I/O status and prints either an end-of-file or
!! an invalid-input message, and then aborts the program or returns an appropriate error level and message.
   SUBROUTINE CheckIOS ( IOS, Fil, Variable, VarType, ErrStat, ErrMsg, TrapErrors )

      ! Argument declarations.

   INTEGER,     INTENT(IN)           :: IOS                                   !< I/O status
   CHARACTER(*),INTENT(IN)           :: Fil                                   !< Name of input file
   CHARACTER(*),INTENT(IN)           :: Variable                              !< Variable name
   INTEGER,     INTENT(IN)           :: VarType                               !< Type of variable
   LOGICAL,     INTENT(IN), OPTIONAL :: TrapErrors                            !< Determines if the program should abort or return to calling function
   INTEGER,     INTENT(OUT),OPTIONAL :: ErrStat                               !< Error status
   CHARACTER(*),INTENT(OUT),OPTIONAL :: ErrMsg                                !< Error message (if present, no message is written to the screen)

      ! local variables
   LOGICAL                           :: TrapThisError                         ! The local version of TrapErrors
   CHARACTER(ErrMsgLen)              :: Msg                                   ! Temporary error message



   IF ( PRESENT( TrapErrors ) ) THEN
      TrapThisError = TrapErrors
   ELSE
      TrapThisError = .FALSE.
   END IF


   IF ( IOS < 0 )  THEN

      Msg = 'Premature EOF for file "'//TRIM( Fil )//'" occurred while trying to read '//TRIM( Variable )//'.'

      IF ( PRESENT(ErrStat) ) ErrStat = ErrID_Fatal
      IF ( PRESENT(ErrMsg) ) THEN
         ErrMsg = Msg
      ELSE
         CALL WrScr( ' ' )
         CALL ProgAbort( ' '//TRIM(Msg), TrapThisError )
      END IF

   ELSE IF ( IOS > 0 )  THEN

      SELECTCASE ( VarType )

      CASE ( NumType )
         Msg = 'Invalid numerical input'
      CASE ( FlgType )
         Msg = 'Invalid logical input'
      CASE ( StrType )
         Msg = 'Invalid character input'
      CASE DEFAULT
         Msg = 'Invalid input (unknown type)'
      ENDSELECT
      Msg = TRIM(Msg)//' for file "'//TRIM( Fil )//'" occurred while trying to read '//TRIM( Variable )//'.'

      IF ( PRESENT(ErrStat) ) ErrStat = ErrID_Fatal
      
      IF ( PRESENT(ErrMsg) ) THEN
         ErrMsg = Msg
      ELSE
         CALL WrScr( ' ' )
         CALL ProgAbort( ' '//TRIM(Msg), TrapThisError )
      END IF

   ELSE

      IF ( PRESENT(ErrStat) ) ErrStat = ErrID_None
      IF ( PRESENT(ErrMsg) ) ErrMsg = ""

   END IF


   RETURN
   END SUBROUTINE CheckIOS
!=======================================================================
!> This routine checks that real values are finite and not NaNs
SUBROUTINE CheckR4Var( RealVar, RealDesc, ErrStat, ErrMsg )

   REAL(SiKi),  INTENT(IN)            :: RealVar                               !< Real value to check
   CHARACTER(*),INTENT(IN)            :: RealDesc                              !< description of RealVar
   INTEGER,     INTENT(OUT)           :: ErrStat                               !< Error status
   CHARACTER(*),INTENT(OUT)           :: ErrMsg                                !< Error message

   IF (IEEE_IS_NAN(RealVar) .or. .not. IEEE_IS_FINITE( RealVar) ) THEN
      ErrStat = ErrID_Fatal
      ErrMsg = trim(RealDesc)//': value is not a finite real number.'
   ELSE
      ErrStat = ErrID_None
      ErrMsg  = ""
   END IF
   
END SUBROUTINE CheckR4Var
!=======================================================================
!> \copydoc nwtc_io::checkr4var
SUBROUTINE CheckR8Var( RealVar, RealDesc, ErrStat, ErrMsg )

   REAL(R8Ki),  INTENT(IN)            :: RealVar                               !< Real value to check
   CHARACTER(*),INTENT(IN)            :: RealDesc                              !< description of RealVar
   INTEGER,     INTENT(OUT)           :: ErrStat                               !< Error status
   CHARACTER(*),INTENT(OUT)           :: ErrMsg                                !< Error message

   IF (IEEE_IS_NAN(RealVar) .or. .not. IEEE_IS_FINITE( RealVar) ) THEN
      ErrStat = ErrID_Fatal
      ErrMsg = trim(RealDesc)//': value is not a finite real number.'
   ELSE
      ErrStat = ErrID_None
      ErrMsg  = ""
   END IF
   
END SUBROUTINE CheckR8Var
!=======================================================================
!> \copydoc nwtc_io::checkr4var
SUBROUTINE CheckR16Var( RealVar, RealDesc, ErrStat, ErrMsg )

   REAL(QuKi),  INTENT(IN)            :: RealVar                               !< Real value to check
   CHARACTER(*),INTENT(IN)            :: RealDesc                              !< description of RealVar
   INTEGER,     INTENT(OUT)           :: ErrStat                               !< Error status
   CHARACTER(*),INTENT(OUT)           :: ErrMsg                                !< Error message

   IF (IEEE_IS_NAN(RealVar) .or. .not. IEEE_IS_FINITE( RealVar) ) THEN
      ErrStat = ErrID_Fatal
      ErrMsg = trim(RealDesc)//': value is not a finite real number.'
   ELSE
      ErrStat = ErrID_None
      ErrMsg  = ""
   END IF
   
END SUBROUTINE CheckR16Var
!=======================================================================
!> This routine converts all the text in a string to upper case.
   SUBROUTINE Conv2UC ( Str )

      ! Argument declarations.

   CHARACTER(*), INTENT(INOUT)  :: Str                                          !< The string to be converted to UC (upper case).


      ! Local declarations.

   INTEGER                      :: IC                                           ! Character index



   DO IC=1,LEN_TRIM( Str )

      IF ( ( Str(IC:IC) >= 'a' ).AND.( Str(IC:IC) <= 'z' ) )  THEN
         Str(IC:IC) = CHAR( ICHAR( Str(IC:IC) ) - 32 )
      END IF

   END DO ! IC


   RETURN
   END SUBROUTINE Conv2UC
!=======================================================================
!> This subroutine is used to count the number of "words" in a line of text.
!! It uses spaces, tabs, commas, semicolons, single quotes, and double quotes ("whitespace")
!!  as word separators. Use GetWords (nwtc_io::getwords) to return the words from the line.
   FUNCTION CountWords ( Line )

      ! Function declaration.

   INTEGER                      :: CountWords                                   !< Number of "words" in Line


      ! Argument declarations.

   CHARACTER(*), INTENT(IN)     :: Line                                         !< Count the words in this text string.


      ! Local declarations.

   INTEGER                      :: Ch                                           ! Character position.
   INTEGER                      :: NextWhite                                    ! Position of the next white space.



      ! Let's initialize the number of columns and the character pointer.

   CountWords = 0


      ! Let's make sure we have text on this line.

   IF ( LEN_TRIM( Line ) == 0 )  RETURN


      ! Count words separated by any combination of spaces, tabs, commas,
      ! semicolons, single quotes, and double quotes ("whitespace").

   Ch = 0

   DO

      NextWhite = SCAN( Line(Ch+1:) , ' ,;''"'//Tab )
      Ch        = Ch + NextWhite

      IF ( NextWhite > 1 )  THEN
         CountWords = CountWords + 1
      ELSE IF ( NextWhite == 1 )  THEN
         CYCLE
      ELSE
         EXIT
      END IF

   END DO


   RETURN
   END FUNCTION CountWords
!=======================================================================
!> This function returns a character string encoded with today's date in the form dd-mmm-ccyy.
   FUNCTION CurDate( )

      ! Function declaration.

   CHARACTER(11)                :: CurDate                                      !< 'dd-mmm-yyyy' string with the current date


      ! Local declarations.

   CHARACTER(8)                 :: CDate                                        ! String to hold the returned value from the DATE_AND_TIME subroutine call.



   !  Call the system date function.

   CALL DATE_AND_TIME ( CDate )


   !  Parse out the day.

   CurDate(1:3) = CDate(7:8)//'-'


   !  Parse out the month.

   SELECT CASE ( CDate(5:6) )
      CASE ( '01' )
         CurDate(4:6) = 'Jan'
      CASE ( '02' )
         CurDate(4:6) = 'Feb'
      CASE ( '03' )
         CurDate(4:6) = 'Mar'
      CASE ( '04' )
         CurDate(4:6) = 'Apr'
      CASE ( '05' )
         CurDate(4:6) = 'May'
      CASE ( '06' )
         CurDate(4:6) = 'Jun'
      CASE ( '07' )
         CurDate(4:6) = 'Jul'
      CASE ( '08' )
         CurDate(4:6) = 'Aug'
      CASE ( '09' )
         CurDate(4:6) = 'Sep'
      CASE ( '10' )
         CurDate(4:6) = 'Oct'
      CASE ( '11' )
         CurDate(4:6) = 'Nov'
      CASE ( '12' )
         CurDate(4:6) = 'Dec'
   END SELECT


   !  Parse out the year.

   CurDate(7:11) = '-'//CDate(1:4)


   RETURN
   END FUNCTION CurDate
!=======================================================================
!> This function returns a character string encoded with the time in the form "hh:mm:ss".
   FUNCTION CurTime( )

      ! Function declaration.

   CHARACTER(8)                 :: CurTime                                      !< The current time in the form "hh:mm:ss".


      ! Local declarations.

   CHARACTER(10)                :: CTime                                        ! String to hold the returned value from the DATE_AND_TIME subroutine call.



   CALL DATE_AND_TIME ( TIME=CTime )

   CurTime = CTime(1:2)//':'//CTime(3:4)//':'//CTime(5:6)


   RETURN
   END FUNCTION CurTime
!=======================================================================
!> This routine displays some text about copyright and license.
   SUBROUTINE DispCopyrightLicense( ProgramName, AdditionalComment )

   CHARACTER(*),     INTENT(IN)           :: ProgramName          !< The name of the program being run
   CHARACTER(*),     INTENT(IN), OPTIONAL :: AdditionalComment    !< An additional comment displayed in the copyright notice. Typically used to describe alpha versions or one-off versions.

      ! local variable
   INTEGER(IntKi)         :: I         ! generic loop/index
   CHARACTER(4)           :: Year      ! the year, determined from the FPP __DATE__ variable
   CHARACTER(MaxWrScrLen) :: Stars     ! a line of '*******' characters

   DO I=1,MaxWrScrLen
      Stars(I:I)='*'
   END DO

   Year = __DATE__(8:11)

   CALL WrScr('')
   CALL WrScr(Stars)
   CALL WrScr( TRIM(ProgramName) )
   CALL WrScr('')
   CALL WrScr( 'Copyright (C) '//TRIM(Year)//' National Renewable Energy Laboratory' )
   CALL WrScr( 'Copyright (C) '//TRIM(Year)//' Envision Energy USA LTD' )
   CALL WrScr('')
   CALL WrScr( 'This program is licensed under Apache License Version 2.0 and comes with ABSOLUTELY NO WARRANTY. '//&
               'See the "LICENSE" file distributed with this software for details.')   

   IF (PRESENT(AdditionalComment)) THEN
      CALL WrScr(Stars)
      CALL WrScr(Stars)
      CALL WrScr( AdditionalComment )
      CALL WrScr('')       
   END IF
   
   CALL WrScr(Stars)
   CALL WrScr('')


   END SUBROUTINE DispCopyrightLicense
!=======================================================================
!> This routine packs the DLL_Type (nwtc_base::dll_type) data into an integer buffer.
!! It is required for the FAST Registry. It is the inverse of DLLTypeUnPack (nwtc_io::dlltypeunpack).
   SUBROUTINE DLLTypePack( InData, ReKiBuf, DbKiBuf, IntKiBuf, ErrStat, ErrMsg, SizeOnly )
   
   
      TYPE(DLL_Type),                INTENT(IN   ) :: InData             !< DLL data to pack (store in arrays of type ReKi, DbKi, and/or IntKi)
      REAL(ReKi),       ALLOCATABLE, INTENT(  OUT) :: ReKiBuf(:)         !< buffer with real (ReKi) data from InData structure
      REAL(DbKi),       ALLOCATABLE, INTENT(  OUT) :: DbKiBuf(:)         !< buffer with double (DbKi) data from InData structure
      INTEGER(IntKi),   ALLOCATABLE, INTENT(  OUT) :: IntKiBuf(:)        !< buffer with integer (IntKi) data from InData structure
      INTEGER(IntKi),                INTENT(  OUT) :: ErrStat            !< error status
      CHARACTER(*),                  INTENT(  OUT) :: ErrMsg             !< error message
      LOGICAL,          OPTIONAL,    INTENT(IN   ) :: SizeOnly           !< flag to determine if we're just looking for the size of the buffers instead of the packed data
      
         ! Local variable
      INTEGER(IntKi)                               :: Int_BufSz
      INTEGER(IntKi)                               :: i,buf_start
      
      ErrStat = ErrID_None
      ErrMsg  = ""

         ! get size of buffer:
      Int_BufSz = LEN(InData%FileName) + LEN(InData%ProcName(1))*NWTC_MAX_DLL_PROC + 1
      
      ALLOCATE( IntKiBuf(Int_BufSz), STAT=ErrStat )
      IF (ErrStat /= 0 ) THEN
         ErrStat = ErrID_Fatal
         ErrMsg  = ' DLLTypePack: Error allocating IntKiBuf.'
         RETURN
      END IF
            
      IF ( PRESENT(SizeOnly) ) THEN
         IF ( SizeOnly ) RETURN
      ENDIF      
      
      !..............
      ! Fill buffer
      !..............
      
         ! has the DLL procedure been loaded?
      IF ( C_ASSOCIATED(InData%ProcAddr(1))) THEN
         IntKiBuf(1) = 1
      ELSE
         IntKiBuf(1) = 0         
      END IF
      
         ! Put an ascii representation of the strings in the integer array
      CALL Str2IntAry( InData%FileName, IntKiBuf(2:), ErrStat, ErrMsg )
      buf_start=LEN(InData%FileName)+2
      DO i=1,NWTC_MAX_DLL_PROC
         CALL Str2IntAry( InData%ProcName(i), IntKiBuf(buf_start:), ErrStat, ErrMsg )
         buf_start = buf_start + LEN(InData%ProcName(i))
      END DO
      
      
   END SUBROUTINE DLLTypePack
!=======================================================================
!> This routine unpacks the DLL_Type data from an integer buffer.
!! It is required for the FAST Registry. It is the inverse of DLLTypePack (nwtc_io::dlltypepack).
   SUBROUTINE DLLTypeUnPack( OutData, ReKiBuf, DbKiBuf, IntKiBuf, ErrStat, ErrMsg )
   
   
      REAL(ReKi),       ALLOCATABLE, INTENT(IN   ) :: ReKiBuf(:)        !< buffer with real (ReKi) data to place in the OutData structure
      REAL(DbKi),       ALLOCATABLE, INTENT(IN   ) :: DbKiBuf(:)        !< buffer with real (DbKi) data to place in the OutData structure
      INTEGER(IntKi),   ALLOCATABLE, INTENT(IN   ) :: IntKiBuf(:)       !< buffer with integer (IntKi) data to place in the OutData structure
      TYPE(DLL_Type),                INTENT(  OUT) :: OutData           !< the reconstituted OutData structure, created from 3 buffers
      INTEGER(IntKi),                INTENT(  OUT) :: ErrStat           !< error status/level
      CHARACTER(*),                  INTENT(  OUT) :: ErrMsg            !< message corresponding to ErrStat
      
         ! Local variable
      INTEGER(IntKi)                               :: Int_BufSz
      INTEGER(IntKi)                               :: i, Int_BufEnd
      
      ErrStat = ErrID_None
      ErrMsg  = ""

      IF (.NOT. ALLOCATED(IntKiBuf) ) THEN
         ErrStat = ErrID_Fatal
         ErrMsg  = ' DLLTypeUnPack: invalid buffer.'
      END IF
                     
         ! Get an ascii representation of the strings from the integer array                           
      Int_BufSz = LEN(OutData%FileName) + 1
      CALL IntAry2Str( IntKiBuf(2:(Int_BufSz)), OutData%FileName, ErrStat, ErrMsg )
      IF (ErrStat >= AbortErrLev) RETURN
      Int_BufSz = Int_BufSz + 1
      do i=1,NWTC_MAX_DLL_PROC
         Int_BufEnd=Int_BufSz+LEN(OutData%ProcName(i))-1
         CALL IntAry2Str( IntKiBuf(Int_BufSz:Int_BufEnd), OutData%ProcName(i), ErrStat, ErrMsg )
         IF (ErrStat >= AbortErrLev) RETURN
         Int_BufSz = Int_BufSz+LEN(OutData%ProcName(i))
      end do
      
      
      IF ( IntKiBuf(1) == 1 .AND. LEN_TRIM(OutData%FileName) > 0 .AND. LEN_TRIM(OutData%ProcName(1)) > 0 ) THEN
         CALL LoadDynamicLib( OutData, ErrStat, ErrMsg )
      END IF
      
   END SUBROUTINE DLLTypeUnPack   
!=======================================================================
!>
   SUBROUTINE DispCompileRuntimeInfo()

      USE iso_fortran_env, ONLY: compiler_options, compiler_version

      CHARACTER(200) :: name
      CHARACTER(200) :: git_commit, architecture, compiled_precision
      CHARACTER(200) :: execution_date, execution_time, execution_zone

      name = ProgName
      git_commit = QueryGitVersion()
      architecture = TRIM(Num2LStr(BITS_IN_ADDR))//' bit'
      IF (ReKi == SiKi) THEN
         compiled_precision = 'single'
      ELSE IF (ReKi == R8Ki) THEN
         compiled_precision = 'double'
      ELSE
         compiled_precision = 'unknown'
      END IF

      CALL WrScr(trim(name)//'-'//trim(git_commit))
      CALL WrScr('Compile Info:')
      call wrscr(' - Compiler: '//trim(compiler_version()))
      CALL WrScr(' - Architecture: '//trim(architecture))
      CALL WrScr(' - Precision: '//trim(compiled_precision))
      CALL WrScr(' - Date: '//__DATE__)
      CALL WrScr(' - Time: '//__TIME__)
      ! call wrscr(' - Options: '//trim(compiler_options()))

      CALL DATE_AND_TIME(execution_date, execution_time, execution_zone)

      CALL WrScr('Execution Info:')
      CALL WrScr(' - Date: '//TRIM(execution_date(5:6)//'/'//execution_date(7:8)//'/'//execution_date(1:4)))
      CALL WrScr(' - Time: '//TRIM(execution_time(1:2)//':'//execution_time(3:4)//':'//execution_time(5:6))//TRIM(execution_zone))
      CALL WrScr('')

   END SUBROUTINE
!=======================================================================
!> This routine displays the name of the program, its version, and its release date.
!! Use DispNVD (nwtc_io::dispnvd) instead of directly calling a specific routine in the generic interface.
   SUBROUTINE DispNVD0()
     
      ! Print out program name, version, and date.
      CALL WrScr ( NewLine//' Running '//TRIM( ProgName )//' '//Trim( ProgVer )//'.' )

   RETURN
   END SUBROUTINE DispNVD0

!=======================================================================
!> \copydoc nwtc_io::dispnvd0
   SUBROUTINE DispNVD1 ( ProgInfo, DispNWTCVer )

      IMPLICIT NONE
      
      TYPE( ProgDesc ), INTENT(IN) :: ProgInfo    !< Contains the name and version info
      LOGICAL,INTENT(IN),OPTIONAL  :: DispNWTCVer !< Option to display what version of the library is linked with the code

      ! Print out program name, version, and date.
      
      ! As a special case, display the library version with the program version
      IF ( PRESENT(DispNWTCVer) ) THEN
         IF ( DispNWTCVer .AND. ProgInfo%Name /= NWTC_Ver%Name ) THEN
            CALL WrScr ( NewLine//' Running '//TRIM( GetNVD( ProgInfo ) )//' linked with '//TRIM( GetNVD( NWTC_Ver ) )//'.' )
            RETURN
         END IF
      END IF
      
      CALL WrScr ( 'Running '//TRIM( GetNVD( ProgInfo ) )//'.' )

   RETURN
   END SUBROUTINE DispNVD1

!=======================================================================
!> This routine displays the name of the program, its version, and its release date passed in as strings
!! This routine is depricated and for legacy purposes only. Please don't use for any new code (Dec-2012).
   SUBROUTINE DispNVD2 ( Name, Ver )

      IMPLICIT NONE
     
      CHARACTER(*),  INTENT(IN) :: Name     !< String containing the name of the program using the library
      CHARACTER(*),  INTENT(IN) :: Ver      !< String containing the version and date info
     
      ! Print out program name, version, and date.
      CALL WrScr ( NewLine//' Running '//TRIM( Name )//' ('//Trim( Ver )//').' )

   RETURN
   END SUBROUTINE DispNVD2
   
!=======================================================================
!> This routine finds one line of text with a maximum length of MaxLen from the Str.
!! It tries to break the line at a blank.
   SUBROUTINE FindLine ( Str , MaxLen , StrEnd )

   IMPLICIT                        NONE


      ! Argument declarations:

   INTEGER, INTENT(IN)          :: MaxLen                                       !< The maximum length of the string.
   INTEGER, INTENT(OUT)         :: StrEnd                                       !< The location of the end of the string.

   CHARACTER(*), INTENT(IN)     :: Str                                          !< The string to search.


      ! Local declarations:

   INTEGER         IC



   StrEnd = MaxLen

   IF ( LEN_TRIM( Str ) > MaxLen )  THEN

      IC = INDEX( Str(1:MaxLen), ' ', BACK = .TRUE. ) ! Find the last space in the line

      IF ( IC > 1 ) THEN ! We don't want to return just one character that's a space, or do we?

         StrEnd = IC-1    ! StrEnd > 0
         DO WHILE ( Str(StrEnd:StrEnd) == ' ' )
            StrEnd = StrEnd - 1
            IF ( StrEnd <= 0 ) THEN  ! This occurs if everything before IC is a space
               StrEnd = IC
               EXIT
            ENDIF
         ENDDO

      ENDIF ! IC > 1

   ENDIF ! LEN_TRIM( Str ) > MaxLen


   RETURN
   END SUBROUTINE FindLine
!=======================================================================
!> This routine returns the next unit number greater than 9 that is not currently in use.
!! If it cannot find any unit between 10 and 99 that is available, it either aborts or returns an appropriate error status/message.   
   SUBROUTINE GetNewUnit ( UnIn, ErrStat, ErrMsg )



      ! Argument declarations.

   INTEGER,        INTENT(OUT)            :: UnIn                                         !< Logical unit for the file.
   INTEGER(IntKi), INTENT(OUT), OPTIONAL  :: ErrStat                                      !< The error status code; If not present code aborts
   CHARACTER(*),   INTENT(OUT), OPTIONAL  :: ErrMsg                                       !< The error message, if an error occurred


      ! Local declarations.

   INTEGER                                :: Un                                           ! Unit number
   LOGICAL                                :: Opened                                       ! Flag indicating whether or not a file is opened.
   INTEGER(IntKi), PARAMETER              :: StartUnit = 10                               ! Starting unit number to check (numbers less than 10 reserved)
   INTEGER(IntKi), PARAMETER              :: MaxUnit   = 99                               ! The maximum unit number available (or 10 less than the number of files you want to have open at a time)
   CHARACTER(ErrMsgLen)                   :: Msg                                          ! Temporary error message


      ! Initialize subroutine outputs

   Un = StartUnit

   IF ( PRESENT( ErrStat ) ) ErrStat = ErrID_None
   IF ( PRESENT( ErrMsg  ) ) ErrMsg  =  ''

      ! See if unit is connected to an open file. Check the next largest number until it is not opened.

   DO

      INQUIRE ( UNIT=Un , OPENED=Opened )

      IF ( .NOT. Opened )  EXIT
      Un = Un + 1

      IF ( Un > MaxUnit ) THEN

         Msg = 'GetNewUnit() was unable to find an open file unit specifier between '//TRIM(Num2LStr(StartUnit)) &
                                                                            //' and '//TRIM(Num2LStr(MaxUnit))//'.'

         IF ( PRESENT( ErrStat ) ) THEN
            ErrStat = ErrID_Severe
            IF ( PRESENT( ErrMsg) ) ErrMsg  =  Msg
         ELSE
            CALL ProgAbort( Msg )
         END IF

         EXIT           ! stop searching now

      END IF


   END DO

   UnIn = Un

   RETURN
   END SUBROUTINE GetNewUnit
!=======================================================================
!> This function returns a text description of the ErrID (ErrStat) code.
   FUNCTION GetErrStr  ( ErrID )

      ! This function returns a description of the ErrID code

      ! Argument declarations.
   INTEGER(IntKi), INTENT(IN) :: ErrID          !< error status/level

      ! Function delcaration
   CHARACTER(13)              :: GetErrStr      !< description of the ErrID level

      SELECT CASE ( ErrID )
         CASE ( ErrID_None )
            GetErrStr = ''
         CASE ( ErrID_Info )
            GetErrStr = 'INFORMATION'
         CASE ( ErrID_Warn )
            GetErrStr = 'WARNING'
         CASE ( ErrID_Severe )
            GetErrStr = 'SEVERE ERROR'
         CASE ( ErrID_Fatal )
            GetErrStr = 'FATAL ERROR'
         CASE DEFAULT
            GetErrStr = 'Unknown ErrID'
      END SELECT


   END FUNCTION GetErrStr
   
!=======================================================================
!> This function extracts the Name field from the ProgDesc data type
!  and return it.
   FUNCTION GetNVD ( ProgInfo )

      ! Argument declarations.
      TYPE( ProgDesc ), INTENT(IN) :: ProgInfo    !< Contains the name, date, and version info

      ! Function delcaration
      CHARACTER(200)               :: GetNVD      !< A single string containing the name, date, and version info

      ! Store all the version info into a single string
      GetNVD = TRIM( ProgInfo%Name ) !//' ('//Trim( ProgInfo%Ver )//', '//Trim( ProgInfo%Date )//')'

   END FUNCTION GetNVD
!=======================================================================
!> Let's parse the path name from the name of the given file.
!! We'll count everything before (and including) the last "\" or "/".
   SUBROUTINE GetPath ( GivenFil, PathName, FileName )

      ! Argument declarations.

   CHARACTER(*), INTENT(IN)             :: GivenFil                                     !< The name of the given file.
   CHARACTER(*), INTENT(OUT)            :: PathName                                     !< The path name of the given file (based solely on the GivenFil text string).
   CHARACTER(*), INTENT(OUT), OPTIONAL  :: FileName                                     !< The name of the given file without the PathName (based solely on the GivenFil text string).


      ! Local declarations.

   INTEGER                      :: I                                            ! DO index for character position.


      ! Look for path separators

   I = INDEX( GivenFil, '\', BACK=.TRUE. )
   I = MAX( I, INDEX( GivenFil, '/', BACK=.TRUE. ) )

   IF ( I == 0 ) THEN
      ! we don't have a path specified, return '.'
      PathName = '.'//PathSep
      IF (PRESENT(FileName)) FileName = GivenFil
   ELSE
      PathName = GivenFil(:I)
      IF (PRESENT(FileName)) THEN
         IF ( LEN_TRIM(GivenFil) > I ) THEN
            FileName = GivenFil(I+1:)
         ELSE
            FileName = ""
         END IF
      END IF
   END IF


   RETURN
   END SUBROUTINE GetPath
!=======================================================================
!> Let's parse the root file name from the name of the given file.
!! We'll count everything after the last period as the extension.
   SUBROUTINE GetRoot ( GivenFil, RootName )

      ! Argument declarations.

   CHARACTER(*), INTENT(IN)     :: GivenFil                                     !< The name of the given file.
   CHARACTER(*), INTENT(OUT)    :: RootName                                     !< The parsed root name of the given file.


      ! Local declarations.

   INTEGER                      :: I                                            ! DO index for character position.



      ! Deal with a couple of special cases.

   IF ( ( TRIM( GivenFil ) == "." ) .OR. (  TRIM( GivenFil ) == ".." ) )  THEN
      RootName = TRIM( GivenFil )
      RETURN
   END IF


      ! More-normal cases.

   DO I=LEN_TRIM( GivenFil ),1,-1


      IF ( GivenFil(I:I) == '.' )  THEN


         IF ( I < LEN_TRIM( GivenFil ) ) THEN                   ! Make sure the index I is okay
            IF ( INDEX( '\/', GivenFil(I+1:I+1)) == 0 ) THEN    ! Make sure we don't have the RootName in a different directory
               RootName = GivenFil(:I-1)
            ELSE
               RootName = GivenFil                              ! This does not have a file extension
            END IF
         ELSE
            IF ( I == 1 ) THEN
               RootName = ''
            ELSE
               RootName = GivenFil(:I-1)
            END IF
         END IF

         RETURN

      END IF
   END DO ! I

   RootName =  GivenFil


   RETURN
   END SUBROUTINE GetRoot
!=======================================================================
!> This routine will parse Line for NumTok "tokens" and return them in the Tokens array.
!! This routine differs from GetWords() (nwtc_io::getwords) in that it uses only spaces as token separators.
   SUBROUTINE GetTokens ( Line, NumTok, Tokens, Error )

      ! Argument declarations.

   INTEGER, INTENT(IN)          :: NumTok                                       !< The number of "words" to look for.

   LOGICAL, INTENT(OUT)         :: Error                                        !< Error flag to indicate an insuffient number of tokens were found.

   CHARACTER(*), INTENT(INOUT)  :: Line                                         !< The string to search.
   CHARACTER(*), INTENT(OUT)    :: Tokens  (:)                                  !< The tokens that were found.


      ! Local declarations.

   INTEGER                      :: IT                                           ! Token index
   INTEGER                      :: NextBlank                                    ! The location of the next blank character



   NextBlank = 0

   DO IT=1,NumTok

      Line      = ADJUSTL( Line(NextBlank+1:) )
      NextBlank = INDEX  ( Line , ' ' )

      IF ( NextBlank == 0 .OR. IT > SIZE(Tokens) )  THEN
        Error = .TRUE.
        RETURN
      END IF

      Tokens(IT) = Line(1:NextBlank-1)

   END DO ! IT

   Error = .FALSE.


   RETURN
   END SUBROUTINE GetTokens
!=======================================================================
!> This subroutine is used to get the NumWords "words" from a line of text.
!! It uses spaces, tabs, commas, semicolons, single quotes, and double quotes ("whitespace")
!! as word separators. If there aren't NumWords in the line, the remaining array elements will remain empty.
!! Use CountWords (nwtc_io::countwords) to count the number of words in a line.
   SUBROUTINE GetWords ( Line, Words, NumWords )

      ! Argument declarations.

   INTEGER, INTENT(IN)          :: NumWords                                     !< The number of words to look for.

   CHARACTER(*), INTENT(IN)     :: Line                                         !< The string to search.
   CHARACTER(*), INTENT(OUT)    :: Words(NumWords)                              !< The array of found words.


      ! Local declarations.

   INTEGER                      :: Ch                                           ! Character position within the string.
   INTEGER                      :: IW                                           ! Word index.
   INTEGER                      :: NextWhite                                    ! The location of the next whitespace in the string.



      ! Let's prefill the array with blanks.

   DO IW=1,NumWords
      Words(IW) = ' '
   END DO ! IW


      ! Let's make sure we have text on this line.

   IF ( LEN_TRIM( Line ) == 0 )  RETURN


      ! Parse words separated by any combination of spaces, tabs, commas,
      ! semicolons, single quotes, and double quotes ("whitespace").

   Ch = 0
   IW = 0

   DO

      NextWhite = SCAN( Line(Ch+1:) , ' ,;''"'//Tab )

      IF ( NextWhite > 1 )  THEN

         IW        = IW + 1
         Words(IW) = Line(Ch+1:Ch+NextWhite-1)

         IF ( IW == NumWords )  EXIT

         Ch = Ch + NextWhite

      ELSE IF ( NextWhite == 1 )  THEN

         Ch = Ch + 1

         CYCLE

      ELSE

         EXIT

      END IF

   END DO


   RETURN
   END SUBROUTINE GetWords
!=======================================================================
!> This routine converts an ASCII array of integers into an equivalent string
!! (character array). This routine is the inverse of the Str2IntAry() (nwtc_io::str2intary) routine.
   SUBROUTINE IntAry2Str( IntAry, Str, ErrStat, ErrMsg )

         ! Argument declarations:
      INTEGER(IntKi), INTENT(IN)    :: IntAry(:)                                    !< ASCII array to convert to a string
      CHARACTER(*),   INTENT(OUT)   :: Str                                          !< The string representation of IntAry

      INTEGER(IntKi), INTENT(OUT)   :: ErrStat                                      !< Error status
      CHARACTER(*),   INTENT(OUT)   :: ErrMsg                                       !< Error message associated with ErrStat

         ! Argument declarations:
      INTEGER(IntKi)                :: I                                            ! generic loop counter
      INTEGER(IntKi)                :: LStr                                         ! length of the string
      INTEGER(IntKi)                :: LAry                                         ! length of the integer array


         ! Get the size of the arrays:
      LStr = LEN(Str)
      LAry = SIZE(IntAry)


      Str = ''

         ! Determine if the string will fit in the integer array:
      IF ( LAry > LStr ) THEN
         ErrStat = ErrID_Warn
         ErrMsg  = 'Int2Char:Array exceeds string size.'
         LAry    = LStr  ! we'll only convert the string values up to the array length
      ELSE
         ErrStat = ErrID_None
         ErrMsg  = ''
      END IF


         ! Convert the ASCII array to a string:
      DO I=1,LAry
         Str(I:I) = CHAR(IntAry(I))
      END DO

   END SUBROUTINE IntAry2Str   
!=======================================================================
!> This function returns a left-adjusted string representing the passed numeric value. 
!! It eliminates trailing zeroes and even the decimal point if it is not a fraction. \n
!! Use Num2LStr (nwtc_io::num2lstr) instead of directly calling a specific routine in the generic interface.   
   FUNCTION Int2LStr ( Num )

   CHARACTER(11)                :: Int2LStr                                     !< string representing input number.


      ! Argument declarations.

   INTEGER, INTENT(IN)          :: Num                                          !< The number to convert to a left-justified string.



   WRITE (Int2LStr,'(I11)')  Num

   Int2Lstr = ADJUSTL( Int2LStr )


   RETURN
   END FUNCTION Int2LStr
!=======================================================================
!> This function returns true if and only if the first character of the input StringToCheck matches on the of comment characters
!! nwtc_io::commchars.
   FUNCTION IsComment(StringToCheck)
         ! Note: only the first character in the word is checked. Otherwise we would falsely grab the units '(%)'
      LOGICAL                       :: IsComment
      CHARACTER(*),   INTENT(IN  )  :: StringToCheck                          ! String to check

            
      if ( LEN_TRIM(StringToCheck) > 0 ) then
         ISComment = INDEX( CommChars, StringToCheck(1:1) ) > 0
      else
         IsComment = .FALSE.
      end if
      
   END FUNCTION IsComment   
!=======================================================================
!> This routine gets the name of the input file from the InArgth command-line argument, 
!! removes the extension if there is one, and appends OutExten to the end.
   SUBROUTINE NameOFile ( InArg, OutExten, OutFile, ErrStat, ErrMsg )


      ! Argument declarations.

   INTEGER, INTENT(OUT)         :: ErrStat                                      !< Error status; if present, program does not abort on error
   INTEGER, INTENT(IN)          :: InArg                                        !< The number of the command-line argument that should hold the input file name.

   CHARACTER(*), INTENT(IN)     :: OutExten                                     !< The requested extension for the output file.
   CHARACTER(*), INTENT(OUT)    :: OutFile                                      !< The name of the output file.
   CHARACTER(*), INTENT(OUT)    :: ErrMsg                                       !< Description of error


      ! Local declarations.

   CHARACTER(100)               :: InFile                                       ! The name of the input file.
   CHARACTER(100)               :: RootName                                     ! The root name of the input file.



      ! See if the command line has enough arguments.

   IF ( InArg > COMMAND_ARGUMENT_COUNT() )  THEN
      ErrStat = ErrID_Fatal
      ErrMsg = 'NameOFile:Insufficient arguments on the command line (at least '//&
                         TRIM( Int2LStr( InArg ) )//' were expected).'
      RETURN
   ELSE
      ErrStat = ErrID_None
      ErrMsg = ''      
   END IF


      ! Get the root of the input file name (strip off the extension).

   CALL GET_COMMAND_ARGUMENT( InArg, InFile )
   CALL GetRoot ( TRIM( InFile ), RootName )

   OutFile = TRIM( RootName )//'.'//OutExten


   RETURN
   END SUBROUTINE NameOFile
!=======================================================================
!> This routine performs a normal termination of the program.
   SUBROUTINE NormStop()

   IF ( LEN_TRIM(ProgName) > 0 ) THEN
      CALL WrScr   ( NewLine//' '//TRIM( ProgName )//' terminated normally.' )
   ELSE
      CALL WrScr   ( NewLine//' Program terminated normally.' )
   END IF
   CALL WrScr    ( '' )
   CALL ProgExit ( 0 )


   END SUBROUTINE NormStop
!=======================================================================
!> This routine displays the expected command-line syntax for 
!!  most software developed at the NWTC.
   SUBROUTINE NWTC_DisplaySyntax( DefaultInputFile, ThisProgName )
      
      CHARACTER(*),  INTENT(IN)  :: DefaultInputFile     !< the default name of the input file, if any
      CHARACTER(*),  INTENT(IN)  :: ThisProgName         !< the name of the executable to be displayed in the calling syntax
      
               
      CALL WrScr ( NewLine//' Syntax is:' )
      IF ( LEN_TRIM( DefaultInputFile ) == 0 )  THEN
         CALL WrScr ( NewLine//'    '//TRIM( ThisProgName )//' ['//SwChar//'h] <InputFile>' )
         CALL WrScr ( NewLine//' where:' )
         CALL WrScr ( NewLine//'    '//SwChar//'h generates this help message.' )
         CALL WrScr ( '    <InputFile> is the name of the required primary input file.' )
      ELSE
         CALL WrScr ( NewLine//'    '//TRIM( ThisProgName )//' ['//SwChar//'h] [<InputFile>]' )
         CALL WrScr ( NewLine//' where:' )
         CALL WrScr ( NewLine//'    '//SwChar//'h generates this help message.' )
         CALL WrScr ( '    <InputFile> is the name of the primary input file.  If omitted, the default file is "' &
                     //TRIM( DefaultInputFile )//'".' )
      END IF
      CALL WrScr    ( NewLine//' Note: values enclosed in square brackets [] are optional. Do not enter the brackets.')      
      CALL WrScr    ( ' ')
                     
   END SUBROUTINE NWTC_DisplaySyntax
!=======================================================================
!> This routine opens a binary input file.
   SUBROUTINE OpenBInpFile ( Un, InFile, ErrStat, ErrMsg )

   IMPLICIT                        NONE

      ! Argument declarations.

   INTEGER(IntKi), INTENT(IN)       :: Un                                          !< Logical unit for the input file.
   INTEGER(IntKi), INTENT(OUT)      :: ErrStat                                     !< Error status: returns "fatal" if the file doesn't exist or can't be opened
   CHARACTER(*),   INTENT(OUT)      :: ErrMsg                                      !< Error message
   CHARACTER(*),   INTENT(IN)       :: InFile                                      !< Name of the input file.


      ! Local declarations.

      ! NOTE: Do not explicitly declare the precision of this variable [as in
      !       LOGICAL(1)] so that the statements using this variable work with
      !       any compiler:
   LOGICAL                      :: Exists                                       ! Flag indicating whether or not a file Exists.


   ErrStat = ErrID_None
   ErrMsg  = ''


      ! See if input file Exists.

   INQUIRE ( FILE=TRIM( InFile ) , EXIST=Exists )

   IF ( .NOT. Exists )  THEN
      ErrStat = ErrID_Fatal
      ErrMsg  = 'OpenBInpFile:The input file, "'//TRIM( InFile )//'", was not found.'
      RETURN
   END IF


      ! Open input file.  Make sure it worked.
   OPEN( Un, FILE=TRIM( InFile ), STATUS='OLD', FORM='UNFORMATTED', ACCESS='STREAM', IOSTAT=ErrStat, ACTION='READ' )

   IF ( ErrStat /= 0 ) THEN
      ErrStat = ErrID_Fatal
      ErrMsg  = 'OpenBInpFile:Cannot open file "'//TRIM( InFile )//'" for reading. Another program may have locked it.'
   ELSE
      ErrStat = ErrID_None
      ErrMsg  = ''
   END IF


   RETURN
   END SUBROUTINE OpenBInpFile
!=======================================================================
!> This routine opens a binary output file with stream access,
!! implemented in standrad Fortran 2003.
!! Valid in gfortran 4.6.1 and IVF 10.1 and later
   SUBROUTINE OpenBOutFile ( Un, OutFile, ErrStat, ErrMsg )

      ! Argument declarations.

   INTEGER(IntKi),  INTENT(IN)       :: Un                                  !< Logical unit for the output file
   INTEGER(IntKi),  INTENT(OUT)      :: ErrStat                             !< Error status
   CHARACTER(*),    INTENT(OUT)      :: ErrMsg                              !< Error message
   CHARACTER(*),    INTENT(IN)       :: OutFile                             !< Name of the output file



      ! Open output file.  Make sure it worked.
   OPEN( Un, FILE=TRIM( OutFile ), STATUS='UNKNOWN', FORM='UNFORMATTED' , ACCESS='STREAM', IOSTAT=ErrStat, ACTION='WRITE' )

   IF ( ErrStat /= 0 ) THEN
      ErrStat = ErrID_Fatal
      ErrMsg  = 'OpenBOutFile:Cannot open file "'//TRIM( OutFile )//'". Another program may have locked it for writing.' &
                //' (IOSTAT is '//TRIM(Num2LStr(ErrStat))//')'
   ELSE
      ErrStat = ErrID_None
      ErrMsg  = ''
   END IF



   RETURN
   END SUBROUTINE OpenBOutFile
!=======================================================================
!> This routine opens a formatted output file for the echo file.
   SUBROUTINE OpenEcho ( Un, OutFile, ErrStat, ErrMsg, ProgVer )

      ! Argument declarations.

   INTEGER,        INTENT(INOUT)         :: Un                                        !< Logical unit for the input file.
   CHARACTER(*),   INTENT(IN)            :: OutFile                                   !< Name of the input file.
   INTEGER(IntKi), INTENT(OUT)           :: ErrStat                                   !< Error status
   CHARACTER(*),   INTENT(OUT)           :: ErrMsg                                    !< Error message

   TYPE(ProgDesc), INTENT(IN),  OPTIONAL :: ProgVer                                   !< Program version info to display in echo file


      ! local variables

   INTEGER(IntKi)                        :: ErrStat2                                   ! Temporary Error status
   CHARACTER(ErrMsgLen)                  :: ErrMsg2                                    ! Temporary Error message
   CHARACTER(*),PARAMETER                :: RoutineName = 'OpenEcho'

   ErrStat = ErrID_None
   ErrMsg  = ''


      ! Get a unit number for the echo file:

   IF ( Un < 0 ) THEN
      CALL GetNewUnit( Un, ErrStat2, ErrMsg2 )
         CALL SetErrStat(ErrStat2, ErrMsg2,ErrStat, ErrMsg, RoutineName )
   END IF


      ! Open the file for writing:

   CALL OpenFOutFile( Un, OutFile, ErrStat2, ErrMsg2 )
      CALL SetErrStat(ErrStat2, ErrMsg2,ErrStat, ErrMsg, RoutineName )
      IF ( ErrStat >= AbortErrLev ) RETURN


      ! Write a heading line to the file

   IF ( PRESENT( ProgVer ) ) THEN

      WRITE (Un,'(/,A)', IOSTAT=ErrStat2  )  'This file of echoed input was generated by '//TRIM(GetNVD(ProgVer))// &
                            ' on '//CurDate()//' at '//CurTime()//'.'

      IF ( ErrStat2 /= 0 ) THEN
         CALL SetErrStat(ErrID_Info, 'Could not write header information to the file.', ErrStat, ErrMsg, RoutineName )
      END IF

   END IF


   RETURN
   END SUBROUTINE OpenEcho
!=======================================================================
!> This routine opens a formatted input file.
   SUBROUTINE OpenFInpFile ( Un, InFile, ErrStat, ErrMsg )

      ! Argument declarations.

   INTEGER,        INTENT(IN)          :: Un                                           !< Logical unit for the input file.
   CHARACTER(*),   INTENT(IN)          :: InFile                                       !< Name of the input file.
   INTEGER(IntKi), INTENT(OUT)         :: ErrStat                                      !< Error status
   CHARACTER(*),   INTENT(OUT)         :: ErrMsg                                       !< Error message


      ! Local declarations.

   INTEGER                      :: IOS                                                 ! I/O status of OPEN.

   LOGICAL                      :: Exists                                              ! Flag indicating whether or not a file Exists.
   CHARACTER(*), PARAMETER      :: RoutineName = 'OpenFInpFile'
   
   
   ErrStat = ErrID_None
   ErrMsg  = ""

      ! See if input file Exists.

   INQUIRE ( FILE=TRIM( InFile ) , EXIST=Exists )

   IF ( .NOT. Exists )  THEN
      CALL SetErrStat( ErrID_Fatal, 'The input file, "'//TRIM( InFile )//'", was not found.', ErrStat, ErrMsg, RoutineName)
   ELSE

      ! Open input file.  Make sure it worked.

      OPEN( Un, FILE=TRIM( InFile ), STATUS='OLD', FORM='FORMATTED', IOSTAT=IOS, ACTION='READ' )

      IF ( IOS /= 0 )  THEN
         CALL SetErrStat( ErrID_Fatal, 'Cannot open file "'//TRIM( InFile )//'".', ErrStat,ErrMsg,RoutineName)
      END IF

   END IF


   RETURN
   END SUBROUTINE OpenFInpFile
!=======================================================================
!> This routine opens a formatted output file.
   SUBROUTINE OpenFOutFile ( Un, OutFile, ErrStat, ErrMsg )

      ! Argument declarations.

   INTEGER, INTENT(IN)                   :: Un                                          !< Logical unit for the output file.
   CHARACTER(*), INTENT(IN)              :: OutFile                                     !< Name of the output file.

   INTEGER(IntKi), INTENT(OUT)           :: ErrStat                                     !< Error status
   CHARACTER(*),   INTENT(OUT)           :: ErrMsg                                      !< Error message



      ! Local declarations.

   INTEGER                                :: IOS                                         ! I/O status of OPEN
   CHARACTER(*), PARAMETER                :: RoutineName = 'OpenFOutFile'

   
      ! Open output file.  Make sure it worked.

   OPEN( Un, FILE=TRIM( OutFile ), STATUS='UNKNOWN', FORM='FORMATTED', IOSTAT=IOS, ACTION="WRITE" )


   IF ( IOS /= 0 )  THEN
      ErrStat = ErrID_Fatal
      ErrMsg  = 'OpenFOutFile:Cannot open file "'//TRIM( OutFile )//&
         '". Another program like MS Excel may have locked it for writing.'
   ELSE
      ErrStat = ErrID_None
      ErrMsg  = ""      
   END IF


   RETURN
   END SUBROUTINE OpenFOutFile
!=======================================================================
!> This routine opens a formatted output file and returns a flag telling if it already existed.
   SUBROUTINE OpenFUnkFile ( Un, OutFile, FailAbt, Failed, Exists, ErrStat, ErrMsg )

      ! Argument declarations.

   INTEGER, INTENT(IN)          :: Un                                           !< Logical unit for the output file.
   INTEGER(IntKi), INTENT(OUT)  :: ErrStat                                      !< Error status: returns "fatal" if the file doesn't exist or can't be opened
   CHARACTER(*),   INTENT(OUT)  :: ErrMsg                                       !< Error message

   LOGICAL, INTENT(OUT)         :: Exists                                       !< Flag that indicates if the file already existedo.
   LOGICAL, INTENT(IN)          :: FailAbt                                      !< Flag that tells this routine to abort if the open fails.
   LOGICAL, INTENT(OUT)         :: Failed                                       !< Flag that indicates if the open failed.

   CHARACTER(*), INTENT(IN)     :: OutFile                                      !< Name of the output file.


      ! Local declarations.

   INTEGER                      :: IOS                                          ! I/O status of OPEN.



      ! Check to see if the file already exists.

   INQUIRE ( FILE=TRIM( OutFile ) , EXIST=Exists )   


      ! Open output file.  Make sure it worked.

   OPEN( Un, FILE=TRIM( OutFile ), STATUS='UNKNOWN', FORM='FORMATTED', IOSTAT=IOS )


   IF ( IOS /= 0 )  THEN
      Failed = .TRUE.
      ErrStat = ErrID_Fatal
      ErrMsg = 'OpenFUnkFile:Cannot open file "'//TRIM( OutFile )//'".  Another program like MS Excel may have locked it for writing.'
      IF ( FailAbt )  CALL ProgAbort ( TRIM(ErrMsg) )
   ELSE
      Failed = .FALSE.
      ErrStat = ErrID_None
      ErrMsg = ''
   END IF


   RETURN
   END SUBROUTINE OpenFUnkFile
!=======================================================================
!> This routine opens a formatted output file in append mode if it exists, otherwise opens a new file
   SUBROUTINE OpenFUnkFileAppend ( Un, OutFile, ErrStat, ErrMsg )

      ! Argument declarations.

   INTEGER, INTENT(IN)                   :: Un                                          ! Logical unit for the output file.
   CHARACTER(*), INTENT(IN)              :: OutFile                                     ! Name of the output file.

   INTEGER(IntKi), INTENT(OUT), OPTIONAL :: ErrStat                                     ! Error status; if present, program does not abort on error
   CHARACTER(*),   INTENT(OUT), OPTIONAL :: ErrMsg                                      ! Error message



      ! Local declarations.
   LOGICAL                                :: FileExists                                  ! Does the file exist?
   INTEGER                                :: IOS                                         ! I/O status of OPEN
   CHARACTER(1024)                        :: Msg                                         ! Temporary error message


      ! Open output file.  Make sure it worked.

   inquire(file=TRIM( OutFile ), exist=FileExists)

   if (FileExists) then
      OPEN( Un, FILE=TRIM( OutFile ), STATUS='OLD', POSITION='APPEND', FORM='FORMATTED', IOSTAT=IOS, ACTION="WRITE" )
   else
      OPEN( Un, FILE=TRIM( OutFile ), STATUS='UNKNOWN', FORM='FORMATTED', IOSTAT=IOS, ACTION="WRITE" )
   end if


   IF ( IOS /= 0 )  THEN

      Msg = 'Cannot open file "'//TRIM( OutFile )//'".  Another program like MS Excel may have locked it for writing.'

      IF ( PRESENT(ErrStat) ) THEN
         ErrStat = ErrID_Fatal
         ErrMsg  = Msg
      ELSE
         CALL ProgAbort( ' '//Msg )
      END IF

   ELSE
      IF ( PRESENT(ErrStat) )  ErrStat = ErrID_None
      IF ( PRESENT(ErrMsg)  )  ErrMsg  = ""
   END IF


   RETURN
   END SUBROUTINE OpenFUnkFileAppend ! ( Un, OutFile [, ErrStat] [, ErrMsg] )
!=======================================================================
!>  This routine opens an unformatted input file of RecLen-byte data records
!!  stored in Big Endian format.
   SUBROUTINE OpenUInBEFile( Un, InFile, RecLen, ErrStat, ErrMsg )

      ! Argument declarations.

   INTEGER, INTENT(IN)           ::  Un                                         !< Logical unit for the input file
   CHARACTER(*), INTENT(IN)      ::  InFile                                     !< Name of the input file
   INTEGER, INTENT(IN)           ::  RecLen                                     !< The input file's record length in bytes
   INTEGER(IntKi), INTENT(OUT)   ::  ErrStat                                    !< Error status: returns "fatal" if the file doesn't exist or can't be opened
   CHARACTER(*),   INTENT(OUT)   ::  ErrMsg                                     !< Error message


      ! Local declarations.

   LOGICAL                       :: Exists                                       ! Flag to indicate if a file exists
   LOGICAL                       :: Error                                        ! Flag to indicate the open failed



      ! See if input file Exists.

   INQUIRE ( FILE=TRIM( InFile ) , EXIST=Exists )

   IF ( .NOT. Exists )  THEN
      ErrStat = ErrID_Fatal
      ErrMsg = 'OpenUInBEFile:The input file, "'//TRIM( InFile )//'", was not found.'
      RETURN
   END IF


      ! Open the file.

   CALL OpenUnfInpBEFile ( Un, InFile, RecLen, Error )

   IF ( Error )  THEN
      ErrStat = ErrID_Fatal
      ErrMsg = 'OpenUInBEFile:Cannot open file "'//TRIM( InFile )//'".  Another program may have locked it.'
      RETURN
   ELSE
      ErrStat = ErrID_None
      ErrMsg = ''
   END IF


   RETURN

   END SUBROUTINE OpenUInBEFile
!=======================================================================
!>  This routine opens an unformatted input file.
   SUBROUTINE OpenUInfile ( Un, InFile, ErrStat, ErrMsg )

      ! Argument declarations.

   INTEGER, INTENT(IN)         ::  Un                                           !< Logical unit for the input file
   INTEGER(IntKi), INTENT(OUT) ::  ErrStat                                      !< Error status: returns "fatal" if the file doesn't exist or can't be opened
   CHARACTER(*),   INTENT(OUT) ::  ErrMsg                                       !< Error message

   CHARACTER(*), INTENT(IN)    ::  InFile                                       !< Name of the input file


      ! Local declarations.

   INTEGER                     ::  IOS                                          ! Returned input/output status.

   LOGICAL                      :: Exists                                       ! Flag indicating whether or not a file Exists.



      ! See if input file Exists.

   INQUIRE ( FILE=TRIM( InFile ) , EXIST=Exists )

   IF ( .NOT. Exists )  THEN
      ErrStat = ErrID_Fatal
      ErrMsg = 'OpenUInfile:The input file, "'//TRIM( InFile )//'", was not found.'
      RETURN
   END IF


      ! Open the file.

   OPEN ( Un, FILE=TRIM( InFile ), STATUS='UNKNOWN', FORM=UnfForm, ACCESS='SEQUENTIAL', IOSTAT=IOS, ACTION='READ' )

   IF ( IOS /= 0 )  THEN
      ErrStat = ErrID_Fatal
      ErrMsg  = 'OpenUInfile:Cannot open file "'//TRIM( InFile )//'". Another program may have locked it.'
   ELSE
      ErrStat = ErrID_None
      ErrMsg  = ''
   END IF


   RETURN
   END SUBROUTINE OpenUInfile
!=======================================================================
!>  This routine opens an unformatted output file.
   SUBROUTINE OpenUOutfile ( Un, OutFile, ErrStat, ErrMsg )

      ! Argument declarations.

   INTEGER, INTENT(IN)            ::  Un                                        !< Logical unit for the output file
   INTEGER(IntKi), INTENT(OUT)    ::  ErrStat                                   !< Error status: returns "fatal" if the file doesn't exist or can't be opened
   CHARACTER(*),   INTENT(OUT)    ::  ErrMsg                                    !< Error message

   CHARACTER(*), INTENT(IN)       ::  OutFile                                   !< Name of the output file


      ! Local declarations.

   INTEGER                        ::  IOS                                       ! Returned input/output status.



      ! Open the file.

   OPEN ( Un, FILE=TRIM( OutFile ), STATUS='UNKNOWN', FORM=UnfForm, ACCESS='SEQUENTIAL', IOSTAT=IOS, ACTION='WRITE' )

   IF ( IOS /= 0 )  THEN
      ErrStat = ErrID_Fatal
      ErrMsg  = 'OpenUOutfile:Cannot open file "'//TRIM( OutFile )//'".  Another program may have locked it for writing.'
   ELSE
      ErrStat = ErrID_None
      ErrMsg  = ''
   END IF


   RETURN
   END SUBROUTINE OpenUOutfile
!=======================================================================
!> This subroutine parses the specified line of text for two words.  One should be a
!! the name of a variable and the other the value of the variable.
!! Generate an error message if the value is the wrong type or if only one "word" is found.
!!
!! WARNING: This routine assumes the "words" containing the variable name and value are <= 20 characters. \n
!! Use ParseVar (nwtc_io::parsevar) instead of directly calling a specific routine in the generic interface.   
   SUBROUTINE ParseChVar ( FileInfo, LineNum, ExpVarName, Var, ErrStat, ErrMsg, UnEc )

         ! Arguments declarations.


      INTEGER(IntKi), INTENT(OUT)            :: ErrStat                       !< The error status.
      INTEGER(IntKi), INTENT(INOUT)          :: LineNum                       !< The number of the line to parse.

      INTEGER,        INTENT(IN), OPTIONAL   :: UnEc                          !< I/O unit for echo file. If present and > 0, write to UnEc.

      CHARACTER(*),   INTENT(OUT)            :: Var                           !< The variable to receive the input value.
      CHARACTER(*),   INTENT(OUT)            :: ErrMsg                        !< The error message, if ErrStat /= 0.
      CHARACTER(*),   INTENT(IN)             :: ExpVarName                    !< The expected variable name.

      TYPE (FileInfoType), INTENT(IN)        :: FileInfo                      !< The derived type for holding the file information.


         ! Local declarations.

      INTEGER(IntKi)                         :: ErrStatLcl                    ! Error status local to this routine.
      INTEGER(IntKi)                         :: NameIndx                      ! The index into the Words array that points to the variable name.

      CHARACTER(200)                         :: Words       (2)               ! The two "words" parsed from the line.
      CHARACTER(ErrMsgLen)                   :: ErrMsg2
      CHARACTER(*), PARAMETER                :: RoutineName = 'ParseChVar'

      
      ErrStat=ErrID_None
      ErrMsg = ""

      !' >> The text being parsed was :'//NewLine//'    "'//TRIM( FileInfo%Lines(LineNum) )//'
      
      IF (LineNum > size(FileInfo%Lines) ) THEN
         CALL SetErrStat ( ErrID_Fatal, NewLine//' >> A fatal error occurred when parsing data.'//NewLine//  &
                   ' >> The "'//TRIM( ExpVarName )//'" variable was not assigned because the file is too short.' &
                   , ErrStat, ErrMsg, RoutineName )
         RETURN
      END IF
      
      
      CALL GetWords ( FileInfo%Lines(LineNum), Words, 2 )                     ! Read the first two words in Line.
      IF ( Words(2) == '' )  THEN
         CALL SetErrStat ( ErrID_Fatal, 'A fatal error occurred when parsing data from "' &
                   //TRIM( FileInfo%FileList(FileInfo%FileIndx(LineNum)) )//'".'//NewLine//  &
                   ' >> The variable "'//TRIM( ExpVarName )//'" was not assigned valid string value on line #' &
                   //TRIM( Num2LStr( LineNum ) )//'.'//NewLine//' >> The text being parsed was :'//NewLine &
                   //'    "'//TRIM( FileInfo%Lines(LineNum) )//'"',ErrStat,ErrMsg,RoutineName )
         RETURN
      ENDIF

      CALL ChkParseData ( Words, ExpVarName, FileInfo%FileList(FileInfo%FileIndx(LineNum)) &
                        , FileInfo%FileLine(LineNum), NameIndx, ErrStatLcl, ErrMsg2 )
      CALL SetErrStat(ErrStatLcl, ErrMsg2, ErrStat, ErrMsg, RoutineName )
         IF (ErrStat >= AbortErrLev) RETURN
         
      Var = Words(3-NameIndx)

      IF ( PRESENT(UnEc) )  THEN
         IF ( UnEc > 0 )  WRITE (UnEc,'(1X,A15," = ",A20)')  Words
      END IF

      LineNum = LineNum + 1

      RETURN
   END SUBROUTINE ParseChVar
!=======================================================================
!> This subroutine parses the specified line of text for two words.  One should be a
!! the name of a variable and the other a value for the variable. If the variable is the
!! character string "DEFAULT", a default value will be used to set the variable.
!! Generate an error message if the value is the wrong type or if only one "word" is found.   
!!
!! WARNING: This routine assumes the "words" containing the variable name and value are <= 20 characters.
!! Use ParseVarWDefault (nwtc_io::parsevarwdefault) instead of directly calling a specific routine in the generic interface.   
   SUBROUTINE ParseChVarWDefault ( FileInfo, LineNum, ExpVarName, Var, VarDefault, ErrStat, ErrMsg, UnEc )

         ! Arguments declarations.


      INTEGER(IntKi), INTENT(OUT)            :: ErrStat                       !< The error status.
      INTEGER(IntKi), INTENT(INOUT)          :: LineNum                       !< The number of the line to parse.

      INTEGER,        INTENT(IN), OPTIONAL   :: UnEc                          !< I/O unit for echo file. If present and > 0, write to UnEc.

      CHARACTER(*),   INTENT(OUT)            :: Var                           !< The variable to receive the input value.
      CHARACTER(*),   INTENT(IN)             :: VarDefault                    !< The default value for the variable.
      CHARACTER(*),   INTENT(OUT)            :: ErrMsg                        !< The error message, if ErrStat /= 0.
      CHARACTER(*),   INTENT(IN)             :: ExpVarName                    !< The expected variable name.

      TYPE (FileInfoType), INTENT(IN)        :: FileInfo                      !< The derived type for holding the file information.


         ! Local declarations.

      INTEGER(IntKi)                         :: ErrStatLcl                    ! Error status local to this routine.

      CHARACTER(ErrMsgLen)                   :: ErrMsg2
      CHARACTER(*), PARAMETER                :: RoutineName = 'ParseChVarDefault'
      CHARACTER(20)                          :: defaultStr
      
      ErrStat=ErrID_None
      ErrMsg = ""

         ! First parse this as a string
      CALL ParseVar ( FileInfo, LineNum, ExpVarName, defaultStr, ErrStatLcl, ErrMsg2, UnEc )
         CALL SetErrStat(ErrStatLcl, ErrMsg2, ErrStat, ErrMsg, RoutineName )
         IF (ErrStat >= AbortErrLev) RETURN
      CALL Conv2UC( defaultStr )
      IF ( INDEX(defaultStr, "DEFAULT" ) /= 1 ) THEN ! If it's not "default", read this variable
         Var = defaultStr
      ELSE
         Var = VarDefault  ! "DEFAULT" value
      END IF             
      
      RETURN
   END SUBROUTINE ParseChVarWDefault
!=======================================================================
!> This subroutine parses the specified line of text for AryLen REAL values.
!! Generate an error message if the value is the wrong type.
!! Use ParseAry (nwtc_io::parseary) instead of directly calling a specific routine in the generic interface.   
   SUBROUTINE ParseDbAry ( FileInfo, LineNum, AryName, Ary, AryLen, ErrStat, ErrMsg, UnEc )

         ! Arguments declarations.

      INTEGER, INTENT(IN)                    :: AryLen                        !< The length of the array to parse.

      REAL(DbKi), INTENT(OUT)                :: Ary       (AryLen)            !< The array to receive the input values.

      INTEGER(IntKi), INTENT(OUT)            :: ErrStat                       !< The error status.
      INTEGER(IntKi), INTENT(INOUT)          :: LineNum                       !< The number of the line to parse.

      INTEGER,        INTENT(IN), OPTIONAL   :: UnEc                          !< I/O unit for echo file. If present and > 0, write to UnEc.

      CHARACTER(*),   INTENT(In)             :: AryName                       !< The array name we are trying to fill.
      CHARACTER(*),   INTENT(OUT)            :: ErrMsg                        !< The error message, if ErrStat /= 0.

      TYPE (FileInfoType), INTENT(IN)        :: FileInfo                      !< The derived type for holding the file information.


         ! Local declarations.

      INTEGER(IntKi)                         :: ErrStatLcl                    ! Error status local to this routine.
      INTEGER(IntKi)                         :: i                             ! Error status local to this routine.

      CHARACTER(*), PARAMETER                :: RoutineName = 'ParseDbAry'


      ErrStat = ErrID_None
      ErrMsg  = ""
      
      IF (LineNum > size(FileInfo%Lines) ) THEN
         CALL SetErrStat ( ErrID_Fatal, NewLine//' >> A fatal error occurred when parsing data.'//NewLine//  &
                   ' >> The "'//TRIM( AryName )//'" array was not assigned because the file is too short.' &
                   , ErrStat, ErrMsg, RoutineName )
         RETURN
      END IF
      
      
      READ (FileInfo%Lines(LineNum),*,IOSTAT=ErrStatLcl)  Ary
      IF ( ErrStatLcl /= 0 )  THEN
         CALL SetErrStat ( ErrID_Fatal, 'A fatal error occurred when parsing data from "' &
                   //TRIM( FileInfo%FileList(FileInfo%FileIndx(LineNum)) )//'".'//NewLine//  &
                   ' >> The "'//TRIM( AryName )//'" array was not assigned valid REAL values on line #' &
                   //TRIM( Num2LStr( FileInfo%FileLine(LineNum) ) )//'.'//NewLine//' >> The text being parsed was :'//NewLine &
                   //'    "'//TRIM( FileInfo%Lines(LineNum) )//'"',ErrStat,ErrMsg,RoutineName )
         RETURN
      ENDIF
      
      DO i=1,AryLen
         call CheckRealVar( Ary(i), AryName, ErrStat, ErrMsg )
         if (ErrStat>= AbortErrLev) return
      END DO


      IF ( PRESENT(UnEc) )  THEN
         IF ( UnEc > 0 )  WRITE (UnEc,'(A)')  TRIM( FileInfo%Lines(LineNum) )
      END IF

      LineNum = LineNum + 1

      RETURN

   END SUBROUTINE ParseDbAry
!=======================================================================
!> \copydoc nwtc_io::parsechvar
   SUBROUTINE ParseDbVar ( FileInfo, LineNum, ExpVarName, Var, ErrStat, ErrMsg, UnEc )

         ! Arguments declarations.

      REAL(DbKi), INTENT(OUT)                :: Var                           ! The double-precision REAL variable to receive the input value.

      INTEGER(IntKi), INTENT(OUT)            :: ErrStat                       ! The error status.
      INTEGER(IntKi), INTENT(INOUT)          :: LineNum                       ! The number of the line to parse.

      INTEGER,        INTENT(IN), OPTIONAL   :: UnEc                          ! I/O unit for echo file. If present and > 0, write to UnEc.

      CHARACTER(*),   INTENT(OUT)            :: ErrMsg                        ! The error message, if ErrStat /= 0.
      CHARACTER(*),   INTENT(IN)             :: ExpVarName                    ! The expected variable name.

      TYPE (FileInfoType), INTENT(IN)        :: FileInfo                      ! The derived type for holding the file information.


         ! Local declarations.

      INTEGER(IntKi)                         :: ErrStatLcl                    ! Error status local to this routine.
      INTEGER(IntKi)                         :: NameIndx                      ! The index into the Words array that points to the variable name.

      CHARACTER(20)                          :: Words       (2)               ! The two "words" parsed from the line.
      CHARACTER(ErrMsgLen)                   :: ErrMsg2
      CHARACTER(*), PARAMETER                :: RoutineName = 'ParseDbVar'


      ErrStat = ErrID_None
      ErrMsg  = ""

      IF (LineNum > size(FileInfo%Lines) ) THEN
         CALL SetErrStat ( ErrID_Fatal, NewLine//' >> A fatal error occurred when parsing data.'//NewLine//  &
                   ' >> The "'//TRIM( ExpVarName )//'" variable was not assigned because the file is too short.' &
                   , ErrStat, ErrMsg, RoutineName )
         RETURN
      END IF
      
      CALL GetWords ( FileInfo%Lines(LineNum), Words, 2 )                     ! Read the first two words in Line.

      CALL ChkParseData ( Words, ExpVarName, FileInfo%FileList(FileInfo%FileIndx(LineNum)) &
                        , FileInfo%FileLine(LineNum), NameIndx, ErrStatLcl, ErrMsg2 )
         CALL SetErrStat(ErrStatLcl, ErrMsg2, ErrStat, ErrMsg, RoutineName )
         IF ( ErrStat >= AbortErrLev )  RETURN

      
      READ (Words(3-NameIndx),*,IOSTAT=ErrStatLcl)  Var
      IF ( ErrStatLcl /= 0 )  THEN
         CALL SetErrStat ( ErrID_Fatal, NewLine//'A fatal error occurred when parsing data from "' &
                   //TRIM( FileInfo%FileList(FileInfo%FileIndx(LineNum)) )//'".'//NewLine//  &
                   ' >> The variable "'//TRIM( Words(NameIndx) )//'" was not assigned valid REAL value on line #' &
                   //TRIM( Num2LStr( LineNum ) )//'.'//NewLine//' >> The text being parsed was :'//&
                   NewLine//'    "'//TRIM( FileInfo%Lines(LineNum) )//'"', ErrStat, ErrMsg, RoutineName)
         RETURN
      ENDIF
      CALL CheckRealVar( Var, ExpVarName, ErrStatLcl, ErrMsg2)
         CALL SetErrStat(ErrStatLcl, ErrMsg2, ErrStat, ErrMsg, RoutineName )
         
      IF ( PRESENT(UnEc) )  THEN
         IF ( UnEc > 0 )  WRITE (UnEc,'(1X,A15," = ",A20)')  Words
      END IF

      LineNum = LineNum + 1

      RETURN
   END SUBROUTINE ParseDbVar
!=======================================================================
!> \copydoc nwtc_io::parsechvarwdefault
   SUBROUTINE ParseDbVarWDefault ( FileInfo, LineNum, ExpVarName, Var, VarDefault, ErrStat, ErrMsg, UnEc )

         ! Arguments declarations.


      INTEGER(IntKi), INTENT(OUT)            :: ErrStat                       ! The error status.
      INTEGER(IntKi), INTENT(INOUT)          :: LineNum                       ! The number of the line to parse.

      INTEGER,        INTENT(IN), OPTIONAL   :: UnEc                          ! I/O unit for echo file. If present and > 0, write to UnEc.

      REAL(DbKi), INTENT(OUT)                :: Var                           ! The double-precision REAL variable to receive the input value.
      REAL(DbKi),     INTENT(IN)             :: VarDefault                    ! The double-precision REAL used as the default.
      CHARACTER(*),   INTENT(OUT)            :: ErrMsg                        ! The error message, if ErrStat /= 0.
      CHARACTER(*),   INTENT(IN)             :: ExpVarName                    ! The expected variable name.

      TYPE (FileInfoType), INTENT(IN)        :: FileInfo                      ! The derived type for holding the file information.


         ! Local declarations.

      INTEGER(IntKi)                         :: ErrStatLcl                    ! Error status local to this routine.

      CHARACTER(ErrMsgLen)                   :: ErrMsg2
      CHARACTER(*), PARAMETER                :: RoutineName = 'ParseDbVarDefault'
      CHARACTER(20)                          :: defaultStr
      
      ErrStat=ErrID_None
      ErrMsg = ""

         ! First parse this as a string
      CALL ParseVar ( FileInfo, LineNum, ExpVarName, defaultStr, ErrStatLcl, ErrMsg2, UnEc )
         CALL SetErrStat(ErrStatLcl, ErrMsg2, ErrStat, ErrMsg, RoutineName )
         IF (ErrStat >= AbortErrLev) RETURN
      CALL Conv2UC( defaultStr )
      IF ( INDEX(defaultStr, "DEFAULT" ) /= 1 ) THEN ! If it's not "default", read this variable
         LineNum = LineNum - 1  ! back up a line
         CALL ParseVar ( FileInfo, LineNum, ExpVarName, Var, ErrStatLcl, ErrMsg2, UnEc )
            CALL SetErrStat( ErrStatLcl, ErrMsg2, ErrStat, ErrMsg, RoutineName )
      ELSE
         Var = VarDefault  ! "DEFAULT" value
      END IF             
      
      RETURN
   END SUBROUTINE ParseDbVarWDefault
!=======================================================================
!> \copydoc nwtc_io::parsedbary
   SUBROUTINE ParseInAry ( FileInfo, LineNum, AryName, Ary, AryLen, ErrStat, ErrMsg, UnEc )

         ! Arguments declarations.

      INTEGER, INTENT(IN)                    :: AryLen                        ! The length of the array to parse.

      INTEGER, INTENT(OUT)                   :: Ary       (AryLen)            ! The INTEGER array to receive the input values.

      INTEGER(IntKi), INTENT(OUT)            :: ErrStat                       ! The error status.
      INTEGER(IntKi), INTENT(INOUT)          :: LineNum                       ! The number of the line to parse.

      INTEGER,        INTENT(IN), OPTIONAL   :: UnEc                          ! I/O unit for echo file. If present and > 0, write to UnEc.

      CHARACTER(*),   INTENT(In)             :: AryName                       ! The array name we are trying to fill.
      CHARACTER(*),   INTENT(OUT)            :: ErrMsg                        ! The error message, if ErrStat /= 0.

      TYPE (FileInfoType), INTENT(IN)        :: FileInfo                      ! The derived type for holding the file information.


         ! Local declarations.

      INTEGER(IntKi)                         :: ErrStatLcl                    ! Error status local to this routine.

      CHARACTER(20), ALLOCATABLE             :: Words       (:)               ! The array "words" parsed from the line.
      CHARACTER(*), PARAMETER                :: RoutineName = 'ParseInAry'

      ErrStat = ErrID_None
      ErrMsg  = ""

      IF (LineNum > size(FileInfo%Lines) ) THEN
         CALL SetErrStat ( ErrID_Fatal, NewLine//' >> A fatal error occurred when parsing data.'//NewLine//  &
                   ' >> The "'//TRIM( AryName )//'" array was not assigned because the file is too short.' &
                   , ErrStat, ErrMsg, RoutineName )
         RETURN
      END IF

      ALLOCATE ( Words( AryLen ) , STAT=ErrStatLcl )
      IF ( ErrStatLcl /= 0 )  THEN
         CALL SetErrStat ( ErrID_Fatal, 'Fatal error allocating memory for the Words array.',ErrStat,ErrMsg,RoutineName )
         CALL Cleanup()
         RETURN
      ENDIF


      READ (FileInfo%Lines(LineNum),*,IOSTAT=ErrStatLcl)  Ary
      IF ( ErrStatLcl /= 0 )  THEN
         CALL SetErrStat ( ErrID_Fatal, 'A fatal error occurred when parsing data from "' &
                   //TRIM( FileInfo%FileList(FileInfo%FileIndx(LineNum)) )//'".'//NewLine//  &
                   ' >> The "'//TRIM( AryName )//'" array was not assigned valid INTEGER values on line #' &
                   //TRIM( Num2LStr( FileInfo%FileLine(LineNum) ) )//'.'//NewLine//' >> The text being parsed was :'//NewLine &
                   //'    "'//TRIM( FileInfo%Lines(LineNum) )//'"',ErrStat,ErrMsg,RoutineName )
         CALL Cleanup()
         RETURN
      ENDIF

      IF ( PRESENT(UnEc) )  THEN
         IF ( UnEc > 0 )  WRITE (UnEc,'(A)')  TRIM( FileInfo%Lines(LineNum) )
      END IF

      LineNum = LineNum + 1

      CALL Cleanup()
      
      RETURN

   !=======================================================================
   CONTAINS
   !=======================================================================
      SUBROUTINE Cleanup ( )

         ! This subroutine cleans up the parent routine before exiting.

            ! Deallocate the Words array if it had been allocated.

         IF ( ALLOCATED( Words ) ) DEALLOCATE( Words )


         RETURN

      END SUBROUTINE Cleanup

   END SUBROUTINE ParseInAry
!=======================================================================
!> This subroutine parses the include information that occurs after a "@" when processing an input file.
   SUBROUTINE ParseInclInfo ( InclInfo, RelativePathFileName, FileName, RangeBeg, RangeEnd, ErrStat, ErrMsg )

         ! Arguments declarations.

      INTEGER(IntKi), INTENT(OUT)            :: ErrStat                       !< The error status.

      INTEGER, INTENT(OUT)                   :: RangeBeg                      !< The beginning of a range of lines to be processed in an included file.
      INTEGER, INTENT(OUT)                   :: RangeEnd                      !< The end of a range of lines to be processed in an included file.

      CHARACTER(*),   INTENT(OUT)            :: ErrMsg                        !< The error message, if ErrStat /= 0.
      CHARACTER(*),   INTENT(OUT)            :: FileName                      !< The file name that was parsed from InclInfo.
      CHARACTER(*),   INTENT(INOUT)          :: InclInfo                      !< The text following the "@" on an input line being processed.
      CHARACTER(*),   INTENT(IN)             :: RelativePathFileName          !< The name of the file that any new file is relative to.


         ! Local declarations.

      INTEGER(IntKi)                         :: ErrStatLcl                    ! Error status local to this routine.

      INTEGER                                :: DashLoc                       ! The possible location of the dash in the range text.

      CHARACTER( 20)                         :: InclInfoUC                    ! InclInfo converted to upper case.
      CHARACTER(512)                         :: Words       (2)               ! The two "words" parsed from the line.
      CHARACTER(1024)                        :: PriPath                       ! path name of primary file (RelativePathFileName)
      CHARACTER(*), PARAMETER                :: RoutineName = 'ParseInclInfo'

      ErrStat = ErrID_None
      ErrMsg  = ""

         ! Check for an integer at the beginning of the line.  If found, it is where
         ! we will start reading the included file.
         ! Check to make sure the case-independent string " in " is found between the number and the file name.

      InclInfoUC = InclInfo

      CALL Conv2UC  ( InclInfoUC )
      CALL GetWords ( InclInfoUC, Words, 2 )

      IF ( TRIM( Words(2) ) == 'IN' )  THEN

         DashLoc = INDEX( Words(1), '-' )

         IF ( DashLoc > 0 )  THEN                                             ! Must be in the form of "<num1>-<num2>".

            READ (Words(1)(:DashLoc-1),*,IOSTAT=ErrStatLcl)  RangeBeg         ! Parse the first number as the beginning fo the range.
            IF ( ErrStatLcl /= 0 )  THEN
               CALL SetErrStat(ErrID_Fatal,'Fatal error for an incorrectly formatted include-file line range.',ErrStat,ErrMsg,RoutineName)
               RETURN
            ENDIF ! ( ErrStatLcl /= 0 )

            READ (Words(1)(DashLoc+1:),*,IOSTAT=ErrStatLcl)  RangeEnd
            IF ( ErrStatLcl /= 0 )  THEN
               CALL SetErrStat(ErrID_Fatal,'Fatal error for an incorrectly formatted include-file line range.',ErrStat,ErrMsg,RoutineName)
               RETURN
            ENDIF ! ( ErrStatLcl /= 0 )


               ! Are the line numbers valid?

            IF ( RangeBeg <= 0 )  THEN
               CALL SetErrStat(ErrID_Fatal,'Fatal error for an incorrectly formatted include-file line range.'//NewLine// &
                  '    The start of the range must be > 0.',ErrStat,ErrMsg,RoutineName)
               RETURN
            ELSEIF ( RangeEnd < 0 )  THEN
               CALL SetErrStat(ErrID_Fatal,'Fatal error for an incorrectly formatted include-file line range.'//NewLine// &
                  '    The end of the range must be >= 0.',ErrStat,ErrMsg,RoutineName)
               RETURN
            ELSEIF ( ( RangeEnd > 0 ) .AND. ( RangeEnd < RangeBeg ) )  THEN
               CALL SetErrStat(ErrID_Fatal,'Fatal error for an incorrectly formatted include-file line range.'//NewLine// &
                  '    The end of the range must be >= '//TRIM( Num2LStr( RangeBeg ) )//' or = 0.',ErrStat,ErrMsg,RoutineName)
               RETURN
            ENDIF ! ( ErrStatLcl /= 0 )

         ELSE

            READ (Words(1),*,IOSTAT=ErrStatLcl)  RangeBeg
            IF ( ErrStatLcl /= 0 )  THEN                                      ! Was there a number after the "@"?  If so, assume it is the line to start reading.
               CALL SetErrStat(ErrID_Fatal,'Fatal error for an incorrectly formatted include-file line range.'//NewLine// &
                  '    The end of the range must be >= '//TRIM( Num2LStr( RangeBeg ) )//' or = 0.',ErrStat,ErrMsg,RoutineName)
               RETURN
            ELSE                                                              ! Number found.  Assume it is the line to start reading.
               RangeEnd = 0                                                   ! TEMP: Read entire file after the start line.
            ENDIF ! ( ErrStartLcl /= 0 )

         ENDIF ! ( DashLoc > 0 )

         FileName = ADJUSTL( InclInfo(INDEX( InclInfoUC, 'IN' )+3:) )         ! File name must be at least three characters after the "I" in "IN".

      ELSE
                                                                              ! Line did not have the form "@<int> in <filename>".
         FileName = ADJUSTL( InclInfo )                                       ! Shift the file name to the beginning of Line.
         RangeBeg = 1
         RangeEnd = 0

      ENDIF ! ( Words(2) == 'IN' )


         ! Check for quotes and remove them from the file name.
         ! If the file name is quote delimited, we should be able to read it as a quoted string.  Otherwise, leave it as is.

      IF ( INDEX( FileName, '"' )+INDEX( FileName, "'" ) > 0 )  THEN
         READ (FileName,*,IOSTAT=ErrStatLcl)  FileName  !,IOMSG=ErrMsg2
         IF ( ErrStatLcl /= 0 )  THEN
            CALL SetErrStat(ErrID_Fatal,'Fatal error for an incorrectly formatted include-file line range.',ErrStat,ErrMsg,RoutineName)
            RETURN
         ENDIF ! ( ErrStatLcl /= 0 )
      ENDIF ! ( INDEX( InclInfo, '"' )+INDEX( InclInfo, "'" ) > 0 )
      
      IF ( PathIsRelative( Filename ) ) then
         CALL GetPath( RelativePathFileName, PriPath )     ! Input files will be relative to the path where the primary input file is located.
         Filename = TRIM(PriPath)//TRIM(Filename)
      END IF
            

      RETURN

   END SUBROUTINE ParseInclInfo
!=======================================================================
!> \copydoc nwtc_io::parsechvar
   SUBROUTINE ParseInVar ( FileInfo, LineNum, ExpVarName, Var, ErrStat, ErrMsg, UnEc )

      ! This subroutine parses the specified line of text for two words.  One should be a
      ! variable name and the other an INTEGER value.
      ! Generate an error message if the value is the wrong type.


         ! Arguments declarations.

      INTEGER, INTENT(OUT)                   :: Var                           ! The INTEGER variable to receive the input value.

      INTEGER(IntKi), INTENT(OUT)            :: ErrStat                       ! The error status.
      INTEGER(IntKi), INTENT(INOUT)          :: LineNum                       ! The number of the line to parse.

      INTEGER,        INTENT(IN), OPTIONAL   :: UnEc                          ! I/O unit for echo file. If present and > 0, write to UnEc.

      CHARACTER(*),   INTENT(OUT)            :: ErrMsg                        ! The error message, if ErrStat /= 0.
      CHARACTER(*),   INTENT(IN)             :: ExpVarName                    ! The expected variable name.

      TYPE (FileInfoType), INTENT(IN)        :: FileInfo                      ! The derived type for holding the file information.


         ! Local declarations.

      INTEGER(IntKi)                         :: ErrStatLcl                    ! Error status local to this routine.
      INTEGER(IntKi)                         :: NameIndx                      ! The index into the Words array that points to the variable name.

      CHARACTER(20)                          :: Words       (2)               ! The two "words" parsed from the line.
      CHARACTER(ErrMsgLen)                   :: ErrMsg2
      CHARACTER(*), PARAMETER                :: RoutineName = 'ParseInVar'

      ErrStat = ErrID_None
      ErrMsg  = ""


      IF (LineNum > size(FileInfo%Lines) ) THEN
         CALL SetErrStat ( ErrID_Fatal, NewLine//' >> A fatal error occurred when parsing data.'//NewLine//  &
                   ' >> The "'//TRIM( ExpVarName )//'" variable was not assigned because the file is too short.' &
                   , ErrStat, ErrMsg, RoutineName )
         RETURN
      END IF
      
      
      CALL GetWords ( FileInfo%Lines(LineNum), Words, 2 )                                        ! Read the first two words in Line.

      CALL ChkParseData ( Words, ExpVarName, FileInfo%FileList(FileInfo%FileIndx(LineNum)) &
                        , FileInfo%FileLine(LineNum), NameIndx, ErrStatLcl, ErrMsg2 )
         CALL SetErrStat ( ErrStatLcl, ErrMsg2, ErrStat, ErrMsg, RoutineName )
         IF (ErrStat >= AbortErrLev) RETURN

      READ (Words(3-NameIndx),*,IOSTAT=ErrStatLcl)  Var
      IF ( ErrStatLcl /= 0 )  THEN
         CALL SetErrStat ( ErrID_Fatal, NewLine//' >> A fatal error occurred when parsing data from "' &
                   //TRIM( FileInfo%FileList(FileInfo%FileIndx(LineNum)) )//'".'//NewLine//  &
                   ' >> The variable "'//TRIM( Words(NameIndx) )//'" was not assigned valid INTEGER value on line #' &
                   //TRIM( Num2LStr( FileInfo%FileLine(LineNum) ) )//'.'//NewLine//&
                   ' >> The text being parsed was :'//NewLine//'    "'//TRIM( FileInfo%Lines(LineNum) )//'"', ErrStat, ErrMsg, RoutineName )
         RETURN
      ENDIF

      IF ( PRESENT(UnEc) )  THEN
         IF ( UnEc > 0 )  WRITE (UnEc,'(1X,A15," = ",A20)')  Words
      END IF

      LineNum = LineNum + 1

      RETURN

   END SUBROUTINE ParseInVar
!=======================================================================
!> \copydoc nwtc_io::parsechvarwdefault
   SUBROUTINE ParseInVarWDefault ( FileInfo, LineNum, ExpVarName, Var, VarDefault, ErrStat, ErrMsg, UnEc )

      ! This subroutine parses the specified line of text for two words.  One should be a
      ! the name of a integer variable and the other an integer value.
      ! Generate an error message if the value is the wrong type.

      ! WARNING: This routine assumes the "words" containing the variable name and value are <= 20 characters.


         ! Arguments declarations.


      INTEGER(IntKi), INTENT(OUT)            :: ErrStat                       ! The error status.
      INTEGER(IntKi), INTENT(INOUT)          :: LineNum                       ! The number of the line to parse.

      INTEGER,        INTENT(IN), OPTIONAL   :: UnEc                          ! I/O unit for echo file. If present and > 0, write to UnEc.

      INTEGER(IntKi), INTENT(OUT)            :: Var                           ! The INTEGER variable to receive the input value.
      INTEGER(IntKi),   INTENT(IN)           :: VarDefault                    ! The INTEGER used as the default.
      CHARACTER(*),   INTENT(OUT)            :: ErrMsg                        ! The error message, if ErrStat /= 0.
      CHARACTER(*),   INTENT(IN)             :: ExpVarName                    ! The expected variable name.

      TYPE (FileInfoType), INTENT(IN)        :: FileInfo                      ! The derived type for holding the file information.


         ! Local declarations.

      INTEGER(IntKi)                         :: ErrStatLcl                    ! Error status local to this routine.

      CHARACTER(ErrMsgLen)                   :: ErrMsg2
      CHARACTER(*), PARAMETER                :: RoutineName = 'ParseInVarDefault'
      CHARACTER(20)                          :: defaultStr
      
      ErrStat=ErrID_None
      ErrMsg = ""

         ! First parse this as a string
      CALL ParseVar ( FileInfo, LineNum, ExpVarName, defaultStr, ErrStatLcl, ErrMsg2, UnEc )
         CALL SetErrStat(ErrStatLcl, ErrMsg2, ErrStat, ErrMsg, RoutineName )
         IF (ErrStat >= AbortErrLev) RETURN
      CALL Conv2UC( defaultStr )
      IF ( INDEX(defaultStr, "DEFAULT" ) /= 1 ) THEN ! If it's not "default", read this variable
         LineNum = LineNum - 1  ! back up a line
         CALL ParseVar ( FileInfo, LineNum, ExpVarName, Var, ErrStatLcl, ErrMsg2, UnEc )
            CALL SetErrStat( ErrStatLcl, ErrMsg2, ErrStat, ErrMsg, RoutineName )
      ELSE
         Var = VarDefault  ! "DEFAULT" value
      END IF             
      
      RETURN
   END SUBROUTINE ParseInVarWDefault
!=======================================================================
!> \copydoc nwtc_io::parsedbary
   SUBROUTINE ParseLoAry ( FileInfo, LineNum, AryName, Ary, AryLen, ErrStat, ErrMsg, UnEc )

      ! This subroutine parses the specified line of text for AryLen LOGICAL values.
      ! Generate an error message if the value is the wrong type.


         ! Arguments declarations.

      INTEGER, INTENT(IN)                    :: AryLen                        ! The length of the array to parse.

      INTEGER(IntKi), INTENT(OUT)            :: ErrStat                       ! The error status.
      INTEGER(IntKi), INTENT(INOUT)          :: LineNum                       ! The number of the line to parse.

      INTEGER,        INTENT(IN), OPTIONAL   :: UnEc                          ! I/O unit for echo file. If present and > 0, write to UnEc.

      LOGICAL, INTENT(OUT)                   :: Ary       (AryLen)            ! The LOGICAL array to receive the input values.

      CHARACTER(*),   INTENT(In)             :: AryName                       ! The array name we are trying to fill.
      CHARACTER(*),   INTENT(OUT)            :: ErrMsg                        ! The error message, if ErrStat /= 0.

      TYPE (FileInfoType), INTENT(IN)        :: FileInfo                      ! The derived type for holding the file information.


         ! Local declarations.

      INTEGER(IntKi)                         :: ErrStatLcl                    ! Error status local to this routine.

      CHARACTER(20), ALLOCATABLE             :: Words       (:)               ! The array "words" parsed from the line.
      CHARACTER(*), PARAMETER                :: RoutineName = 'ParseLoAry'

      ErrStat = ErrID_None
      ErrMsg  = ""

      IF (LineNum > size(FileInfo%Lines) ) THEN
         CALL SetErrStat ( ErrID_Fatal, NewLine//' >> A fatal error occurred when parsing data.'//NewLine//  &
                   ' >> The "'//TRIM( AryName )//'" array was not assigned because the file is too short.' &
                   , ErrStat, ErrMsg, RoutineName )
         RETURN
      END IF
      
      
      ALLOCATE ( Words( AryLen ) , STAT=ErrStatLcl )
      IF ( ErrStatLcl /= 0 )  THEN
         CALL SetErrStat ( ErrID_Fatal, NewLine//'Fatal error allocating memory for the Words array.',ErrStat,ErrMsg,RoutineName )
         CALL Cleanup()
         RETURN
      ENDIF


      READ (FileInfo%Lines(LineNum),*,IOSTAT=ErrStatLcl)  Ary
      IF ( ErrStatLcl /= 0 )  THEN
         CALL SetErrStat ( ErrID_Fatal, 'A fatal error occurred when parsing data from "' &
                   //TRIM( FileInfo%FileList(FileInfo%FileIndx(LineNum)) )//'".'//NewLine//  &
                   ' >> The "'//TRIM( AryName )//'" array was not assigned valid LOGICAL values on line #' &
                   //TRIM( Num2LStr( FileInfo%FileLine(LineNum) ) )//'.'//NewLine//' >> The text being parsed was :'//NewLine &
                   //'    "'//TRIM( FileInfo%Lines(LineNum) )//'"',ErrStat,ErrMsg,RoutineName )
         CALL Cleanup()
         RETURN
      ENDIF

      IF ( PRESENT(UnEc) )  THEN
         IF ( UnEc > 0 )  WRITE (UnEc,'(A)')  TRIM( FileInfo%Lines(LineNum) )
      END IF

      LineNum = LineNum + 1
      CALL Cleanup()

      RETURN

   !=======================================================================
   CONTAINS
   !=======================================================================
      SUBROUTINE Cleanup ( )

         ! This subroutine cleans up the parent routine before exiting.

            ! Deallocate the Words array if it had been allocated.

         IF ( ALLOCATED( Words ) ) DEALLOCATE( Words )

         RETURN

      END SUBROUTINE Cleanup

   END SUBROUTINE ParseLoAry
!=======================================================================
!> \copydoc nwtc_io::parsechvar
   SUBROUTINE ParseLoVar ( FileInfo, LineNum, ExpVarName, Var, ErrStat, ErrMsg, UnEc )

      ! This subroutine parses the specified line of text for two words.  One should be a
      ! variable name and the other a LOGICAL value.
      ! Generate an error message if the value is the wrong type.


         ! Arguments declarations.

      LOGICAL, INTENT(OUT)                   :: Var                           ! The LOGICAL variable to receive the input value.

      INTEGER(IntKi), INTENT(OUT)            :: ErrStat                       ! The error status.
      INTEGER(IntKi), INTENT(INOUT)          :: LineNum                       ! The number of the line to parse.

      INTEGER,        INTENT(IN), OPTIONAL   :: UnEc                          ! I/O unit for echo file. If present and > 0, write to UnEc.

      CHARACTER(*),   INTENT(OUT)            :: ErrMsg                        ! The error message, if ErrStat /= 0.
      CHARACTER(*),   INTENT(IN)             :: ExpVarName                    ! The expected variable name.

      TYPE (FileInfoType), INTENT(IN)        :: FileInfo                      ! The derived type for holding the file information.


         ! Local declarations.

      INTEGER(IntKi)                         :: ErrStatLcl                    ! Error status local to this routine.
      INTEGER(IntKi)                         :: NameIndx                      ! The index into the Words array that points to the variable name.

      CHARACTER(20)                          :: Words       (2)               ! The two "words" parsed from the line.
      CHARACTER(ErrMsgLen)                   :: ErrMsg2
      CHARACTER(*), PARAMETER                :: RoutineName = 'ParseLoVar'

      ErrStat = ErrID_None
      ErrMsg  = ""

      IF (LineNum > size(FileInfo%Lines) ) THEN
         CALL SetErrStat ( ErrID_Fatal, NewLine//' >> A fatal error occurred when parsing data.'//NewLine//  &
                   ' >> The "'//TRIM( ExpVarName )//'" variable was not assigned because the file is too short.' &
                   , ErrStat, ErrMsg, RoutineName )
         RETURN
      END IF

      
      CALL GetWords ( FileInfo%Lines(LineNum), Words, 2 )                     ! Read the first two words in Line.

      CALL ChkParseData ( Words, ExpVarName, FileInfo%FileList(FileInfo%FileIndx(LineNum)) &
                        , FileInfo%FileLine(LineNum), NameIndx, ErrStatLcl, ErrMsg2 )
      IF ( ErrStatLcl /= 0 )  THEN
         CALL SetErrStat ( ErrStatLcl, ErrMsg2, ErrStat, ErrMsg, RoutineName )
         RETURN
      ENDIF

      READ (Words(3-NameIndx),*,IOSTAT=ErrStatLcl)  Var

      IF ( ErrStatLcl /= 0 )  THEN
         CALL SetErrStat ( ErrID_Fatal, 'A fatal error occurred when parsing data from "' &
                   //TRIM( FileInfo%FileList(FileInfo%FileIndx(LineNum)) )//'".'//NewLine//  &
                   ' >> The variable "'//TRIM( Words(NameIndx) )//'" was not assigned valid LOGICAL value on line #' &
                   //TRIM( Num2LStr( LineNum ) )//'.'//NewLine//' >> The text being parsed was :'//NewLine &
                   //'    "'//TRIM( FileInfo%Lines(LineNum) )//'"', ErrStat, ErrMsg, RoutineName )
         RETURN
      ENDIF

      IF ( PRESENT(UnEc) )  THEN
         IF ( UnEc > 0 )  WRITE (UnEc,'(1X,A15," = ",A20)')  Words
      END IF

      LineNum = LineNum + 1

      RETURN

   END SUBROUTINE ParseLoVar
!=======================================================================
!> \copydoc nwtc_io::parsechvarwdefault
   SUBROUTINE ParseLoVarWDefault ( FileInfo, LineNum, ExpVarName, Var, VarDefault, ErrStat, ErrMsg, UnEc )

         ! Arguments declarations.


      INTEGER(IntKi), INTENT(OUT)            :: ErrStat                       ! The error status.
      INTEGER(IntKi), INTENT(INOUT)          :: LineNum                       ! The number of the line to parse.

      INTEGER,        INTENT(IN), OPTIONAL   :: UnEc                          ! I/O unit for echo file. If present and > 0, write to UnEc.

      LOGICAL, INTENT(OUT)                   :: Var                           ! The LOGICAL variable to receive the input value.
      LOGICAL,   INTENT(IN)                  :: VarDefault                    ! The LOGICAL used as the default.
      CHARACTER(*),   INTENT(OUT)            :: ErrMsg                        ! The error message, if ErrStat /= 0.
      CHARACTER(*),   INTENT(IN)             :: ExpVarName                    ! The expected variable name.

      TYPE (FileInfoType), INTENT(IN)        :: FileInfo                      ! The derived type for holding the file information.


         ! Local declarations.

      INTEGER(IntKi)                         :: ErrStatLcl                    ! Error status local to this routine.

      CHARACTER(ErrMsgLen)                   :: ErrMsg2
      CHARACTER(*), PARAMETER                :: RoutineName = 'ParseLoVarDefault'
      CHARACTER(20)                          :: defaultStr
      
      ErrStat=ErrID_None
      ErrMsg = ""

         ! First parse this as a string
      CALL ParseVar ( FileInfo, LineNum, ExpVarName, defaultStr, ErrStatLcl, ErrMsg2, UnEc )
         CALL SetErrStat(ErrStatLcl, ErrMsg2, ErrStat, ErrMsg, RoutineName )
         IF (ErrStat >= AbortErrLev) RETURN
      CALL Conv2UC( defaultStr )
      IF ( INDEX(defaultStr, "DEFAULT" ) /= 1 ) THEN ! If it's not "default", read this variable
         LineNum = LineNum - 1  ! back up a line
         CALL ParseVar ( FileInfo, LineNum, ExpVarName, Var, ErrStatLcl, ErrMsg2, UnEc )
            CALL SetErrStat( ErrStatLcl, ErrMsg2, ErrStat, ErrMsg, RoutineName )
      ELSE
         Var = VarDefault  ! "DEFAULT" value
      END IF             
      
      RETURN
   END SUBROUTINE ParseLoVarWDefault
!=======================================================================
!> \copydoc nwtc_io::parsedbary
   SUBROUTINE ParseSiAry ( FileInfo, LineNum, AryName, Ary, AryLen, ErrStat, ErrMsg, UnEc )

         ! Arguments declarations.

      INTEGER, INTENT(IN)                    :: AryLen                        ! The length of the array to parse.

      REAL(ReKi), INTENT(OUT)                :: Ary       (AryLen)            ! The single-precision REAL array to receive the input values.

      INTEGER(IntKi), INTENT(OUT)            :: ErrStat                       ! The error status.
      INTEGER(IntKi), INTENT(INOUT)          :: LineNum                       ! The number of the line to parse.

      INTEGER,        INTENT(IN), OPTIONAL   :: UnEc                          ! I/O unit for echo file. If present and > 0, write to UnEc.

      CHARACTER(*),   INTENT(In)             :: AryName                       ! The array name we are trying to fill.
      CHARACTER(*),   INTENT(OUT)            :: ErrMsg                        ! The error message, if ErrStat /= 0.

      TYPE (FileInfoType), INTENT(IN)        :: FileInfo                      ! The derived type for holding the file information.


         ! Local declarations.

      INTEGER(IntKi)                         :: ErrStatLcl                    ! Error status local to this routine.
      INTEGER(IntKi)                         :: i

      CHARACTER(*), PARAMETER                :: RoutineName = 'ParseSiAry'

      ErrStat = ErrID_None
      ErrMsg  = ""

      IF (LineNum > size(FileInfo%Lines) ) THEN
         CALL SetErrStat ( ErrID_Fatal, NewLine//' >> A fatal error occurred when parsing data.'//NewLine//  &
                   ' >> The "'//TRIM( AryName )//'" array was not assigned because the file is too short.' &
                   , ErrStat, ErrMsg, RoutineName )
         RETURN
      END IF

      READ (FileInfo%Lines(LineNum),*,IOSTAT=ErrStatLcl)  Ary
      IF ( ErrStatLcl /= 0 )  THEN
         CALL SetErrStat ( ErrID_Fatal, NewLine//' >> A fatal error occurred when parsing data from "' &
                   //TRIM( FileInfo%FileList(FileInfo%FileIndx(LineNum)) )//'".'//NewLine//  &
                   ' >> The "'//TRIM( AryName )//'" array was not assigned valid REAL values on line #' &
                   //TRIM( Num2LStr( FileInfo%FileLine(LineNum) ) )//'.'//NewLine//' >> The text being parsed was :'//NewLine &
                   //'    "'//TRIM( FileInfo%Lines(LineNum) )//'"', ErrStat, ErrMsg, RoutineName )
         RETURN
      ENDIF

      IF ( PRESENT(UnEc) )  THEN
         IF ( UnEc > 0 )  WRITE (UnEc,'(A)')  TRIM( FileInfo%Lines(LineNum) )
      END IF

      DO i=1,AryLen
         call CheckRealVar( Ary(i), AryName, ErrStat, ErrMsg )
         if (ErrStat>= AbortErrLev) return
      END DO
      
      LineNum = LineNum + 1

      RETURN

   END SUBROUTINE ParseSiAry
!=======================================================================
!> \copydoc nwtc_io::parsechvar  
   SUBROUTINE ParseSiVar ( FileInfo, LineNum, ExpVarName, Var, ErrStat, ErrMsg, UnEc )

         ! Arguments declarations.

      REAL(ReKi), INTENT(OUT)                :: Var                           ! The single-precision REAL variable to receive the input value.

      INTEGER(IntKi), INTENT(OUT)            :: ErrStat                       ! The error status.
      INTEGER(IntKi), INTENT(INOUT)          :: LineNum                       ! The number of the line to parse.

      INTEGER,        INTENT(IN), OPTIONAL   :: UnEc                          ! I/O unit for echo file. If present and > 0, write to UnEc.

      CHARACTER(*),   INTENT(OUT)            :: ErrMsg                        ! The error message, if ErrStat /= 0.
      CHARACTER(*),   INTENT(IN)             :: ExpVarName                    ! The expected variable name.

      TYPE (FileInfoType), INTENT(IN)        :: FileInfo                      ! The derived type for holding the file information.


         ! Local declarations.

      INTEGER(IntKi)                         :: ErrStatLcl                    ! Error status local to this routine.
      INTEGER(IntKi)                         :: NameIndx                      ! The index into the Words array that points to the variable name.

      CHARACTER(20)                          :: Words       (2)               ! The two "words" parsed from the line.
      CHARACTER(ErrMsgLen)                   :: ErrMsg2
      CHARACTER(*), PARAMETER                :: RoutineName = 'ParseSiVar'

      ErrStat = ErrID_None
      ErrMsg  = ""
      
      IF (LineNum > size(FileInfo%Lines) ) THEN
         CALL SetErrStat ( ErrID_Fatal, NewLine//' >> A fatal error occurred when parsing data.'//NewLine//  &
                   ' >> The "'//TRIM( ExpVarName )//'" variable was not assigned because the file is too short.' &
                   , ErrStat, ErrMsg, RoutineName )
         RETURN
      END IF
      
      
      CALL GetWords ( FileInfo%Lines(LineNum), Words, 2 )                     ! Read the first two words in Line.

      CALL ChkParseData ( Words, ExpVarName, FileInfo%FileList(FileInfo%FileIndx(LineNum)) &
                        , FileInfo%FileLine(LineNum), NameIndx, ErrStatLcl, ErrMsg2 )
      CALL SetErrStat( ErrStatLcl, ErrMsg2, ErrStat, ErrMsg, RoutineName )
      IF ( ErrStat >= AbortErrLev )  RETURN

      READ (Words(3-NameIndx),*,IOSTAT=ErrStatLcl)  Var
      IF ( ErrStatLcl /= 0 )  THEN
         CALL SetErrStat ( ErrID_Fatal, NewLine//' >> A fatal error occurred when parsing data from "' &
                   //TRIM( FileInfo%FileList(FileInfo%FileIndx(LineNum)) )//'".'//NewLine//  &
                   ' >> The variable "'//TRIM( Words(NameIndx) )//'" was not assigned valid REAL value on line #' &
                   //TRIM( Num2LStr( LineNum ) )//'.'//NewLine//' >> The text being parsed was :'//NewLine// &
                   '    "'//TRIM( FileInfo%Lines(LineNum) )//'"', ErrStat, ErrMsg, RoutineName )
         RETURN
      ENDIF

      CALL CheckRealVar( Var, ExpVarName, ErrStat, ErrMsg)
      
      IF ( PRESENT(UnEc) )  THEN
         IF ( UnEc > 0 )  WRITE (UnEc,'(1X,A15," = ",A20)')  Words
      END IF

      LineNum = LineNum + 1

      RETURN

   END SUBROUTINE ParseSiVar
!=======================================================================
!> \copydoc nwtc_io::parsechvarwdefault
   SUBROUTINE ParseSiVarWDefault ( FileInfo, LineNum, ExpVarName, Var, VarDefault, ErrStat, ErrMsg, UnEc )

         ! Arguments declarations.


      INTEGER(IntKi), INTENT(OUT)            :: ErrStat                       ! The error status.
      INTEGER(IntKi), INTENT(INOUT)          :: LineNum                       ! The number of the line to parse.

      INTEGER,        INTENT(IN), OPTIONAL   :: UnEc                          ! I/O unit for echo file. If present and > 0, write to UnEc.

      REAL(ReKi), INTENT(OUT)                :: Var                           ! The single-precision REAL variable to receive the input value.
      REAL(ReKi),   INTENT(IN)               :: VarDefault                    ! The single-precision REAL used as the default.
      CHARACTER(*),   INTENT(OUT)            :: ErrMsg                        ! The error message, if ErrStat /= 0.
      CHARACTER(*),   INTENT(IN)             :: ExpVarName                    ! The expected variable name.

      TYPE (FileInfoType), INTENT(IN)        :: FileInfo                      ! The derived type for holding the file information.


         ! Local declarations.

      INTEGER(IntKi)                         :: ErrStatLcl                    ! Error status local to this routine.

      CHARACTER(ErrMsgLen)                   :: ErrMsg2
      CHARACTER(*), PARAMETER                :: RoutineName = 'ParseSiVarDefault'
      CHARACTER(20)                          :: defaultStr
      
      ErrStat=ErrID_None
      ErrMsg = ""

         ! First parse this as a string
      CALL ParseVar ( FileInfo, LineNum, ExpVarName, defaultStr, ErrStatLcl, ErrMsg2, UnEc )
         CALL SetErrStat(ErrStatLcl, ErrMsg2, ErrStat, ErrMsg, RoutineName )
         IF (ErrStat >= AbortErrLev) RETURN
      CALL Conv2UC( defaultStr )
      IF ( INDEX(defaultStr, "DEFAULT" ) /= 1 ) THEN ! If it's not "default", read this variable
         LineNum = LineNum - 1  ! back up a line
         CALL ParseVar ( FileInfo, LineNum, ExpVarName, Var, ErrStatLcl, ErrMsg2, UnEc )
            CALL SetErrStat( ErrStatLcl, ErrMsg2, ErrStat, ErrMsg, RoutineName )
      ELSE
         Var = VarDefault  ! "DEFAULT" value
      END IF             
      
      RETURN
   END SUBROUTINE ParseSiVarWDefault
!=======================================================================
!> This routine determines if the given file name is absolute or relative.
!! We will consider an absolute path one that satisfies one of the
!! following four criteria:
!!     1. It contains ":/"
!!     2. It contains ":\"
!!     3. It starts with "/"
!!     4. It starts with "\"
!!   
!! All others are considered relative.
   FUNCTION PathIsRelative ( GivenFil )

      ! Argument declarations.

   CHARACTER(*), INTENT(IN)     :: GivenFil                                            !< The name of the given file.
   LOGICAL                      :: PathIsRelative                                      !< The function return value

   

      ! Determine if file name begins with an absolute path name or if it is relative 
      !    note that Doxygen has serious issues if you use the single quote instead of  
      !    double quote characters in the strings below:

   PathIsRelative = .FALSE.

   IF ( ( INDEX( GivenFil, ":/") == 0 ) .AND. ( INDEX( GivenFil, ":\") == 0 ) ) THEN   ! No drive is specified (by ":\" or ":/")

      IF ( INDEX( "/\", GivenFil(1:1) ) == 0 ) THEN                                    ! The file name doesn't start with "\" or "/"

         PathIsRelative = .TRUE.

      END IF

   END IF

   RETURN
   END FUNCTION PathIsRelative
!=======================================================================
!> This routine prints out an end-of-file message and aborts the program.
   SUBROUTINE PremEOF ( Fil , Variable, TrapErrors, ErrMsg )

      ! Argument declarations.

   CHARACTER(*), INTENT(IN)          :: Fil                                          !< The name of the file that ran out of data.
   CHARACTER(*), INTENT(IN)          :: Variable                                     !< The name of the variable we were trying to read at the time.
   LOGICAL, INTENT(IN), OPTIONAL     :: TrapErrors                                   !< Determines if the program should abort or return to calling function
   CHARACTER(*), INTENT(OUT),OPTIONAL:: ErrMsg                                       !< The name of the file that ran out of data.

      ! LOCAL variables
   LOGICAL                           :: TrapThisError                                ! The local version of TrapErrors
   CHARACTER(ErrMsgLen)              :: Msg                                          ! The local version of ErrMsg


   IF ( PRESENT( TrapErrors ) ) THEN
      TrapThisError = TrapErrors
   ELSE
      TrapThisError = .FALSE.
   END IF


   Msg = 'Premature EOF for file "'//TRIM( Fil )//'" while trying to read '//TRIM( Variable )//'.'

   IF ( PRESENT(ErrMsg) ) THEN
      ErrMsg = Msg
   ELSE
      CALL WrScr( ' ' )
      CALL ProgAbort( ' '//TRIM(Msg), TrapThisError )
   END IF


   RETURN
   END SUBROUTINE PremEOF
!=======================================================================
!> This routine calls ScanComFile (nwtc_io::scancomfile) and ReadComFile (nwtc_io::readcomfile) 
!! to move non-comments in a set of nested files starting with TopFile into the FileInfo (nwtc_io::fileinfo) structure.
   SUBROUTINE ProcessComFile ( TopFileName, FileInfo, ErrStat, ErrMsg )

      IMPLICIT                                        NONE

         ! Argument declarations.

      INTEGER(IntKi), INTENT(OUT)                  :: ErrStat                 !< Error status.

      CHARACTER(*), INTENT(OUT)                    :: ErrMsg                  !< Error message.
      CHARACTER(*), INTENT(IN)                     :: TopFileName             !< The name of the top file in the nested structure.

      TYPE (FileInfoType), INTENT(OUT)             :: FileInfo                !< The derived type for holding the file information.


         ! Local declarations.

      INTEGER(IntKi)                               :: AryInd    = 0           ! The index into the FileInfo arrays.  There is no data in the arrays at the start.
      INTEGER(IntKi)                               :: ErrStatLcl              ! Error status local to this routine.
      INTEGER(IntKi)                               :: FileIndx  = 1           ! The index into the FileInfo%FileList array.  Start with the first file in the list.
      INTEGER(IntKi)                               :: RangeBeg  = 1           ! The first line in a range of lines to be included from a file.
      INTEGER(IntKi)                               :: RangeEnd  = 0           ! The last line in a range of lines to be included from a file.  Zero to read to the end of the file.

      INTEGER                                      :: File      = 0           ! Index into the arrays.
      
      CHARACTER(ErrMsgLen)                         :: ErrMsg2
      CHARACTER(*),       PARAMETER                :: RoutineName = 'ProcessComFile'
      TYPE (FNlist_Type), POINTER                  :: CurrFile                ! The current file being pointed to in the linked list.
      TYPE (FNlist_Type), POINTER                  :: FirstFile               ! The first file in the linked list (TopFile).
      TYPE (FNlist_Type), POINTER                  :: LastFile                ! The last file in the linked list.


         ! Scan the file, and it's included files, to determine how many lines will be kept and generate
         ! a linked list of the different files.
         ! This MUST be done before calling ReadComFile.

      ErrStat = ErrID_None
      ErrMsg  = ""
      
      ALLOCATE ( FirstFile ) !bjj: fix me , IOStat=ErrStatLcl2
      LastFile => FirstFile
      NULLIFY ( LastFile%Next )
      LastFile%Filename = TopFileName
      CurrFile => LastFile
      FileInfo%NumLines = 0

      CALL ScanComFile ( FirstFile, CurrFile, LastFile, 1, 0, FileInfo%NumLines, ErrStatLcl, ErrMsg2 )
         CALL SetErrStat( ErrStatLcl, ErrMsg2, ErrStat, ErrMsg, RoutineName )
         IF ( ErrStatLcl >= AbortErrLev )  THEN
            CALL Cleanup()
            RETURN
         ENDIF


         ! Count the number of different files in the linked list and allocate the array for the list of files.
         ! This MUST be done before calling ReadComFile.

      CurrFile => FirstFile
      FileInfo%NumFiles = 0

      DO
         IF ( .NOT. ASSOCIATED( CurrFile ) )  EXIT
         FileInfo%NumFiles = FileInfo%NumFiles + 1
         CurrFile => CurrFile%Next
      ENDDO

      ALLOCATE ( FileInfo%FileList( FileInfo%NumFiles ) , STAT=ErrStatLcl )
         IF ( ErrStatLcl /= 0 )  THEN
            CALL SetErrStat( ErrID_Fatal, 'Error allocating memory for the FileInfo%FileList array.' , ErrStat, ErrMsg, RoutineName )
            CALL Cleanup()
            RETURN
         ENDIF


         ! Copy the linked list of file names into the FileList array.
         ! This MUST be done before calling ReadComFile.

      CurrFile => FirstFile
      File     =  0
      DO
         IF ( .NOT. ASSOCIATED( CurrFile ) )  EXIT
         File = File + 1
         FileInfo%FileList(File) = CurrFile%Filename
         CurrFile => CurrFile%Next
      ENDDO


         ! Allocate the arrays to hold the non-comments, the files they occur in, and which lines they were found on.
         ! This MUST be done before calling ReadComFile.

      ALLOCATE ( FileInfo%FileLine( FileInfo%NumLines ) , STAT=ErrStatLcl )
         IF ( ErrStatLcl /= 0 )  THEN
            CALL SetErrStat( ErrID_Fatal, 'Error allocating memory for the FileInfo%FileLine array.' , ErrStat, ErrMsg, RoutineName )
            CALL Cleanup()
            RETURN
         ENDIF

      ALLOCATE ( FileInfo%FileIndx( FileInfo%NumLines ) , STAT=ErrStatLcl )
         IF ( ErrStatLcl /= 0 )  THEN
            CALL SetErrStat( ErrID_Fatal, 'Error allocating memory for the FileInfo%FileIndx array.' , ErrStat, ErrMsg, RoutineName )
            CALL Cleanup()
            RETURN
         ENDIF

      ALLOCATE ( FileInfo%Lines( FileInfo%NumLines ) , STAT=ErrStatLcl )
         IF ( ErrStatLcl /= 0 )  THEN
            CALL SetErrStat( ErrID_Fatal, 'Error allocating memory for the FileInfo%Lines array.' , ErrStat, ErrMsg, RoutineName )
            CALL Cleanup()
            RETURN
         ENDIF


         ! Read the file and save all but the comments.

      AryInd = 0
      CALL ReadComFile ( FileInfo, FileIndx, AryInd, RangeBeg, RangeEnd, ErrStatLcl, ErrMsg2 )
         CALL SetErrStat( ErrStatLcl, ErrMsg2, ErrStat, ErrMsg, RoutineName )
         IF ( ErrStatLcl >= AbortErrLev )  THEN
            CALL Cleanup()
            RETURN
         ENDIF

      CALL Cleanup()         
      RETURN

   !=======================================================================
   CONTAINS
   !=======================================================================
      SUBROUTINE Cleanup (  )

         ! This subroutine cleans up all the allocatable arrays and closes the binary file

            ! Local arguments.

         TYPE (FNlist_Type), POINTER     :: NextFile    ! The next file being pointed to in the linked list.

            ! Deallocate the linked list of file names.

          CurrFile => FirstFile
          NextFile => CurrFile%Next
          DO
              DEALLOCATE(CurrFile)
              IF ( .NOT. ASSOCIATED( NextFile ) )  EXIT
              CurrFile => NextFile
              NextFile => CurrFile%Next
          ENDDO
          
!bjj: this needs to happen elsewhere...
          
         !IF ( ALLOCATED( FileInfo%FileLine ) ) DEALLOCATE( FileInfo%FileLine )
         !IF ( ALLOCATED( FileInfo%Lines    ) ) DEALLOCATE( FileInfo%FileIndx )
         !IF ( ALLOCATED( FileInfo%FileLine ) ) DEALLOCATE( FileInfo%FileList )
         !IF ( ALLOCATED( FileInfo%Lines    ) ) DEALLOCATE( FileInfo%Lines    )
                    
      END SUBROUTINE Cleanup 

   END SUBROUTINE ProcessComFile
!=======================================================================
!> This routine outputs fatal error messages and stops the program.
   SUBROUTINE ProgAbort ( Message, TrapErrors, TimeWait, ErrLevel )

      ! Argument declarations.

   REAL(ReKi), INTENT(IN), OPTIONAL       :: TimeWait             !< Tells whether to wait for TimeWait s, or pause if < 0.

   INTEGER(IntKi), INTENT(IN), OPTIONAL   :: ErrLevel             !< The error level to report to the OS.

   LOGICAL, INTENT(IN), OPTIONAL          :: TrapErrors           !< Determines if the program should abort or return to calling function

   CHARACTER(*), INTENT(IN)               :: Message              !< Error message.



   IF ( Beep )  CALL UsrAlarm

   CALL WrScr    ( Message )

   IF ( PRESENT(TrapErrors) )  THEN
      IF ( TrapErrors ) RETURN
   END IF

   IF ( LEN_TRIM(ProgName) > 0 ) THEN
      CALL WrScr ( NewLine//' Aborting '//TRIM( ProgName )//'.'//NewLine )
   ELSE
      CALL WrScr ( NewLine//' Aborting program.'//NewLine )
   END IF

      ! Do we pause (<0), proceed (=0), or wait (>0)?

   IF ( PRESENT( TimeWait ) )  THEN
      IF ( ( TimeWait < 0.0 ) .AND. KBInputOK )  THEN
         CALL ProgPause
      ELSE IF ( TimeWait > 0.0 )  THEN
         CALL WaitTime( TimeWait )
      END IF
   END IF


      ! Do we report a specific error level to the OS or use the default of 1?

   IF ( PRESENT( ErrLevel ) )  THEN
      CALL ProgExit ( ErrLevel )
   ELSE
      CALL ProgExit ( 1 )
   END IF


   END SUBROUTINE ProgAbort
!=======================================================================
!> This routine pauses the program.
   SUBROUTINE ProgPause()

   CALL WrScr ( ' Hit the <Enter> key to continue.' )

   READ (*,'()')


   RETURN
   END SUBROUTINE ProgPause
!=======================================================================
!> This routine outputs non-fatal warning messages and returns to the calling routine.
!! It beeps if ntwc_io::beep is true.
   SUBROUTINE ProgWarn ( Message )

      ! Argument declarations.

   CHARACTER(*), INTENT(IN)     :: Message                                      !< Warning message to print



   IF ( Beep )  CALL UsrAlarm
   CALL WrScr ( ' WARNING:  '//Message )


   RETURN
   END SUBROUTINE ProgWarn 

!=======================================================================
!> \copydoc nwtc_io::int2lstr
   FUNCTION R2LStr4 ( Num )

      ! Function declaration.

   CHARACTER(15)                :: R2LStr4                                         ! This function.


      ! Argument declarations.

   REAL(SiKi), INTENT(IN)       :: Num                                             ! The number to convert.


      ! Return a 0 if that's what we have.

   IF ( Num == 0.0_SiKi )  THEN
      R2LStr4 = '0'
      RETURN
   END IF


      ! Write the number into the string using G format and left justify it.

   WRITE (R2LStr4,'(1PG15.5)')  Num

   CALL AdjRealStr( R2LStr4 )


   RETURN
   END FUNCTION R2LStr4
!=======================================================================
!> \copydoc nwtc_io::int2lstr
   FUNCTION R2LStr8 ( Num )

      ! Function declaration.

   CHARACTER(15)                :: R2LStr8                                         ! This function.


      ! Argument declarations.

   REAL(R8Ki), INTENT(IN)       :: Num                                             ! The floating-point number to convert.


      ! Return a 0 if that's what we have.

   IF ( Num == 0.0_R8Ki )  THEN
      R2LStr8 = '0'
      RETURN
   END IF


      ! Write the number into the string using G format and left justify it.

   WRITE (R2LStr8,'(1PG15.5)')  Num

   CALL AdjRealStr( R2LStr8 )


   RETURN
   END FUNCTION R2LStr8
!=======================================================================
!> \copydoc nwtc_io::int2lstr
   FUNCTION R2LStr16 ( Num )

      ! This function converts a 16-byte floating point number to
      ! a left-aligned string.  It eliminates trailing zeroes
      ! and even the decimal point if it is not a fraction.


      ! Function declaration.

   CHARACTER(15)                :: R2LStr16                                        ! This function.


      ! Argument declarations.

   REAL(QuKi), INTENT(IN)       :: Num                                             ! The floating-point number to convert.


      ! Return a 0 if that's what we have.

   IF ( Num == 0.0_QuKi )  THEN
      R2LStr16 = '0'
      RETURN
   END IF


      ! Write the number into the string using G format and left justify it.

   WRITE (R2LStr16,'(1PG15.5)')  Num

   CALL AdjRealStr( R2LStr16 )


   RETURN
   END FUNCTION R2LStr16
!======================================================================
!> This routine reads a AryLen values separated by whitespace (or other Fortran record delimiters such as commas) 
!!  into an array (either on same line or multiple lines).
!! Use ReadAry (nwtc_io::readary) instead of directly calling a specific routine in the generic interface.   
   SUBROUTINE ReadCAry ( UnIn, Fil, Ary, AryLen, AryName, AryDescr, ErrStat, ErrMsg, UnEc )

      ! Argument declarations:

   INTEGER, INTENT(IN)          :: AryLen                                          !< Length of the array.
   INTEGER, INTENT(IN)          :: UnIn                                            !< I/O unit for input file.
   INTEGER, INTENT(IN), OPTIONAL:: UnEc                                            !< I/O unit for echo file. If present and > 0, write to UnEc
   INTEGER, INTENT(OUT)         :: ErrStat                                         !< Error status
   CHARACTER(*), INTENT(OUT)    :: ErrMsg                                          !< Error message describing ErrStat

   CHARACTER(*), INTENT(OUT)    :: Ary(AryLen)                                     !< Array being read.
   CHARACTER(*), INTENT(IN)     :: AryDescr                                        !< Text string describing the variable.
   CHARACTER(*), INTENT(IN)     :: AryName                                         !< Text string containing the variable name.
   CHARACTER(*), INTENT(IN)     :: Fil                                             !< Name of the input file.


      ! Local declarations:

   INTEGER                      :: Ind                                             ! Index into the string array.  Assumed to be one digit.
   INTEGER                      :: IOS                                             ! I/O status returned from the read statement.


   READ (UnIn,*,IOSTAT=IOS)  ( Ary(Ind), Ind=1,AryLen )

   CALL CheckIOS ( IOS, Fil, TRIM( AryName ), StrType, ErrStat, ErrMsg )

   IF (ErrStat >= AbortErrLev) RETURN

   IF ( PRESENT(UnEc) )  THEN
      IF ( UnEc > 0 ) &
         WRITE (UnEc,Ec_StrAryFrmt)  TRIM( AryName ), AryDescr, ( TRIM( Ary(Ind) ), Ind=1,MIN(AryLen,NWTC_MaxAryLen) )
   END IF


   RETURN
   END SUBROUTINE ReadCAry
!======================================================================
!> This routine reads a AryLen values separated by whitespace (or other Fortran record delimiters such as commas) 
!!  into an array (either on same line or multiple lines) from an input string
!! Use ReadAry (nwtc_io::readary) instead of directly calling a specific routine in the generic interface.   
   SUBROUTINE ReadCAryFromStr ( Str, Ary, AryLen, AryName, AryDescr, ErrStat, ErrMsg, UnEc )

   ! Argument declarations:
   CHARACTER(*), INTENT(IN)     :: Str                                             !< String to read from
   INTEGER, INTENT(IN)          :: AryLen                                          !< Length of the array.
   INTEGER, INTENT(IN), OPTIONAL:: UnEc                                            !< I/O unit for echo file. If present and > 0, write to UnEc
   INTEGER, INTENT(OUT)         :: ErrStat                                         !< Error status
   CHARACTER(*), INTENT(OUT)    :: ErrMsg                                          !< Error message describing ErrStat
   CHARACTER(*), INTENT(OUT)    :: Ary(AryLen)                                     !< Array being read.
   CHARACTER(*), INTENT(IN)     :: AryDescr                                        !< Text string describing the variable.
   CHARACTER(*), INTENT(IN)     :: AryName                                         !< Text string containing the variable name.
   ! Local declarations:
   INTEGER                      :: Ind                                             ! Index into the string array.  Assumed to be one digit.
   INTEGER                      :: IOS                                             ! I/O status returned from the read statement.

   ! Init of output
   do Ind=1,AryLen
       Ary(Ind)=''
   end do
   ! Reading fields from string
   READ (Str,*,IOSTAT=IOS)  ( Ary(Ind), Ind=1,AryLen )

   ! Dedicated "CheckIOS"
   IF ( IOS < 0 )  THEN
      write(ErrMsg,'(A,I0,A)') 'End of line reached while trying to read ',AryLen,' fields from string.'
      ErrStat = ErrID_Fatal
   ELSE IF ( IOS > 0 )  THEN
      write(ErrMsg,'(A,I0,A)') 'Unexpected error while trying to read ',AryLen,' fields from string.'
   ELSE
       ErrMsg=''
       ErrStat = ErrID_None
   END IF
   IF (ErrStat >= AbortErrLev) RETURN
   IF ( PRESENT(UnEc) )  THEN
      IF ( UnEc > 0 ) &
         WRITE (UnEc,Ec_StrAryFrmt)  TRIM( AryName ), AryDescr, ( TRIM( Ary(Ind) ), Ind=1,MIN(AryLen,NWTC_MaxAryLen) )
   END IF
   RETURN
   END SUBROUTINE ReadCAryFromStr
!=======================================================================
!> This routine reads a AryLen values into a real array from the next AryLen lines of the input file (one value per line).
!! Use ReadAryLines (nwtc_io::readarylines) instead of directly calling a specific routine in the generic interface.   
   SUBROUTINE ReadCAryLines ( UnIn, Fil, Ary, AryLen, AryName, AryDescr, ErrStat, ErrMsg, UnEc )

      ! Argument declarations:

   INTEGER, INTENT(IN)          :: AryLen                                          !< Length of the array.
   INTEGER, INTENT(IN)          :: UnIn                                            !< I/O unit for input file.
   INTEGER, INTENT(IN), OPTIONAL:: UnEc                                            !< I/O unit for echo file. If present and > 0, write to UnEc
   INTEGER, INTENT(OUT)         :: ErrStat                                         !< Error status
   CHARACTER(*), INTENT(OUT)    :: ErrMsg                                          !< Error message describing ErrStat

   CHARACTER(*), INTENT(OUT)    :: Ary(AryLen)                                     !< Array variable being read.

   CHARACTER(*), INTENT(IN)     :: Fil                                             !< Name of the input file.
   CHARACTER(*), INTENT(IN)     :: AryDescr                                        !< Text string describing the variable.
   CHARACTER(*), INTENT(IN)     :: AryName                                         !< Text string containing the variable name.


      ! Local declarations:

   INTEGER                      :: Ind                                             ! Index into the real array.  Assumed to be one digit.
   INTEGER                      :: IOS                                             ! I/O status returned from the read statement.


    ErrStat = ErrID_None
    ErrMsg = ""

   DO Ind=1,AryLen
      READ (UnIn,*,IOSTAT=IOS)  Ary(Ind)

      CALL CheckIOS ( IOS, Fil, TRIM( AryName )//'('//TRIM( Int2LStr( Ind ) )//')', StrType, ErrStat, ErrMsg )

      IF (ErrStat >= AbortErrLev) RETURN

      IF ( PRESENT(UnEc) )  THEN
         IF ( UnEc > 0 ) &
            WRITE (UnEc,Ec_StrFrmt)  TRIM( AryName )//'('//TRIM( Int2LStr( Ind ) )//')', AryDescr, TRIM(Ary(Ind))
      END IF
   END DO

   RETURN
   END SUBROUTINE ReadCAryLines
!=======================================================================
!> This routine reads a comment from the next line of the input file.
   SUBROUTINE ReadCom ( UnIn, Fil, ComName, ErrStat, ErrMsg, UnEc, Comment )

      ! Argument declarations:

   INTEGER,        INTENT(IN)              :: UnIn                                     !< I/O unit for input file.
   INTEGER,        INTENT(IN), OPTIONAL    :: UnEc                                     !< I/O unit for echo file. If present and > 0, write to UnEc
   CHARACTER(*),   INTENT(IN)              :: Fil                                      !< Name of the input file.
   CHARACTER(*),   INTENT(IN)              :: ComName                                  !< Text string containing the comment name.
   INTEGER(IntKi), INTENT(OUT)             :: ErrStat                                  !< Error status; if present, program does not abort on error
   CHARACTER(*),   INTENT(OUT)             :: ErrMsg                                   !< Error message
   CHARACTER(*),   INTENT(OUT), OPTIONAL   :: Comment                                  !< Text string containing the comment.



      ! Local declarations:

   INTEGER                      :: IOS                                             ! I/O status returned from the read statement.




   READ (UnIn,'(A)',IOSTAT=IOS)  Comment

   CALL CheckIOS ( IOS, Fil, ComName, StrType, ErrStat, ErrMsg )


   IF (ErrStat >= AbortErrLev) RETURN

   IF ( PRESENT(UnEc) )  THEN
      IF ( UnEc > 0 ) &
         WRITE (UnEc,'(A)')  TRIM(Comment)
   END IF


   RETURN
   END SUBROUTINE ReadCom
!=============================================================================
!> This routine opens and reads the contents of a file with comments and stores the good stuff in the FileInfo structure.
!! You need to call ScanComFile() first to count the number of lines and get the list of files in the recursive tree.
!! This information needs to be stored in the FileInfo structure before calling this routine.
   RECURSIVE SUBROUTINE ReadComFile ( FileInfo, FileIndx, AryInd, StartLine, LastLine, ErrStat, ErrMsg )

      ! Argument declarations.

   INTEGER(IntKi), INTENT(INOUT)             :: AryInd                        !< The current index into the FileInfo arrays.
   INTEGER(IntKi), INTENT(OUT)               :: ErrStat                       !< Error status.
   INTEGER(IntKi), INTENT(IN)                :: FileIndx                      !< The pointer to file name in the list of files.
   INTEGER(IntKi), INTENT(IN)                :: LastLine                      !< The last line to read from this file.  Includes blank and comment lines. Zero means read to the end of file.
   INTEGER(IntKi), INTENT(IN)                :: StartLine                     !< The line at which to start processing this file.  Includes blank and comment lines.

   CHARACTER(*), INTENT(OUT)                 :: ErrMsg                        !< Error message.

   TYPE (FileInfoType), INTENT(INOUT)        :: FileInfo                      !< The derived type for holding the file information.


      ! Local declarations.

   INTEGER(IntKi)                            :: ErrStatLcl                    ! Error status local to this routine.

   INTEGER                                   :: File                          ! The index into the FileList array.
   INTEGER                                   :: FileLine                      ! The current line of the input file.
   INTEGER                                   :: LineLen                       ! The length of the line returned from ReadLine().
   INTEGER                                   :: NewIndx                       ! The index into the FileList array that applied to the next file to be processed.
   INTEGER                                   :: RangeBeg                      ! The first line in a range of lines to be included from a file.
   INTEGER                                   :: RangeEnd                      ! The last line in a range of lines to be included from a file.
   INTEGER                                   :: UnIn                          ! The unit number used for the input file.
                                                                              ! Should the comment characters be passed to this routine instead of being hard coded? -mlb
   CHARACTER(1024)                           :: IncFileName                   ! The name of a file that this one includes.
   CHARACTER(512)                            :: Line                          ! The contents of a line returned from ReadLine() with comment removed.
   CHARACTER(ErrMsgLen)                      :: ErrMsg2
   CHARACTER(*), PARAMETER                   :: RoutineName = 'ReadComFile'

   
   ErrStat = ErrID_None
   ErrMsg  = ""
   
      ! Open the input file.

   CALL GetNewUnit ( UnIn, ErrStatLcl, ErrMsg2 )
      CALL SetErrStat( ErrStatLcl, ErrMsg2, ErrStat, ErrMsg, RoutineName )

   CALL OpenFInpFile ( UnIn, FileInfo%FileList(FileIndx), ErrStatLcl, ErrMsg2 )
      CALL SetErrStat( ErrStatLcl, ErrMsg2, ErrStat, ErrMsg, RoutineName )
      IF ( ErrStat >= AbortErrLev )  THEN
         CALL Cleanup()
         RETURN
      END IF
      


      ! Skip the beginning of the file, if requested.

   IF ( StartLine > 1 )  THEN
      DO FileLine=1,StartLine-1
         READ(UnIn,'()',IOStat=ErrStatLcl)
         IF (ErrStatLcl /= 0) THEN
            CALL SetErrStat( ErrID_Fatal, "Error reading file beginning.", ErrStat, ErrMsg, RoutineName )
            CALL Cleanup()
            RETURN
         END IF         
      ENDDO ! FileLine
   ENDIF ! ( StartLine > 1 )

   FileLine = StartLine - 1


      ! Read the data.

   ErrStatLcl = 0

   DO WHILE ( ErrStatLcl == 0 )


         ! Stop processing when CurrLine > LastLine.  If LastLine is zero, read to the end of file.

      FileLine = FileLine + 1

      IF ( ( LastLine > 0 ) .AND. ( FileLine > LastLine ) )  EXIT


         ! Process the next line.

      CALL ReadLine ( UnIn, CommChars, Line, LineLen, ErrStatLcl )            ! Reads a line.  Returns what is before the first comment character.

      IF ( ( ErrStatLcl == 0 )  .AND. ( LineLen > 0 ) )  THEN ! ErrStatLcl is IOStat from Read statement

         Line = ADJUSTL( Line )


            ! Is this line trying to include another file?  If so, recursively process it.

         IF ( Line(1:1) == '@' )  THEN


               ! Parse the contents of everything after the "@" to determine the name of the include file and the optional line range.

            CALL ParseInclInfo ( Line(2:), FileInfo%FileList(FileIndx), IncFileName, RangeBeg, RangeEnd, ErrStatLcl, ErrMsg2 )
               CALL SetErrStat( ErrStatLcl, TRIM( FileInfo%FileList(FileIndx) )//':Line#'//TRIM( Num2LStr( FileLine ) ) &
                                //':'//TRIM(ErrMsg2), ErrStat, ErrMsg, RoutineName )
               IF ( ErrStat >= AbortErrLev )  THEN
                  CALL Cleanup()
                  RETURN
               END IF
               ErrStatLcl = 0

               ! Which file in the prestored list is the new one?

            DO File=1,FileInfo%NumFiles
               IF ( TRIM( FileInfo%FileList(File) ) == TRIM( IncFileName ) )  THEN
                  NewIndx = File
                  EXIT
               ENDIF ! ( TRIM( FileInfo%FileList(File) ) == TRIM( Line(2:) ) )
            ENDDO ! File


               ! Let's recursively process this new file.

            CALL ReadComFile ( FileInfo, NewIndx, AryInd, RangeBeg, RangeEnd, ErrStatLcl, ErrMsg2 )
               CALL SetErrStat( ErrStatLcl, ErrMsg2, ErrStat, ErrMsg, RoutineName )
               IF ( ErrStat >= AbortErrLev )  THEN
                  CALL Cleanup()
                  RETURN
               END IF
               ErrStatLcl = 0

         ELSE


               ! Not a file name.  Add this line to stack.

            AryInd                    = AryInd + 1
            FileInfo%FileLine(AryInd) = FileLine
            FileInfo%FileIndx(AryInd) = FileIndx
            FileInfo%Lines   (AryInd) = Line

         ENDIF ! ( Line(1:1) == '@' )

      ENDIF ! ( ( ErrStatLcl == 0 )  .AND. ( LineLen > 0 ) )

   ENDDO ! WHILE ( ErrStatLcl == 0 )

   CALL Cleanup(  )

   RETURN

   !=======================================================================
   CONTAINS
   !=======================================================================
      SUBROUTINE Cleanup ( )

         ! This subroutine cleans up all the allocatable arrays, sets the error status/message and closes the binary file

            ! Close the input file.

         CLOSE ( UnIn )

      END SUBROUTINE Cleanup

   END SUBROUTINE ReadComFile
!=======================================================================
!> This routine reads a variable from the next line of the input file.
!! Use ReadVar (nwtc_io::readvar) instead of directly calling a specific routine in the generic interface.   
   SUBROUTINE ReadCVar ( UnIn, Fil, Var, VarName, VarDescr, ErrStat, ErrMsg, UnEc )

      ! Argument declarations:

   INTEGER,        INTENT(IN)          :: UnIn                                            !< I/O unit for input file.
   INTEGER,        INTENT(IN), OPTIONAL:: UnEc                                            !< I/O unit for echo file. If present and > 0, write to UnEc
   INTEGER(IntKi), INTENT(OUT)         :: ErrStat                                         !< Error status; if present, program does not abort on error
   CHARACTER(*),   INTENT(OUT)         :: ErrMsg                                          !< Error message

   CHARACTER(*),   INTENT(OUT)         :: Var                                             !< Variable being read
   CHARACTER(*),   INTENT(IN)          :: Fil                                             !< Name of the input file.
   CHARACTER(*),   INTENT(IN)          :: VarDescr                                        !< Text string describing the variable.
   CHARACTER(*),   INTENT(IN)          :: VarName                                         !< Text string containing the variable name.


      ! Local declarations:

   INTEGER                             :: IOS                                             ! I/O status returned from the read statement.



   READ (UnIn,*,IOSTAT=IOS)  Var


   CALL CheckIOS ( IOS, Fil, VarName, StrType, ErrStat, ErrMsg )


   IF (ErrStat >= AbortErrLev) RETURN

   IF ( PRESENT(UnEc) )  THEN
      IF ( UnEc > 0 ) &
         WRITE (UnEc,Ec_StrFrmt)  VarName, VarDescr, '"'//TRIM( Var )//'"'
   END IF


   RETURN
   END SUBROUTINE ReadCVar
!=======================================================================
!> This routine reads the contents of a FAST binary output file (FASTbinFile) and stores it in FASTdata.
!! It is assumed that the name of the binary file is preloaded into FASTdata%File by the calling procedure.
   SUBROUTINE ReadFASTbin ( UnIn, Init, FASTdata, ErrStat, ErrMsg )

      ! Argument declarations.

   INTEGER(IntKi),                     INTENT(  OUT)  :: ErrStat     !< An optional error level to be returned to the calling routine.
   INTEGER(IntKi),                     INTENT(INOUT)  :: UnIn        !< The IO unit for the FAST binary file.

   LOGICAL,                            INTENT(IN)     :: Init        !< A flag to tell the routine to read only the file header for initialization purposes.

   CHARACTER(*),                       INTENT(  OUT)  :: ErrMsg      !< An optional error message to be returned to the calling routine.

   TYPE (FASTdataType),                INTENT(INOUT)  :: FASTdata    !< The derived type for holding FAST output data.


      ! Local declarations.

   REAL(R8Ki)                             :: TimeIncr                ! The increment for the time data when a time channel is not included.
   REAL(R8Ki)                             :: TimeOff                 ! The offset for the time data when a time channel is included.
   REAL(R8Ki)                             :: TimeOut1                ! The first output data when a time channel is not included.
   REAL(R8Ki)                             :: TimeScl                 ! The slope for the time data when a time channel is included.

   REAL(ReKi), ALLOCATABLE                :: ColMax(:)               ! The maximum value of the column data.
   REAL(ReKi), ALLOCATABLE                :: ColMin(:)               ! The minimum value of the column data.

   REAL(SiKi), ALLOCATABLE                :: ColOff(:)               ! The offset for the column data.
   REAL(SiKi), ALLOCATABLE                :: ColScl(:)               ! The slope for the column data.

   INTEGER(IntKi)                         :: IChan                   ! The channel index used for DO loops.
   INTEGER(IntKi)                         :: IChr                    ! The character index used for DO loops.
   INTEGER(IntKi)                         :: IRow                    ! The row index used for DO loops.
   INTEGER(IntKi)                         :: LenDesc                 ! The length of the description string, DescStr.
   INTEGER(IntKi), PARAMETER              :: MaxLenDesc = 1024       ! The maximum allowed length of the description string, DescStr.
   INTEGER(IntKi)                         :: ChanLen2                ! The lengths of channel names in the file
   
   INTEGER(B4Ki), ALLOCATABLE             :: TmpTimeArray(:)         ! This array holds the normalized time channel that was read from the binary file.
   INTEGER(B4Ki)                          :: Tmp4BInt                ! This scalar temporarially holds a 4-byte integer that was stored in the binary file

   INTEGER(B2Ki)                          :: FileType                ! The type of FAST data file (1: Time channel included in file; 2: Time stored as start time and step).
   INTEGER(B2Ki)                          :: Tmp2BInt                ! This scalar temporarially holds a 2-byte integer that was stored in the binary file.
   INTEGER(B2Ki), ALLOCATABLE             :: TmpInArray(:,:)         ! This array holds the normalized channels that were read from the binary file.
   INTEGER(R8Ki), ALLOCATABLE             :: TmpR8InArray(:,:)       ! This array holds the uncompressed channels that were read from the binary file.

   INTEGER(B1Ki), ALLOCATABLE             :: DescStrASCII(:)         ! The ASCII equivalent of DescStr.
   INTEGER(B1Ki), ALLOCATABLE             :: TmpStrASCII(:)          ! The temporary ASCII equivalent of a channel name or units.

   INTEGER(IntKi)                         :: ErrStat2
   CHARACTER(ErrMsgLen)                   :: ErrMsg2
   CHARACTER(*), PARAMETER                :: RoutineName = 'ReadFASTbin'

   
   ErrStat = ErrID_None
   ErrMsg  = ""

   
   
      !  Open data file.

   CALL OpenBInpFile ( UnIn, FASTdata%File, ErrStat2, ErrMsg2 )
      CALL SetErrStat( ErrStat2, ErrMsg2, ErrStat, ErrMsg, RoutineName )
      IF (ErrStat >= AbortErrLev) THEN
         CALL Cleanup()
         RETURN
      END IF
      


      ! Process the requested data records of this file.

   CALL WrScr ( NewLine//' =======================================================' )
   CALL WrScr ( ' Reading in data from file "'//TRIM( FASTdata%File )//'".'//NewLine )


      ! Read some of the header information.

   READ (UnIn, IOSTAT=ErrStat2)  FileType
   IF ( ErrStat2 /= 0 )  THEN
      CALL SetErrStat ( ErrID_Fatal, 'Fatal error reading FileType from file "'//TRIM( FASTdata%File )//'".', ErrStat, ErrMsg, RoutineName )
      CALL Cleanup()
      RETURN
   ENDIF


   IF (FileType == FileFmtID_ChanLen_In) THEN
      READ (UnIn, IOSTAT=ErrStat2)  Tmp2BInt
      IF ( ErrStat2 /= 0 )  THEN
         CALL SetErrStat ( ErrID_Fatal, 'Fatal error reading ChanLen from file "'//TRIM( FASTdata%File )//'".', ErrStat, ErrMsg, RoutineName )
         CALL Cleanup()
         RETURN
      ENDIF
      ChanLen2 = Tmp2BInt
   ELSE
      ChanLen2 = 10
   END IF

   READ (UnIn, IOSTAT=ErrStat2)  Tmp4BInt
   IF ( ErrStat2 /= 0 )  THEN
      CALL SetErrStat ( ErrID_Fatal, 'Fatal error reading the number of channels from file "' &
                                      //TRIM( FASTdata%File )//'".', ErrStat, ErrMsg, RoutineName )
      CALL Cleanup()
      RETURN
   ENDIF
   FASTdata%NumChans = Tmp4BInt  ! possible type conversion

   READ (UnIn, IOSTAT=ErrStat2)  Tmp4BInt
   IF ( ErrStat2 /= 0 )  THEN
      CALL SetErrStat ( ErrID_Fatal, 'Fatal error reading the number of records from file "' &
                                          //TRIM( FASTdata%File )//'".', ErrStat, ErrMsg, RoutineName )
      CALL Cleanup()
      RETURN
   ENDIF
   FASTdata%NumRecs = Tmp4BInt ! possible type conversion


      ! Time is done differently for the two file types.

   IF ( FileType == FileFmtID_WithTime )  THEN

      READ (UnIn, IOSTAT=ErrStat2)  TimeScl
      IF ( ErrStat2 /= 0 )  THEN
         CALL SetErrStat ( ErrID_Fatal, 'Fatal error reading TimeScl from file "'//TRIM( FASTdata%File ) &
                                           //'".', ErrStat, ErrMsg, RoutineName )
         CALL Cleanup()
         RETURN
      ENDIF

      READ (UnIn, IOSTAT=ErrStat2)  TimeOff
      IF ( ErrStat2 /= 0 )  THEN
         CALL SetErrStat ( ErrID_Fatal, 'Fatal error reading TimeOff from file "'//TRIM( FASTdata%File ) &
                                           //'".', ErrStat, ErrMsg, RoutineName )
         RETURN
         CALL Cleanup()
      ENDIF

   ELSE

      READ (UnIn, IOSTAT=ErrStat2)  TimeOut1
      IF ( ErrStat2 /= 0 )  THEN
         CALL SetErrStat ( ErrID_Fatal, 'Fatal error reading TimeOut1 from file "'//TRIM( FASTdata%File ) &
                                           //'".', ErrStat, ErrMsg, RoutineName )
         CALL Cleanup()
         RETURN
      ENDIF

      READ (UnIn, IOSTAT=ErrStat2)  TimeIncr
      IF ( ErrStat2 /= 0 )  THEN
         CALL SetErrStat ( ErrID_Fatal, 'Fatal error reading TimeIncr from file "'//TRIM( FASTdata%File ) &
                                           //'".', ErrStat, ErrMsg, RoutineName )
         CALL Cleanup()
         RETURN
      ENDIF

   END IF ! IF ( FileType == FileFmtID_WithTime )


      ! Allocate the necessary arrays.
   
   ALLOCATE ( FASTdata%ChanNames( FASTdata%NumChans+1 ) , STAT=ErrStat2 )
   IF ( ErrStat2 /= 0 )  THEN
      CALL SetErrStat ( ErrID_Fatal, 'Fatal error allocating memory for FASTdata%ChanNames array.', ErrStat, ErrMsg, RoutineName )
      CALL Cleanup()
      RETURN
   ENDIF

   ALLOCATE ( FASTdata%ChanUnits( FASTdata%NumChans+1 ) , STAT=ErrStat2 )
   IF ( ErrStat2 /= 0 )  THEN
      CALL SetErrStat( ErrID_Fatal, 'Fatal error allocating memory for FASTdata%ChanUnits array.', ErrStat, ErrMsg, RoutineName )
      CALL Cleanup()
      RETURN
   ENDIF

   ALLOCATE ( FASTdata%Data( FASTdata%NumRecs, FASTdata%NumChans+1 ) , STAT=ErrStat2 )
   IF ( ErrStat2 /= 0 )  THEN
      CALL SetErrStat ( ErrID_Fatal, 'Fatal error allocating memory for the FASTdata%Data array.', ErrStat, ErrMsg, RoutineName )
      CALL Cleanup()
      RETURN
   ENDIF
   
   IF ( FileType == FileFmtID_NoCompressWithoutTime ) THEN 
      ALLOCATE ( TmpR8InArray( FASTdata%NumRecs, FASTdata%NumChans ) , STAT=ErrStat2 )
      IF ( ErrStat2 /= 0 )  THEN
         CALL SetErrStat ( ErrID_Fatal, 'Fatal error allocating memory for the TmpR8InArray array.', ErrStat, ErrMsg, RoutineName )
         CALL Cleanup()
         RETURN
      ENDIF

   ELSE
      
      ALLOCATE ( ColMax( FASTdata%NumChans ) , STAT=ErrStat2 )
      IF ( ErrStat2 /= 0 )  THEN
         CALL SetErrStat ( ErrID_Fatal, 'Fatal error allocating memory for ColMax array.', ErrStat, ErrMsg, RoutineName )
         CALL Cleanup()
         RETURN
      ENDIF

      ALLOCATE ( ColMin( FASTdata%NumChans ) , STAT=ErrStat2 )
      IF ( ErrStat2 /= 0 )  THEN
         CALL SetErrStat ( ErrID_Fatal, 'Fatal error allocating memory for ColMin array.', ErrStat, ErrMsg, RoutineName )
         CALL Cleanup()
         RETURN
      ENDIF

      ALLOCATE ( ColOff( FASTdata%NumChans ) , STAT=ErrStat2 )
      IF ( ErrStat2 /= 0 )  THEN
         CALL SetErrStat ( ErrID_Fatal, 'Fatal error allocating memory for ColOff array.', ErrStat, ErrMsg, RoutineName )
         CALL Cleanup()
         RETURN
      ENDIF

      ALLOCATE ( ColScl( FASTdata%NumChans ) , STAT=ErrStat2 )
      IF ( ErrStat2 /= 0 )  THEN
         CALL SetErrStat ( ErrID_Fatal, 'Fatal error allocating memory for ColScl array.', ErrStat, ErrMsg, RoutineName )
         CALL Cleanup()
         RETURN
      ENDIF
   
      ALLOCATE ( TmpInArray( FASTdata%NumRecs, FASTdata%NumChans ) , STAT=ErrStat2 )
      IF ( ErrStat2 /= 0 )  THEN
         CALL SetErrStat ( ErrID_Fatal, 'Fatal error allocating memory for the TmpInArray array.', ErrStat, ErrMsg, RoutineName )
         CALL Cleanup()
         RETURN
      ENDIF

      IF ( FileType == FileFmtID_WithTime ) THEN
         ALLOCATE ( TmpTimeArray( FASTdata%NumRecs ) , STAT=ErrStat2 )
         IF ( ErrStat2 /= 0 )  THEN
            CALL SetErrStat ( ErrID_Fatal, 'Fatal error allocating memory for the TmpTimeArray array.', ErrStat, ErrMsg, RoutineName )
            CALL Cleanup()
            RETURN
         ENDIF
      END IF
      
   END IF
   
   


      ! Read more of the header information.

   IF ( FileType /= FileFmtID_NoCompressWithoutTime ) THEN 
      
      READ (UnIn, IOSTAT=ErrStat2)  ColScl
      IF ( ErrStat2 /= 0 )  THEN
         CALL SetErrStat ( ErrID_Fatal, 'Fatal error reading the ColScl array from file "' &
                                             //TRIM( FASTdata%File )//'".', ErrStat, ErrMsg, RoutineName )
         CALL Cleanup()
         RETURN
      ENDIF

      READ (UnIn, IOSTAT=ErrStat2)  ColOff
      IF ( ErrStat2 /= 0 )  THEN
         CALL SetErrStat ( ErrID_Fatal, 'Fatal error reading the ColOff array from file "' &
                                             //TRIM( FASTdata%File )//'".', ErrStat, ErrMsg, RoutineName )
         CALL Cleanup()
         RETURN
      ENDIF
      
   ENDIF
   
   READ (UnIn, IOSTAT=ErrStat2)  LenDesc
   IF ( ErrStat2 /= 0 )  THEN
      CALL SetErrStat ( ErrID_Fatal, 'Fatal error reading LenDesc from file "'//TRIM( FASTdata%File )//'".', ErrStat, ErrMsg, RoutineName )
      CALL Cleanup()
      RETURN
   ENDIF
   LenDesc = MIN( LenDesc, MaxLenDesc )

   ALLOCATE ( DescStrASCII( LenDesc ) , STAT=ErrStat2 )
   IF ( ErrStat2 /= 0 )  THEN
      CALL SetErrStat ( ErrID_Fatal, 'Fatal error allocating memory for the DescStrASCII array.', ErrStat, ErrMsg, RoutineName )
      CALL Cleanup()
      RETURN
   ENDIF

   READ (UnIn, IOSTAT=ErrStat2)  DescStrASCII
   IF ( ErrStat2 /= 0 )  THEN
      CALL SetErrStat ( ErrID_Fatal, 'Fatal error reading the DescStrASCII array from file "' &
                                      //TRIM( FASTdata%File )//'".', ErrStat, ErrMsg, RoutineName )
      CALL Cleanup()
      RETURN
   ENDIF

   FASTdata%Descr = ''

   DO IChr=1,LenDesc
      FASTdata%Descr(IChr:IChr) = CHAR( DescStrASCII(IChr) )
   END DO

   
   ALLOCATE ( TmpStrASCII( ChanLen2 ) , STAT=ErrStat2 )
   IF ( ErrStat2 /= 0 )  THEN
      CALL SetErrStat ( ErrID_Fatal, 'Fatal error allocating memory for the DescStrASCII array.', ErrStat, ErrMsg, RoutineName )
      CALL Cleanup()
      RETURN
   ENDIF   
   TmpStrASCII(:) = ICHAR( ' ' )
   DO IChan=1,FASTdata%NumChans+1
      READ (UnIn, IOSTAT=ErrStat2)  TmpStrASCII
      IF ( ErrStat2 /= 0 )  THEN
         CALL SetErrStat ( ErrID_Fatal, 'Fatal error reading the title of Channel #'//Int2LStr(  IChan )// &
                                          ' from file "'//TRIM( FASTdata%File )//'".', ErrStat, ErrMsg, RoutineName )
         CALL Cleanup()
         RETURN
      ENDIF
      FASTdata%ChanNames(IChan) = ''
      DO IChr=1,ChanLen2
         FASTdata%ChanNames(IChan)(IChr:IChr) = CHAR( TmpStrASCII(IChr) )
      END DO
   END DO

   TmpStrASCII(:) = ICHAR( ' ' )
   DO IChan=1,FASTdata%NumChans+1
      READ (UnIn, IOSTAT=ErrStat2)  TmpStrASCII
      IF ( ErrStat2 /= 0 )  THEN
         CALL SetErrStat ( ErrID_Fatal, 'Fatal error reading the units of Channel #'//Int2LStr(  IChan )// &
                                          ' from file "'//TRIM( FASTdata%File )//'".', ErrStat, ErrMsg, RoutineName )
         CALL Cleanup()
         RETURN
      ENDIF
      FASTdata%ChanUnits(IChan) = ''
      DO IChr=1,ChanLen2
         FASTdata%ChanUnits(IChan)(IChr:IChr) = CHAR( TmpStrASCII(IChr) )
      END DO
   END DO


      ! Return if we only wanted to read the header.

   IF ( Init )  THEN
      CALL Cleanup()
      RETURN
   ENDIF


      ! If the file contains a time channel (as opposed to just initial time and time step), read it.
      ! There are four bytes per time value.

   IF ( FileType == FileFmtID_WithTime ) THEN

      READ (UnIn, IOSTAT=ErrStat2)  TmpTimeArray                                 ! Time data stored in normalized 32-bit integers
      IF ( ErrStat2 /= 0 )  THEN
         CALL SetErrStat ( ErrID_Fatal, 'Fatal error reading time data from file "'//TRIM( FASTdata%File )//'".', ErrStat, ErrMsg, RoutineName )
         CALL Cleanup()
         RETURN
      ENDIF

   END IF ! FileType


      ! Put time data in the data array.

   IF ( FileType == FileFmtID_WithTime )  THEN
      FASTdata%Data(:,1) = ( TmpTimeArray(:) - TimeOff )/TimeScl;
      FASTdata%TimeStep  = FASTdata%Data(2,1) - FASTdata%Data(1,1)
   ELSE
      FASTdata%Data(:,1) = REAL( TimeOut1, DbKi ) + REAL( TimeIncr, DbKi )*[ (IRow, IRow=0,FASTdata%NumRecs-1 ) ];
      FASTdata%TimeStep  = TimeIncr
   END IF


      ! Read the FAST channel data.

   DO IRow=1,FASTdata%NumRecs
      IF ( FileType == FileFmtID_NoCompressWithoutTime ) THEN
         READ (UnIn, IOSTAT=ErrStat2)  TmpR8InArray(IRow,:)
      ELSE
         READ (UnIn, IOSTAT=ErrStat2)  TmpInArray(IRow,:)
      ENDIF
      
      IF ( ErrStat2 /= 0 )  THEN
         CALL SetErrStat ( ErrID_Fatal, 'Fatal error reading channel data from file "'//TRIM( FASTdata%File )//'".', ErrStat, ErrMsg, RoutineName )
         CALL Cleanup()
         RETURN
      ENDIF
   END DO ! IRow=1,FASTdata%NumRecs


   IF ( FileType == FileFmtID_NoCompressWithoutTime ) THEN
      DO IRow=1,FASTdata%NumRecs
         FASTdata%Data(IRow,2:) = REAL(TmpInArray(IRow,:), ReKi)
      END DO ! IRow=1,FASTdata%NumRecs
   ELSE
      DO IRow=1,FASTdata%NumRecs
            ! Denormalize the data one row at a time and store it in the FASTdata%Data array.
         FASTdata%Data(IRow,2:) = ( TmpInArray(IRow,:) - ColOff(:) )/ColScl(:)
      END DO ! IRow=1,FASTdata%NumRecs
   END IF
      


   CALL Cleanup( )
   RETURN

   !=======================================================================
   CONTAINS
   !=======================================================================
      SUBROUTINE Cleanup ( )

         ! This subroutine cleans up all the allocatable arrays, sets the error status/message and closes the binary file


            ! Deallocate arrays created in this routine.

         IF ( ALLOCATED( ColMax             ) ) DEALLOCATE( ColMax             )
         IF ( ALLOCATED( ColMin             ) ) DEALLOCATE( ColMin             )
         IF ( ALLOCATED( ColOff             ) ) DEALLOCATE( ColOff             )
         IF ( ALLOCATED( ColScl             ) ) DEALLOCATE( ColScl             )
         IF ( ALLOCATED( DescStrASCII       ) ) DEALLOCATE( DescStrASCII       )
         IF ( ALLOCATED( TmpStrASCII        ) ) DEALLOCATE( TmpStrASCII        )
         IF ( ALLOCATED( TmpInArray         ) ) DEALLOCATE( TmpInArray         )
         IF ( ALLOCATED( TmpR8InArray       ) ) DEALLOCATE( TmpR8InArray         )
         IF ( ALLOCATED( TmpTimeArray       ) ) DEALLOCATE( TmpTimeArray       )


            ! Close file

         CLOSE ( UnIn )

      END SUBROUTINE Cleanup

   END SUBROUTINE ReadFASTbin
!=======================================================================
!> \copydoc nwtc_io::readcary
   SUBROUTINE ReadIAry ( UnIn, Fil, Ary, AryLen, AryName, AryDescr, ErrStat, ErrMsg, UnEc )

      ! Argument declarations:

   INTEGER, INTENT(IN)          :: AryLen                                          !  Length of the array.
   INTEGER, INTENT(OUT)         :: Ary(AryLen)                                     !  Integer array being read.
   INTEGER, INTENT(IN)          :: UnIn                                            !  I/O unit for input file.
   INTEGER, INTENT(IN), OPTIONAL:: UnEc                                            !  I/O unit for echo file. If present and > 0, write to UnEc
   INTEGER, INTENT(OUT)         :: ErrStat                                         !  Error status
   CHARACTER(*), INTENT(OUT)    :: ErrMsg                                          !  Error message associated with ErrStat

   CHARACTER(*), INTENT(IN)     :: Fil                                             !  Name of the input file.
   CHARACTER(*), INTENT(IN)     :: AryDescr                                        !  Text string describing the variable.
   CHARACTER(*), INTENT(IN)     :: AryName                                         !  Text string containing the variable name.


      ! Local declarations:

   INTEGER                      :: Ind                                             ! Index into the integer array.  Assumed to be one digit.
   INTEGER                      :: IOS                                             ! I/O status returned from the read statement.



   READ (UnIn,*,IOSTAT=IOS)  ( Ary(Ind), Ind=1,AryLen )

   CALL CheckIOS ( IOS, Fil, TRIM( AryName ), NumType, ErrStat, ErrMsg )

   IF (ErrStat >= AbortErrLev) RETURN

   IF ( PRESENT(UnEc) )  THEN
         IF ( UnEc > 0 ) THEN
            WRITE( UnEc, Ec_IntAryFrmt ) TRIM( AryName ), AryDescr, Ary(1:MIN(AryLen,NWTC_MaxAryLen))
         END IF
   END IF !present(unec)




   RETURN
   END SUBROUTINE ReadIAry
!=======================================================================
!> \copydoc nwtc_io::readcvar
!! WARNING: this routine limits the size of the number being read to 30 characters   
   SUBROUTINE ReadIVar ( UnIn, Fil, Var, VarName, VarDescr, ErrStat, ErrMsg, UnEc )


      ! This routine reads a single integer variable from the next line of the input file.


      ! Argument declarations:

   INTEGER,        INTENT(OUT)         :: Var                                             ! Integer variable being read.
   INTEGER,        INTENT(IN)          :: UnIn                                            ! I/O unit for input file.
   INTEGER,        INTENT(IN), OPTIONAL:: UnEc                                            ! I/O unit for echo file. If present and > 0, write to UnEc
   INTEGER(IntKi), INTENT(OUT)         :: ErrStat                                         ! Error status; if present, program does not abort on error
   CHARACTER(*),   INTENT(OUT)         :: ErrMsg                                          ! Error message

   CHARACTER(*),   INTENT(IN)          :: Fil                                             ! Name of the input file.
   CHARACTER(*),   INTENT(IN)          :: VarDescr                                        ! Text string describing the variable.
   CHARACTER(*),   INTENT(IN)          :: VarName                                         ! Text string containing the variable name.


      ! Local declarations:

   INTEGER                             :: IOS                                             ! I/O status returned from the read statement.

   CHARACTER(30)                       :: Word                                            ! String to hold the first word on the line.


   CALL ReadNum ( UnIn, Fil, Word, VarName, ErrStat, ErrMsg )   
   IF ( ErrStat >= AbortErrLev ) RETURN  ! If we're about to read a T/F and treat it as a number, we have a less severe ErrStat


   READ (Word,*,IOSTAT=IOS)  Var


   CALL CheckIOS ( IOS, Fil, VarName, NumType, ErrStat, ErrMsg )

   IF (ErrStat >= AbortErrLev) RETURN

   IF ( PRESENT(UnEc) )  THEN
      IF ( UnEc > 0 ) &
         WRITE (UnEc,Ec_IntFrmt)  Var, VarName, VarDescr
   END IF


   RETURN
   END SUBROUTINE ReadIVar
!=======================================================================
!> This routine reads a scalar variable from the next line of the input file.
!! Use ReadVarWDefault (nwtc_io::readvarwdefault) instead of directly calling a specific routine in the generic interface.    
!! WARNING: this routine limits the size of the number being read to 30 characters   
   SUBROUTINE ReadIVarWDefault ( UnIn, Fil, Var, VarName, VarDescr, VarDefault, ErrStat, ErrMsg, UnEc )

      ! Argument declarations:

   INTEGER,        INTENT(OUT)         :: Var                                             !< variable being read
   INTEGER,        INTENT(IN)          :: VarDefault                                      !< default value of variable being read
   INTEGER,        INTENT(IN)          :: UnIn                                            !< I/O unit for input file.
   INTEGER,        INTENT(IN), OPTIONAL:: UnEc                                            !< I/O unit for echo file. If present and > 0, write to UnEc
   INTEGER(IntKi), INTENT(OUT)         :: ErrStat                                         !< Error status; if present, program does not abort on error
   CHARACTER(*),   INTENT(OUT)         :: ErrMsg                                          !< Error message

   CHARACTER(*),   INTENT(IN)          :: Fil                                             !< Name of the input file.
   CHARACTER(*),   INTENT(IN)          :: VarDescr                                        !< Text string describing the variable.
   CHARACTER(*),   INTENT(IN)          :: VarName                                         !< Text string containing the variable name.


      ! Local declarations:

   INTEGER                             :: IOS                                             ! I/O status returned from the read statement.

   CHARACTER(30)                       :: Word                                            ! String to hold the first word on the line.


   CALL ReadNum ( UnIn, Fil, Word, VarName, ErrStat, ErrMsg )   
   IF ( ErrStat >= AbortErrLev ) RETURN  ! If we're about to read a T/F and treat it as a number, we have a less severe ErrStat

   CALL Conv2UC( Word )
   IF ( INDEX(Word, "DEFAULT" ) /= 1 ) THEN ! If it's not "default", read this variable; otherwise use the DEFAULT value
      READ (Word,*,IOSTAT=IOS)  Var

      CALL CheckIOS ( IOS, Fil, VarName, NumType, ErrStat, ErrMsg )

      IF (ErrStat >= AbortErrLev) RETURN
   ELSE
      Var = VarDefault
   END IF   

   IF ( PRESENT(UnEc) )  THEN
      IF ( UnEc > 0 ) &
         WRITE (UnEc,Ec_IntFrmt)  Var, VarName, VarDescr
   END IF


   RETURN
   END SUBROUTINE ReadIVarWDefault
!=======================================================================
!> \copydoc nwtc_io::readcary
   SUBROUTINE ReadLAry ( UnIn, Fil, Ary, AryLen, AryName, AryDescr, ErrStat, ErrMsg, UnEc )


      ! This routine reads a AryLen values into an logical array from the next AryLen lines of the input file.


      ! Argument declarations:

   INTEGER, INTENT(IN)          :: AryLen                                          ! Length of the array.
   INTEGER, INTENT(IN)          :: UnIn                                            ! I/O unit for input file.
   INTEGER, INTENT(IN), OPTIONAL:: UnEc                                            ! I/O unit for echo file. If present and > 0, write to UnEc
   INTEGER, INTENT(OUT)         :: ErrStat                                         ! Error status
   CHARACTER(*), INTENT(OUT)    :: ErrMsg                                          ! Error message associated with ErrStat

   LOGICAL, INTENT(OUT)         :: Ary(AryLen)                                     ! Logical array being read.

   CHARACTER(*), INTENT(IN)     :: Fil                                             ! Name of the input file.
   CHARACTER(*), INTENT(IN)     :: AryDescr                                        ! Text string describing the variable.
   CHARACTER(*), INTENT(IN)     :: AryName                                         ! Text string containing the variable name.


      ! Local declarations:

   INTEGER                      :: Ind                                             ! Index into the integer array.  Assumed to be one digit.
   INTEGER                      :: IOS                                             ! I/O status returned from the read statement.



   READ (UnIn,*,IOSTAT=IOS)  ( Ary(Ind), Ind=1,AryLen )

   CALL CheckIOS ( IOS, Fil, TRIM( AryName ), FlgType, ErrStat, ErrMsg )

   IF (ErrStat >= AbortErrLev) RETURN

   IF ( PRESENT(UnEc) )  THEN
      IF ( UnEc > 0 ) THEN
         WRITE( UnEc, Ec_LgAryFrmt ) TRIM( AryName ), AryDescr, Ary(1:MIN(AryLen,NWTC_MaxAryLen))
      END IF
   END IF !present(unec)

   RETURN
   END SUBROUTINE ReadLAry
!=============================================================================
!> This routine reads a line from the specified input file and returns the non-comment
!! portion of the line.
   SUBROUTINE ReadLine ( UnIn, CommentChars, Line, LineLen, IOStat )

      ! Argument declarations.

   INTEGER(IntKi), INTENT(OUT)               :: IOStat                        !< IOS error status from file read.

   INTEGER, INTENT(IN)                       :: UnIn                          !< The unit number for the file being read.
   INTEGER, INTENT(OUT)                      :: LineLen                       !< The length of the line returned from ReadLine().

   CHARACTER(*), INTENT(IN)                  :: CommentChars                  !< The list of possible comment characters.
   CHARACTER(*), INTENT(OUT)                 :: Line                          !< The decommented line being returned to the calling routine.

      ! Local declarations.

   INTEGER                                    :: CommLoc                      !  The left-most location of a given comment character in the Line.
   INTEGER                                    :: FirstComm                    !  The location of first comment character in the Line.
   INTEGER                                    :: IC                           !  The index for the character location in the string.
   INTEGER                                    :: NumCommChars                 !  The number of comment characters in the CommentChars array.


   READ (UnIn,'(A)',IOSTAT=IOStat)  Line

   IF ( IOStat /= 0 )  THEN
      Line    = ''
      LineLen = 0
      RETURN
   ENDIF

   LineLen      = LEN_TRIM( Line )
   NumCommChars = LEN_TRIM( CommentChars )

   IF ( ( NumCommChars == 0 ) .OR. ( LineLen == 0 ) )  RETURN

   FirstComm = MIN( LEN( Line ), LineLen + 1 )

   DO IC=1,NumCommChars
      CommLoc = INDEX( Line, CommentChars(IC:IC) )
      IF ( CommLoc > 0 )  THEN
         FirstComm = MIN( CommLoc, FirstComm )
      ENDIF
   END DO

   Line    = Line(:FirstComm-1)
   LineLen = LEN_TRIM( Line )


   RETURN
   END SUBROUTINE ReadLine
!=======================================================================
!> \copydoc nwtc_io::readcvar
   SUBROUTINE ReadLVar ( UnIn, Fil, Var, VarName, VarDescr, ErrStat, ErrMsg, UnEc )


      ! This routine reads a single logical variable from the next line of the input file.


      ! Argument declarations:

   INTEGER,        INTENT(IN)          :: UnIn                                            ! I/O unit for input file.
   INTEGER,        INTENT(IN), OPTIONAL:: UnEc                                            ! I/O unit for echo file. If present and > 0, write to UnEc
   INTEGER(IntKi), INTENT(OUT)         :: ErrStat                                         ! Error status; if present, program does not abort on error
   CHARACTER(*),   INTENT(OUT)         :: ErrMsg                                          ! Error message

   LOGICAL,        INTENT(OUT)         :: Var                                             ! Logical variable being read.

   CHARACTER(*),   INTENT(IN)          :: Fil                                             ! Name of the input file.
   CHARACTER(*),   INTENT(IN)          :: VarDescr                                        ! Text string describing the variable.
   CHARACTER(*),   INTENT(IN)          :: VarName                                         ! Text string containing the variable name.


      ! Local declarations:

   INTEGER                             :: IOS                                             ! I/O status returned from the read statement.


   READ (UnIn,*,IOSTAT=IOS)  Var

   CALL CheckIOS ( IOS, Fil, VarName, FlgType, ErrStat, ErrMsg )

   IF (ErrStat >= AbortErrLev) RETURN


   IF ( PRESENT(UnEc) )  THEN
      IF ( UnEc > 0 ) &
         WRITE (UnEc,Ec_LgFrmt)  Var, VarName, VarDescr
   END IF


   RETURN
   END SUBROUTINE ReadLVar
!=======================================================================
!> This routine reads a single word from a file and tests to see if it's a pure number (no true or false).
   SUBROUTINE ReadNum ( UnIn, Fil, Word, VarName, ErrStat, ErrMsg )

      ! Argument declarations:

   INTEGER,       INTENT(IN)          :: UnIn                                            !< I/O unit for input file.
   INTEGER(IntKi),INTENT(OUT)         :: ErrStat                                         !< Error status; if present, program does not abort on error
   CHARACTER(*),  INTENT(OUT)         :: ErrMsg                                          !< Error message

   CHARACTER(*),  INTENT(IN)          :: Fil                                             !< Name of the input file.
   CHARACTER(*),  INTENT(IN)          :: VarName                                         !< Text string containing the variable name.
   CHARACTER(*),  INTENT(Out)         :: Word                                            !< Text string containing the first word from the input line.


      ! Local declarations:

   INTEGER                            :: IOS                                             ! I/O status returned from the read statement.



      ! Read in the first word of the input line.  Check I/O status.

   READ (UnIn,*,IOSTAT=IOS)  Word


   CALL CheckIOS ( IOS, Fil, VarName, NumType, ErrStat, ErrMsg )


   IF (ErrStat >= AbortErrLev) RETURN


      ! See if the word starts with a T or F.  If so, flag it as an invalid number.

   IF ( INDEX( 'FTft', Word(:1) ) > 0 )  THEN
      
      ErrStat = ErrID_Severe
      ErrMsg = 'ReadNum:Invalid numeric input for file "'//TRIM( Fil )//'". "'//TRIM( Word )// &
               '" found when trying to read the number, '//TRIM( VarName )//'.'

   END IF



   RETURN
   END SUBROUTINE ReadNum
!=======================================================================
!> This routine reads up to MaxAryLen values from an input file and store them in CharAry(:).
!! These values represent the names of output channels, and they are specified in the format
!! required for OutList(:) in FAST input files.
!! The end of this list is specified with the line beginning with the 3 characters "END".
   SUBROUTINE ReadOutputList ( UnIn, Fil, CharAry, AryLenRead, AryName, AryDescr, ErrStat, ErrMsg, UnEc )

      ! Argument declarations:

   INTEGER,      INTENT(OUT)         :: AryLenRead                                 !< Length of the array that was actually read.
   INTEGER,      INTENT(IN)          :: UnIn                                       !< I/O unit for input file.
   INTEGER,      INTENT(IN)          :: UnEc                                       !< I/O unit for echo file (if > 0).
   INTEGER,      INTENT(OUT)         :: ErrStat                                    !< Error status
   CHARACTER(*), INTENT(OUT)         :: ErrMsg                                     !< Error message

   CHARACTER(*), INTENT(OUT)         :: CharAry(:)                                 !< Character array being read (calling routine dimensions it to max allowable size).

   CHARACTER(*), INTENT(IN)          :: Fil                                        !< Name of the input file.
   CHARACTER(*), INTENT(IN)          :: AryDescr                                   !< Text string describing the variable.
   CHARACTER(*), INTENT(IN)          :: AryName                                    !< Text string containing the variable name.


      ! Local declarations:

   INTEGER                          :: MaxAryLen                                   ! Maximum length of the array being read
   INTEGER                          :: NumWords                                    ! Number of words contained on a line


   CHARACTER(1000)                  :: OutLine                                     ! Character string read from file, containing output list
   CHARACTER(3)                     :: EndOfFile


      ! Initialize some values

   ErrStat = ErrID_None
   ErrMsg  = ''
   MaxAryLen  = SIZE(CharAry)
   AryLenRead = 0

   CharAry = ''


      ! Read in all of the lines containing output parameters and store them in CharAry(:).
      ! The end of this list is specified with the line beginning with END.

   DO

      CALL ReadVar ( UnIn, Fil, OutLine, AryName, AryDescr, ErrStat, ErrMsg, UnEc )
      IF ( ErrStat >= AbortErrLev ) RETURN

      EndOfFile = OutLine(1:3)            ! EndOfFile is the 1st 3 characters of OutLine
      CALL Conv2UC( EndOfFile )           ! Convert EndOfFile to upper case
      IF ( EndOfFile == 'END' )  EXIT     ! End of OutList has been reached; therefore, exit this DO

      NumWords = CountWords( OutLine )    ! The number of words in OutLine.

      AryLenRead = AryLenRead + NumWords  ! The total number of output channels read in so far.

         ! Check to see if the maximum # allowable in the array has been reached.

      IF ( AryLenRead > MaxAryLen )  THEN

         ErrStat = ErrID_Fatal
         ErrMsg = 'ReadOutputList:The maximum number of output channels allowed is '//TRIM( Int2LStr(MaxAryLen) )//'.'
         RETURN

      ELSE

         CALL GetWords ( OutLine, CharAry((AryLenRead - NumWords + 1):AryLenRead), NumWords )

      END IF

   END DO


   RETURN
   END SUBROUTINE ReadOutputList
!=======================================================================
!> \copydoc nwtc_io::readcary
   SUBROUTINE ReadR4Ary ( UnIn, Fil, Ary, AryLen, AryName, AryDescr, ErrStat, ErrMsg, UnEc )


      ! This routine reads a AryLen values into a 4-byte real array separated by white space
      ! (possibly on the same line of the input file).


      ! Argument declarations:

   INTEGER,      INTENT(IN)          :: AryLen                                     ! Length of the array.
   INTEGER,      INTENT(IN)          :: UnIn                                       ! I/O unit for input file.
   INTEGER,      INTENT(IN),OPTIONAL :: UnEc                                       ! I/O unit for echo file. If present and > 0, write to UnEc
   INTEGER,      INTENT(OUT)         :: ErrStat                                    ! Error status
   CHARACTER(*), INTENT(OUT)         :: ErrMsg                                     ! Error message


   REAL(SiKi), INTENT(INOUT)         :: Ary(AryLen)                                ! Real array being read.

   CHARACTER(*), INTENT(IN)          :: Fil                                        ! Name of the input file.
   CHARACTER(*), INTENT(IN)          :: AryDescr                                   ! Text string describing the variable.
   CHARACTER(*), INTENT(IN)          :: AryName                                    ! Text string containing the variable name.


      ! Local declarations:

   INTEGER                      :: Ind                                             ! Index into the real array.  Assumed to be one digit.
   INTEGER                      :: IOS                                             ! I/O status returned from the read statement.



   READ (UnIn,*,IOSTAT=IOS)  ( Ary(Ind), Ind=1,AryLen )

   CALL CheckIOS ( IOS, Fil, TRIM( AryName ), NumType, ErrStat, ErrMsg )
      IF (ErrStat >= AbortErrLev) RETURN

   DO Ind=1,AryLen
      CALL CheckRealVar( Ary(Ind), AryName, ErrStat, ErrMsg)
         IF (ErrStat >= AbortErrLev) RETURN
   END DO

   IF ( PRESENT(UnEc) )  THEN
      IF ( UnEc > 0 ) THEN
         WRITE( UnEc, Ec_ReAryFrmt ) TRIM( AryName ), AryDescr, Ary(1:MIN(AryLen,NWTC_MaxAryLen))
      END IF
   END IF


   RETURN
   END SUBROUTINE ReadR4Ary
!=======================================================================
!> \copydoc nwtc_io::readcary
   SUBROUTINE ReadR8Ary ( UnIn, Fil, Ary, AryLen, AryName, AryDescr, ErrStat, ErrMsg, UnEc )


      ! This routine reads a AryLen values into a 8-byte real array separated by white space
      ! (possibly on the same line of the input file).


      ! Argument declarations:

   INTEGER,      INTENT(IN)          :: AryLen                                     ! Length of the array.
   INTEGER,      INTENT(IN)          :: UnIn                                       ! I/O unit for input file.
   INTEGER,      INTENT(IN),OPTIONAL :: UnEc                                       ! I/O unit for echo file. If present and > 0, write to UnEc
   INTEGER,      INTENT(OUT)         :: ErrStat                                    ! Error status
   CHARACTER(*), INTENT(OUT)         :: ErrMsg                                     ! Error message


   REAL(R8Ki), INTENT(INOUT)         :: Ary(AryLen)                                ! Real array being read.

   CHARACTER(*), INTENT(IN)          :: Fil                                        ! Name of the input file.
   CHARACTER(*), INTENT(IN)          :: AryDescr                                   ! Text string describing the variable.
   CHARACTER(*), INTENT(IN)          :: AryName                                    ! Text string containing the variable name.


      ! Local declarations:

   INTEGER                      :: Ind                                             ! Index into the real array.  Assumed to be one digit.
   INTEGER                      :: IOS                                             ! I/O status returned from the read statement.



   READ (UnIn,*,IOSTAT=IOS)  ( Ary(Ind), Ind=1,AryLen )

   CALL CheckIOS ( IOS, Fil, TRIM( AryName ), NumType, ErrStat, ErrMsg )

   IF (ErrStat >= AbortErrLev) RETURN

   DO Ind=1,AryLen
      CALL CheckRealVar( Ary(Ind), AryName, ErrStat, ErrMsg)
         IF (ErrStat >= AbortErrLev) RETURN
   END DO
   
   IF ( PRESENT(UnEc) )  THEN
      IF ( UnEc > 0 ) THEN
         WRITE( UnEc, Ec_ReAryFrmt ) TRIM( AryName ), AryDescr, Ary(1:MIN(AryLen,NWTC_MaxAryLen))
      END IF
   END IF

   RETURN
   END SUBROUTINE ReadR8Ary
!=======================================================================
!> \copydoc nwtc_io::readcary
   SUBROUTINE ReadR16Ary ( UnIn, Fil, Ary, AryLen, AryName, AryDescr, ErrStat, ErrMsg, UnEc )


      ! This routine reads a AryLen values into a 16-byte real array separated by white space
      ! (possibly on the same line of the input file).


      ! Argument declarations:

   INTEGER,      INTENT(IN)          :: AryLen                                     ! Length of the array.
   INTEGER,      INTENT(IN)          :: UnIn                                       ! I/O unit for input file.
   INTEGER,      INTENT(IN),OPTIONAL :: UnEc                                       ! I/O unit for echo file. If present and > 0, write to UnEc
   INTEGER,      INTENT(OUT)         :: ErrStat                                    ! Error status
   CHARACTER(*), INTENT(OUT)         :: ErrMsg                                     ! Error message


   REAL(QuKi), INTENT(INOUT)         :: Ary(AryLen)                                ! Real array being read.

   CHARACTER(*), INTENT(IN)          :: Fil                                        ! Name of the input file.
   CHARACTER(*), INTENT(IN)          :: AryDescr                                   ! Text string describing the variable.
   CHARACTER(*), INTENT(IN)          :: AryName                                    ! Text string containing the variable name.


      ! Local declarations:

   INTEGER                      :: Ind                                             ! Index into the real array.  Assumed to be one digit.
   INTEGER                      :: IOS                                             ! I/O status returned from the read statement.



   READ (UnIn,*,IOSTAT=IOS)  ( Ary(Ind), Ind=1,AryLen )

   CALL CheckIOS ( IOS, Fil, TRIM( AryName ), NumType, ErrStat, ErrMsg )

   IF (ErrStat >= AbortErrLev) RETURN

   DO Ind=1,AryLen
      CALL CheckRealVar( Ary(Ind), AryName, ErrStat, ErrMsg)
         IF (ErrStat >= AbortErrLev) RETURN
   END DO
   
   IF ( PRESENT(UnEc) )  THEN
      IF ( UnEc > 0 ) THEN
         WRITE( UnEc, Ec_ReAryFrmt ) TRIM( AryName ), AryDescr, Ary(1:MIN(AryLen,NWTC_MaxAryLen))
      END IF
   END IF


   RETURN
   END SUBROUTINE ReadR16Ary
!=======================================================================
!> \copydoc nwtc_io::readcarylines   
   SUBROUTINE ReadR4AryLines ( UnIn, Fil, Ary, AryLen, AryName, AryDescr, ErrStat, ErrMsg, UnEc )

      ! Argument declarations:

   INTEGER, INTENT(IN)          :: AryLen                                          ! Length of the array.
   INTEGER, INTENT(IN)          :: UnIn                                            ! I/O unit for input file.
   INTEGER, INTENT(IN), OPTIONAL:: UnEc                                            ! I/O unit for echo file. If present and > 0, write to UnEc
   INTEGER, INTENT(OUT)         :: ErrStat                                         ! Error status
   CHARACTER(*), INTENT(OUT)    :: ErrMsg                                          ! Error message associated with ErrStat

   REAL(SiKi), INTENT(OUT)      :: Ary(AryLen)                                     ! Real (4-byte) array being read.

   CHARACTER(*), INTENT(IN)     :: Fil                                             ! Name of the input file.
   CHARACTER(*), INTENT(IN)     :: AryDescr                                        ! Text string describing the variable.
   CHARACTER(*), INTENT(IN)     :: AryName                                         ! Text string containing the variable name.


      ! Local declarations:

   INTEGER                      :: Ind                                             ! Index into the real array.  Assumed to be one digit.
   INTEGER                      :: IOS                                             ! I/O status returned from the read statement.



   ErrStat = ErrID_None
   ErrMsg  = ""

   DO Ind=1,AryLen
      READ (UnIn,*,IOSTAT=IOS)  Ary(Ind)

      CALL CheckIOS ( IOS, Fil, TRIM( AryName )//'('//TRIM( Num2LStr( Ind ) )//')', NumType, ErrStat, ErrMsg )
         IF (ErrStat >= AbortErrLev) RETURN
      CALL CheckRealVar( Ary(Ind), AryName, ErrStat, ErrMsg)
         IF (ErrStat >= AbortErrLev) RETURN

      IF ( PRESENT(UnEc) )  THEN
         IF ( UnEc > 0 ) &
            WRITE (UnEc,Ec_ReFrmt)  Ary(Ind), TRIM( AryName )//'('//TRIM( Int2LStr( Ind ) )//')', AryDescr
      END IF
   END DO

   RETURN
   END SUBROUTINE ReadR4AryLines
!=======================================================================
!> \copydoc nwtc_io::readcarylines   
   SUBROUTINE ReadR8AryLines ( UnIn, Fil, Ary, AryLen, AryName, AryDescr, ErrStat, ErrMsg, UnEc )


      ! This routine reads a AryLen values into a real array from the next AryLen lines of the input file.


      ! Argument declarations:

   INTEGER, INTENT(IN)          :: AryLen                                          ! Length of the array.
   INTEGER, INTENT(IN)          :: UnIn                                            ! I/O unit for input file.
   INTEGER, INTENT(IN), OPTIONAL:: UnEc                                            ! I/O unit for echo file. If present and > 0, write to UnEc
   INTEGER, INTENT(OUT)         :: ErrStat                                         ! Error status
   CHARACTER(*), INTENT(OUT)    :: ErrMsg                                          ! Error message associated with ErrStat

   REAL(R8Ki), INTENT(OUT)      :: Ary(AryLen)                                     ! Real (8-byte) array being read.

   CHARACTER(*), INTENT(IN)     :: Fil                                             ! Name of the input file.
   CHARACTER(*), INTENT(IN)     :: AryDescr                                        ! Text string describing the variable.
   CHARACTER(*), INTENT(IN)     :: AryName                                         ! Text string containing the variable name.


      ! Local declarations:

   INTEGER                      :: Ind                                             ! Index into the real array.  Assumed to be one digit.
   INTEGER                      :: IOS                                             ! I/O status returned from the read statement.



   ErrStat = ErrID_None
   ErrMsg  = ""
   
   DO Ind=1,AryLen
      READ (UnIn,*,IOSTAT=IOS)  Ary(Ind)

      CALL CheckIOS ( IOS, Fil, TRIM( AryName )//'('//TRIM( Num2LStr( Ind ) )//')', NumType, ErrStat, ErrMsg )
         IF (ErrStat >= AbortErrLev) RETURN
      CALL CheckRealVar( Ary(Ind), AryName, ErrStat, ErrMsg)
         IF (ErrStat >= AbortErrLev) RETURN

      IF ( PRESENT(UnEc) )  THEN
         IF ( UnEc > 0 ) &
             WRITE (UnEc,Ec_ReFrmt)  Ary(Ind), TRIM( AryName )//'('//TRIM( Int2LStr( Ind ) )//')', AryDescr
      END IF
   END DO

   RETURN
   END SUBROUTINE ReadR8AryLines
!=======================================================================
!> \copydoc nwtc_io::readcarylines   
   SUBROUTINE ReadR16AryLines ( UnIn, Fil, Ary, AryLen, AryName, AryDescr, ErrStat, ErrMsg, UnEc )


      ! This routine reads a AryLen values into a real array from the next AryLen lines of the input file.


      ! Argument declarations:

   INTEGER, INTENT(IN)          :: AryLen                                          ! Length of the array.
   INTEGER, INTENT(IN)          :: UnIn                                            ! I/O unit for input file.
   INTEGER, INTENT(IN), OPTIONAL:: UnEc                                            ! I/O unit for echo file. If present and > 0, write to UnEc
   INTEGER, INTENT(OUT)         :: ErrStat                                         ! Error status
   CHARACTER(*), INTENT(OUT)    :: ErrMsg                                          ! Error message associated with ErrStat

   REAL(QuKi), INTENT(OUT)      :: Ary(AryLen)                                     ! Real (16-byte) array being read.

   CHARACTER(*), INTENT(IN)     :: Fil                                             ! Name of the input file.
   CHARACTER(*), INTENT(IN)     :: AryDescr                                        ! Text string describing the variable.
   CHARACTER(*), INTENT(IN)     :: AryName                                         ! Text string containing the variable name.


      ! Local declarations:

   INTEGER                      :: Ind                                             ! Index into the real array.  Assumed to be one digit.
   INTEGER                      :: IOS                                             ! I/O status returned from the read statement.



   ErrStat = ErrID_None
   ErrMsg  = ""
   
   DO Ind=1,AryLen
      READ (UnIn,*,IOSTAT=IOS)  Ary(Ind)

      CALL CheckIOS ( IOS, Fil, TRIM( AryName )//'('//TRIM( Num2LStr( Ind ) )//')', NumType, ErrStat, ErrMsg )
         IF (ErrStat >= AbortErrLev) RETURN
      CALL CheckRealVar( Ary(Ind), AryName, ErrStat, ErrMsg)
         IF (ErrStat >= AbortErrLev) RETURN

      IF ( PRESENT(UnEc) )  THEN
         IF ( UnEc > 0 ) &
                WRITE (UnEc,Ec_ReFrmt)  Ary(Ind), TRIM( AryName )//'('//TRIM( Int2LStr( Ind ) )//')', AryDescr
      END IF
   END DO

   RETURN
   END SUBROUTINE ReadR16AryLines
!=======================================================================
!> \copydoc nwtc_io::readcvar
!! WARNING: this routine limits the size of the number being read to 30 characters   
   SUBROUTINE ReadR4Var ( UnIn, Fil, Var, VarName, VarDescr, ErrStat, ErrMsg, UnEc )


      ! This routine reads a single double (real) variable from the next line of the input file.
      ! New code should call ReadVar instead of directly calling this routine.


      ! Argument declarations:

   REAL(SiKi),    INTENT(OUT)         :: Var                                             ! Real (4-byte) variable being read.
   INTEGER(IntKi),INTENT(OUT)         :: ErrStat                                         ! Error status; if present, program does not abort on error
   CHARACTER(*),  INTENT(OUT)         :: ErrMsg                                          ! Error message

   INTEGER,       INTENT(IN)          :: UnIn                                            ! I/O unit for input file.
   INTEGER,       INTENT(IN), OPTIONAL:: UnEc                                            ! I/O unit for echo file. If present and > 0, write to UnEc

   CHARACTER( *), INTENT(IN)          :: Fil                                             ! Name of the input file.
   CHARACTER( *), INTENT(IN)          :: VarDescr                                        ! Text string describing the variable.
   CHARACTER( *), INTENT(IN)          :: VarName                                         ! Text string containing the variable name.


      ! Local declarations:

   INTEGER                            :: IOS                                             ! I/O status returned from the read statement.
   CHARACTER(30)                      :: Word                                            ! String to hold the first word on the line.



   CALL ReadNum ( UnIn, Fil, Word, VarName, ErrStat, ErrMsg )
   IF ( ErrStat >= AbortErrLev) RETURN  ! If we're about to read a T/F and treat it as a number, we have a less severe ErrStat


   READ (Word,*,IOSTAT=IOS)  Var

   CALL CheckIOS ( IOS, Fil, VarName, NumType, ErrStat, ErrMsg )
      IF (ErrStat >= AbortErrLev) RETURN
   CALL CheckRealVar( Var, VarName, ErrStat, ErrMsg)
      IF (ErrStat >= AbortErrLev) RETURN


   IF ( PRESENT(UnEc) )  THEN
      IF ( UnEc > 0 ) &
         WRITE (UnEc,Ec_ReFrmt)  Var, VarName, VarDescr
   END IF

   RETURN
   END SUBROUTINE ReadR4Var
!=======================================================================
!> \copydoc nwtc_io::readivarwdefault
   SUBROUTINE ReadR4VarWDefault ( UnIn, Fil, Var, VarName, VarDescr, VarDefault, ErrStat, ErrMsg, UnEc )

      ! Argument declarations:

   REAL(SiKi),    INTENT(OUT)         :: Var                                             ! Variable being read
   REAL(SiKi),    INTENT(IN )         :: VarDefault                                      ! Default value for variable being read

   INTEGER(IntKi),INTENT(OUT)         :: ErrStat                                         ! Error status; if present, program does not abort on error
   CHARACTER(*),  INTENT(OUT)         :: ErrMsg                                          ! Error message

   INTEGER,       INTENT(IN)          :: UnIn                                            ! I/O unit for input file.
   INTEGER,       INTENT(IN), OPTIONAL:: UnEc                                            ! I/O unit for echo file. If present and > 0, write to UnEc

   CHARACTER( *), INTENT(IN)          :: Fil                                             ! Name of the input file.
   CHARACTER( *), INTENT(IN)          :: VarDescr                                        ! Text string describing the variable.
   CHARACTER( *), INTENT(IN)          :: VarName                                         ! Text string containing the variable name.


      ! Local declarations:

   INTEGER                            :: IOS                                             ! I/O status returned from the read statement.
   CHARACTER(30)                      :: Word                                            ! String to hold the first word on the line.


   CALL ReadNum ( UnIn, Fil, Word, VarName, ErrStat, ErrMsg )
   IF ( ErrStat >= AbortErrLev) RETURN  ! If we're about to read a T/F and treat it as a number, we have a less severe ErrStat

   
   CALL Conv2UC( Word )
   IF ( INDEX(Word, "DEFAULT" ) /= 1 ) THEN ! If it's not "default", read this variable; otherwise use the DEFAULT value
      READ (Word,*,IOSTAT=IOS)  Var

      CALL CheckIOS ( IOS, Fil, VarName, NumType, ErrStat, ErrMsg )
         IF (ErrStat >= AbortErrLev) RETURN
      CALL CheckRealVar( Var, VarName, ErrStat, ErrMsg)
         IF (ErrStat >= AbortErrLev) RETURN
   ELSE
      Var = VarDefault
   END IF   
   
   IF ( PRESENT(UnEc) )  THEN
      IF ( UnEc > 0 ) &
         WRITE (UnEc,Ec_ReFrmt)  Var, VarName, VarDescr
   END IF

   RETURN
   END SUBROUTINE ReadR4VarWDefault
!=======================================================================
!> \copydoc nwtc_io::readcvar
!! WARNING: this routine limits the size of the number being read to 30 characters   
   SUBROUTINE ReadR8Var ( UnIn, Fil, Var, VarName, VarDescr, ErrStat, ErrMsg, UnEc )

      ! Argument declarations:

   REAL(R8Ki),    INTENT(OUT)         :: Var                                             ! Real (8-byte) variable being read.
   INTEGER(IntKi),INTENT(OUT)         :: ErrStat                                         ! Error status; if present, program does not abort on error
   CHARACTER(*),  INTENT(OUT)         :: ErrMsg                                          ! Error message

   INTEGER,       INTENT(IN)          :: UnIn                                            ! I/O unit for input file.
   INTEGER,       INTENT(IN), OPTIONAL:: UnEc                                            ! I/O unit for echo file. If present and > 0, write to UnEc

   CHARACTER( *), INTENT(IN)          :: Fil                                             ! Name of the input file.
   CHARACTER( *), INTENT(IN)          :: VarDescr                                        ! Text string describing the variable.
   CHARACTER( *), INTENT(IN)          :: VarName                                         ! Text string containing the variable name.


      ! Local declarations:

   INTEGER                            :: IOS                                             ! I/O status returned from the read statement.

   CHARACTER(30)                      :: Word                                            ! String to hold the first word on the line.



   CALL ReadNum ( UnIn, Fil, Word, VarName, ErrStat, ErrMsg )
   IF ( ErrStat >= AbortErrLev) RETURN  ! If we're about to read a T/F and treat it as a number, we have a less severe ErrStat


   READ (Word,*,IOSTAT=IOS)  Var

   CALL CheckIOS ( IOS, Fil, VarName, NumType, ErrStat, ErrMsg )
      IF (ErrStat >= AbortErrLev) RETURN
   CALL CheckRealVar( Var, VarName, ErrStat, ErrMsg)
      IF (ErrStat >= AbortErrLev) RETURN

   IF ( PRESENT(UnEc) )  THEN
      IF ( UnEc > 0 ) &
         WRITE (UnEc,Ec_ReFrmt)  Var, VarName, VarDescr
   END IF


   RETURN
   END SUBROUTINE ReadR8Var
!=======================================================================
!> \copydoc nwtc_io::readr4varwdefault
   SUBROUTINE ReadR8VarWDefault ( UnIn, Fil, Var, VarName, VarDescr, VarDefault, ErrStat, ErrMsg, UnEc )

      ! Argument declarations:

   REAL(R8Ki),    INTENT(OUT)         :: Var                                             !< Variable being read
   REAL(R8Ki),    INTENT(IN )         :: VarDefault                                      !< Default value for variable being read

   INTEGER(IntKi),INTENT(OUT)         :: ErrStat                                         !< Error status; if present, program does not abort on error
   CHARACTER(*),  INTENT(OUT)         :: ErrMsg                                          !< Error message

   INTEGER,       INTENT(IN)          :: UnIn                                            !< I/O unit for input file.
   INTEGER,       INTENT(IN), OPTIONAL:: UnEc                                            !< I/O unit for echo file. If present and > 0, write to UnEc

   CHARACTER( *), INTENT(IN)          :: Fil                                             !< Name of the input file.
   CHARACTER( *), INTENT(IN)          :: VarDescr                                        !< Text string describing the variable.
   CHARACTER( *), INTENT(IN)          :: VarName                                         !< Text string containing the variable name.


      ! Local declarations:

   INTEGER                            :: IOS                                             ! I/O status returned from the read statement.
   CHARACTER(30)                      :: Word                                            ! String to hold the first word on the line.


   CALL ReadNum ( UnIn, Fil, Word, VarName, ErrStat, ErrMsg )
   IF ( ErrStat >= AbortErrLev) RETURN  ! If we're about to read a T/F and treat it as a number, we have a less severe ErrStat

   
   CALL Conv2UC( Word )
   IF ( INDEX(Word, "DEFAULT" ) /= 1 ) THEN ! If it's not "default", read this variable; otherwise use the DEFAULT value
      READ (Word,*,IOSTAT=IOS)  Var

      CALL CheckIOS ( IOS, Fil, VarName, NumType, ErrStat, ErrMsg )
         IF (ErrStat >= AbortErrLev) RETURN
      CALL CheckRealVar( Var, VarName, ErrStat, ErrMsg)
         IF (ErrStat >= AbortErrLev) RETURN
   ELSE
      Var = VarDefault
   END IF   
   
   IF ( PRESENT(UnEc) )  THEN
      IF ( UnEc > 0 ) &
         WRITE (UnEc,Ec_ReFrmt)  Var, VarName, VarDescr
   END IF

   RETURN
   END SUBROUTINE ReadR8VarWDefault
!=======================================================================
!> \copydoc nwtc_io::readcvar
!! WARNING: this routine limits the size of the number being read to 30 characters   
   SUBROUTINE ReadR16Var ( UnIn, Fil, Var, VarName, VarDescr, ErrStat, ErrMsg, UnEc )


      ! This routine reads a single double (real) variable from the next line of the input file.
      ! New code should call ReadVar instead of directly calling this routine.


      ! Argument declarations:

   REAL(QuKi),    INTENT(OUT)         :: Var                                             ! Real (16-byte) variable being read.
   INTEGER(IntKi),INTENT(OUT),OPTIONAL:: ErrStat                                         ! Error status; if present, program does not abort on error
   CHARACTER(*),  INTENT(OUT),OPTIONAL:: ErrMsg                                          ! Error message

   INTEGER,       INTENT(IN)          :: UnIn                                            ! I/O unit for input file.
   INTEGER,       INTENT(IN), OPTIONAL:: UnEc                                            ! I/O unit for echo file. If present and > 0, write to UnEc

   CHARACTER( *), INTENT(IN)          :: Fil                                             ! Name of the input file.
   CHARACTER( *), INTENT(IN)          :: VarDescr                                        ! Text string describing the variable.
   CHARACTER( *), INTENT(IN)          :: VarName                                         ! Text string containing the variable name.


      ! Local declarations:

   INTEGER                            :: IOS                                             ! I/O status returned from the read statement.

   CHARACTER(30)                      :: Word                                            ! String to hold the first word on the line.




   CALL ReadNum ( UnIn, Fil, Word, VarName, ErrStat, ErrMsg )
   IF ( ErrStat >= AbortErrLev) RETURN  ! If we're about to read a T/F and treat it as a number, we have a less severe ErrStat


   READ (Word,*,IOSTAT=IOS)  Var

   CALL CheckIOS ( IOS, Fil, VarName, NumType, ErrStat, ErrMsg )
      IF (ErrStat >= AbortErrLev) RETURN
   CALL CheckRealVar( Var, VarName, ErrStat, ErrMsg)
      IF (ErrStat >= AbortErrLev) RETURN

   IF ( PRESENT(UnEc) )  THEN
      IF ( UnEc > 0 ) &
         WRITE (UnEc,Ec_ReFrmt)  Var, VarName, VarDescr
   END IF


   RETURN
   END SUBROUTINE ReadR16Var
!=======================================================================
!> \copydoc nwtc_io::readr4varwdefault
   SUBROUTINE ReadR16VarWDefault ( UnIn, Fil, Var, VarName, VarDescr, VarDefault, ErrStat, ErrMsg, UnEc )

      ! Argument declarations:

   REAL(QuKi),    INTENT(OUT)         :: Var                                             !< Variable being read
   REAL(QuKi),    INTENT(IN )         :: VarDefault                                      !< Default value for variable being read

   INTEGER(IntKi),INTENT(OUT)         :: ErrStat                                         !< Error status; if present, program does not abort on error
   CHARACTER(*),  INTENT(OUT)         :: ErrMsg                                          !< Error message

   INTEGER,       INTENT(IN)          :: UnIn                                            !< I/O unit for input file.
   INTEGER,       INTENT(IN), OPTIONAL:: UnEc                                            !< I/O unit for echo file. If present and > 0, write to UnEc

   CHARACTER( *), INTENT(IN)          :: Fil                                             !< Name of the input file.
   CHARACTER( *), INTENT(IN)          :: VarDescr                                        !< Text string describing the variable.
   CHARACTER( *), INTENT(IN)          :: VarName                                         !< Text string containing the variable name.


      ! Local declarations:

   INTEGER                            :: IOS                                             ! I/O status returned from the read statement.
   CHARACTER(30)                      :: Word                                            ! String to hold the first word on the line.


   CALL ReadNum ( UnIn, Fil, Word, VarName, ErrStat, ErrMsg )
   IF ( ErrStat >= AbortErrLev) RETURN  ! If we're about to read a T/F and treat it as a number, we have a less severe ErrStat

   
   CALL Conv2UC( Word )
   IF ( INDEX(Word, "DEFAULT" ) /= 1 ) THEN ! If it's not "default", read this variable; otherwise use the DEFAULT value
      READ (Word,*,IOSTAT=IOS)  Var

      CALL CheckIOS ( IOS, Fil, VarName, NumType, ErrStat, ErrMsg )
         IF (ErrStat >= AbortErrLev) RETURN
      CALL CheckRealVar( Var, VarName, ErrStat, ErrMsg)
         IF (ErrStat >= AbortErrLev) RETURN
   ELSE
      Var = VarDefault
   END IF   
   
   IF ( PRESENT(UnEc) )  THEN
      IF ( UnEc > 0 ) &
         WRITE (UnEc,Ec_ReFrmt)  Var, VarName, VarDescr
   END IF

   RETURN
   END SUBROUTINE ReadR16VarWDefault
!=======================================================================
!> This routine reads a string from the next line of the input file.
   SUBROUTINE ReadStr ( UnIn, Fil, CharVar, VarName, VarDescr, ErrStat, ErrMsg, UnEc )

      ! Argument declarations:

   INTEGER,        INTENT(IN)          :: UnIn                                            !< I/O unit for input file.
   INTEGER,        INTENT(IN), OPTIONAL:: UnEc                                            !< I/O unit for echo file. If present and > 0, write to UnEc
   INTEGER(IntKi), INTENT(OUT)         :: ErrStat                                         !< Error status; if present, program does not abort on error
   CHARACTER(*),   INTENT(OUT)         :: ErrMsg                                          !< Error message

   CHARACTER(*),   INTENT(OUT)         :: CharVar                                         !< Integer variable being read.
   CHARACTER(*),   INTENT(IN)          :: Fil                                             !< Name of the input file.
   CHARACTER(*),   INTENT(IN)          :: VarDescr                                        !< Text string describing the variable.
   CHARACTER(*),   INTENT(IN)          :: VarName                                         !< Text string containing the variable name.


      ! Local declarations:

   INTEGER                             :: IOS                                             ! I/O status returned from the read statement.



   READ (UnIn,'(A)',IOSTAT=IOS)  CharVar

   CALL CheckIOS ( IOS, Fil, VarName, StrType, ErrStat, ErrMsg )

   IF (ErrStat >= AbortErrLev) RETURN

   IF ( PRESENT(UnEc) )  THEN
      IF ( UnEc > 0 ) &
         WRITE (UnEc,Ec_StrFrmt)  VarName, VarDescr, '"'//TRIM( CharVar )//'"'
   END IF



   RETURN
   END SUBROUTINE ReadStr
!=======================================================================   
!> This routine removes trailing C_NULL characters, which can be present when
!! passing strings between C and Fortran.
   SUBROUTINE RemoveNullChar( Str )
         
      CHARACTER(*), INTENT(INOUT) :: Str   !< string that will be truncated before the null character
   
      INTEGER(IntKi)  :: I
   
         I = INDEX( Str, C_NULL_CHAR ) - 1 
         IF ( I > 0 ) Str = Str(1:I) 
   
   END SUBROUTINE RemoveNullChar   
!=============================================================================
!> This routine opens and scans the contents of a file with comments counting non-comment lines.
!! If a line has "@Filename" on a line, it recursively scans that file to add the non-comment lines
!! to the total.
!! This routine is typically called before ReadComFile() (nwtc_io::readcomfile) to count the number on non-comment lines
!! that will need to be stored.
!! It also adds to a linked list of unique file names that are in the call chain.
   RECURSIVE SUBROUTINE ScanComFile ( FirstFile, ThisFile, LastFile, StartLine, LastLine, NumLines, ErrStat, ErrMsg )

      IMPLICIT                                        NONE


         ! Argument declarations.

      INTEGER(IntKi), INTENT(OUT)                  :: ErrStat                 !< Error status.
      INTEGER(IntKi), INTENT(IN)                   :: LastLine                !< The last line to read from this file.  Includes blank and comment lines. Zero means read to the end of file.
      INTEGER(IntKi), INTENT(INOUT)                :: NumLines                !< The total number of non-comment lines scanned so far.
      INTEGER(IntKi), INTENT(IN)                   :: StartLine               !< The line at which to start processing this file.  Includes blank and comment lines.

      CHARACTER(*), INTENT(OUT)                    :: ErrMsg                  !< Error message.

      TYPE (FNlist_Type), POINTER, INTENT(IN)      :: FirstFile               !< The first file in the linked list.
      TYPE (FNlist_Type), POINTER, INTENT(INOUT)   :: LastFile                !< The last file in the linked list.
      TYPE (FNlist_Type), POINTER, INTENT(IN)      :: ThisFile                !< The last file in the linked list.


         ! Local declarations.

      INTEGER(IntKi)                               :: ErrStatLcl              ! Error status local to this routine and/or IOStatus.

      INTEGER                                      :: CurrLine                ! The current line in the file.
      INTEGER                                      :: RangeBeg                ! The first line in a range of lines to be included from a file.
      INTEGER                                      :: RangeEnd                ! The last line in a range of lines to be included from a file.
      INTEGER                                      :: LineLen                 ! The length of the line returned from ReadLine().
      INTEGER                                      :: UnIn                    ! The unit number used for the input file.

      LOGICAL                                      :: FileFound               ! A flag that is set to TRUE if this file has already been read.
      LOGICAL                                      :: IsOpen                  ! A flag that is set to TRUE if this file is already open.

      CHARACTER(1024)                              :: FileName                ! The name of this file being processed.
      CHARACTER(1024)                              :: IncFileName             ! The name of a file that this one includes.
      CHARACTER(512)                               :: Line                    ! The contents of a line returned from ReadLine() with comment removed.
      CHARACTER(ErrMsgLen)                         :: ErrMsg2
      CHARACTER(*),       PARAMETER                :: RoutineName = 'ScanComFile'

      TYPE (FNlist_Type), POINTER                  :: CurrFile                ! The current file being pointed to in the linked list.
      TYPE (FNlist_Type), POINTER                  :: NewFile                 ! The file being pointed to in the linked list is is to be included by ThisFile.


      ErrStat = ErrID_None
      ErrMsg  = ""

         ! Is this file already open from earlier in the recursion.  That would be bad.

      FileName = ThisFile%Filename
      INQUIRE ( FILE=Filename, OPENED=IsOpen )
      IF ( IsOpen )  THEN
         CALL SetErrStat( ErrID_Fatal, 'Fatal error scanning "'//TRIM( Filename ) &
                          //'". A file cannot directly or indirectly include itself.', ErrStat, ErrMsg, RoutineName )
         RETURN
      ENDIF


         ! Open the input file.
      UnIn = -1
      CALL GetNewUnit ( UnIn, ErrStatLcl, ErrMsg2 )

      CALL OpenFInpFile ( UnIn, Filename, ErrStatLcl, ErrMsg2 )
      IF ( ErrStatLcl /= 0 )  THEN
         CALL SetErrStat( ErrStatLcl, ErrMsg2, ErrStat, ErrMsg, RoutineName )
         CALL Cleanup()
         RETURN
      ENDIF ! ( ErrStatLcl /= 0 )


         ! Skip the beginning of the file, if requested.

      IF ( StartLine > 1 )  THEN
         DO CurrLine=1,StartLine-1
            READ(UnIn,'()', IOStat=ErrStatLcl)
            IF (ErrStatLcl /= 0) THEN
               CALL SetErrStat( ErrID_Fatal, "Error reading file beginning.", ErrStat, ErrMsg, RoutineName )
               CALL Cleanup()
               RETURN
            END IF            
         ENDDO ! CurrLine
      ENDIF ! ( StartLine > 1 )

      CurrLine = StartLine - 1


         ! Make sure LastLine >= FirstLine unless it is zero.

      IF ( LastLine > 0 )  THEN
         IF ( StartLine > LastLine )  THEN
            CALL SetErrStat( ErrID_Fatal, 'Fatal error: LastLine must be >= StartLine unless it is zero.', ErrStat, ErrMsg, RoutineName )
            CALL Cleanup()
            RETURN
         ENDIF ! ( StartLine > LastLine )
      ENDIF ! ( LastLine > 0 )


         ! Scan the file to learn the number of non-comment lines and total number of files, including included files.

      ErrStatLcl = 0

      DO WHILE ( ErrStatLcl == 0 )


            ! Stop processing when CurrLine > LastLine.  If LastLine is zero, read to the end of file.

         CurrLine = CurrLine + 1

         IF ( ( LastLine > 0 ) .AND. ( CurrLine > LastLine ) )  EXIT


            ! Process the next line.

         CALL ReadLine ( UnIn, CommChars, Line, LineLen, ErrStatLcl )  ! Reads a line.  Returns what is before the first comment character.

         IF ( ( ErrStatLcl == 0 )  .AND. ( LineLen > 0 ) )  THEN ! ErrStatLcl is IOStatus from read statement

            Line = ADJUSTL( Line )


               ! Is this line trying to include another file?

            IF ( Line(1:1) == '@' )  THEN


                  ! Parse the contents of everything after the "@" to determine the name of the include file and the optional line range.

               CALL ParseInclInfo ( Line(2:), Filename, IncFileName, RangeBeg, RangeEnd, ErrStatLcl, ErrMsg2 )
                  CALL SetErrStat( ErrStatLcl, TRIM( FileName )//':Line#'//TRIM( Num2LStr( CurrLine ) )//':'//TRIM(ErrMsg2), ErrStat, ErrMsg, RoutineName )
                  IF (ErrStat >= AbortErrLev) THEN
                     CALL Cleanup()
                     RETURN
                  END IF
                  ErrStatLcl = 0


                  ! Check to see if this file has been opened before.

               CurrFile => FirstFile
               FileFound = .FALSE.

               DO
                  IF ( .NOT. ASSOCIATED( CurrFile ) )  EXIT
                  IF ( TRIM( IncFileName ) == TRIM( CurrFile%FileName ) )  THEN
                     FileFound = .TRUE.
                     NewFile => CurrFile
                     EXIT
                  ENDIF
                  CurrFile => CurrFile%Next
               ENDDO


                  ! We have not seen this file before.  Add it to the list.

               IF ( .NOT. FileFound )  THEN
                  ALLOCATE ( LastFile%Next )
                  LastFile => LastFile%Next
                  NULLIFY ( LastFile%Next )
                  LastFile%FileName = TRIM( IncFileName )
                  NewFile => LastFile
               ENDIF ! ( .NOT. FileFound )

               CALL ScanComFile ( FirstFile, NewFile, LastFile, RangeBeg, RangeEnd, NumLines, ErrStatLcl, ErrMsg2 )
                  CALL SetErrStat( ErrStatLcl, TRIM( FileName )//':Line#'//TRIM( Num2LStr( CurrLine ) )//':'//TRIM(ErrMsg2), ErrStat, ErrMsg, RoutineName )
                  IF (ErrStat >= AbortErrLev) THEN
                     CALL Cleanup()
                     RETURN
                  END IF
                  ErrStatLcl = 0

            ELSE

               NumLines = NumLines + 1

            ENDIF ! ( Line(1:1) == '@' )

         ENDIF ! IF ( ( ErrStatLcl == 0 )  .AND. ( LineLen > 0 ) )

      ENDDO ! WHILE ( ErrStatLcl == 0 )

      CALL Cleanup()


      RETURN

!=======================================================================
   CONTAINS
   !=======================================================================
      SUBROUTINE Cleanup ( )

         ! This subroutine cleans up the parent routine before exiting.

            ! Local declarations.

         LOGICAL                          :: IsOpen                           ! A flage that indicates if the input unit is still open.


            ! Close the file if it it open..

         INQUIRE ( UnIn, OPENED=IsOpen )
         IF ( IsOpen )  CLOSE ( UnIn )

         RETURN

      END SUBROUTINE Cleanup

   END SUBROUTINE ScanComFile
!=======================================================================
!> This routine converts a string (character array) into an 
!! equivalent ASCII array of integers.
!! This routine is the inverse of the IntAry2Str() routine.
   SUBROUTINE Str2IntAry( Str, IntAry, ErrStat, ErrMsg )
   

         ! Argument declarations:
      CHARACTER(*),   INTENT(IN)    :: Str                                          !< The string to convert
      INTEGER(IntKi),  INTENT(OUT)  :: IntAry(:)                                    !< ASCII representation of Str

      INTEGER(IntKi), INTENT(OUT)   :: ErrStat                                      !< Error status
      CHARACTER(*),   INTENT(OUT)   :: ErrMsg                                       !< Error message associated with ErrStat

         ! Local variables:
      INTEGER(IntKi)                :: I                                            ! generic loop counter
      INTEGER(IntKi)                :: LStr                                         ! length of the string
      INTEGER(IntKi)                :: LAry                                         ! length of the integer array


         ! Get the size of the arrays:
      LStr = LEN(Str)
      LAry = SIZE(IntAry)


         ! Determine if the string will fit in the integer array:
      IF ( LStr > LAry ) THEN
         ErrStat = ErrID_Warn
         ErrMsg  = 'Char2Int:String exceeds array size.'
         LStr    = LAry  ! we'll only convert the string values up to the array length
      ELSE
         ErrStat = ErrID_None
         ErrMsg  = ''
      END IF


         ! Convert the string to an ASCII array:
      DO I=1,LStr
         IntAry(I) = ICHAR(Str(I:I), IntKi)
      END DO

   END SUBROUTINE Str2IntAry   
!=======================================================================
!> This routine pauses program executaion for a specified
!! number of seconds.
   SUBROUTINE WaitTime ( WaitSecs )

   IMPLICIT NONE


      ! Argument declarations:

   REAL(ReKi), INTENT(IN)       :: WaitSecs                                        !< The number of seconds to wait.


      ! Local declarations:

   REAL(ReKi)                   :: EndCounts                                       ! The number of counts when wait time is over.

   INTEGER                      :: Counts                                          ! Current number of counts on the system clock.
   INTEGER                      :: CountMax                                        ! Maximum number of counts possible on the system clock.
   INTEGER                      :: CountRate                                       ! Number of counts per second on the system clock.



   CALL SYSTEM_CLOCK ( Counts, CountRate, CountMax )
   EndCounts = Counts + INT( WaitSecs*CountRate )

   DO
      CALL SYSTEM_CLOCK ( Counts, CountRate, CountMax )
      IF ( Counts > EndCounts )  EXIT
   END DO


   RETURN
   END SUBROUTINE WaitTime
!=======================================================================
!> This subroutine opens a binary file named FileName, and writes a the AllOutData Matrix to a 16-bit packed 
!! binary file. A text DescStr is written to the file as well as the text in the ChanName and ChanUnit arrays.
!!  The file is closed at the end of this subroutine call (and on error). \n
!! NOTE: Developers may wish to inquire if the file can be opened at the start of a simulation to ensure that 
!!       it's available before running the simulation (i.e., don't run a code for a long time only to find out 
!!       that the file cannot be opened for writing).
   SUBROUTINE WrBinFAST(FileName, FileID, DescStr, ChanName, ChanUnit, TimeData, AllOutData, ErrStat, ErrMsg)


   IMPLICIT                     NONE

      ! Passed data (sorted by element size, then alphabetical)

   REAL(DbKi),        INTENT(IN) :: TimeData(:)                      !< The time being output to the file (if using FileFmtID_WithoutTime: element 1 is the first output time, element 2 is the delta t)
   REAL(ReKi),        INTENT(IN) :: AllOutData(:,:)                  !< All of the data being written to the file (except time; note that the channels are the rows and time is the column--this is done for speed of saving the array)
   INTEGER(IntKi),    INTENT(OUT):: ErrStat                          !< Indicates whether an error occurred (see NWTC_Library)
   INTEGER(B2Ki),     INTENT(IN) :: FileID                           !< File ID, used to determine format of output file (use FileFmtID_WithTime or FileFmtID_WithoutTime)

   CHARACTER(ChanLen),INTENT(IN) :: ChanName(:)                      !< The output channel names (including Time)
   CHARACTER(ChanLen),INTENT(IN) :: ChanUnit(:)                      !< The output channel units (including Time)
   CHARACTER(*),      INTENT(IN) :: DescStr                          !< Description to write to the binary file (e.g., program version, date, & time)
   CHARACTER(*),      INTENT(OUT):: ErrMsg                           !< Error message associated with the ErrStat
   CHARACTER(*),      INTENT(IN) :: FileName                         !< Name of the file to write the output in


         ! Parameters required for scaling Real data to 16-bit integers

   REAL(R8Ki), PARAMETER         :: Int32Max =  65535.0              ! Largest integer represented in 4 bytes
   REAL(R8Ki), PARAMETER         :: Int32Min = -65536.0              ! Smallest integer represented in 4 bytes
   REAL(R8Ki), PARAMETER         :: Int32Rng = Int32Max - Int32Min   ! Max Range of 4-byte integer

   REAL(SiKi), PARAMETER         :: IntMax   =  32767.0              ! Largest integer represented in 2 bytes
   REAL(SiKi), PARAMETER         :: IntMin   = -32768.0              ! Smallest integer represented in 2 bytes
   REAL(SiKi), PARAMETER         :: IntRng   = IntMax - IntMin       ! Max Range of 2 byte integer


         ! Local variables

   REAL(DbKi)                    :: TimeMax                          ! Maximum value of the time data
   REAL(DbKi)                    :: TimeMin                          ! Minimum value of the time data
   REAL(R8Ki)                    :: TimeOff                          ! Offset for the time data
   REAL(R8Ki)                    :: TimeScl                          ! Slope for the time data
   REAL(R8Ki)                    :: TimeOut1                         ! The first output time
   REAL(R8Ki)                    :: TimeIncrement                    ! The delta t

   REAL(ReKi), ALLOCATABLE       :: ColMax(:)                        ! Maximum value of the column data
   REAL(ReKi), ALLOCATABLE       :: ColMin(:)                        ! Minimum value of the column data
   REAL(SiKi), ALLOCATABLE       :: ColOff(:)                        ! Offset for the column data
   REAL(SiKi), ALLOCATABLE       :: ColScl(:)                        ! Slope for the column data


   INTEGER(IntKi)                :: ErrStat2                         ! temporary error status
   INTEGER(IntKi)                :: I                                ! Generic loop counter
   INTEGER(IntKi)                :: IC                               ! Loop counter for the output channel
   INTEGER(IntKi)                :: IT                               ! Loop counter for the timestep
   INTEGER(IntKi)                :: J                                ! Generic counter
   INTEGER(IntKi)                :: LenDesc                          ! Length of the description string, DescStr
   INTEGER(IntKi)                :: NT                               ! Number of time steps
   INTEGER(IntKi)                :: NumOutChans                      ! Number of output channels
   INTEGER(IntKi)                :: UnIn                             ! Unit number for the binary file
   REAL(R8Ki),    ALLOCATABLE    :: TmpR8OutArray(:)                 ! This array holds the uncompressed output channels before being written to the binary file
   INTEGER(B2Ki), ALLOCATABLE    :: TmpOutArray(:)                   ! This array holds the normalized output channels before being written to the binary file
   INTEGER(B4Ki), ALLOCATABLE    :: TmpTimeArray(:)                  ! This array holds the normalized output time channel before being written to the binary file
   INTEGER(B1Ki), ALLOCATABLE    :: DescStrASCII(:)                  ! The ASCII equivalent of DescStr
   INTEGER(B1Ki), ALLOCATABLE    :: ChanNameASCII(:)                 ! The ASCII equivalent of ChanName
   INTEGER(B1Ki), ALLOCATABLE    :: ChanUnitASCII(:)                 ! The ASCII equivalent of ChanUnit

   INTEGER(IntKi)                :: LenName                          ! Max number of characters in a channel name
   
   CHARACTER(ErrMsgLen)          :: ErrMsg2                          ! temporary error message
   CHARACTER(*), PARAMETER       :: RoutineName = 'WrBinFAST'

   !...............................................................................................................................
   ! Initialize some values
   !...............................................................................................................................

   ErrStat     = ErrID_None             ! No error has yet occurred
   ErrMsg      = ''                     ! No error has yet occurred
   NumOutChans = SIZE(AllOutData,1)     ! The number of output channels
   NT          = SIZE(AllOutData,2)     ! The number of time steps to be written
   LenDesc     = LEN_TRIM( DescStr )    ! Length of the string that contains program name, version, date, and time

      ! Generate the unit number for the binary file
   UnIn = 0
   CALL GetNewUnit( UnIn, ErrStat2, ErrMsg2 )
      CALL SetErrStat( ErrStat2, ErrMsg2, ErrStat, ErrMsg, RoutineName )

   !...............................................................................................................................
   ! Open the binary file for output
   !...............................................................................................................................

   CALL OpenBOutFile ( UnIn, TRIM(FileName), ErrStat2, ErrMsg2 )
      CALL SetErrStat( ErrStat2, ErrMsg2, ErrStat, ErrMsg, RoutineName )
      IF ( ErrStat >= AbortErrLev ) THEN
         CALL Cleanup()
         RETURN
      END IF
      

   !...............................................................................................................................
   ! Allocate arrays
   !...............................................................................................................................
   IF (FileID==FileFmtID_ChanLen_In) THEN
      LenName = 1
      DO IC = 1,NumOutChans+1
         LenName = MAX(LenName,LEN_TRIM(ChanName(IC)))
         LenName = MAX(LenName,LEN_TRIM(ChanUnit(IC)))
      END DO
   ELSE
      LenName = 10
   END IF

   CALL AllocAry( ChanNameASCII, (1+NumOutChans)*LenName , 'temporary channel name array (ChanNameASCII)', ErrStat2, ErrMsg2 )
      CALL SetErrStat( ErrStat2, ErrMsg2, ErrStat, ErrMsg, RoutineName )

   CALL AllocAry( ChanUnitASCII, (1+NumOutChans)*LenName, 'temporary channel unit names (ChanUnitASCII)', ErrStat2, ErrMsg2 )
      CALL SetErrStat( ErrStat2, ErrMsg2, ErrStat, ErrMsg, RoutineName )

   CALL AllocAry( DescStrASCII, LenDesc, 'temporary file description (DescStrASCII)', ErrStat2, ErrMsg2 )
      CALL SetErrStat( ErrStat2, ErrMsg2, ErrStat, ErrMsg, RoutineName )

   IF ( FileID == FileFmtID_NoCompressWithoutTime ) THEN
      CALL AllocAry( TmpR8OutArray, NumOutChans*NT, 'temporary output array (TmpR8OutArray)', ErrStat2, ErrMsg2 )
         CALL SetErrStat( ErrStat2, ErrMsg2, ErrStat, ErrMsg, RoutineName )
   ELSE    
      
      CALL AllocAry( ColMax, NumOutChans, 'column maxima (ColMax)', ErrStat2, ErrMsg2 )
         CALL SetErrStat( ErrStat2, ErrMsg2, ErrStat, ErrMsg, RoutineName )

      CALL AllocAry( ColMin, NumOutChans, 'column minima (ColMin)', ErrStat2, ErrMsg2 )
         CALL SetErrStat( ErrStat2, ErrMsg2, ErrStat, ErrMsg, RoutineName )

      CALL AllocAry( ColOff, NumOutChans, 'column offsets (ColOff)', ErrStat2, ErrMsg2 )
         CALL SetErrStat( ErrStat2, ErrMsg2, ErrStat, ErrMsg, RoutineName )

      CALL AllocAry( ColScl, NumOutChans, 'column scales (ColScl)', ErrStat2, ErrMsg2 )
         CALL SetErrStat( ErrStat2, ErrMsg2, ErrStat, ErrMsg, RoutineName )
      
      CALL AllocAry( TmpOutArray, NumOutChans*NT, 'temporary output array (TmpOutArray)', ErrStat2, ErrMsg2 )  
         CALL SetErrStat( ErrStat2, ErrMsg2, ErrStat, ErrMsg, RoutineName )
   
      IF ( FileID == FileFmtID_WithTime ) THEN
         CALL AllocAry( TmpTimeArray, NT, 'temporary output time array (TmpTimeArray)', ErrStat2, ErrMsg2 )
            CALL SetErrStat( ErrStat2, ErrMsg2, ErrStat, ErrMsg, RoutineName )
      END IF
      
   ENDIF
   
   IF ( ErrStat >= AbortErrLev ) THEN
      CALL Cleanup( )
      RETURN
   END IF
      

   !...............................................................................................................................
   ! Convert character strings to ASCII
   !...............................................................................................................................

      ! Description string (DescStr)

   DO I=1,LenDesc
      DescStrASCII(I) = IACHAR( DescStr(I:I) )
   END DO

      ! Channel names (ChanName)
   J = 1
   DO IC = 1,SIZE(ChanName)
      DO I=1,LenName
         ChanNameASCII(J) = IACHAR( ChanName(IC)(I:I) )
         J = J + 1
      END DO
   END DO

      ! Channel units (ChanUnit)
   J = 1
   DO IC = 1,SIZE(ChanUnit)
      DO I=1,LenName
         ChanUnitASCII(J) = IACHAR( ChanUnit(IC)(I:I) )
         J = J + 1
      END DO
   END DO

   !...............................................................................................................................
   ! Find the range of our output channels
   !...............................................................................................................................
!BJJ: This scaling has issues if the channel contains NaN.



   IF ( FileID == FileFmtID_WithTime ) THEN
      TimeMin   = TimeData(1)                   ! Initialize the Min time value
      TimeMax   = MAX(TimeData(1),TimeData(NT)) ! Initialize the Max time value

      DO IT=2,NT                                ! Loop through the remaining time steps
         IF ( TimeData(IT) > TimeMax ) THEN
            TimeMax = TimeData(IT)
         ELSEIF ( TimeData(IT) < TimeMin ) THEN
            TimeMin = TimeData(IT)
         ENDIF
      ENDDO !IT

      IF ( TimeMax == TimeMin ) THEN
         TimeScl = 1
      ELSE
         TimeScl = Int32Rng/REAL( TimeMax - TimeMin, R8Ki )
      ENDIF

      TimeOff = Int32Min - TimeScl*REAL( TimeMin, R8Ki )
      
      ! Pack the time into 32-bit integers
      DO IT=1,NT                             ! Loop through the time steps
         TmpTimeArray(IT) = NINT( Max( Min( REAL( TimeScl*TimeData(IT) + TimeOff, R8Ki), Int32Max ), Int32Min) , B4Ki )
      ENDDO !IT
   
      
   ELSE ! FileFmtID_WithoutTime and FileFmtID_NoCompressWithoutTime
         ! Convert DbKi to R8Ki, if necessary
      TimeOut1      = TimeData(1)                ! The first output time
      TimeIncrement = TimeData(2)                ! The time increment
   END IF ! FileID
   
   IF ( FileID /= FileFmtID_NoCompressWithoutTime ) THEN
      
      ColMin(:) = AllOutData(:,1_IntKi)         ! Initialize the Min values for each channel
      ColMax(:) = AllOutData(:,1_IntKi)         ! Initialize the Max values for each channel

      DO IT=2,NT                                ! Loop through the remaining time steps
         DO IC=1,NumOutChans                    ! Loop through the output channels
            IF ( AllOutData(IC,IT) > ColMax(IC) ) THEN
               ColMax(IC) = AllOutData(IC,IT)
            ELSEIF ( AllOutData(IC,IT) < ColMin(IC) ) THEN
               ColMin(IC) = AllOutData(IC,IT)
            ENDIF
         ENDDO !IC
      ENDDO !IT

      !...............................................................................................................................
      ! Calculate the scaling parameters for each channel
      !...............................................................................................................................
      DO IC=1,NumOutChans                    ! Loop through the output channels
         IF ( ColMax(IC) == ColMin(IC) ) THEN
            ColScl(IC) = IntRng/SQRT(EPSILON(1.0_SiKi))
         ELSE
            ColScl(IC) = IntRng/REAL( ColMax(IC) - ColMin(IC), SiKi )
         ENDIF
         ColOff(IC) = IntMin - ColScl(IC)*REAL( ColMin(IC), SiKi )
      ENDDO !IC
      
   ENDIF

   !...............................................................................................................................
   ! Convert channels to 16-bit integers (packed binary) or (R8Ki if unpacked binary)
   !...............................................................................................................................
   J = 1
   DO IT=1,NT                                ! Loop through the time steps
     DO IC=1,NumOutChans                    ! Loop through the output channels
        IF ( FileID == FileFmtID_NoCompressWithoutTime ) THEN
           TmpR8OutArray(J) =   REAL( AllOutData(IC,IT), R8Ki )
        ELSE           
           TmpOutArray(J) =  NINT( Max( Min( REAL( ColScl(IC)*AllOutData(IC,IT) + ColOff(IC), SiKi), IntMax ), IntMin) , B2Ki )
        END IF
        J = J + 1
     ENDDO !IC
   ENDDO !IT

   !...............................................................................................................................
   ! Write the output file header
   !...............................................................................................................................
   WRITE (UnIn, IOSTAT=ErrStat2)   INT( FileID             , B2Ki )            ! FAST output file format
      IF ( ErrStat2 /= 0 ) THEN
         CALL SetErrStat( ErrID_Fatal, 'Error writing FileID to the FAST binary file.', ErrStat, ErrMsg, RoutineName )
         CALL Cleanup( )
         RETURN
      END IF

   IF (FileID==FileFmtID_ChanLen_In) THEN
      WRITE (UnIn, IOSTAT=ErrStat2)   INT( LenName          , B2Ki )            ! Length of channel names
         IF ( ErrStat2 /= 0 ) THEN
            CALL SetErrStat( ErrID_Fatal, 'Error writing ChanLen to the FAST binary file.', ErrStat, ErrMsg, RoutineName )
            CALL Cleanup( )
            RETURN
         END IF
   END IF

   WRITE (UnIn, IOSTAT=ErrStat2)   INT( NumOutChans        , B4Ki )            ! The number of output channels
      IF ( ErrStat2 /= 0 ) THEN
         CALL SetErrStat( ErrID_Fatal, 'Error writing NumOutChans to the FAST binary file.', ErrStat, ErrMsg, RoutineName )
         CALL Cleanup( )
         RETURN
      END IF

   WRITE (UnIn, IOSTAT=ErrStat2)   INT( NT                 , B4Ki )            ! The number of time steps
      IF ( ErrStat2 /= 0 ) THEN
         CALL SetErrStat( ErrID_Fatal, 'Error writing NT to the FAST binary file.', ErrStat, ErrMsg, RoutineName )
         CALL Cleanup( )
         RETURN
      END IF

   IF ( FileID == FileFmtID_WithTime ) THEN
         ! Write the slope and offset for the time channel

      WRITE (UnIn, IOSTAT=ErrStat2)  TimeScl                                  ! The time slope for scaling
         IF ( ErrStat2 /= 0 ) THEN
            CALL SetErrStat( ErrID_Fatal, 'Error writing TimeScl to the FAST binary file.', ErrStat, ErrMsg, RoutineName )
            CALL Cleanup( )
            RETURN
         END IF

      WRITE (UnIn, IOSTAT=ErrStat2)  TimeOff                                  ! The time offset for scaling
         IF ( ErrStat2 /= 0 ) THEN
            CALL SetErrStat( ErrID_Fatal, 'Error writing TimeOff to the FAST binary file.', ErrStat, ErrMsg, RoutineName )
            CALL Cleanup( )
            RETURN
         END IF

   ELSE ! FileFmtID_WithoutTime and FileFmtID_NoCompressWithoutTime
         ! Write the first output time and the time step

      WRITE (UnIn, IOSTAT=ErrStat2)  TimeOut1                                  ! The first output time
         IF ( ErrStat2 /= 0 ) THEN
            CALL SetErrStat( ErrID_Fatal, 'Error writing TimeOut1 to the FAST binary file.', ErrStat, ErrMsg, RoutineName )
            CALL Cleanup( )
            RETURN
         END IF

      WRITE (UnIn, IOSTAT=ErrStat2)  TimeIncrement                             ! The time increment (between subsequent outputs)
         IF ( ErrStat2 /= 0 ) THEN
            CALL SetErrStat( ErrID_Fatal, 'Error writing TimeIncrement to the FAST binary file.', ErrStat, ErrMsg, RoutineName )
            CALL Cleanup( )
            RETURN
         END IF

   END IF

   IF ( FileID /= FileFmtID_NoCompressWithoutTime ) THEN
      
      WRITE (UnIn, IOSTAT=ErrStat2)  ColScl(:)                                    ! The channel slopes for scaling
         IF ( ErrStat2 /= 0 ) THEN
            CALL SetErrStat( ErrID_Fatal, 'Error writing ColScl to the FAST binary file.', ErrStat, ErrMsg, RoutineName )
            CALL Cleanup( )
            RETURN
         END IF

      WRITE (UnIn, IOSTAT=ErrStat2)  ColOff(:)                                    ! The channel offsets for scaling
         IF ( ErrStat2 /= 0 ) THEN
            CALL SetErrStat( ErrID_Fatal, 'Error writing ColOff to the FAST binary file.', ErrStat, ErrMsg, RoutineName )
            CALL Cleanup( )
            RETURN
         END IF
         
   END IF
   
   WRITE (UnIn, IOSTAT=ErrStat2)   INT( LenDesc            , B4Ki )            ! The number of characters in the string
      IF ( ErrStat2 /= 0 ) THEN
         CALL SetErrStat( ErrID_Fatal, 'Error writing LenDesc to the FAST binary file.', ErrStat, ErrMsg, RoutineName )
         CALL Cleanup( )
         RETURN
      END IF

   WRITE (UnIn, IOSTAT=ErrStat2)  DescStrASCII                                 ! DescStr converted to ASCII
      IF ( ErrStat2 /= 0 ) THEN
         CALL SetErrStat( ErrID_Fatal, 'Error writing file description to the FAST binary file.', ErrStat, ErrMsg, RoutineName )
         CALL Cleanup( )
         RETURN
      END IF

   WRITE (UnIn, IOSTAT=ErrStat2)  ChanNameASCII                                 ! ChanName converted to ASCII
      IF ( ErrStat2 /= 0 ) THEN
         CALL SetErrStat( ErrID_Fatal, 'Error writing channel names to the FAST binary file.', ErrStat, ErrMsg, RoutineName )
         CALL Cleanup( )
         RETURN
      END IF


   WRITE (UnIn, IOSTAT=ErrStat2)  ChanUnitASCII                                 ! ChanUnit converted to ASCII
      IF ( ErrStat2 /= 0 ) THEN
         CALL SetErrStat( ErrID_Fatal, 'Error writing channel units to the FAST binary file.', ErrStat, ErrMsg, RoutineName )
         CALL Cleanup( )
         RETURN
      END IF

   !...............................................................................................................................
   ! Write the channel data
   !...............................................................................................................................
   IF ( FileID == FileFmtID_WithTime ) THEN
      WRITE (UnIn, IOSTAT=ErrStat2)  TmpTimeArray                               ! TimeData converted to packed binary (32-bit)
         IF ( ErrStat2 /= 0 ) THEN
            CALL SetErrStat( ErrID_Fatal, 'Error writing time data to the FAST binary file.', ErrStat, ErrMsg, RoutineName )
            CALL Cleanup( )
            RETURN
         END IF
   END IF ! FileID

   IF ( FileID == FileFmtID_NoCompressWithoutTime ) THEN
      WRITE (UnIn, IOSTAT=ErrStat2)  TmpR8OutArray                                  ! AllOutData
   ELSE           
      WRITE (UnIn, IOSTAT=ErrStat2)  TmpOutArray                                  ! AllOutData converted to packed binary (16-bit)
   END IF
      IF ( ErrStat2 /= 0 ) THEN
         CALL SetErrStat( ErrID_Fatal, 'Error writing channel data to the FAST binary file.', ErrStat, ErrMsg, RoutineName )
         CALL Cleanup( )
         RETURN
      END IF

   !...............................................................................................................................
   ! We're finished: clean up ALLOCATABLE arrays and close the file
   !...............................................................................................................................

   CALL Cleanup()
   RETURN

!..................................................................................................................................
   CONTAINS
      !............................................................................................................................
      SUBROUTINE Cleanup()
      ! This subroutine cleans up all the allocatable arrays and closes the binary file.
      !............................................................................................................................
      
            ! Deallocate local arrays:
         IF ( ALLOCATED( ColMax        ) ) DEALLOCATE( ColMax )
         IF ( ALLOCATED( ColMin        ) ) DEALLOCATE( ColMin )
         IF ( ALLOCATED( ColOff        ) ) DEALLOCATE( ColOff )
         IF ( ALLOCATED( ColScl        ) ) DEALLOCATE( ColScl )
         IF ( ALLOCATED( TmpTimeArray  ) ) DEALLOCATE( TmpTimeArray )
         IF ( ALLOCATED( TmpOutArray   ) ) DEALLOCATE( TmpOutArray )
         IF ( ALLOCATED( TmpR8OutArray   ) ) DEALLOCATE( TmpR8OutArray )
         IF ( ALLOCATED( DescStrASCII  ) ) DEALLOCATE( DescStrASCII )
         IF ( ALLOCATED( ChanNameASCII ) ) DEALLOCATE( ChanNameASCII )
         IF ( ALLOCATED( ChanUnitASCII ) ) DEALLOCATE( ChanUnitASCII )
      
            ! Close file:
         CLOSE ( UnIn )
      
      END SUBROUTINE Cleanup
   !...............................................................................................................................
   END SUBROUTINE WrBinFAST
!==================================================================================================================================
!> This routine writes out a string to the file connected to Unit without following it with a new line.
   SUBROUTINE WrFileNR ( Unit, Str )

      ! Argument declarations.

   INTEGER, INTENT(IN)          :: Unit                                         ! I/O unit for input file.

   CHARACTER(*), INTENT(IN)     :: Str                                          ! String to be written without a newline at the end.



   WRITE (Unit,'(A)',ADVANCE='NO')  Str


   RETURN
   END SUBROUTINE WrFileNR
!=======================================================================
!> This routine writes all the values of a 1- or 2-dimensional array, A, 
!! of real numbers to unit Un, using ReFmt for each individual value
!! in the array. If MatName is present, it also preceeds the matrix
!! with "MatName" and the number of rows (dimension 1 of A) and columns (dimension 2 of A).
!! It is useful for debugging and/or writing summary files.
!! Use WrMatrix (nwtc_io::wrmatrix) instead of directly calling a specific routine in the generic interface.
   SUBROUTINE WrMatrix1R4( A, Un, ReFmt, MatName )
   
      
      REAL(SiKi),             INTENT(IN) :: A(:)      !< vector/matrix to be written
      INTEGER,                INTENT(IN) :: Un        !< Fortran unit number where matrix will be written
      CHARACTER(*),           INTENT(IN) :: ReFmt     !< Format for printing numbers  
      CHARACTER(*), OPTIONAL, INTENT(IN) :: MatName   !< name of matrix

      INTEGER        :: ErrStat
      INTEGER        :: nr  ! size (rows and columns) of A
      CHARACTER(256) :: Fmt


      nr = SIZE(A,1)

      IF ( PRESENT(MatName) ) THEN
         WRITE( Un, '(A,": ",A," x ",A)', IOSTAT=ErrStat ) TRIM(MatName), TRIM(Num2LStr(nr)), "1"
      END IF      
      
      Fmt = "(2x, "//TRIM(Num2LStr(nr))//"(1x,"//ReFmt//"))"

      WRITE( Un, Fmt, IOSTAT=ErrStat ) A(:)
      IF (ErrStat /= 0) THEN
         CALL WrScr('Error '//TRIM(Num2LStr(ErrStat))//' writing matrix in WrMatrix1R4().')
         RETURN
      END IF

   RETURN
   END SUBROUTINE WrMatrix1R4
!=======================================================================
!> \copydoc nwtc_io::wrmatrix1r4
   SUBROUTINE WrMatrix1R8( A, Un, ReFmt, MatName )
   
      REAL(R8Ki),             INTENT(IN) :: A(:)
      INTEGER,                INTENT(IN) :: Un
      CHARACTER(*),           INTENT(IN) :: ReFmt   ! Format for printing ReKi numbers
      CHARACTER(*), OPTIONAL, INTENT(IN) :: MatName

      INTEGER        :: ErrStat
      INTEGER                            :: nr  ! size (rows and columns) of A
      CHARACTER(256)                     :: Fmt
   
   
      nr = SIZE(A,1)

      IF ( PRESENT(MatName) ) THEN
         WRITE( Un, '(A,": ",A," x ",A)', IOSTAT=ErrStat ) TRIM(MatName), TRIM(Num2LStr(nr)), "1"
      END IF
      
      Fmt = "(2x, "//TRIM(Num2LStr(nr))//"(1x,"//ReFmt//"))"   
   
      WRITE( Un, Fmt, IOSTAT=ErrStat ) A(:)
      IF (ErrStat /= 0) THEN
         CALL WrScr('Error '//TRIM(Num2LStr(ErrStat))//' writing matrix in WrMatrix1R8().')
         RETURN
      END IF

   RETURN
   END SUBROUTINE WrMatrix1R8
!=======================================================================
!> \copydoc nwtc_io::wrmatrix1r4
   SUBROUTINE WrMatrix1R16( A, Un, ReFmt, MatName )
   
      REAL(QuKi),             INTENT(IN) :: A(:)
      INTEGER,                INTENT(IN) :: Un
      CHARACTER(*),           INTENT(IN) :: ReFmt   ! Format for printing ReKi numbers
      CHARACTER(*), OPTIONAL, INTENT(IN) :: MatName

      INTEGER        :: ErrStat
      INTEGER                            :: nr  ! size (rows and columns) of A
      CHARACTER(256)                     :: Fmt
   
   
      nr = SIZE(A,1)

      IF ( PRESENT(MatName) ) THEN
         WRITE( Un, '(A,": ",A," x ",A)', IOSTAT=ErrStat ) TRIM(MatName), TRIM(Num2LStr(nr)), "1"
      END IF
      
      Fmt = "(2x, "//TRIM(Num2LStr(nr))//"(1x,"//ReFmt//"))"   
   
      WRITE( Un, Fmt, IOSTAT=ErrStat ) A(:)
      IF (ErrStat /= 0) THEN
         CALL WrScr('Error '//TRIM(Num2LStr(ErrStat))//' writing matrix in WrMatrix1R16().')
         RETURN
      END IF

   RETURN
   END SUBROUTINE WrMatrix1R16
!=======================================================================
!> \copydoc nwtc_io::wrmatrix1r4
   SUBROUTINE WrMatrix2R4( A, Un, ReFmt, MatName )
      
      REAL(SiKi),             INTENT(IN) :: A(:,:)
      INTEGER,                INTENT(IN) :: Un
      CHARACTER(*),           INTENT(IN) :: ReFmt   ! Format for printing ReKi numbers  
      CHARACTER(*), OPTIONAL, INTENT(IN) :: MatName

      INTEGER                            :: ErrStat
      INTEGER        :: nr, nc  ! size (rows and columns) of A
      INTEGER        :: i       ! indices into A
      CHARACTER(256) :: Fmt


      nr = SIZE(A,1)
      nc = SIZE(A,2)

      IF ( PRESENT(MatName) ) THEN
         WRITE( Un, '(A,": ",A," x ",A)', IOSTAT=ErrStat ) TRIM(MatName), TRIM(Num2LStr(nr)), TRIM(Num2LStr(nc))
      END IF
      
      Fmt = "(2x, "//TRIM(Num2LStr(nc))//"(1x,"//ReFmt//"))"

      DO i=1,nr
         WRITE( Un, Fmt, IOSTAT=ErrStat ) A(i,:)
         IF (ErrStat /= 0) THEN
            CALL WrScr('Error '//TRIM(Num2LStr(ErrStat))//' writing matrix in WrMatrix2R4().')
            RETURN
         END IF


      END DO

   RETURN
   END SUBROUTINE WrMatrix2R4
!=======================================================================
!> \copydoc nwtc_io::wrmatrix1r4
   SUBROUTINE WrMatrix2R8( A, Un, ReFmt, MatName )
   
      REAL(R8Ki),             INTENT(IN) :: A(:,:)
      INTEGER,                INTENT(IN) :: Un
      CHARACTER(*),           INTENT(IN) :: ReFmt   ! Format for printing ReKi numbers  
      CHARACTER(*), OPTIONAL, INTENT(IN) :: MatName

      INTEGER                            :: ErrStat
      INTEGER                            :: nr, nc  ! size (rows and columns) of A
      INTEGER                            :: i       ! indices into A
      CHARACTER(256)                     :: Fmt
   
   
      nr = SIZE(A,1)
      nc = SIZE(A,2)

      IF ( PRESENT(MatName) ) THEN
         WRITE( Un, '(A,": ",A," x ",A)', IOSTAT=ErrStat ) TRIM(MatName), TRIM(Num2LStr(nr)), TRIM(Num2LStr(nc))
      END IF
      
      Fmt = "(2x, "//TRIM(Num2LStr(nc))//"(1x,"//ReFmt//"))"   

      DO i=1,nr
         WRITE( Un, Fmt, IOSTAT=ErrStat ) A(i,:)
         IF (ErrStat /= 0) THEN
            CALL WrScr('Error '//TRIM(Num2LStr(ErrStat))//' writing matrix in WrMatrix2R8().')
            RETURN
         END IF
         
         
      END DO

   RETURN
   END SUBROUTINE WrMatrix2R8
!=======================================================================  
!> \copydoc nwtc_io::wrmatrix1r4
   SUBROUTINE WrMatrix2R16( A, Un, ReFmt, MatName )
   
      REAL(QuKi),             INTENT(IN) :: A(:,:)
      INTEGER,                INTENT(IN) :: Un
      CHARACTER(*),           INTENT(IN) :: ReFmt   ! Format for printing ReKi numbers  
      CHARACTER(*), OPTIONAL, INTENT(IN) :: MatName

      INTEGER                            :: ErrStat
      INTEGER                            :: nr, nc  ! size (rows and columns) of A
      INTEGER                            :: i       ! indices into A
      CHARACTER(256)                     :: Fmt
   
   
      nr = SIZE(A,1)
      nc = SIZE(A,2)

      IF ( PRESENT(MatName) ) THEN
         WRITE( Un, '(A,": ",A," x ",A)', IOSTAT=ErrStat ) TRIM(MatName), TRIM(Num2LStr(nr)), TRIM(Num2LStr(nc))
      END IF
      
      Fmt = "(2x, "//TRIM(Num2LStr(nc))//"(1x,"//ReFmt//"))"   

      DO i=1,nr
         WRITE( Un, Fmt, IOSTAT=ErrStat ) A(i,:)
         IF (ErrStat /= 0) THEN
            CALL WrScr('Error '//TRIM(Num2LStr(ErrStat))//' writing matrix in WrMatrix2R16().')
            RETURN
         END IF
         
         
      END DO

   RETURN
   END SUBROUTINE WrMatrix2R16
!=======================================================================  
!> Based on nwtc_io::wrmatrix, this routine writes a matrix to an already-open text file. It allows
!! the user to omit rows and columns of A in the the file.
!! Use WrPartialMatrix (nwtc_io::wrpartialmatrix) instead of directly calling a specific routine in the generic interface.
   SUBROUTINE WrPartialMatrix1R8( A, Un, ReFmt, MatName, UseCol, UseAllCols, ExtCol )
   
      REAL(R8Ki),             INTENT(IN) :: A(:)          !< matrix to write        
      INTEGER,                INTENT(IN) :: Un            !< unit where matrix will be written
      CHARACTER(*),           INTENT(IN) :: ReFmt         !< Format for printing ReKi numbers  
      CHARACTER(*),           INTENT(IN) :: MatName       !< name of the matrix to write
      LOGICAL,      OPTIONAL, INTENT(IN) :: UseCol(:)     !< must be size(A,2); this routine will print only the columns where UseCol is true
      LOGICAL,      OPTIONAL, INTENT(IN) :: UseAllCols    !< a scalar that, if set to true, overrides UseCol and will print all columns
      REAL(R8Ki),   OPTIONAL, INTENT(IN) :: ExtCol(:)     !< columns to add to the end of matrix A               
                                                          
      INTEGER                            :: ErrStat
      INTEGER                            :: nc       ! size (rows and columns) of A
      INTEGER                            :: j        ! indices into A
      INTEGER                            :: jc       ! index into ThisRow
      CHARACTER(256)                     :: Fmt
      LOGICAL                            :: UseAllCols2
      REAL(R8Ki), ALLOCATABLE            :: ThisRow(:)

           
      UseAllCols2 = .false.
      if (.not. present(UseCol)) then
         UseAllCols2 = .true.
      else
         if (present(UseAllCols)) then
            if (UseAllCols) UseAllCols2 = .true. 
         end if
      end if
      
         ! how many columns will we print?
      if (UseAllCols2) then
         nc = SIZE(A)       ! default number of columns
      else
         nc = 0
         do j = 1,size(A)
            if (UseCol(j)) nc = nc + 1
         end do
      end if
      if (present(ExtCol)) nc = nc + size(ExtCol)
      
      
            
      WRITE( Un, '(A,": ",A," x ",A)', IOSTAT=ErrStat ) TRIM(MatName), '1', TRIM(Num2LStr(nc))
      
      Fmt = "(2x, "//TRIM(Num2LStr(nc))//"(1x,"//ReFmt//"))"   

      ALLOCATE(ThisRow(nc), STAT=ErrStat)
      IF (ErrStat /= 0) THEN
         CALL WrScr('Error '//TRIM(Num2LStr(ErrStat))//' allocating temporary row WrPartialMatrix1().')
         RETURN
      END IF
      
                        
      if (UseAllCols2) then
         ThisRow = A
      else
         jc = 1
         do j = 1,size(A)
            if (UseCol(j)) then
               ThisRow(jc) = A(j)
               jc = jc + 1
            end if            
         end do
         if (present(ExtCol)) ThisRow(jc:) = ExtCol(:)         
      end if         
                              
      WRITE( Un, Fmt, IOSTAT=ErrStat ) ThisRow
      IF (ErrStat /= 0) THEN
         deallocate(ThisRow)
         CALL WrScr('Error '//TRIM(Num2LStr(ErrStat))//' writing matrix in WrPartialMatrix1().')
         RETURN
      END IF
         
   deallocate(ThisRow)
   RETURN
   END SUBROUTINE WrPartialMatrix1R8
!=======================================================================  
!> \copydoc nwtc_io::wrpartialmatrix1r8
   SUBROUTINE WrPartialMatrix2R8( A, Un, ReFmt, MatName, UseRow, UseCol, UseAllRows, UseAllCols, ExtCol )
   
      REAL(R8Ki),             INTENT(IN) :: A(:,:)          ! matrix to write
      INTEGER,                INTENT(IN) :: Un              ! unit where matrix will be written
      CHARACTER(*),           INTENT(IN) :: ReFmt           ! Format for printing ReKi numbers  
      CHARACTER(*),           INTENT(IN) :: MatName         ! name of the matrix to write
      LOGICAL,      OPTIONAL, INTENT(IN) :: UseRow(:)       !< must be size(A,1); this routine will print only the rows where UseRow is true
      LOGICAL,      OPTIONAL, INTENT(IN) :: UseCol(:)       ! must be size(A,2); this routine will print only the columns where UseCol is true
      LOGICAL,      OPTIONAL, INTENT(IN) :: UseAllRows      !< a scalar that, if set to true, overrides UseRow and will print all rows
      LOGICAL,      OPTIONAL, INTENT(IN) :: UseAllCols      ! a scalar that, if set to true, overrides UseCol and will print all columns
      REAL(R8Ki),   OPTIONAL, INTENT(IN) :: ExtCol(:,:)     ! columns to add to the end of matrix A          

      INTEGER                            :: ErrStat
      INTEGER                            :: nr, nc   ! size (rows and columns) of A
      INTEGER                            :: i, j     ! indices into A
      INTEGER                            :: jc       ! index into ThisRow
      CHARACTER(256)                     :: Fmt
      LOGICAL                            :: UseAllRows2
      LOGICAL                            :: UseAllCols2
      REAL(R8Ki), ALLOCATABLE            :: ThisRow(:)

      
      UseAllRows2 = .false.
      if (.not. present(UseRow)) then
         UseAllRows2 = .true.
      else
         if (present(UseAllRows)) then
            if (UseAllRows) UseAllRows2 = .true. 
         end if
      end if
      
      UseAllCols2 = .false.
      if (.not. present(UseCol)) then
         UseAllCols2 = .true.
      else
         if (present(UseAllCols)) then
            if (UseAllCols) UseAllCols2 = .true. 
         end if
      end if
      
         ! how many rows will we print?
      if (UseAllRows2) then
         nr = SIZE(A,1)       ! default number of rows
      else
         nr = 0
         do i = 1,size(A,1)
            if (UseRow(i)) nr = nr + 1
         end do
      end if
      
         
         ! how many columns will we print?
      if (UseAllCols2) then
         nc = SIZE(A,2)       ! default number of columns
      else
         nc = 0
         do j = 1,size(A,2)
            if (UseCol(j)) nc = nc + 1
         end do
      end if
      
      if (present(ExtCol)) nc = nc + size(ExtCol,2)
      
      
      if (nr == 0 .or. nc == 0) return !don't print anything if the matrix is empty
      
      
      
      WRITE( Un, '(A,": ",A," x ",A)', IOSTAT=ErrStat ) TRIM(MatName), TRIM(Num2LStr(nr)), TRIM(Num2LStr(nc))
      
      Fmt = "(2x, "//TRIM(Num2LStr(nc))//"(1x,"//ReFmt//"))"   

      ALLOCATE(ThisRow(nc), STAT=ErrStat)
      IF (ErrStat /= 0) THEN
         CALL WrScr('Error '//TRIM(Num2LStr(ErrStat))//' allocating temporary row WrPartialMatrix2().')
         RETURN
      END IF
      
      
      DO i=1,size(A,1) ! loop through rows
         
         if ( .not. UseAllRows2 ) then
            if (.not. UseRow(i)) cycle ! skip this row
         end if
                  
         if (UseAllCols2) then
            ThisRow(1:size(A,2)) = A(i,:)
            if (present(ExtCol)) ThisRow(size(A,2)+1:) = ExtCol(i,:)
         else
            jc = 1
            do j = 1,size(A,2)
               if (UseCol(j)) then
                  ThisRow(jc) = A(i,j)
                  jc = jc + 1
               end if            
            end do
            if (present(ExtCol)) ThisRow(jc:) = ExtCol(i,:)            
         end if         
                              
         WRITE( Un, Fmt, IOSTAT=ErrStat ) ThisRow
         IF (ErrStat /= 0) THEN
            deallocate(ThisRow)
            CALL WrScr('Error '//TRIM(Num2LStr(ErrStat))//' writing matrix in WrPartialMatrix2().')
            RETURN
         END IF
         
         
      END DO
      
   deallocate(ThisRow)
   RETURN
   END SUBROUTINE WrPartialMatrix2R8
!=======================================================================  
!> This routine writes out a prompt to the screen without
!! following it with a new line, though a new line precedes it.
   SUBROUTINE WrPr ( Str )

      ! Argument declarations:

   CHARACTER(*), INTENT(IN)     :: Str                                          !< The prompt string to print.



   CALL WrScr ( ' ' )
   CALL WrNR  ( TRIM( Str )//' > ' )


   RETURN
   END SUBROUTINE WrPr
!=======================================================================
!> This routine writes out a real array to the file connected to Unit without following it with a new line.
!! Use WrNumAryFileNR (nwtc_io::wrnumaryfilenr) instead of directly calling a specific routine in the generic interface.   
   SUBROUTINE WrR4AryFileNR ( Unit, Ary, Fmt, ErrStat, ErrMsg  )

      ! Argument declarations.

   INTEGER,      INTENT(IN)     :: Unit                                         !< I/O unit for input file.
   REAL(SiKi),   INTENT(IN)     :: Ary (:)                                      !< Array to be written without a newline at the end.
   CHARACTER(*), INTENT(IN)     :: Fmt                                          !< Fmt of one element to be written.

   INTEGER(IntKi), INTENT(OUT)  :: ErrStat                                      !< Error status
   CHARACTER(*),   INTENT(OUT)  :: ErrMsg                                       !< Error message associated with ErrStat

      ! Local variables:
   CHARACTER(50)                :: Fmt2                                         ! Fmt of entire array to be written (will be copied).



   IF ( SIZE(Ary) == 0 ) THEN
      ErrStat = ErrID_None
      ErrMsg  = ''
      RETURN
   END IF
   

   WRITE(Fmt2,*) SIZE(Ary)
   Fmt2 = '('//TRIM(Fmt2)//'('//TRIM(Fmt)//'))'

   WRITE (Unit,Fmt2,ADVANCE='NO',IOSTAT=ErrStat)  Ary
   IF ( ErrStat /= 0 ) THEN
      ErrStat = ErrID_Fatal
      ErrMsg = 'WrR4AryFileNR:Error '//TRIM(Num2LStr(ErrStat))//' occurred while writing to file using this format: '//TRIM(Fmt2)
   ELSE
      ErrStat = ErrID_None
      ErrMsg  = ''
   END IF


   RETURN
   END SUBROUTINE WrR4AryFileNR
!=======================================================================
!> This routine writes out an integer array to the file connected to Unit without following it with a new line.
!! Use WrNumAryFileNR (nwtc_io::wrnumaryfilenr) instead of directly calling a specific routine in the generic interface.   
   SUBROUTINE WrIAryFileNR ( Unit, Ary, Fmt, ErrStat, ErrMsg  )

      ! Argument declarations.

   INTEGER,        INTENT(IN)   :: Unit                                         !< I/O unit for input file.
   INTEGER(IntKi), INTENT(IN)   :: Ary (:)                                      !< Array to be written without a newline at the end.
   CHARACTER(*),   INTENT(IN)   :: Fmt                                          !< Fmt of one element to be written.

   INTEGER(IntKi), INTENT(OUT)  :: ErrStat                                      !< Error status
   CHARACTER(*),   INTENT(OUT)  :: ErrMsg                                       !< Error message associated with ErrStat

      ! Local variables:
   CHARACTER(50)                :: Fmt2                                         ! Fmt of entire array to be written (will be copied).



   IF ( SIZE(Ary) == 0 ) THEN
      ErrStat = ErrID_None
      ErrMsg  = ''
      RETURN
   END IF
   

   WRITE(Fmt2,*) SIZE(Ary)
   Fmt2 = '('//TRIM(Fmt2)//'('//TRIM(Fmt)//'))'

   WRITE (Unit,Fmt2,ADVANCE='NO',IOSTAT=ErrStat)  Ary
   IF ( ErrStat /= 0 ) THEN
      ErrStat = ErrID_Fatal
      ErrMsg = 'WrIAryFileNR:Error '//TRIM(Num2LStr(ErrStat))//' occurred while writing to file using this format: '//TRIM(Fmt2)
   ELSE
      ErrStat = ErrID_None
      ErrMsg  = ''
   END IF


   RETURN
   END SUBROUTINE WrIAryFileNR
!=======================================================================
!> \copydoc nwtc_io::wrr4aryfilenr
   SUBROUTINE WrR8AryFileNR ( Unit, Ary, Fmt, ErrStat, ErrMsg  )

      ! Argument declarations.

   INTEGER,      INTENT(IN)     :: Unit                                         ! I/O unit for input file.
   REAL(R8Ki),   INTENT(IN)     :: Ary (:)                                      ! Array to be written without a newline at the end.
   CHARACTER(*), INTENT(IN)     :: Fmt                                          ! Fmt of one element to be written.

   INTEGER(IntKi), INTENT(OUT)  :: ErrStat                                      ! Error status
   CHARACTER(*),   INTENT(OUT)  :: ErrMsg                                       ! Error message associated with ErrStat

      ! Local variables:
   CHARACTER(50)                :: Fmt2                                         ! Fmt of entire array to be written (will be copied).



   IF ( SIZE(Ary) == 0 ) THEN
      ErrStat = ErrID_None
      ErrMsg  = ''
      RETURN
   END IF
   

   WRITE(Fmt2,*) SIZE(Ary)
   Fmt2 = '('//TRIM(Fmt2)//'('//TRIM(Fmt)//'))'

   WRITE (Unit,Fmt2,ADVANCE='NO',IOSTAT=ErrStat)  Ary
   IF ( ErrStat /= 0 ) THEN
      ErrStat = ErrID_Fatal
      ErrMsg = 'WrR8AryFileNR:Error '//TRIM(Num2LStr(ErrStat))//' occurred while writing to file using this format: '//TRIM(Fmt2)
   ELSE
      ErrStat = ErrID_None
      ErrMsg  = ''
   END IF


   RETURN
   END SUBROUTINE WrR8AryFileNR
!=======================================================================
!> \copydoc nwtc_io::wrr4aryfilenr
   SUBROUTINE WrR16AryFileNR ( Unit, Ary, Fmt, ErrStat, ErrMsg  )

      ! Argument declarations.

   INTEGER,      INTENT(IN)     :: Unit                                         !  I/O unit for input file.
   REAL(QuKi),   INTENT(IN)     :: Ary (:)                                      !  Array to be written without a newline at the end.
   CHARACTER(*), INTENT(IN)     :: Fmt                                          !  Fmt of one element to be written.
                                                                                  
   INTEGER(IntKi), INTENT(OUT)  :: ErrStat                                      !  Error status
   CHARACTER(*),   INTENT(OUT)  :: ErrMsg                                       !  Error message associated with ErrStat
                                                                                  
      ! Local variables:
   CHARACTER(50)                :: Fmt2                                         ! Fmt of entire array to be written (will be copied).



   IF ( SIZE(Ary) == 0 ) THEN
      ErrStat = ErrID_None
      ErrMsg  = ''
      RETURN
   END IF
   

   WRITE(Fmt2,*) SIZE(Ary)
   Fmt2 = '('//TRIM(Fmt2)//'('//TRIM(Fmt)//'))'

   WRITE (Unit,Fmt2,ADVANCE='NO',IOSTAT=ErrStat)  Ary
   IF ( ErrStat /= 0 ) THEN
      ErrStat = ErrID_Fatal
      ErrMsg = 'WrR16AryFileNR:Error '//TRIM(Num2LStr(ErrStat))//' occurred while writing to file using this format: '//TRIM(Fmt2)
   ELSE
      ErrStat = ErrID_None
      ErrMsg  = ''
   END IF


   RETURN
   END SUBROUTINE WrR16AryFileNR
!=======================================================================
!> This routine writes out a string to the screen.
   RECURSIVE SUBROUTINE WrScr ( InStr )


   IMPLICIT                        NONE


      ! Argument declarations.

   CHARACTER(*), INTENT(IN)     :: InStr                                        !< The input string to write to the screen.


      ! Local declarations.

   INTEGER                      :: Beg                                          ! The beginning of the next line of text.
   INTEGER                      :: Indent                                       ! The amunt to be indented.
   INTEGER                      :: LStr                                         ! The length of the remaining portion of the string.
   INTEGER                      :: MaxLen                                       ! Maximum number of columns to be written to the screen.
   INTEGER                      :: NewLineIndx                                  ! The string index where the NewLine character occurs

   CHARACTER(10)                :: Frm                                          ! Format specifier for the output.
   CHARACTER(LEN(InStr))        :: Str                                          ! The next string to be processed



   Str = InStr

         ! Check if we are writing multiple lines:

   NewLineIndx = INDEX( Str, NewLine, BACK=.TRUE. )
   IF ( NewLineIndx > 0  ) THEN     ! The user requested a new line
      IF ( NewLineIndx == 1 ) THEN  ! The first character is a new line, so write a blank line
         CALL WrScr( '' )
      ELSE
         CALL WrScr( Str(:NewLineIndx-1) ) ! Write everything up to the new line (recursively)
      END IF
      Str = Str( (NewLineIndx + LEN(NewLine)): ) ! Remove the part we already wrote to the screen (also remove the NewLine character)
   END IF


      ! Find the amount of indent.  Create format.

   MaxLen = MaxWrScrLen
   Indent = LEN_TRIM( Str ) - LEN_TRIM( ADJUSTL( Str ) )
   Indent = MIN( Indent, MaxLen-2 )                                              ! at least 2 characters per line
   MaxLen = MaxLen - Indent
   IF ( Indent > 0 )  THEN
      Frm    = '(1X,  X,A)'
      WRITE (Frm(5:6),'(I2)')  Indent
   ELSE
      Frm    = '(1X,A)'
   END IF


   !  Break long messages into multiple lines.

   Beg  = Indent + 1
   LStr = LEN_TRIM( Str(Beg:) )



   DO WHILE ( Lstr > MaxLen )

      CALL FindLine ( Str(Beg:) , MaxLen , LStr )

      CALL WriteScr( TRIM( ADJUSTL( Str(Beg:Beg+LStr-1) ) ), Frm )

      Beg = Beg + LStr


         ! If we have a space at the beginning of the string, let's get rid of it

      DO WHILE ( Beg < LEN_TRIM( Str ) .AND. Str(Beg:Beg) == ' ' )
         Beg = Beg + 1
      ENDDO

      LStr = LEN_TRIM( Str(Beg:) )

   ENDDO

   CALL WriteScr( TRIM( ADJUSTL( Str(Beg:Beg+LStr-1) ) ), Frm )


   RETURN
   END SUBROUTINE WrScr
!=======================================================================
!> This routine writes out a string to the screen after a blank line.
   SUBROUTINE WrScr1 ( Str )

      ! This routine is DEPRECATED. Call WrScr directly instead.

      ! Argument declarations.

   CHARACTER(*)                 :: Str                                         !< The string to print.


   CALL WrScr( NewLine//TRIM( Str ) )


   RETURN
   END SUBROUTINE WrScr1
!=======================================================================
!> This routine writes out the heading for an vtk xml file (associated footer generated in
!! nwtc_io::wrvtk_footer). It tries to open a text file for writing and returns the Unit number of the opened file.
   SUBROUTINE WrVTK_header( FileName, NumberOfPoints, NumberOfLines, NumberOfPolys, Un, ErrStat, ErrMsg ) 
   
      CHARACTER(*)    , INTENT(IN   )        :: FileName             !< Name of output file
      INTEGER(IntKi)  , INTENT(IN   )        :: NumberOfPoints       !< Number of points in this VTK file
      INTEGER(IntKi)  , INTENT(IN   )        :: NumberOfLines        !< Number of lines in this VTK file
      INTEGER(IntKi)  , INTENT(IN   )        :: NumberOfPolys        !< Number of polygons in this VTK file
      INTEGER(IntKi)  , INTENT(  OUT)        :: Un                   !< unit number of opened file
      INTEGER(IntKi)  , INTENT(  OUT)        :: ErrStat              !< error level/status of OpenFOutFile operation
      CHARACTER(*)    , INTENT(  OUT)        :: ErrMsg               !< message when error occurs
   
      CALL GetNewUnit( Un, ErrStat, ErrMsg )      
      CALL OpenFOutFile ( Un, TRIM(FileName), ErrStat, ErrMsg )
         if (ErrStat >= AbortErrLev) return
      
      ! Write a VTP mesh file (Polygonal VTK file) with positions and polygons (surfaces)
      ! (note alignment of WRITE statements to make sure spaces are lined up in XML file)
      WRITE(Un,'(A)')         '<?xml version="1.0"?>'
      WRITE(Un,'(A)')         '<VTKFile type="PolyData" version="0.1" byte_order="LittleEndian">' ! bjj note: we don't have binary data in this file, so byte_order shouldn't matter, right?
      WRITE(Un,'(A)')         '  <PolyData>'
      WRITE(Un,'(2(A,i7),A)') '    <Piece NumberOfPoints="', NumberOfPoints, '" NumberOfVerts="  0" NumberOfLines="', NumberOfLines, '"'
      WRITE(Un,'(A,i7,A)')    '           NumberOfStrips="  0" NumberOfPolys="',  NumberOfPolys, '">'
   
      RETURN
   END SUBROUTINE WrVTK_header
!=======================================================================
!> This routine writes out the footer for an vtk xml file (associated header generated  
!! in nwtc_io::wrvtk_header). It closes the file Un.
   SUBROUTINE WrVTK_footer( Un ) 
   
      INTEGER(IntKi)  , INTENT(IN   )        :: Un                   !< unit number of opened file
         
      WRITE(Un,'(A)')         '    </Piece>'
      WRITE(Un,'(A)')         '  </PolyData>'
      WRITE(Un,'(A)')         '</VTKFile>'
      CLOSE(Un)         
   
      RETURN
   END SUBROUTINE WrVTK_footer
   
!=======================================================================
!> This routine reads the header for a vtk, ascii, structured_points dataset file,
!! including all the information about the structured points.  It tries to open a 
!! text file for reading and returns the Unit number of the opened file.
!! The caller is responsible for closing the file unit unless caller set Un = -1!
   SUBROUTINE ReadVTK_SP_info( FileName, descr, dims, origin, gridSpacing, vecLabel, Un, ErrStat, ErrMsg ) 
   
      CHARACTER(*)    , INTENT(IN   )        :: FileName             !< Name of output file     
      CHARACTER(1024) , INTENT(  OUT)        :: descr                !< Line describing the contents of the file
      INTEGER(IntKi)  , INTENT(  OUT)        :: dims(3)              !< dimension of the 3D grid (nX,nY,nZ)
      REAL(ReKi)      , INTENT(  OUT)        :: origin(3)            !< the lower-left corner of the 3D grid (X0,Y0,Z0)
      REAL(ReKi)      , INTENT(  OUT)        :: gridSpacing(3)       !< spacing between grid points in each of the 3 directions (dX,dY,dZ)
      CHARACTER(1024) , INTENT(  OUT)        :: vecLabel
      INTEGER(IntKi)  , INTENT(INOUT)        :: Un                   !< unit number of opened file
      INTEGER(IntKi)  , INTENT(  OUT)        :: ErrStat              !< error level/status of OpenFOutFile operation
      CHARACTER(*)    , INTENT(  OUT)        :: ErrMsg               !< message when error occurs
   
      INTEGER(IntKi)              :: ErrStat2              ! local error level/status of OpenFOutFile operation
      CHARACTER(ErrMsgLen)        :: ErrMsg2              ! local message when error occurs   
      CHARACTER(1024)             :: Line, Line2              ! one line of the file
      CHARACTER(1024)             :: formatLbl
      CHARACTER(*), PARAMETER     :: RoutineName = 'ReadVTK_SP_info'
      INTEGER(IntKi)              :: sz, nPts
      LOGICAL                     :: closeOnReturn
      
      ErrStat = ErrID_None
      ErrMsg  = ''
      
      IF (Un == -1 ) THEN
         closeOnReturn = .TRUE.
      ELSE
         closeOnReturn = .FALSE.
      END IF
      
      CALL GetNewUnit( Un, ErrStat, ErrMsg )      
      CALL OpenFInpFile ( Un, TRIM(FileName), ErrStat, ErrMsg )
         if (ErrStat >= AbortErrLev) return
      
       CALL ReadCom( Un, FileName, 'File header: Module Version (line 1)', ErrStat2, ErrMsg2, 0 )
         CALL SetErrStat( ErrStat2, ErrMsg2, ErrStat, ErrMsg, RoutineName )
   
      CALL ReadStr( Un, FileName, descr, 'descr', 'File Description line', ErrStat2, ErrMsg2, 0 )
         CALL SetErrStat( ErrStat2, ErrMsg2, ErrStat, ErrMsg, RoutineName )
         
      formatLbl = ""   
      CALL ReadStr( Un, FileName, formatLbl, 'formatLbl', 'ASCII label', ErrStat2, ErrMsg2 )
         CALL SetErrStat( ErrStat2, ErrMsg2, ErrStat, ErrMsg, RoutineName )
      call Conv2UC(formatLbl)
      if (INDEX(formatLbl, "ASCII" ) /= 1 ) THEN ! If this line doesn't contain the word ASCII, we have a bad file header
         CALL SetErrStat( ErrID_Fatal, 'Invalid vtk structured_points file: did not find ASCII label', ErrStat, ErrMsg, RoutineName )
      end if  
      Line = ""
      CALL ReadStr( Un, FileName, Line, "dataset", "DATASET STRUCTURED_POINTS", ErrStat2, ErrMsg2 )
      CALL SetErrStat( ErrStat2, ErrMsg2, ErrStat, ErrMsg, RoutineName )
         
      CALL Conv2UC( Line )
      IF ( INDEX(Line, "DATASET" ) /= 1 ) THEN ! If this line doesn't contain the word dataset, we have a bad file header
        CALL SetErrStat( ErrID_Fatal, 'Invalid vtk structured_points file: did not find DATASET label', ErrStat, ErrMsg, RoutineName )
      END IF 
      IF ( INDEX(Line, "STRUCTURED_POINTS" ) == 0 ) THEN ! If this line doesn't also contain the word structured_points, we have a bad file header
         CALL SetErrStat( ErrID_Fatal, 'Invalid vtk structured_points file: did not find STRUCTURED_POINTS label', ErrStat, ErrMsg, RoutineName )
      end if
        
         ! Dimensions
      Line = ""
      CALL ReadStr( Un, FileName, Line, "Dimensions", "DIMENSIONS data", ErrStat2, ErrMsg2 )
      CALL SetErrStat( ErrStat2, ErrMsg2, ErrStat, ErrMsg, RoutineName )
      
      Line = trim(Line)
      CALL Conv2UC( Line )
      IF ( INDEX(Line, "DIMENSIONS" ) /= 1 ) THEN ! If this line doesn't contain the word dataset, we have a bad file header
         CALL SetErrStat( ErrID_Fatal, 'Invalid vtk structured_points file: did not find DIMENSIONS label', ErrStat, ErrMsg, RoutineName )
      ELSE
         sz = len(Line)
         Line = Line(12:sz)
         READ(Line,*, IOSTAT=ErrStat2)  dims
         if (ErrStat2 /= 0) then
            CALL SetErrStat( ErrID_Fatal, 'Error reading "dims".', ErrStat, ErrMsg, RoutineName )
         end if
      END IF 
      
         ! Origin
      Line = ""
      CALL ReadStr( Un, FileName, Line, "Origin", "ORIGIN data", ErrStat2, ErrMsg2 )
      CALL SetErrStat( ErrStat2, ErrMsg2, ErrStat, ErrMsg, RoutineName )
      
      Line = trim(Line)
      CALL Conv2UC( Line )
      IF ( INDEX(Line, "ORIGIN" ) /= 1 ) THEN ! If this line doesn't contain the word dataset, we have a bad file header
         CALL SetErrStat( ErrID_Fatal, 'Invalid vtk structured_points file: did not find ORIGIN label', ErrStat, ErrMsg, RoutineName )
      ELSE
         sz = len(Line)
         Line = Line(8:sz)
         READ(Line,*, IOSTAT=ErrStat2)  origin
         if (ErrStat2 /= 0) then
            CALL SetErrStat( ErrID_Fatal, 'Error reading "origin".', ErrStat, ErrMsg, RoutineName )
         end if

      END IF 
      
         ! Spacing      
      Line = ""
      CALL ReadStr( Un, FileName, Line, "gridSpacing", "SPACING data", ErrStat2, ErrMsg2 )
      CALL SetErrStat( ErrStat2, ErrMsg2, ErrStat, ErrMsg, RoutineName )
      
      Line = trim(Line)
      CALL Conv2UC( Line )
      IF ( INDEX(Line, "SPACING" ) /= 1 ) THEN ! If this line doesn't contain the word dataset, we have a bad file header
         CALL SetErrStat( ErrID_Fatal, 'Invalid vtk structured_points file: did not find SPACING label', ErrStat, ErrMsg, RoutineName )
      ELSE
         sz = len(Line)
         Line = Line(9:sz)
         READ(Line,*,IOSTAT=ErrStat2)  gridSpacing
         if (ErrStat2 /= 0) then
            CALL SetErrStat( ErrID_Fatal, 'Error reading "gridSpacing".', ErrStat, ErrMsg, RoutineName )
         end if
         
      END IF 
      
         ! Point Data
      Line = ""
      CALL ReadStr( Un, FileName, Line, "Point_Data", "POINT_DATA", ErrStat2, ErrMsg2 )
      CALL SetErrStat( ErrStat2, ErrMsg2, ErrStat, ErrMsg, RoutineName )
      
      Line = trim(Line)
      CALL Conv2UC( Line )
      IF ( INDEX(Line, "POINT_DATA" ) /= 1 ) THEN ! If this line doesn't contain the word dataset, we have a bad file header
         CALL SetErrStat( ErrID_Fatal, 'Invalid vtk structured_points file: did not find POINT_DATA label', ErrStat, ErrMsg, RoutineName )
      ELSE
         sz = len(Line)
         Line = Line(12:sz)
         READ(Line,*,IOSTAT=ErrStat2)  nPts
         if (ErrStat2 /= 0) then
            CALL SetErrStat( ErrID_Fatal, 'Error reading "nPts".', ErrStat, ErrMsg, RoutineName )
         end if
      END IF 
      
         ! Vector Label
      Line = ""
      CALL ReadStr( Un, FileName, Line, "Vectors", "VECTORS label", ErrStat2, ErrMsg2 )
      CALL SetErrStat( ErrStat2, ErrMsg2, ErrStat, ErrMsg, RoutineName )
      
      Line = trim(Line)
      Line2 = Line
      CALL Conv2UC( Line2 )
      IF ( INDEX(Line2, "VECTORS" ) /= 1 ) THEN ! If this line doesn't contain the word dataset, we have a bad file header
         CALL SetErrStat( ErrID_Fatal, 'Invalid vtk structured_points file: did not find VECTORS label', ErrStat, ErrMsg, RoutineName )
      ELSE
         sz = INDEX(Line2, "FLOAT" )
         IF ( sz == 0 ) THEN
            CALL SetErrStat( ErrID_Fatal, 'Invalid VECTORS datatype.  Must be set to float.', ErrStat, ErrMsg, RoutineName )
         ELSE        
            vecLabel = Line(9:sz-2)
         END IF
      END IF 
      
      IF ( (ErrStat >= AbortErrLev) .or. closeOnReturn ) THEN        
         close(Un)
         Un = -1
         RETURN
      END IF
      
      RETURN
   END SUBROUTINE ReadVTK_SP_info
   
!=======================================================================
!> This routine reads the vector data for a vtk, ascii, structured_points dataset file,
!! The Unit number of the  file is already assumed to be valid via a previous call to
!! ReadVTK_SP_info.  
   SUBROUTINE ReadVTK_SP_vectors( Un, dims, gridVals, ErrStat, ErrMsg ) 
   
      INTEGER(IntKi)  , INTENT(IN   )        :: Un                   !< unit number of opened file
      INTEGER(IntKi)  , INTENT(IN   )        :: dims(3)              !< dimension of the 3D grid (nX,nY,nZ)
      REAL(ReKi)      , INTENT(  OUT)        :: gridVals(:,:,:,:)    !< 4D array of data, size (3,nX,nY,nZ), must be pre-allocated
      INTEGER(IntKi)  , INTENT(  OUT)        :: ErrStat              !< error level/status of OpenFOutFile operation
      CHARACTER(*)    , INTENT(  OUT)        :: ErrMsg               !< message when error occurs
   
      INTEGER(IntKi)                         :: ErrStat2             ! local error level/status of OpenFOutFile operation
      CHARACTER(*), PARAMETER                :: RoutineName = 'ReadVTK_SP_vectors'
      
      ErrStat = ErrID_None
      ErrMsg  = ''
      
      READ(Un,*, IOSTAT=ErrStat2)  gridVals(1:3,1:dims(1),1:dims(2),1:dims(3))
      if (ErrStat2 /= 0) then
         CALL SetErrStat( ErrID_Fatal, 'Error reading vector data.', ErrStat, ErrMsg, RoutineName )
      end if
     
      close(Un)
      
   END SUBROUTINE ReadVTK_SP_vectors
   
!=======================================================================
!> This routine writes out the heading for an vtk, ascii, structured_points dataset file .
!! It tries to open a text file for writing and returns the Unit number of the opened file.
   SUBROUTINE WrVTK_SP_header( FileName, descr, Un, ErrStat, ErrMsg ) 
   
      CHARACTER(*)    , INTENT(IN   )        :: FileName             !< Name of output file     
      CHARACTER(*)    , INTENT(IN   )        :: descr                !< Line describing the contents of the file
      INTEGER(IntKi)  , INTENT(  OUT)        :: Un                   !< unit number of opened file
      INTEGER(IntKi)  , INTENT(  OUT)        :: ErrStat              !< error level/status of OpenFOutFile operation
      CHARACTER(*)    , INTENT(  OUT)        :: ErrMsg               !< message when error occurs
   
      CALL GetNewUnit( Un, ErrStat, ErrMsg )      
      CALL OpenFOutFile ( Un, TRIM(FileName), ErrStat, ErrMsg )
         if (ErrStat >= AbortErrLev) return
      
      WRITE(Un,'(A)')  '# vtk DataFile Version 3.0'
      WRITE(Un,'(A)')  trim(descr)
      WRITE(Un,'(A)')  'ASCII'
      WRITE(Un,'(A)')  'DATASET STRUCTURED_POINTS'
      
      RETURN
   END SUBROUTINE WrVTK_SP_header
   
   
   
   SUBROUTINE WrVTK_SP_vectors3D( Un, dataDescr, dims, origin, gridSpacing, gridVals, ErrStat, ErrMsg ) 
   
      INTEGER(IntKi)  , INTENT(IN   )        :: Un                   !< unit number of previously opened file (via call to WrVTK_SP_header)
      CHARACTER(*)    , INTENT(IN   )        :: dataDescr            !< Short label describing the vector data
      INTEGER(IntKi)  , INTENT(IN   )        :: dims(3)              !< dimension of the 3D grid (nX,nY,nZ)
      REAL(ReKi)      , INTENT(IN   )        :: origin(3)            !< the lower-left corner of the 3D grid (X0,Y0,Z0)
      REAL(ReKi)      , INTENT(IN   )        :: gridSpacing(3)       !< spacing between grid points in each of the 3 directions (dX,dY,dZ)
      REAL(ReKi)      , INTENT(IN   )        :: gridVals(:,:,:,:)      !< 3D array of data, size (nX,nY,nZ)
      INTEGER(IntKi)  , INTENT(  OUT)        :: ErrStat              !< error level/status of OpenFOutFile operation
      CHARACTER(*)    , INTENT(  OUT)        :: ErrMsg               !< message when error occurs
 
      INTEGER(IntKi)                         :: nPts                 ! Total number of grid points 
      
      if ( .not. (Un > 0) ) then
         ErrStat = ErrID_Fatal
         ErrMsg  = 'WrVTK_SP_points: Invalid file unit, be sure to call WrVTK_SP_header prior to calling WrVTK_SP_points.'
         return
      end if
   
      ErrStat = ErrID_None
      ErrMsg  = ''
      nPts    = dims(1)*dims(2)*dims(3)
      
      ! Note: gridVals must be stored such that the left-most dimension is X and the right-most dimension is Z
      WRITE(Un,'(A,3(i5,1X))')    'DIMENSIONS ',  dims
      WRITE(Un,'(A,3(f10.2,1X))') 'ORIGIN '    ,  origin
      WRITE(Un,'(A,3(f10.2,1X))') 'SPACING '   ,  gridSpacing
      WRITE(Un,'(A,i15)')         'POINT_DATA ',  nPts
      WRITE(Un,'(A)')            'VECTORS '//trim(dataDescr)//' float'
      WRITE(Un,'(3(f10.2,1X))')   gridVals
      close(Un)
      RETURN
      
   END SUBROUTINE WrVTK_SP_vectors3D
   
END MODULE NWTC_IO<|MERGE_RESOLUTION|>--- conflicted
+++ resolved
@@ -20,15 +20,10 @@
 !> This module contains I/O-related variables and routines with non-system-specific logic.
 MODULE NWTC_IO
 
-<<<<<<< HEAD
-   USE                             SysSubs
-   USE                             NWTC_Library_Types  ! ProgDesc and other types with copy and other routines for those types
-   USE                             IEEE_ARITHMETIC
-=======
    USE SysSubs
    USE NWTC_Library_Types  ! ProgDesc and other types with copy and other routines for those types
+   USE IEEE_ARITHMETIC
    USE VersionInfo
->>>>>>> ced487c8
 
    IMPLICIT  NONE
 
@@ -1631,14 +1626,7 @@
          CALL DispCompileRuntimeInfo
          CALL NWTC_DisplaySyntax( Arg1, ProgName )
          CALL ProgAbort( ' Invalid syntax: '//TRIM(ErrorMessage), PRESENT(ErrStat) )
-<<<<<<< HEAD
-               IF ( PRESENT(ErrStat) ) THEN
-                  ErrStat = ErrID_Fatal
-                  RETURN
-               END IF
-=======
          IF ( PRESENT(ErrStat) ) ErrStat = ErrID_Fatal
->>>>>>> ced487c8
 
       END SUBROUTINE
 

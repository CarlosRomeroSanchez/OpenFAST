!**********************************************************************************************************************************
! LICENSING
! Copyright (C) 2013-2016  National Renewable Energy Laboratory
!
!    This file is part of the NWTC Subroutine Library.
!
! Licensed under the Apache License, Version 2.0 (the "License");
! you may not use this file except in compliance with the License.
! You may obtain a copy of the License at
!
!     http://www.apache.org/licenses/LICENSE-2.0
!
! Unless required by applicable law or agreed to in writing, software
! distributed under the License is distributed on an "AS IS" BASIS,
! WITHOUT WARRANTIES OR CONDITIONS OF ANY KIND, either express or implied.
! See the License for the specific language governing permissions and
! limitations under the License.
!**********************************************************************************************************************************

!> This module contains I/O-related variables and routines with non-system-specific logic.
MODULE NWTC_IO

   USE                             SysSubs
   USE                             NWTC_Library_Types  ! ProgDesc and other types with copy and other routines for those types
   USE                             IEEE_ARITHMETIC

   IMPLICIT  NONE

!=======================================================================

   TYPE(ProgDesc), PARAMETER    :: NWTC_Ver = &                               
          ProgDesc( 'NWTC Subroutine Library', '', '')    !< The name, version, and date of the NWTC Subroutine Library

      !> This type stores a linked list of file names, used in MLB-style input file parsing (currently used in AirfoilInfo)
   TYPE, PUBLIC   :: FNlist_Type                                
      CHARACTER(1024)                        :: FileName                         !< A file name
      TYPE(FNlist_Type), POINTER             :: Next => NULL()                   !< The pointer to the next file name in the list
   END TYPE FNlist_Type


      ! Global coupling scheme variables.

   INTEGER(IntKi), PARAMETER     :: ExplicitLoose = 1                            !< parameter for global coupling scheme explicit-loose type
   !bjj: will add more of these as we work our way


      ! Global I/O-related variables.

   INTEGER(IntKi), PARAMETER     :: FlgType  = 1                                 !< Switch for telling if a variable is a flag (logical).
   INTEGER(IntKi), PARAMETER     :: NumType  = 2                                 !< Switch for telling if a variable is a number.
   INTEGER(IntKi), PARAMETER     :: StrType  = 3                                 !< Switch for telling if a variable is a string.

   INTEGER(B2Ki), PARAMETER      :: FileFmtID_WithTime    = 1                    !< ID for FAST Output File Format, specifies that the time channel is included in the output file (use if the output can occur at variable times)
   INTEGER(B2Ki), PARAMETER      :: FileFmtID_WithoutTime = 2                    !< ID for FAST Output File Format, specifies that the time channel is not included in the output file (used only with constant time-step output)
   INTEGER(B2Ki), PARAMETER      :: FileFmtID_NoCompressWithoutTime = 3          !< ID for FAST Output File Format, specifies that the time channel is not included in the output file (used only with constant time-step output), and data is not compressed, but written as double-precision floats
   INTEGER(B2Ki), PARAMETER      :: FileFmtID_ChanLen_In  = 4                    !< ID for FAST Output File Format, specifies that the time channel is not included in the output file, and channel length is included in the file


   LOGICAL                       :: Beep     = .TRUE.                            !< Flag that specifies whether or not to beep for error messages and program terminations.

   CHARACTER(20)                 :: ProgName = ' '                               !< The name of the calling program. DO NOT USE THIS IN NEW PROGRAMS (Modules)
   CHARACTER(99)                 :: ProgVer  = ' '                               !< The version (including date) of the calling program. DO NOT USE THIS IN NEW PROGRAMS
   CHARACTER(1), PARAMETER       :: Tab      = CHAR( 9 )                         !< The tab character.
   CHARACTER(*), PARAMETER       :: CommChars = '!#%'                            !< Comment characters that mark the end of useful input


      ! Parameters for writing to echo files (in this module only)

   INTEGER(IntKi), PARAMETER :: NWTC_MaxAryLen = 100 !< the maximum length of arrays that can be printed with the array formats below (used to make sure we don't crash when trying to write too many):
   ! >>> Note that the following array formats use 100, the value of NWTC_MaxAryLen above. Please keep the two numbers consistant!
   CHARACTER(*),PARAMETER :: Ec_StrAryFrmt =              "(15X,A,T30,' - ',A,/,2X,100('""',A,'""',:,1X))"   !< Output format for array of string parameters.
   CHARACTER(*),PARAMETER :: Ec_StrFrmt    =              "(15X,A,T30,' - ',A,/,2X, A )"                     !< Output format for string parameters
   CHARACTER(*),PARAMETER :: Ec_ReAryFrmt  =              "(15X,A,T30,' - ',A,/,100(2X,ES11.4e2,:))"         !< Output format for array of real parameters.
   CHARACTER(*),PARAMETER :: Ec_ReFrmt     = "( 2X, ES11.4e2,2X,A,T30,' - ',A )"                             !< Output format for real parameters
   CHARACTER(*),PARAMETER :: Ec_LgAryFrmt  =              "(15X,A,T30,' - ',A,/,100(2X,L11,:))"              !< Output format for array of logical parameters.
   CHARACTER(*),PARAMETER :: Ec_LgFrmt     =      "( 2X, L11,2X,A,T30,' - ',A )"                             !< Output format for logical parameters
   CHARACTER(*),PARAMETER :: Ec_IntAryFrmt =              "(15X,A,T30,' - ',A,/,100(2X,I11,:))"              !< Output format for array of integer parameters.
   CHARACTER(*),PARAMETER :: Ec_IntFrmt    =      "( 2X, I11,2X,A,T30,' - ',A )"                             !< Output format for integer parameters
   CHARACTER(*),PARAMETER :: Ec_Ch11Frmt   =      "( 2X, A11,2X,A,T30,' - ',A )"                             !< Output format for 11-character string parameters
   ! <<< End of arrays that use number defined in NWTC_MaxAryLen

!=======================================================================

      !> \copydoc nwtc_io::allcary1
   INTERFACE AllocAry
      MODULE PROCEDURE AllCAry1
      MODULE PROCEDURE AllCAry2
      MODULE PROCEDURE AllCAry3
   !   MODULE PROCEDURE AllCAry4                               Not yet coded.
      MODULE PROCEDURE AllI1BAry1      ! 1-dimensional array of B1Ki integers
      MODULE PROCEDURE AllI2BAry1      ! 1-dimensional array of B2Ki integers
      MODULE PROCEDURE AllI4BAry1      ! 1-dimensional array of B4Ki integers
      MODULE PROCEDURE AllIAry2
      MODULE PROCEDURE AllIAry3
   !   MODULE PROCEDURE AllIAry4                               Not yet coded.
      MODULE PROCEDURE AllLAry1
      MODULE PROCEDURE AllLAry2
      MODULE PROCEDURE AllLAry3
   !   MODULE PROCEDURE AllLAry4                               Not yet coded.

      MODULE PROCEDURE AllR4Ary1       ! 1-dimensional array of SiKi reals
      MODULE PROCEDURE AllR8Ary1       ! 1-dimensional array of R8Ki reals
      MODULE PROCEDURE AllR16Ary1      ! 1-dimensional array of QuKi reals
      MODULE PROCEDURE AllR4Ary2       ! 2-dimensional array of SiKi reals
      MODULE PROCEDURE AllR8Ary2       ! 2-dimensional array of R8Ki reals
      MODULE PROCEDURE AllR16Ary2      ! 2-dimensional array of QuKi reals

      MODULE PROCEDURE AllR4Ary3       ! 3-dimensional array of SiKi reals
      MODULE PROCEDURE AllR8Ary3       ! 3-dimensional array of R8Ki reals
      MODULE PROCEDURE AllR16Ary3      ! 3-dimensional array of QuKi reals
      MODULE PROCEDURE AllR4Ary4       ! 4-dimensional array of SiKi reals
      MODULE PROCEDURE AllR8Ary4       ! 4-dimensional array of R8Ki reals
      MODULE PROCEDURE AllR16Ary4      ! 4-dimensional array of QuKi reals
      MODULE PROCEDURE AllR4Ary5       ! 5-dimensional array of SiKi reals
      MODULE PROCEDURE AllR8Ary5       ! 5-dimensional array of R8Ki reals
      MODULE PROCEDURE AllR16Ary5      ! 5-dimensional array of QuKi reals
   END INTERFACE

      !> \copydoc nwtc_io::allipary1
   INTERFACE AllocPAry
      MODULE PROCEDURE AllIPAry1
      MODULE PROCEDURE AllIPAry2
      MODULE PROCEDURE AllFPAry1
      MODULE PROCEDURE AllRPAry2
      MODULE PROCEDURE AllR4PAry3
      MODULE PROCEDURE AllR8PAry3
      MODULE PROCEDURE AllR16PAry3
!      MODULE PROCEDURE AllRPAry4   !not yet coded
   END INTERFACE

      !> \copydoc nwtc_io::parsechvar
   INTERFACE ParseVar                                                         ! Parses a character variable name and value from a string.
      MODULE PROCEDURE ParseChVar                                             ! Parses a character string from a string.
      MODULE PROCEDURE ParseDbVar                                             ! Parses a double-precision REAL from a string.
      MODULE PROCEDURE ParseInVar                                             ! Parses an INTEGER from a string.
      MODULE PROCEDURE ParseLoVar                                             ! Parses an LOGICAL from a string.
      MODULE PROCEDURE ParseSiVar                                             ! Parses a single-precision REAL from a string.
   END INTERFACE

      !> \copydoc nwtc_io::parsechvarwdefault
   INTERFACE ParseVarWDefault                                                 ! Parses a character variable name and value from a string, potentially sets to a default value if "Default" is parsed.
      MODULE PROCEDURE ParseChVarWDefault                                     ! Parses a character string from a string, potentially sets to a default value if "Default" is parsed.
      MODULE PROCEDURE ParseDbVarWDefault                                     ! Parses a double-precision REAL from a string, potentially sets to a default value if "Default" is parsed.
      MODULE PROCEDURE ParseInVarWDefault                                     ! Parses an INTEGER from a string, potentially sets to a default value if "Default" is parsed.
      MODULE PROCEDURE ParseLoVarWDefault                                     ! Parses an LOGICAL from a string, potentially sets to a default value if "Default" is parsed.
      MODULE PROCEDURE ParseSiVarWDefault                                     ! Parses a single-precision REAL from a string, potentially sets to a default value if "Default" is parsed.
   END INTERFACE

      !> \copydoc nwtc_io::parsedbary
   INTERFACE ParseAry                                                         ! Parse an array of numbers from a string.
      MODULE PROCEDURE ParseDbAry                                             ! Parse an array of double-precision REAL values.
      MODULE PROCEDURE ParseInAry                                             ! Parse an array of whole numbers.
      MODULE PROCEDURE ParseLoAry                                             ! Parse an array of LOGICAL values.
      MODULE PROCEDURE ParseSiAry                                             ! Parse an array of single-precision REAL values.
   END INTERFACE

      !> \copydoc nwtc_io::checkr4var
   INTERFACE CheckRealVar
      MODULE PROCEDURE CheckR4Var     ! 4-byte real
      MODULE PROCEDURE CheckR8Var     ! 8-byte real
      MODULE PROCEDURE CheckR16Var    ! 16-byte real
   END INTERFACE
   
      !> \copydoc nwtc_io::readcvar
   INTERFACE ReadVar
      MODULE PROCEDURE ReadCVar
      MODULE PROCEDURE ReadIVar
      MODULE PROCEDURE ReadLVar
      MODULE PROCEDURE ReadR4Var     ! 4-byte real
      MODULE PROCEDURE ReadR8Var     ! 8-byte real
      MODULE PROCEDURE ReadR16Var    ! 16-byte real
   END INTERFACE

      !> \copydoc nwtc_io::readivarwdefault
   INTERFACE ReadVarWDefault
      !MODULE PROCEDURE ReadCVar
      MODULE PROCEDURE ReadIVarWDefault
      !MODULE PROCEDURE ReadLVar
      MODULE PROCEDURE ReadR4VarWDefault     ! 4-byte real
      MODULE PROCEDURE ReadR8VarWDefault     ! 8-byte real
      MODULE PROCEDURE ReadR16VarWDefault    ! 16-byte real
   END INTERFACE
   
      !> \copydoc nwtc_io::readcary
   INTERFACE ReadAry
      MODULE PROCEDURE ReadCAry
      MODULE PROCEDURE ReadCAryFromStr
      MODULE PROCEDURE ReadIAry
      MODULE PROCEDURE ReadLAry
      MODULE PROCEDURE ReadR4Ary  ! read array of 4-byte reals
      MODULE PROCEDURE ReadR8Ary  ! read array of 8-byte reals
      MODULE PROCEDURE ReadR16Ary ! read array of 16-byte reals
   END INTERFACE

      !> \copydoc nwtc_io::readcarylines   
   INTERFACE ReadAryLines
      MODULE PROCEDURE ReadCAryLines
      MODULE PROCEDURE ReadR4AryLines
      MODULE PROCEDURE ReadR8AryLines
      MODULE PROCEDURE ReadR16AryLines
!     MODULE PROCEDURE ReadIAryLines         ! Not coded yet
!     MODULE PROCEDURE ReadLAryLines         ! Not coded yet
   END INTERFACE

      !> \copydoc nwtc_io::int2lstr
   INTERFACE Num2LStr
      MODULE PROCEDURE Int2LStr        ! default integers
      MODULE PROCEDURE R2LStr4         ! 4-byte  reals
      MODULE PROCEDURE R2LStr8         ! 8-byte  reals
      MODULE PROCEDURE R2LStr16        ! 16-byte reals
   END INTERFACE

      !> \copydoc nwtc_io::dispnvd0
   INTERFACE DispNVD
      MODULE PROCEDURE DispNVD0        ! No arguments.
      MODULE PROCEDURE DispNVD1        ! Single argument of TYPE ProgDesc
      MODULE PROCEDURE DispNVD2        ! Two arguments of TYPE character
   END INTERFACE

      !> \copydoc nwtc_io::wrmatrix1r4
   INTERFACE WrMatrix
      MODULE PROCEDURE WrMatrix1R4     ! Single dimension matrix (Ary) of SiKi
      MODULE PROCEDURE WrMatrix2R4     ! Two dimension matrix of SiKi
      MODULE PROCEDURE WrMatrix1R8     ! Single dimension matrix (Ary) of R8Ki
      MODULE PROCEDURE WrMatrix2R8     ! Two dimension matrix of R8Ki
      MODULE PROCEDURE WrMatrix1R16    ! Single dimension matrix (Ary) of QuKi
      MODULE PROCEDURE WrMatrix2R16    ! Two dimension matrix of QuKi
   END INTERFACE

      !> \copydoc nwtc_io::wrpartialmatrix1r8
   INTERFACE WrPartialMatrix
      MODULE PROCEDURE WrPartialMatrix1R8     ! Single dimension matrix (array) of R8Ki
      MODULE PROCEDURE WrPartialMatrix2R8     ! Two dimension matrix of R8Ki
   END INTERFACE   
   
      !> \copydoc nwtc_io::wrr4aryfilenr
   INTERFACE WrNumAryFileNR
      MODULE PROCEDURE WrIAryFileNR
      MODULE PROCEDURE WrR4AryFileNR
      MODULE PROCEDURE WrR8AryFileNR
      MODULE PROCEDURE WrR16AryFileNR
   END INTERFACE
   

CONTAINS

!> This routine adjusts strings created from real numbers (4, 8, or 16-byte)
! It removes leading spaces and trailing zeros. It is intended to be called
! from routines R2LStr4, R2LStr8, and R2LStr16 (nwtc_io::r2lstr).
!=======================================================================
   SUBROUTINE AdjRealStr( NumStr )


   CHARACTER(*), INTENT(INOUT) :: NumStr       !< String representing a real number (e.g., from R2LStr4)

         ! Local declarations.

   INTEGER                      :: IC          ! Character index.


   NumStr = ADJUSTL( NumStr )


      ! Replace trailing zeros and possibly the decimal point with blanks.
      ! Stop trimming once we find the decimal point or a nonzero.


      ! Don't remove (important!) trailing zeros if they are in the exponent:

   IF (INDEX( NumStr, "E" ) > 0 ) RETURN
   IF (INDEX( NumStr, "e" ) > 0 ) RETURN

      ! These are not in the exponent

   DO IC=LEN_TRIM( NumStr ),1,-1

      IF ( NumStr(IC:IC) == '.' )  THEN
         NumStr(IC:IC) = ' '
         RETURN
      ELSE IF ( NumStr(IC:IC) /= '0' )  THEN
         RETURN
      END IF

      NumStr(IC:IC) = ' '

   END DO ! IC


   END SUBROUTINE AdjRealStr
!=======================================================================
!> This routine allocates an array to the size specified in the AryDim input arguement(s).
!! Arrays are of type ALLOCATABLE.   
!! If the array is already allocated on entry to this routine, an error will be generated. \n
!! Use AllocAry (nwtc_io::allocary) instead of directly calling a specific routine in the generic interface.   
   SUBROUTINE AllCAry1 ( Ary, AryDim1, Descr, ErrStat, ErrMsg )

      ! This routine allocates a 1-D CHARACTER array.

      ! Argument declarations.

   CHARACTER(*), ALLOCATABLE         :: Ary    (:)                                 !< Array to be allocated
   INTEGER,      INTENT(IN)          :: AryDim1                                    !< The size of the first dimension of the array.
   CHARACTER(*), INTENT(IN)          :: Descr                                      !< Brief array description (for error message).
   INTEGER,      INTENT(OUT)         :: ErrStat                                    !< Error status
   CHARACTER(*), INTENT(OUT)         :: ErrMsg                                     !< Error message corresponding to ErrStat

   
   ALLOCATE ( Ary(AryDim1) , STAT=ErrStat )


   IF ( ErrStat /= 0 ) THEN
      ErrStat = ErrID_Fatal
      IF ( ALLOCATED(Ary) ) THEN ! or Sttus=151 on IVF
         ErrMsg = 'Error allocating memory for the '//TRIM( Descr )//' array; array was already allocated.'
      ELSE
         ErrMsg = 'Error allocating memory for '//TRIM(Num2LStr(AryDim1))//' characters in the '//TRIM( Descr )//' array.'
      END IF
   ELSE
      ErrStat = ErrID_None
      ErrMsg  = ''
   END IF

   RETURN
   END SUBROUTINE AllCAry1 
!=======================================================================
!> \copydoc nwtc_io::allcary1
   SUBROUTINE AllCAry2 ( Ary, AryDim1, AryDim2, Descr, ErrStat, ErrMsg )

      ! This routine allocates a 2-D CHARACTER array.


      ! Argument declarations.

   CHARACTER(*), ALLOCATABLE         :: Ary    (:,:)                               !  Array to be allocated
   INTEGER,      INTENT(IN)          :: AryDim1                                    !  The size of the first dimension of the array.
   INTEGER,      INTENT(IN)          :: AryDim2                                    !< The size of the second dimension of the array.
   INTEGER,      INTENT(OUT)         :: ErrStat                                    !  Error status
   CHARACTER(*), INTENT(OUT)         :: ErrMsg                                     !  Error message corresponding to ErrStat
   CHARACTER(*), INTENT(IN)          :: Descr                                      !  Brief array description.



   ALLOCATE ( Ary(AryDim1,AryDim2) , STAT=ErrStat )

   IF ( ErrStat /= 0 ) THEN
      ErrStat = ErrID_Fatal
      IF ( ALLOCATED(Ary) ) THEN ! or Sttus=151 on IVF
         ErrMsg = 'Error allocating memory for the '//TRIM( Descr )//' array; array was already allocated.'
      ELSE
         ErrMsg = 'Error allocating memory for '//TRIM(Num2LStr(AryDim1*AryDim2))//' characters in the '//TRIM( Descr )//' array.'
      END IF
   ELSE
      ErrStat = ErrID_None
      ErrMsg  = ''
   END IF


   RETURN
   END SUBROUTINE AllCAry2
!=======================================================================
!> \copydoc nwtc_io::allcary1
   SUBROUTINE AllCAry3 (  Ary, AryDim1, AryDim2, AryDim3, Descr, ErrStat, ErrMsg )


      ! This routine allocates a 3-D CHARACTER array.


      ! Argument declarations.

   CHARACTER(*), ALLOCATABLE         :: Ary    (:,:,:)                             !  Array to be allocated
   INTEGER,      INTENT(IN)          :: AryDim1                                    !  The size of the first dimension of the array.
   INTEGER,      INTENT(IN)          :: AryDim2                                    !< The size of the second dimension of the array.
   INTEGER,      INTENT(IN)          :: AryDim3                                    !< The size of the third dimension of the array.
   CHARACTER(*), INTENT(IN)          :: Descr                                      !  Brief array description.
   INTEGER,      INTENT(OUT)         :: ErrStat                                    !  Error status
   CHARACTER(*), INTENT(OUT)         :: ErrMsg                                     !  Error message corresponding to ErrStat


   ALLOCATE ( Ary(AryDim1,AryDim2,AryDim3) , STAT=ErrStat )

   IF ( ErrStat /= 0 ) THEN
      ErrStat = ErrID_Fatal
      IF ( ALLOCATED(Ary) ) THEN ! or Sttus=151 on IVF
         ErrMsg = 'Error allocating memory for the '//TRIM( Descr )//' array; array was already allocated.'
      ELSE
         ErrMsg = 'Error allocating memory for '//TRIM(Num2LStr(AryDim1*AryDim2*AryDim3))//' characters in the '//TRIM( Descr )//' array.'
      END IF
   ELSE
      ErrStat = ErrID_None
      ErrMsg  = ''
   END IF



   RETURN
   END SUBROUTINE AllCAry3
!=======================================================================
!> \copydoc nwtc_io::allcary1
   SUBROUTINE AllI1BAry1 ( Ary, AryDim1, Descr, ErrStat, ErrMsg )

      ! This routine allocates a 1-D INTEGER B1Ki array.


      ! Argument declarations.

   INTEGER(B1Ki),  ALLOCATABLE :: Ary    (:)                                 ! Array to be allocated
   INTEGER(IntKi), INTENT(IN)  :: AryDim1                                    ! The size of the array
   CHARACTER(*),   INTENT(IN)  :: Descr                                      ! Brief array description
   INTEGER(IntKi), INTENT(OUT) :: ErrStat                                    ! Error status
   CHARACTER(*),   INTENT(OUT) :: ErrMsg                                     ! Error message corresponding to ErrStat


   ALLOCATE ( Ary(AryDim1) , STAT=ErrStat )

   IF ( ErrStat /= 0 ) THEN
      ErrStat = ErrID_Fatal
      IF ( ALLOCATED(Ary) ) THEN ! or Sttus=151 on IVF
         ErrMsg = 'Error allocating memory for the '//TRIM( Descr )//' array; array was already allocated.'
      ELSE
         ErrMsg = 'Error allocating '//TRIM(Num2LStr(AryDim1*1))//' bytes of memory for the '//TRIM( Descr )//' array.'
      END IF
   ELSE
      ErrStat = ErrID_None
      ErrMsg = ' '
   END IF

   RETURN
   END SUBROUTINE AllI1BAry1
!=======================================================================
!> \copydoc nwtc_io::allcary1
   SUBROUTINE AllI2BAry1 ( Ary, AryDim1, Descr, ErrStat, ErrMsg )


      ! This routine allocates a 1-D INTEGER B2Ki array.


      ! Argument declarations.

   INTEGER(B2Ki),  ALLOCATABLE :: Ary    (:)                                 ! Array to be allocated
   INTEGER(IntKi), INTENT(IN)  :: AryDim1                                     ! The size of the array
   CHARACTER(*),   INTENT(IN)  :: Descr                                      ! Brief array description
   INTEGER(IntKi), INTENT(OUT) :: ErrStat                                    ! Error status
   CHARACTER(*),   INTENT(OUT) :: ErrMsg                                     ! Error message corresponding to ErrStat


   ALLOCATE ( Ary(AryDim1) , STAT=ErrStat )

   IF ( ErrStat /= 0 ) THEN
      ErrStat = ErrID_Fatal
      IF ( ALLOCATED(Ary) ) THEN ! or Sttus=151 on IVF
         ErrMsg = 'Error allocating memory for the '//TRIM( Descr )//' array; array was already allocated.'
      ELSE
         ErrMsg = 'Error allocating '//TRIM(Num2LStr(AryDim1*2))//' bytes of memory for the '//TRIM( Descr )//' array.'
      END IF
   ELSE
      ErrStat = ErrID_None
      ErrMsg = ' '
   END IF

   RETURN
   END SUBROUTINE AllI2BAry1
!=======================================================================
!> \copydoc nwtc_io::allcary1
   SUBROUTINE AllI4BAry1 ( Ary, AryDim1, Descr, ErrStat, ErrMsg )


      ! This routine allocates a 1-D INTEGER B1Ki array.


      ! Argument declarations.

   INTEGER(B4Ki),  ALLOCATABLE :: Ary    (:)                                 !  Array to be allocated
   INTEGER(IntKi), INTENT(IN)  :: AryDim1                                     !  The size of the array
   CHARACTER(*),   INTENT(IN)  :: Descr                                      !  Brief array description
   INTEGER(IntKi), INTENT(OUT) :: ErrStat                                    !  Error status
   CHARACTER(*),   INTENT(OUT) :: ErrMsg                                     !  Error message corresponding to ErrStat


   ALLOCATE ( Ary(AryDim1) , STAT=ErrStat )

   IF ( ErrStat /= 0 ) THEN
      ErrStat = ErrID_Fatal
      IF ( ALLOCATED(Ary) ) THEN ! or Sttus=151 on IVF
         ErrMsg = 'Error allocating memory for the '//TRIM( Descr )//' array; array was already allocated.'
      ELSE
         ErrMsg = 'Error allocating '//TRIM(Num2LStr(AryDim1*4))//' bytes of memory for the '//TRIM( Descr )//' array.'
      END IF
   ELSE
      ErrStat = ErrID_None
      ErrMsg = ' '
   END IF

   RETURN
   END SUBROUTINE AllI4BAry1
!=======================================================================
!> \copydoc nwtc_io::allcary1
   SUBROUTINE AllIAry2 (  Ary, AryDim1, AryDim2, Descr, ErrStat, ErrMsg )


      ! This routine allocates a 2-D INTEGER array.


      ! Argument declarations.

   INTEGER(IntKi), ALLOCATABLE       :: Ary    (:,:)                               ! Array to be allocated
   INTEGER,      INTENT(IN)          :: AryDim1                                    ! The size of the first dimension of the array.
   INTEGER,      INTENT(IN)          :: AryDim2                                    !< The size of the second dimension of the array.
   CHARACTER(*), INTENT(IN)          :: Descr                                      ! Brief array description.
   INTEGER,      INTENT(OUT)         :: ErrStat                                    ! Error status
   CHARACTER(*), INTENT(OUT)         :: ErrMsg                                     ! Error message corresponding to ErrStat


   ALLOCATE ( Ary(AryDim1,AryDim2) , STAT=ErrStat )

   IF ( ErrStat /= 0 ) THEN
      ErrStat = ErrID_Fatal
      IF ( ALLOCATED(Ary) ) THEN ! or Sttus=151 on IVF
         ErrMsg = 'Error allocating memory for the '//TRIM( Descr )//' array; array was already allocated.'
      ELSE
         ErrMsg = 'Error allocating '//TRIM(Num2LStr(AryDim1*AryDim2*BYTES_IN_INT))//' bytes of memory for the '//TRIM( Descr )//' array.'
      END IF
   ELSE
      ErrStat = ErrID_None
      ErrMsg  = ''
   END IF

   RETURN
   END SUBROUTINE AllIAry2
!=======================================================================
!> \copydoc nwtc_io::allcary1
   SUBROUTINE AllIAry3 (  Ary, AryDim1, AryDim2, AryDim3, Descr, ErrStat, ErrMsg )


      ! This routine allocates a 3-D INTEGER array.


      ! Argument declarations.

   INTEGER(IntKi),  ALLOCATABLE      :: Ary    (:,:,:)                             !  Array to be allocated
   INTEGER,      INTENT(IN)          :: AryDim1                                    !  The size of the first dimension of the array.
   INTEGER,      INTENT(IN)          :: AryDim2                                    !< The size of the second dimension of the array.
   INTEGER,      INTENT(IN)          :: AryDim3                                    !< The size of the third dimension of the array.
   CHARACTER(*), INTENT(IN)          :: Descr                                      !  Brief array description.
   INTEGER,      INTENT(OUT)         :: ErrStat                                    !  Error status; if present, program does not abort on error
   CHARACTER(*), INTENT(OUT)         :: ErrMsg                                     !  Error message corresponding to ErrStat



   ALLOCATE ( Ary(AryDim1,AryDim2,AryDim3) , STAT=ErrStat )

   IF ( ErrStat /= 0 ) THEN
      ErrStat = ErrID_Fatal
      IF ( ALLOCATED(Ary) ) THEN ! or Sttus=151 on IVF
         ErrMsg = 'Error allocating memory for the '//TRIM( Descr )//' array; array was already allocated.'
      ELSE
         ErrMsg = 'Error allocating '//TRIM(Num2LStr(AryDim1*AryDim2*AryDim3*BYTES_IN_INT))//' bytes of memory for the '//TRIM( Descr )//' array.'
      END IF
   ELSE
      ErrStat = ErrID_None
      ErrMsg  = ''
   END IF
   

   RETURN
   END SUBROUTINE AllIAry3
!=======================================================================
!> This routine allocates an array to the size specified in the AryDim input arguement(s).
!! Arrays are of type POINTER.   
!! If the array pointer is already associated on entry to this routine, the array it points to 
!! will be deallocated first. \n
!! Use AllocPAry (nwtc_io::allocpary) instead of directly calling a specific routine in the generic interface.   
   SUBROUTINE AllIPAry1 ( Ary, AryDim1, Descr, ErrStat, ErrMsg )

      ! This routine allocates a 1-D INTEGER array.

      ! Argument declarations.

   INTEGER,      POINTER             :: Ary    (:)                                 !< Array to be allocated
   INTEGER,      INTENT(IN)          :: AryDim1                                    !< The size of the first dimension of the array.
   INTEGER,      INTENT(OUT)         :: ErrStat                                    !< Error status
   CHARACTER(*), INTENT(OUT)         :: ErrMsg                                     !< Error message corresponding to ErrStat
   CHARACTER(*), INTENT(IN)          :: Descr                                      !< Brief array description.


   IF ( ASSOCIATED(Ary) ) THEN
      DEALLOCATE(Ary)
      !ErrStat = ErrID_Warn
      !ErrMsg = " AllIPAry1: Ary already allocated."
   END IF

   ALLOCATE ( Ary(AryDim1) , STAT=ErrStat )
   
   IF ( ErrStat /= 0 ) THEN
      ErrStat = ErrID_Fatal
      ErrMsg = 'Error allocating memory for the '//TRIM( Descr )//' array.'
   ELSE
      ErrStat = ErrID_None
      ErrMsg  = ''
   END IF
   
   Ary = 0

   RETURN
   END SUBROUTINE AllIPAry1 
!=======================================================================
!> \copydoc nwtc_io::allipary1
   SUBROUTINE AllIPAry2 (  Ary, AryDim1, AryDim2, Descr, ErrStat, ErrMsg )


      ! This routine allocates a 2-D INTEGER array.

      ! Argument declarations.

   INTEGER,      POINTER             :: Ary    (:,:)                               !  Array to be allocated
   INTEGER,      INTENT(IN)          :: AryDim1                                    !  The size of the first dimension of the array.
   INTEGER,      INTENT(IN)          :: AryDim2                                    !< The size of the second dimension of the array.
   INTEGER,      INTENT(OUT)         :: ErrStat                                    !  Error status
   CHARACTER(*), INTENT(OUT)         :: ErrMsg                                     !  Error message corresponding to ErrStat
   CHARACTER(*), INTENT(IN)          :: Descr                                      !  Brief array description.



   IF ( ASSOCIATED(Ary) ) THEN
      DEALLOCATE(Ary)
      !ErrStat = ErrID_Warn
      !ErrMsg = " AllIPAry2: Ary already allocated."
   END IF

   ALLOCATE ( Ary(AryDim1,AryDim2) , STAT=ErrStat )
   IF ( ErrStat /= 0 ) THEN
      ErrStat = ErrID_Fatal
      ErrMsg = 'Error allocating memory for the '//TRIM( Descr )//' array.'
   ELSE
      ErrStat = ErrID_None
      ErrMsg  = ''
   END IF
   
   Ary = 0
   RETURN
   END SUBROUTINE AllIPAry2 
!=======================================================================
!> \copydoc nwtc_io::allipary1
   SUBROUTINE AllFPAry1 (  Ary, AryDim1, Descr, ErrStat, ErrMsg )

      ! This routine allocates a 1-D REAL array.
      ! Argument declarations.

   REAL(C_FLOAT), POINTER            :: Ary    (:)                                 !  Array to be allocated
   INTEGER,      INTENT(IN)          :: AryDim1                                    !  The size of the first dimension of the array.
   INTEGER,      INTENT(OUT)         :: ErrStat                                    !< Error status
   CHARACTER(*), INTENT(OUT)         :: ErrMsg                                     !  Error message corresponding to ErrStat
   CHARACTER(*), INTENT(IN)          :: Descr                                      !  Brief array description.


   IF ( ASSOCIATED(Ary) ) THEN
      DEALLOCATE(Ary)
      !ErrStat = ErrID_Warn
      !ErrMsg = " AllRPAry2: Ary already allocated."
   END IF

   ALLOCATE ( Ary(AryDim1) , STAT=ErrStat )
   IF ( ErrStat /= 0 ) THEN
      ErrStat = ErrID_Fatal
      ErrMsg = 'Error allocating '//TRIM(Num2LStr(AryDim1*BYTES_IN_REAL))//&
                  ' bytes of memory for the '//TRIM( Descr )//' array.'
   ELSE
      ErrStat = ErrID_None
      ErrMsg  = ''
   END IF
   
   Ary = 0
   RETURN
   END SUBROUTINE AllFPAry1
!=======================================================================
!> \copydoc nwtc_io::allipary1
   SUBROUTINE AllRPAry2 (  Ary, AryDim1, AryDim2, Descr, ErrStat, ErrMsg )

      ! This routine allocates a 2-D REAL array.
      ! Argument declarations.

   REAL(ReKi),   POINTER             :: Ary    (:,:)                               !  Array to be allocated
   INTEGER,      INTENT(IN)          :: AryDim1                                    !  The size of the first dimension of the array.
   INTEGER,      INTENT(IN)          :: AryDim2                                    !< The size of the second dimension of the array.
   INTEGER,      INTENT(OUT)         :: ErrStat                                    !  Error status
   CHARACTER(*), INTENT(OUT)         :: ErrMsg                                     !  Error message corresponding to ErrStat
   CHARACTER(*), INTENT(IN)          :: Descr                                      !  Brief array description.


   IF ( ASSOCIATED(Ary) ) THEN
      DEALLOCATE(Ary)
      !ErrStat = ErrID_Warn
      !ErrMsg = " AllRPAry2: Ary already allocated."
   END IF

   ALLOCATE ( Ary(AryDim1,AryDim2) , STAT=ErrStat )
   IF ( ErrStat /= 0 ) THEN
      ErrStat = ErrID_Fatal
      ErrMsg = 'Error allocating '//TRIM(Num2LStr(AryDim1*AryDim2*BYTES_IN_REAL))//&
                  ' bytes of memory for the '//TRIM( Descr )//' array.'
   ELSE
      ErrStat = ErrID_None
      ErrMsg  = ''
   END IF
   
   Ary = 0
   RETURN
   END SUBROUTINE AllRPAry2 
!=======================================================================
!> \copydoc nwtc_io::allipary1
   SUBROUTINE AllR4PAry3 (  Ary, AryDim1, AryDim2, AryDim3, Descr, ErrStat, ErrMsg ) 


      ! This routine allocates a 3-D REAL array.

      ! Argument declarations.

   REAL(SiKi),   POINTER             :: Ary    (:,:,:)                             !  Array to be allocated
   INTEGER,      INTENT(IN)          :: AryDim1                                    !  The size of the first dimension of the array.
   INTEGER,      INTENT(IN)          :: AryDim2                                    !< The size of the second dimension of the array.
   INTEGER,      INTENT(IN)          :: AryDim3                                    !< The size of the third dimension of the array.
   INTEGER,      INTENT(OUT)         :: ErrStat                                    !  Error status
   CHARACTER(*), INTENT(OUT)         :: ErrMsg                                     !  Error message corresponding to ErrStat
   CHARACTER(*), INTENT(IN)          :: Descr                                      !  Brief array description.


   IF ( ASSOCIATED(Ary) ) THEN
      DEALLOCATE(Ary)
      !ErrStat = ErrID_Warn
      !ErrMsg = " AllRPAry3: Ary already allocated."
   END IF

   ALLOCATE ( Ary(AryDim1,AryDim2,AryDim3) , STAT=ErrStat )
   IF ( ErrStat /= 0 ) THEN
      ErrStat = ErrID_Fatal
      ErrMsg = 'Error allocating '//TRIM(Num2LStr(AryDim1*AryDim2*AryDim3*BYTES_IN_REAL))//&
                  ' bytes of memory for the '//TRIM( Descr )//' array.'
   ELSE
      ErrStat = ErrID_None
      ErrMsg  = ''
   END IF
   
   Ary = 0
   RETURN
  END SUBROUTINE AllR4PAry3
!=======================================================================
!> \copydoc nwtc_io::allipary1
   SUBROUTINE AllR8PAry3 (  Ary, AryDim1, AryDim2, AryDim3, Descr, ErrStat, ErrMsg ) 


      ! This routine allocates a 3-D REAL array.

      ! Argument declarations.

   REAL(R8Ki),   POINTER             :: Ary    (:,:,:)                             !  Array to be allocated
   INTEGER,      INTENT(IN)          :: AryDim1                                    !  The size of the first dimension of the array.
   INTEGER,      INTENT(IN)          :: AryDim2                                    !< The size of the second dimension of the array.
   INTEGER,      INTENT(IN)          :: AryDim3                                    !< The size of the third dimension of the array.
   INTEGER,      INTENT(OUT)         :: ErrStat                                    !  Error status
   CHARACTER(*), INTENT(OUT)         :: ErrMsg                                     !  Error message corresponding to ErrStat
   CHARACTER(*), INTENT(IN)          :: Descr                                      !  Brief array description.


   IF ( ASSOCIATED(Ary) ) THEN
      DEALLOCATE(Ary)
      !ErrStat = ErrID_Warn
      !ErrMsg = " AllRPAry3: Ary already allocated."
   END IF

   ALLOCATE ( Ary(AryDim1,AryDim2,AryDim3) , STAT=ErrStat )
   IF ( ErrStat /= 0 ) THEN
      ErrStat = ErrID_Fatal
      ErrMsg = 'Error allocating '//TRIM(Num2LStr(AryDim1*AryDim2*AryDim3*BYTES_IN_REAL))//&
                  ' bytes of memory for the '//TRIM( Descr )//' array.'
   ELSE
      ErrStat = ErrID_None
      ErrMsg  = ''
   END IF
   
   Ary = 0
   RETURN
   END SUBROUTINE AllR8PAry3
!=======================================================================
!> \copydoc nwtc_io::allipary1
   SUBROUTINE AllR16PAry3 (  Ary, AryDim1, AryDim2, AryDim3, Descr, ErrStat, ErrMsg ) 


      ! This routine allocates a 3-D REAL array.

      ! Argument declarations.

   REAL(QuKi),   POINTER             :: Ary    (:,:,:)                             !  Array to be allocated
   INTEGER,      INTENT(IN)          :: AryDim1                                    !  The size of the first dimension of the array.
   INTEGER,      INTENT(IN)          :: AryDim2                                    !< The size of the second dimension of the array.
   INTEGER,      INTENT(IN)          :: AryDim3                                    !< The size of the third dimension of the array.
   INTEGER,      INTENT(OUT)         :: ErrStat                                    !  Error status
   CHARACTER(*), INTENT(OUT)         :: ErrMsg                                     !  Error message corresponding to ErrStat
   CHARACTER(*), INTENT(IN)          :: Descr                                      !  Brief array description.


   IF ( ASSOCIATED(Ary) ) THEN
      DEALLOCATE(Ary)
      !ErrStat = ErrID_Warn
      !ErrMsg = " AllRPAry3: Ary already allocated."
   END IF

   ALLOCATE ( Ary(AryDim1,AryDim2,AryDim3) , STAT=ErrStat )
   IF ( ErrStat /= 0 ) THEN
      ErrStat = ErrID_Fatal
      ErrMsg = 'Error allocating '//TRIM(Num2LStr(AryDim1*AryDim2*AryDim3*BYTES_IN_REAL))//&
                  ' bytes of memory for the '//TRIM( Descr )//' array.'
   ELSE
      ErrStat = ErrID_None
      ErrMsg  = ''
   END IF
   
   Ary = 0
   RETURN
   END SUBROUTINE AllR16PAry3
!=======================================================================
!> \copydoc nwtc_io::allcary1
   SUBROUTINE AllLAry1 ( Ary, AryDim1, Descr, ErrStat, ErrMsg )


      ! This routine allocates a 1-D LOGICAL array.


      ! Argument declarations.

   LOGICAL,      ALLOCATABLE         :: Ary    (:)                                 !  Array to be allocated
   INTEGER,      INTENT(IN)          :: AryDim1                                    !  The size of the array.
   CHARACTER(*), INTENT(IN)          :: Descr                                      !  Brief array description.
   INTEGER,      INTENT(OUT)         :: ErrStat                                    !  Error status; if present, program does not abort on error
   CHARACTER(*), INTENT(OUT)         :: ErrMsg                                     !  Error message corresponding to ErrStat



   ALLOCATE ( Ary(AryDim1) , STAT=ErrStat )

   IF ( ErrStat /= 0 ) THEN
      ErrStat = ErrID_Fatal
      IF ( ALLOCATED(Ary) ) THEN ! or Sttus=151 on IVF
         ErrMsg = 'Error allocating memory for the '//TRIM( Descr )//' array; array was already allocated.'
      ELSE
         ErrMsg = 'Error allocating memory for '//TRIM(Num2LStr(AryDim1))//&
                  ' logical values in the '//TRIM( Descr )//' array.'
      END IF      
   ELSE
      ErrStat = ErrID_None
      ErrMsg  = ''
   END IF


   RETURN
   END SUBROUTINE AllLAry1
!=======================================================================
!> \copydoc nwtc_io::allcary1
   SUBROUTINE AllLAry2 (  Ary, AryDim1, AryDim2, Descr, ErrStat, ErrMsg )


      ! This routine allocates a 2-D LOGICAL array.


      ! Argument declarations.

   LOGICAL,      ALLOCATABLE         :: Ary    (:,:)                               !  Array to be allocated
   INTEGER,      INTENT(IN)          :: AryDim1                                    !  The size of the first dimension of the array.
   INTEGER,      INTENT(IN)          :: AryDim2                                    !< The size of the second dimension of the array.
   CHARACTER(*), INTENT(IN)          :: Descr                                      !  Brief array description.
   INTEGER,      INTENT(OUT)         :: ErrStat                                    !  Error status; if present, program does not abort on error
   CHARACTER(*), INTENT(OUT)         :: ErrMsg                                     !  Error message corresponding to ErrStat



   ALLOCATE ( Ary(AryDim1,AryDim2) , STAT=ErrStat )

   IF ( ErrStat /= 0 ) THEN
      ErrStat = ErrID_Fatal
      IF ( ALLOCATED(Ary) ) THEN ! or Sttus=151 on IVF
         ErrMsg = 'Error allocating memory for the '//TRIM( Descr )//' array; array was already allocated.'
      ELSE
         ErrMsg = 'Error allocating memory for '//TRIM(Num2LStr(AryDim1*AryDim2))//&
                  ' logical values in the '//TRIM( Descr )//' array.'
      END IF      
   ELSE
      ErrStat = ErrID_None
      ErrMsg  = ''
   END IF


   RETURN
   END SUBROUTINE AllLAry2
!=======================================================================
!> \copydoc nwtc_io::allcary1
   SUBROUTINE AllLAry3 (  Ary, AryDim1, AryDim2, AryDim3, Descr, ErrStat, ErrMsg )

      ! Argument declarations.
   LOGICAL,      ALLOCATABLE         :: Ary    (:,:,:)                             !  Array to be allocated
   INTEGER,      INTENT(IN)          :: AryDim1                                    !  The size of the first dimension of the array.
   INTEGER,      INTENT(IN)          :: AryDim2                                    !< The size of the second dimension of the array.
   INTEGER,      INTENT(IN)          :: AryDim3                                    !< The size of the third dimension of the array.

   CHARACTER(*), INTENT(IN)          :: Descr                                      !  Brief array description.
   INTEGER,      INTENT(OUT)         :: ErrStat                                    !  Error status; if present, program does not abort on error
   CHARACTER(*), INTENT(OUT)         :: ErrMsg                                     !  Error message corresponding to ErrStat



   ALLOCATE ( Ary(AryDim1,AryDim2,AryDim3) , STAT=ErrStat )

   IF ( ErrStat /= 0 ) THEN
      ErrStat = ErrID_Fatal
      IF ( ALLOCATED(Ary) ) THEN ! or Sttus=151 on IVF
         ErrMsg = 'Error allocating memory for the '//TRIM( Descr )//' array; array was already allocated.'
      ELSE
         ErrMsg = 'Error allocating memory for '//TRIM(Num2LStr(AryDim1*AryDim2*AryDim3))//&
                  ' logical values in the '//TRIM( Descr )//' array.'
      END IF      
   ELSE
      ErrStat = ErrID_None
      ErrMsg  = ''
   END IF


   RETURN
   END SUBROUTINE AllLAry3
!=======================================================================
!> \copydoc nwtc_io::allcary1
   SUBROUTINE AllR4Ary1 ( Ary, AryDim1, Descr, ErrStat, ErrMsg )

      ! Argument declarations.

   REAL(SiKi),      ALLOCATABLE      :: Ary    (:)                                 !  Array to be allocated
   INTEGER,      INTENT(IN)          :: AryDim1                                    !  The size of the array.

   CHARACTER(*), INTENT(IN)          :: Descr                                      !  Brief array description.
   INTEGER,      INTENT(OUT)         :: ErrStat                                    !  Error status
   CHARACTER(*), INTENT(OUT)         :: ErrMsg                                     !  Error message corresponding to ErrStat


   ALLOCATE ( Ary(AryDim1) , STAT=ErrStat )

   IF ( ErrStat /= 0 ) THEN
      ErrStat = ErrID_Fatal
      IF ( ALLOCATED(Ary) ) THEN ! or Sttus=151 on IVF
         ErrMsg = 'Error allocating memory for the '//TRIM( Descr )//' array; array was already allocated.'
      ELSE
         ErrMsg = 'Error allocating '//TRIM(Num2LStr(AryDim1*BYTES_IN_SiKi))//' bytes of memory for the '//TRIM( Descr )//' array.'
      END IF
   ELSE
      ErrStat = ErrID_None
      ErrMsg  = ''
   END IF

   RETURN
   END SUBROUTINE AllR4Ary1
!=======================================================================
!> \copydoc nwtc_io::allcary1
   SUBROUTINE AllR8Ary1 ( Ary, AryDim1, Descr, ErrStat, ErrMsg )


      ! This routine allocates a 1-D 8-byte REAL array.


      ! Argument declarations.

   REAL(R8Ki),      ALLOCATABLE      :: Ary    (:)                                 !  Array to be allocated
   INTEGER,      INTENT(IN)          :: AryDim1                                    !  The size of the array.
                                                                                     
   CHARACTER(*), INTENT(IN)          :: Descr                                      !  Brief array description.
   INTEGER,      INTENT(OUT)         :: ErrStat                                    !  Error status
   CHARACTER(*), INTENT(OUT)         :: ErrMsg                                     !  Error message corresponding to ErrStat

   
   ALLOCATE ( Ary(AryDim1) , STAT=ErrStat )

   IF ( ErrStat /= 0 ) THEN
      ErrStat = ErrID_Fatal
      IF ( ALLOCATED(Ary) ) THEN ! or Sttus=151 on IVF
         ErrMsg = 'Error allocating memory for the '//TRIM( Descr )//' array; array was already allocated.'
      ELSE
         ErrMsg = 'Error allocating '//TRIM(Num2LStr(AryDim1*BYTES_IN_R8Ki))//' bytes of memory for the '//TRIM( Descr )//' array.'
      END IF
   ELSE
      ErrStat = ErrID_None
      ErrMsg  = ''
   END IF

   RETURN
   END SUBROUTINE AllR8Ary1
!=======================================================================
!> \copydoc nwtc_io::allcary1
   SUBROUTINE AllR16Ary1 ( Ary, AryDim1, Descr, ErrStat, ErrMsg )


      ! This routine allocates a 1-D 16-byte REAL array.


      ! Argument declarations.

   REAL(QuKi),      ALLOCATABLE      :: Ary    (:)                                 !  Array to be allocated
   INTEGER,      INTENT(IN)          :: AryDim1                                    !  The size of the array.
                                                                                     
   CHARACTER(*), INTENT(IN)          :: Descr                                      !  Brief array description.
   INTEGER,      INTENT(OUT)         :: ErrStat                                    !  Error status
   CHARACTER(*), INTENT(OUT)         :: ErrMsg                                     !  Error message corresponding to ErrStat


   ALLOCATE ( Ary(AryDim1) , STAT=ErrStat )

   IF ( ErrStat /= 0 ) THEN
      ErrStat = ErrID_Fatal
      IF ( ALLOCATED(Ary) ) THEN ! or Sttus=151 on IVF
         ErrMsg = 'Error allocating memory for the '//TRIM( Descr )//' array; array was already allocated.'
      ELSE
         ErrMsg = 'Error allocating '//TRIM(Num2LStr(AryDim1*BYTES_IN_QuKi))//' bytes of memory for the '//TRIM( Descr )//' array.'
      END IF
   ELSE
      ErrStat = ErrID_None
      ErrMsg  = ''
   END IF


   RETURN
   END SUBROUTINE AllR16Ary1
!=======================================================================
!> \copydoc nwtc_io::allcary1
   SUBROUTINE AllR4Ary2 (  Ary, AryDim1, AryDim2, Descr, ErrStat, ErrMsg )


      ! This routine allocates a 2-D 4-Byte REAL array.


      ! Argument declarations.

   REAL(SiKi), ALLOCATABLE           :: Ary    (:,:)                               !  Array to be allocated
                                                                                     
   INTEGER,      INTENT(IN)          :: AryDim1                                    !  The size of the first dimension of the array.
   INTEGER,      INTENT(IN)          :: AryDim2                                    !< The size of the second dimension of the array.
   CHARACTER(*), INTENT(IN)          :: Descr                                      !  Brief array description.
   INTEGER,      INTENT(OUT)         :: ErrStat                                    !  Error status
   CHARACTER(*), INTENT(OUT)         :: ErrMsg                                     !  Error message corresponding to ErrStat


   ALLOCATE ( Ary(AryDim1,AryDim2) , STAT=ErrStat )

   
   IF ( ErrStat /= 0 ) THEN
      ErrStat = ErrID_Fatal
      IF ( ALLOCATED(Ary) ) THEN
         ErrMsg = 'Error allocating memory for the '//TRIM( Descr )//' array; array was already allocated.'
      ELSE
         ErrMsg = 'Error allocating '//TRIM(Num2LStr(AryDim1*AryDim2*BYTES_IN_SiKi))//&
                  ' bytes of memory for the '//TRIM( Descr )//' array.'
      END IF
   ELSE
      ErrStat = ErrID_None
      ErrMsg  = ''
   END IF


   RETURN
   END SUBROUTINE AllR4Ary2
!=======================================================================
!> \copydoc nwtc_io::allcary1
   SUBROUTINE AllR8Ary2 (  Ary, AryDim1, AryDim2, Descr, ErrStat, ErrMsg )


      ! This routine allocates a 2-D 8-Byte REAL array.


      ! Argument declarations.

   REAL(R8Ki), ALLOCATABLE           :: Ary    (:,:)                               !  Array to be allocated
                                                                                     
   INTEGER,      INTENT(IN)          :: AryDim1                                    !  The size of the first dimension of the array.
   INTEGER,      INTENT(IN)          :: AryDim2                                    !< The size of the second dimension of the array.
   CHARACTER(*), INTENT(IN)          :: Descr                                      !  Brief array description.
   INTEGER,      INTENT(OUT)         :: ErrStat                                    !  Error status
   CHARACTER(*), INTENT(OUT)         :: ErrMsg                                     !  Error message corresponding to ErrStat



   ALLOCATE ( Ary(AryDim1,AryDim2) , STAT=ErrStat )

   IF ( ErrStat /= 0 ) THEN
      ErrStat = ErrID_Fatal
      IF ( ALLOCATED(Ary) ) THEN
         ErrMsg = 'Error allocating memory for the '//TRIM( Descr )//' array; array was already allocated.'
      ELSE
         ErrMsg = 'Error allocating '//TRIM(Num2LStr(AryDim1*AryDim2*BYTES_IN_R8Ki))//&
                  ' bytes of memory for the '//TRIM( Descr )//' array.'
      END IF
   ELSE
      ErrStat = ErrID_None
      ErrMsg  = ''
   END IF


   RETURN
   END SUBROUTINE AllR8Ary2
!=======================================================================
!> \copydoc nwtc_io::allcary1
   SUBROUTINE AllR16Ary2 (  Ary, AryDim1, AryDim2, Descr, ErrStat, ErrMsg )


      ! This routine allocates a 2-D 4-Byte REAL array.


      ! Argument declarations.

   REAL(QuKi), ALLOCATABLE           :: Ary    (:,:)                               !  Array to be allocated
                                                                                     
   INTEGER,      INTENT(IN)          :: AryDim1                                    !  The size of the first dimension of the array.
   INTEGER,      INTENT(IN)          :: AryDim2                                    !< The size of the second dimension of the array.
   CHARACTER(*), INTENT(IN)          :: Descr                                      !  Brief array description.
   INTEGER,      INTENT(OUT)         :: ErrStat                                    !  Error status
   CHARACTER(*), INTENT(OUT)         :: ErrMsg                                     !  Error message corresponding to ErrStat



   ALLOCATE ( Ary(AryDim1,AryDim2) , STAT=ErrStat )

   IF ( ErrStat /= 0 ) THEN
      ErrStat = ErrID_Fatal
      IF ( ALLOCATED(Ary) ) THEN ! or Sttus=151 on IVF
         ErrMsg = 'Error allocating memory for the '//TRIM( Descr )//' array; array was already allocated.'
      ELSE
         ErrMsg = 'Error allocating '//TRIM(Num2LStr(AryDim1*AryDim2*BYTES_IN_QuKi))//&
                  ' bytes of memory for the '//TRIM( Descr )//' array.'
      END IF
   ELSE
      ErrStat = ErrID_None
      ErrMsg  = ''
   END IF

   RETURN
   END SUBROUTINE AllR16Ary2
!=======================================================================
!> \copydoc nwtc_io::allcary1
   SUBROUTINE AllR4Ary3 (  Ary, AryDim1, AryDim2, AryDim3, Descr, ErrStat, ErrMsg )


      ! This routine allocates a 3-D 4-byte REAL array.


      ! Argument declarations.

   REAL(SiKi), ALLOCATABLE           :: Ary    (:,:,:)                             !  Array to be allocated
                                                                                     
   INTEGER,      INTENT(IN)          :: AryDim1                                    !  The size of the first dimension of the array.
   INTEGER,      INTENT(IN)          :: AryDim2                                    !< The size of the second dimension of the array.
   INTEGER,      INTENT(IN)          :: AryDim3                                    !< The size of the third dimension of the array.
   CHARACTER(*), INTENT(IN)          :: Descr                                      !  Brief array description.
   INTEGER,      INTENT(OUT)         :: ErrStat                                    !  Error status; if present, program does not abort on error
   CHARACTER(*), INTENT(OUT)         :: ErrMsg                                     !  Error message corresponding to ErrStat


   ALLOCATE ( Ary(AryDim1,AryDim2,AryDim3) , STAT=ErrStat )

   IF ( ErrStat /= 0 ) THEN
      ErrStat = ErrID_Fatal
      IF ( ALLOCATED(Ary) ) THEN ! or Sttus=151 on IVF
         ErrMsg = 'Error allocating memory for the '//TRIM( Descr )//' array; array was already allocated.'
      ELSE
         ErrMsg = 'Error allocating '//TRIM(Num2LStr(AryDim1*AryDim2*AryDim3*BYTES_IN_REAL))//&
                  ' bytes of memory for the '//TRIM( Descr )//' array.'
      END IF
   ELSE
      ErrStat = ErrID_None
      ErrMsg  = ''
   END IF

   RETURN
   END SUBROUTINE AllR4Ary3
!=======================================================================
!> \copydoc nwtc_io::allcary1
   SUBROUTINE AllR8Ary3 (  Ary, AryDim1, AryDim2, AryDim3, Descr, ErrStat, ErrMsg )


      ! This routine allocates a 3-D 8-byte REAL array.


      ! Argument declarations.

   REAL(R8Ki), ALLOCATABLE           :: Ary    (:,:,:)                             !  Array to be allocated
                                                                                     
   INTEGER,      INTENT(IN)          :: AryDim1                                    !  The size of the first dimension of the array.
   INTEGER,      INTENT(IN)          :: AryDim2                                    !< The size of the second dimension of the array.
   INTEGER,      INTENT(IN)          :: AryDim3                                    !< The size of the third dimension of the array.
   CHARACTER(*), INTENT(IN)          :: Descr                                      !  Brief array description.
   INTEGER,      INTENT(OUT)         :: ErrStat                                    !  Error status; if present, program does not abort on error
   CHARACTER(*), INTENT(OUT)         :: ErrMsg                                     !  Error message corresponding to ErrStat


   ALLOCATE ( Ary(AryDim1,AryDim2,AryDim3) , STAT=ErrStat )

   IF ( ErrStat /= 0 ) THEN
      ErrStat = ErrID_Fatal
      IF ( ALLOCATED(Ary) ) THEN ! or Sttus=151 on IVF
         ErrMsg = 'Error allocating memory for the '//TRIM( Descr )//' array; array was already allocated.'
      ELSE
         ErrMsg = 'Error allocating '//TRIM(Num2LStr(AryDim1*AryDim2*AryDim3*BYTES_IN_REAL))//&
                  ' bytes of memory for the '//TRIM( Descr )//' array.'
      END IF
   ELSE
      ErrStat = ErrID_None
      ErrMsg  = ''
   END IF

   RETURN
   END SUBROUTINE AllR8Ary3
!=======================================================================
!> \copydoc nwtc_io::allcary1
   SUBROUTINE AllR16Ary3 (  Ary, AryDim1, AryDim2, AryDim3, Descr, ErrStat, ErrMsg )


      ! This routine allocates a 3-D 16-byte REAL array.


      ! Argument declarations.

   REAL(QuKi), ALLOCATABLE           :: Ary    (:,:,:)                             !  Array to be allocated
                                                                                     
   INTEGER,      INTENT(IN)          :: AryDim1                                    !  The size of the first dimension of the array.
   INTEGER,      INTENT(IN)          :: AryDim2                                    !< The size of the second dimension of the array.
   INTEGER,      INTENT(IN)          :: AryDim3                                    !< The size of the third dimension of the array.
   CHARACTER(*), INTENT(IN)          :: Descr                                      !  Brief array description.
   INTEGER,      INTENT(OUT)         :: ErrStat                                    !  Error status; if present, program does not abort on error
   CHARACTER(*), INTENT(OUT)         :: ErrMsg                                     !  Error message corresponding to ErrStat


   ALLOCATE ( Ary(AryDim1,AryDim2,AryDim3) , STAT=ErrStat )

   IF ( ErrStat /= 0 ) THEN
      ErrStat = ErrID_Fatal
      IF ( ALLOCATED(Ary) ) THEN ! or Sttus=151 on IVF
         ErrMsg = 'Error allocating memory for the '//TRIM( Descr )//' array; array was already allocated.'
      ELSE
         ErrMsg = 'Error allocating '//TRIM(Num2LStr(AryDim1*AryDim2*AryDim3*BYTES_IN_REAL))//&
                  ' bytes of memory for the '//TRIM( Descr )//' array.'
      END IF
   ELSE
      ErrStat = ErrID_None
      ErrMsg  = ''
   END IF

   RETURN
   END SUBROUTINE AllR16Ary3
!=======================================================================
!> \copydoc nwtc_io::allcary1
   SUBROUTINE AllR4Ary4 (  Ary, AryDim1, AryDim2, AryDim3, AryDim4, Descr, ErrStat, ErrMsg )


      ! This routine allocates a 4-D 4-byte REAL array.


      ! Argument declarations.

   REAL(SiKi),      ALLOCATABLE      :: Ary    (:,:,:,:)                           !  Array to be allocated
                                                                                     
   INTEGER,      INTENT(IN)          :: AryDim1                                    !  The size of the first dimension of the array.
   INTEGER,      INTENT(IN)          :: AryDim2                                    !< The size of the second dimension of the array.
   INTEGER,      INTENT(IN)          :: AryDim3                                    !< The size of the third dimension of the array.
   INTEGER,      INTENT(IN)          :: AryDim4                                    !< The size of the fourth dimension of the array.
   CHARACTER(*), INTENT(IN)          :: Descr                                      !  Brief array description.
   INTEGER,      INTENT(OUT)         :: ErrStat                                    !  Error status; if present, program does not abort on error
   CHARACTER(*), INTENT(OUT)         :: ErrMsg                                     !  Error message corresponding to ErrStat


   ALLOCATE ( Ary(AryDim1,AryDim2,AryDim3,AryDim4) , STAT=ErrStat )

   IF ( ErrStat /= 0 ) THEN
      ErrStat = ErrID_Fatal
      IF ( ALLOCATED(Ary) ) THEN ! or Sttus=151 on IVF
         ErrMsg = 'Error allocating memory for the '//TRIM( Descr )//' array; array was already allocated.'
      ELSE
         ErrMsg = 'Error allocating '//TRIM(Num2LStr(AryDim1*AryDim2*AryDim3*AryDim4*BYTES_IN_REAL))//&
                  ' bytes of memory for the '//TRIM( Descr )//' array.'
      END IF
   ELSE
      ErrStat = ErrID_None
      ErrMsg  = ''
   END IF

   RETURN
   END SUBROUTINE AllR4Ary4
!=======================================================================
!> \copydoc nwtc_io::allcary1
   SUBROUTINE AllR8Ary4 (  Ary, AryDim1, AryDim2, AryDim3, AryDim4, Descr, ErrStat, ErrMsg )


      ! This routine allocates a 4-D 8-byte REAL array.


      ! Argument declarations.

   REAL(R8Ki),      ALLOCATABLE      :: Ary    (:,:,:,:)                           !  Array to be allocated
                                                                                     
   INTEGER,      INTENT(IN)          :: AryDim1                                    !  The size of the first dimension of the array.
   INTEGER,      INTENT(IN)          :: AryDim2                                    !< The size of the second dimension of the array.
   INTEGER,      INTENT(IN)          :: AryDim3                                    !< The size of the third dimension of the array.
   INTEGER,      INTENT(IN)          :: AryDim4                                    !< The size of the fourth dimension of the array.
   CHARACTER(*), INTENT(IN)          :: Descr                                      !  Brief array description.
   INTEGER,      INTENT(OUT)         :: ErrStat                                    !  Error status; if present, program does not abort on error
   CHARACTER(*), INTENT(OUT)         :: ErrMsg                                     !  Error message corresponding to ErrStat


   ALLOCATE ( Ary(AryDim1,AryDim2,AryDim3,AryDim4) , STAT=ErrStat )

   IF ( ErrStat /= 0 ) THEN
      ErrStat = ErrID_Fatal
      IF ( ALLOCATED(Ary) ) THEN ! or Sttus=151 on IVF
         ErrMsg = 'Error allocating memory for the '//TRIM( Descr )//' array; array was already allocated.'
      ELSE
         ErrMsg = 'Error allocating '//TRIM(Num2LStr(AryDim1*AryDim2*AryDim3*AryDim4*BYTES_IN_REAL))//&
                  ' bytes of memory for the '//TRIM( Descr )//' array.'
      END IF
   ELSE
      ErrStat = ErrID_None
      ErrMsg  = ''
   END IF

   RETURN
   END SUBROUTINE AllR8Ary4
!=======================================================================
!> \copydoc nwtc_io::allcary1
   SUBROUTINE AllR16Ary4 (  Ary, AryDim1, AryDim2, AryDim3, AryDim4, Descr, ErrStat, ErrMsg )


      ! This routine allocates a 4-D 16-byte REAL array.


      ! Argument declarations.

   REAL(QuKi),      ALLOCATABLE      :: Ary    (:,:,:,:)                           !  Array to be allocated
                                                                                     
   INTEGER,      INTENT(IN)          :: AryDim1                                    !  The size of the first dimension of the array.
   INTEGER,      INTENT(IN)          :: AryDim2                                    !< The size of the second dimension of the array.
   INTEGER,      INTENT(IN)          :: AryDim3                                    !< The size of the third dimension of the array.
   INTEGER,      INTENT(IN)          :: AryDim4                                    !< The size of the fourth dimension of the array.
   CHARACTER(*), INTENT(IN)          :: Descr                                      !  Brief array description.
   INTEGER,      INTENT(OUT)         :: ErrStat                                    !  Error status; if present, program does not abort on error
   CHARACTER(*), INTENT(OUT)         :: ErrMsg                                     !  Error message corresponding to ErrStat


   ALLOCATE ( Ary(AryDim1,AryDim2,AryDim3,AryDim4) , STAT=ErrStat )

   IF ( ErrStat /= 0 ) THEN
      ErrStat = ErrID_Fatal
      IF ( ALLOCATED(Ary) ) THEN ! or Sttus=151 on IVF
         ErrMsg = 'Error allocating memory for the '//TRIM( Descr )//' array; array was already allocated.'
      ELSE
         ErrMsg = 'Error allocating '//TRIM(Num2LStr(AryDim1*AryDim2*AryDim3*AryDim4*BYTES_IN_REAL))//&
                  ' bytes of memory for the '//TRIM( Descr )//' array.'
      END IF
   ELSE
      ErrStat = ErrID_None
      ErrMsg  = ''
   END IF

   RETURN
   END SUBROUTINE AllR16Ary4
!=======================================================================
!> \copydoc nwtc_io::allcary1
   SUBROUTINE AllR4Ary5 (  Ary, AryDim1, AryDim2, AryDim3, AryDim4, AryDim5, Descr, ErrStat, ErrMsg )


      ! This routine allocates a 5-D 4-byte REAL array.


      ! Argument declarations.

   REAL(SiKi),      ALLOCATABLE      :: Ary    (:,:,:,:,:)                         !  Array to be allocated
                                                                                     
   INTEGER,      INTENT(IN)          :: AryDim1                                    !  The size of the first dimension of the array.
   INTEGER,      INTENT(IN)          :: AryDim2                                    !< The size of the second dimension of the array.
   INTEGER,      INTENT(IN)          :: AryDim3                                    !< The size of the third dimension of the array.
   INTEGER,      INTENT(IN)          :: AryDim4                                    !< The size of the fourth dimension of the array.
   INTEGER,      INTENT(IN)          :: AryDim5                                    !< The size of the fourth dimension of the array.
   CHARACTER(*), INTENT(IN)          :: Descr                                      !  Brief array description.
   INTEGER,      INTENT(OUT)         :: ErrStat                                    !  Error status; if present, program does not abort on error
   CHARACTER(*), INTENT(OUT)         :: ErrMsg                                     !  Error message corresponding to ErrStat


   ALLOCATE ( Ary(AryDim1,AryDim2,AryDim3,AryDim4,AryDim5) , STAT=ErrStat )

   IF ( ErrStat /= 0 ) THEN
      ErrStat = ErrID_Fatal
      IF ( ALLOCATED(Ary) ) THEN ! or Sttus=151 on IVF
         ErrMsg = 'Error allocating memory for the '//TRIM( Descr )//' array; array was already allocated.'
      ELSE
         ErrMsg = 'Error allocating '//TRIM(Num2LStr(AryDim1*AryDim2*AryDim3*AryDim4*AryDim5*BYTES_IN_REAL))//&
                  ' bytes of memory for the '//TRIM( Descr )//' array.'
      END IF
   ELSE
      ErrStat = ErrID_None
      ErrMsg  = ''
   END IF



   RETURN
   END SUBROUTINE AllR4Ary5
!=======================================================================
!> \copydoc nwtc_io::allcary1
   SUBROUTINE AllR8Ary5 (  Ary, AryDim1, AryDim2, AryDim3, AryDim4, AryDim5, Descr, ErrStat, ErrMsg )


      ! This routine allocates a 5-D 8-byte REAL array.


      ! Argument declarations.

   REAL(R8Ki),      ALLOCATABLE      :: Ary    (:,:,:,:,:)                         !  Array to be allocated
                                                                                     
   INTEGER,      INTENT(IN)          :: AryDim1                                    !  The size of the first dimension of the array.
   INTEGER,      INTENT(IN)          :: AryDim2                                    !< The size of the second dimension of the array.
   INTEGER,      INTENT(IN)          :: AryDim3                                    !< The size of the third dimension of the array.
   INTEGER,      INTENT(IN)          :: AryDim4                                    !< The size of the fourth dimension of the array.
   INTEGER,      INTENT(IN)          :: AryDim5                                    !< The size of the fourth dimension of the array.
   CHARACTER(*), INTENT(IN)          :: Descr                                      !  Brief array description.
   INTEGER,      INTENT(OUT)         :: ErrStat                                    !  Error status; if present, program does not abort on error
   CHARACTER(*), INTENT(OUT)         :: ErrMsg                                     !  Error message corresponding to ErrStat


   ALLOCATE ( Ary(AryDim1,AryDim2,AryDim3,AryDim4,AryDim5) , STAT=ErrStat )

   IF ( ErrStat /= 0 ) THEN
      ErrStat = ErrID_Fatal
      IF ( ALLOCATED(Ary) ) THEN ! or Sttus=151 on IVF
         ErrMsg = 'Error allocating memory for the '//TRIM( Descr )//' array; array was already allocated.'
      ELSE
         ErrMsg = 'Error allocating '//TRIM(Num2LStr(AryDim1*AryDim2*AryDim3*AryDim4*AryDim5*BYTES_IN_REAL))//&
                  ' bytes of memory for the '//TRIM( Descr )//' array.'
      END IF
   ELSE
      ErrStat = ErrID_None
      ErrMsg  = ''
   END IF



   RETURN
   END SUBROUTINE AllR8Ary5
!=======================================================================
!> \copydoc nwtc_io::allcary1
   SUBROUTINE AllR16Ary5 (  Ary, AryDim1, AryDim2, AryDim3, AryDim4, AryDim5, Descr, ErrStat, ErrMsg )


      ! This routine allocates a 5-D 16-byte REAL array.


      ! Argument declarations.

   REAL(QuKi),      ALLOCATABLE      :: Ary    (:,:,:,:,:)                         !  Array to be allocated
                                                                                     
   INTEGER,      INTENT(IN)          :: AryDim1                                    !  The size of the first dimension of the array.
   INTEGER,      INTENT(IN)          :: AryDim2                                    !< The size of the second dimension of the array.
   INTEGER,      INTENT(IN)          :: AryDim3                                    !< The size of the third dimension of the array.
   INTEGER,      INTENT(IN)          :: AryDim4                                    !< The size of the fourth dimension of the array.
   INTEGER,      INTENT(IN)          :: AryDim5                                    !< The size of the fourth dimension of the array.
   CHARACTER(*), INTENT(IN)          :: Descr                                      !  Brief array description.
   INTEGER,      INTENT(OUT)         :: ErrStat                                    !  Error status; if present, program does not abort on error
   CHARACTER(*), INTENT(OUT)         :: ErrMsg                                     !  Error message corresponding to ErrStat


   ALLOCATE ( Ary(AryDim1,AryDim2,AryDim3,AryDim4,AryDim5) , STAT=ErrStat )

   IF ( ErrStat /= 0 ) THEN
      ErrStat = ErrID_Fatal
      IF ( ALLOCATED(Ary) ) THEN ! or Sttus=151 on IVF
         ErrMsg = 'Error allocating memory for the '//TRIM( Descr )//' array; array was already allocated.'
      ELSE
         ErrMsg = 'Error allocating '//TRIM(Num2LStr(AryDim1*AryDim2*AryDim3*AryDim4*AryDim5*BYTES_IN_REAL))//&
                  ' bytes of memory for the '//TRIM( Descr )//' array.'
      END IF
   ELSE
      ErrStat = ErrID_None
      ErrMsg  = ''
   END IF



   RETURN
   END SUBROUTINE AllR16Ary5
!=======================================================================
!> This subroutine checks for command-line arguments.
   SUBROUTINE CheckArgs ( Arg1, ErrStat, Arg2, Flag, InputArgArray )

      ! Argument declarations:
   CHARACTER(*), INTENT(INOUT)           :: Arg1               !< The first non-flag argument; generally, the name of the input file.
   INTEGER,      INTENT(  OUT), OPTIONAL :: ErrStat            !< An optional argument for catching errors; if present, program does not abort on error.
   CHARACTER(*), INTENT(  OUT), OPTIONAL :: Arg2               !< An optional 2nd non-flag argument.
   CHARACTER(*), INTENT(  OUT), OPTIONAL :: Flag               !< An optional flag argument; the first argument starting with a switch character. 
   CHARACTER(*), INTENT(IN   ), DIMENSION(:), OPTIONAL :: InputArgArray  !< An optional argument containing the arguments to parse; primarily used for unit testing.

      ! Local declarations:
   INTEGER                                    :: I, J          ! Iterator variables
   CHARACTER(1024)                            :: Arg
   CHARACTER(1024), DIMENSION(:), ALLOCATABLE :: ArgArray, TempArray, Flags
   LOGICAL :: FirstArgumentSet, SecondArgumentSet

   FirstArgumentSet = .FALSE.
   SecondArgumentSet = .FALSE.

   IF ( PRESENT(Arg2) ) Arg2 = ""
   IF ( PRESENT(Flag) ) Flag = ""

      ! Save all arguments in a single argument array; this is primarily used to enable unit testing
   IF ( PRESENT(InputArgArray) ) THEN
      ALLOCATE( ArgArray( SIZE(InputArgArray) ) )
      ArgArray = InputArgArray
   ELSE
      ALLOCATE( ArgArray( COMMAND_ARGUMENT_COUNT() ) )
      DO I = 1, SIZE(ArgArray)
         CALL GET_COMMAND_LINE_ARG( I, ArgArray(I) )
      END DO
   END IF

      ! Early return if no arguments and no default input file given
   IF ( SIZE(ArgArray) == 0 .AND. LEN( TRIM(Arg1) ) == 0 ) THEN
      CALL INVALID_SYNTAX( 'no command-line arguments given.' )
      CALL CLEANUP()
      RETURN
   END IF

      ! Split arguments into flags and non-flags
   ALLOCATE( Flags(0) )
   DO I = 1, SIZE(ArgArray)
      Arg = TRIM(ArgArray(I))
      IF ( IsFlag(Arg) ) THEN
            ! This is how we can dynamically resize an array in Fortran...
            ! Dont do this where performance matters.
         ALLOCATE( TempArray( SIZE(Flags) + 1 ) )
         DO J = 1, SIZE(Flags)
            TempArray(J) = Flags(J)
         END DO
         TempArray(SIZE(Flags) + 1) = TRIM(Arg)
         DEALLOCATE(Flags)
         CALL MOVE_ALLOC(TempArray, Flags)
      ELSE IF ( .NOT. FirstArgumentSet ) THEN
         Arg1 = TRIM(Arg)
         FirstArgumentSet = .TRUE.
      ELSE IF ( .NOT. SecondArgumentSet ) THEN
         Arg2 = TRIM(Arg)
         SecondArgumentSet = .True.
      ELSE
         CALL INVALID_SYNTAX( 'too many command-line arguments given.' )
         CALL CLEANUP()
         RETURN
      END IF
   END DO

   DO I = 1, SIZE(Flags)

      Flag = Flags(I)(2:) ! This results in the flag without the switch character
      CALL Conv2UC( Flag )

<<<<<<< HEAD
         IF ( Arg(1:1) == SwChar .OR. Arg(1:1) == '-' ) THEN
            IF (PRESENT(flag)) THEN
               CALL Conv2UC( Arg )
               Flag = Arg(2:) !this results in only the last flag
               IF ( TRIM(Flag) == 'RESTART' ) CYCLE         ! Get next argument (which will be input [checkpoint] file name)
               IF ( TRIM(Flag) == 'VTKLIN' )  CYCLE         ! Get next argument (which will be input [checkpoint] file name)

            END IF
                                                
            CALL NWTC_DisplaySyntax( InputFile, ProgName )
=======
      SELECT CASE ( TRIM(Flag) )
>>>>>>> 845b7248

      CASE ('H')
         CALL NWTC_DisplaySyntax( Arg1, ProgName )
         CALL CLEANUP()
         RETURN

      CASE ('RESTART')
         IF ( FirstArgumentSet .AND. .NOT. SecondArgumentSet ) THEN
            Arg2 = Arg1
            Arg1 = ""
         END IF
         IF ( .NOT. FirstArgumentSet .AND. .NOT. SecondArgumentSet ) THEN
            CALL INVALID_SYNTAX( 'the restart capability requires at least one argument: <input_file (OPTIONAL)> -restart <checkpoint_file>' )
            CALL CLEANUP()
            RETURN
         END IF

      CASE DEFAULT
         CALL INVALID_SYNTAX( 'unknown command-line argument given: '//TRIM(Flag) )
         CALL CLEANUP()
         RETURN

      END SELECT

   END DO

   IF ( PRESENT( ErrStat ) ) ErrStat = ErrID_None
   CALL CLEANUP()

   RETURN

   CONTAINS
      SUBROUTINE CLEANUP()
         IF ( ALLOCATED(ArgArray) ) DEALLOCATE(ArgArray)
         IF ( ALLOCATED(Flags) ) DEALLOCATE(Flags)
         IF ( ALLOCATED(TempArray) ) DEALLOCATE(TempArray)
      END SUBROUTINE

      SUBROUTINE INVALID_SYNTAX(ErrorMessage)

         CHARACTER(*), INTENT(IN) :: ErrorMessage

         CALL NWTC_DisplaySyntax( Arg1, ProgName )
         CALL ProgAbort( ' Invalid syntax: '//TRIM(ErrorMessage), PRESENT(ErrStat) )
         IF ( PRESENT(ErrStat) ) THEN
            ErrStat = ErrID_Fatal
            RETURN
         END IF

      END SUBROUTINE

      SUBROUTINE GET_COMMAND_LINE_ARG(ArgIndex, ArgGiven)

         INTEGER, INTENT(IN) :: ArgIndex           !< Index location of the argument to get.
         CHARACTER(1024), INTENT(OUT) :: ArgGiven  !< The gotten command-line argument.
         INTEGER :: Error                          !< Indicates if there was an error getting an argument.

         CALL GET_COMMAND_ARGUMENT( ArgIndex, ArgGiven, STATUS=Error )
         ArgGiven = TRIM(ArgGiven)
         IF ( Error /= 0 )  THEN
            CALL ProgAbort ( ' Error getting command-line argument #'//TRIM( Int2LStr( ArgIndex ) )//'.', PRESENT(ErrStat) )
            IF ( PRESENT(ErrStat) ) ErrStat = ErrID_Fatal
         END IF

      END SUBROUTINE

      FUNCTION IsFlag(ArgString)

         CHARACTER(*), INTENT(IN) :: ArgString
         LOGICAL :: IsFlag

         IF ( ArgString(1:1) == SwChar .OR. ArgString(1:1) == '-' ) THEN
            IsFlag = .TRUE.
         ELSE
            IsFlag = .FALSE.
         END IF

      END FUNCTION

   END SUBROUTINE CheckArgs
!=======================================================================
!> This subroutine checks the data to be parsed to make sure it finds
!! the expected variable name and an associated value.
   SUBROUTINE ChkParseData ( Words, ExpVarName, FileName, FileLineNum, NameIndx, ErrStat, ErrMsg )

         ! Arguments declarations.

      INTEGER(IntKi), INTENT(OUT)            :: ErrStat                       !< The error status.
      INTEGER(IntKi), INTENT(IN)             :: FileLineNum                   !< The number of the line in the file being parsed.
      INTEGER(IntKi), INTENT(OUT)            :: NameIndx                      !< The index into the Words array that points to the variable name.

      CHARACTER(*),   INTENT(OUT)            :: ErrMsg                        !< The error message, if ErrStat /= 0.
      CHARACTER(*),   INTENT(IN)             :: ExpVarName                    !< The expected variable name.
      CHARACTER(*),   INTENT(IN)             :: FileName                      !< The name of the file being parsed.
      CHARACTER(*),   INTENT(IN)             :: Words       (2)               !< The two words to be parsed from the line.


         ! Local declarations.

      CHARACTER(20)                          :: ExpUCVarName                  ! The uppercase version of ExpVarName.
      CHARACTER(20)                          :: FndUCVarName                  ! The uppercase version of the word being tested.



         ! Convert the found and expected names to uppercase.

      FndUCVarName = Words(1)
      ExpUCVarName = ExpVarName

      CALL Conv2UC ( FndUCVarName )
      CALL Conv2UC ( ExpUCVarName )


         ! See which word is the variable name.  Generate an error if it is neither.
         ! If it is the first word, check to make sure the second word is not empty.

      IF ( TRIM( FndUCVarName ) == TRIM( ExpUCVarName ) )  THEN
         NameIndx = 1
         IF ( LEN_TRIM( Words(2) ) == 0 )  THEN
            CALL ExitThisRoutine ( ErrID_Fatal, NewLine//' >> A fatal error occurred when parsing data from "'//TRIM( FileName ) &
                      //'".'//NewLine//' >> The variable "'//TRIM( Words(1) )//'" was not assigned a value on line #' &
                      //TRIM( Num2LStr( FileLineNum ) )//'.' )
            RETURN
         ENDIF
      ELSE
         FndUCVarName = Words(2)
         CALL Conv2UC ( FndUCVarName )
         IF ( TRIM( FndUCVarName ) == TRIM( ExpUCVarName ) )  THEN
            NameIndx = 2
         ELSE
            CALL ExitThisRoutine ( ErrID_Fatal, NewLine//' >> A fatal error occurred when parsing data from "'//TRIM( FileName ) &
                     //'".'//NewLine//' >> The variable "'//TRIM( ExpVarName )//'" was not found on line #' &
                     //TRIM( Num2LStr( FileLineNum ) )//'.' )
            RETURN
         ENDIF
      ENDIF


      CALL ExitThisRoutine ( ErrID_None, ' ' )

      RETURN

   !=======================================================================
   CONTAINS
   !=======================================================================
      SUBROUTINE ExitThisRoutine ( ErrID, Msg )

         ! This subroutine cleans up the parent routine before exiting.


            ! Argument declarations.

         INTEGER(IntKi), INTENT(IN)       :: ErrID                            ! The error identifier (ErrLev)

         CHARACTER(*),   INTENT(IN)       :: Msg                              ! The error message (ErrMsg)


            ! Local declarations.

         LOGICAL                          :: IsOpen                           ! A flag that indicates if the input unit is still open.


            ! Set error status/message

         ErrStat = ErrID
         ErrMsg  = Msg


         RETURN

      END SUBROUTINE ExitThisRoutine ! ( ErrID, Msg )

   END SUBROUTINE ChkParseData ! ( Words, ExpVarName, FileName, FileLineNum, NameIndx, ErrStat, ErrMsg )
!=======================================================================
!> This routine tests to make sure we have a valid format string for real numbers (i.e., it doesn't produce "****").
   SUBROUTINE ChkRealFmtStr ( RealFmt, RealFmtVar, FmtWidth, ErrStat, ErrMsg )


      ! Argument declarations.

   INTEGER(IntKi), INTENT(OUT)      :: ErrStat                               !< An error level to be returned to the calling routine.
   INTEGER(IntKi), INTENT(OUT)      :: FmtWidth                              !< The number of characters that will result from writes.

   CHARACTER(*), INTENT(OUT)        :: ErrMsg                                !< An error message to be returned to the calling routine.

   CHARACTER(*), INTENT(IN)         :: RealFmt                               !< The proposed format string.
   CHARACTER(*), INTENT(IN)         :: RealFmtVar                            !< The name of the variable storing the format string.


      ! Local delarations.

   REAL, PARAMETER                  :: TestVal    = -1.0                     ! The value to test the format specifier with.

   INTEGER                          :: IOS                                   ! An integer to store the I/O status of the attempted internal write.
   INTEGER, PARAMETER               :: TestStrLen  = 30                      ! A parameter for specifying the length of RealStr.

   CHARACTER(TestStrLen)            :: RealStr                               ! A string to test writing a real number to.



      ! Try writing TestVal to RealStr using RealFmt as the format.
      ! Determine the format width.

   WRITE (RealStr,'('//RealFmt//')',IOSTAT=IOS)  TestVal

   FmtWidth = Len_Trim( RealStr )


       ! Check to see if the format is invalid or if it did not have even a reasonable width.

   IF ( IOS /= 0 )  THEN
      ErrStat = ErrID_Fatal
      ErrMsg = 'The real-format specifier, '//TRIM(RealFmtVar)//', is invalid.  You set it to "'//TRIM( RealFmt )//'".'
      FmtWidth = 0
   ELSEIF ( INDEX( RealStr, '*' ) > 0 )  THEN
      ErrStat = ErrID_Severe
      ErrMsg = 'The real-format specifier, '//TRIM(RealFmtVar)//', is too narrow to print even '//TRIM(Num2LStr(TestVal)) &
             //'. You set it to "'//TRIM( RealFmt )//'".'
   ELSE
      ErrStat = ErrID_None
      ErrMsg = ""
   ENDIF


   RETURN
   END SUBROUTINE ChkRealFmtStr
!=======================================================================
!> This routine checks the I/O status and prints either an end-of-file or
!! an invalid-input message, and then aborts the program or returns an appropriate error level and message.
   SUBROUTINE CheckIOS ( IOS, Fil, Variable, VarType, ErrStat, ErrMsg, TrapErrors )

      ! Argument declarations.

   INTEGER,     INTENT(IN)           :: IOS                                   !< I/O status
   CHARACTER(*),INTENT(IN)           :: Fil                                   !< Name of input file
   CHARACTER(*),INTENT(IN)           :: Variable                              !< Variable name
   INTEGER,     INTENT(IN)           :: VarType                               !< Type of variable
   LOGICAL,     INTENT(IN), OPTIONAL :: TrapErrors                            !< Determines if the program should abort or return to calling function
   INTEGER,     INTENT(OUT),OPTIONAL :: ErrStat                               !< Error status
   CHARACTER(*),INTENT(OUT),OPTIONAL :: ErrMsg                                !< Error message (if present, no message is written to the screen)

      ! local variables
   LOGICAL                           :: TrapThisError                         ! The local version of TrapErrors
   CHARACTER(ErrMsgLen)              :: Msg                                   ! Temporary error message



   IF ( PRESENT( TrapErrors ) ) THEN
      TrapThisError = TrapErrors
   ELSE
      TrapThisError = .FALSE.
   END IF


   IF ( IOS < 0 )  THEN

      Msg = 'Premature EOF for file "'//TRIM( Fil )//'" occurred while trying to read '//TRIM( Variable )//'.'

      IF ( PRESENT(ErrStat) ) ErrStat = ErrID_Fatal
      IF ( PRESENT(ErrMsg) ) THEN
         ErrMsg = Msg
      ELSE
         CALL WrScr( ' ' )
         CALL ProgAbort( ' '//TRIM(Msg), TrapThisError )
      END IF

   ELSE IF ( IOS > 0 )  THEN

      SELECTCASE ( VarType )

      CASE ( NumType )
         Msg = 'Invalid numerical input'
      CASE ( FlgType )
         Msg = 'Invalid logical input'
      CASE ( StrType )
         Msg = 'Invalid character input'
      CASE DEFAULT
         Msg = 'Invalid input (unknown type)'
      ENDSELECT
      Msg = TRIM(Msg)//' for file "'//TRIM( Fil )//'" occurred while trying to read '//TRIM( Variable )//'.'

      IF ( PRESENT(ErrStat) ) ErrStat = ErrID_Fatal
      
      IF ( PRESENT(ErrMsg) ) THEN
         ErrMsg = Msg
      ELSE
         CALL WrScr( ' ' )
         CALL ProgAbort( ' '//TRIM(Msg), TrapThisError )
      END IF

   ELSE

      IF ( PRESENT(ErrStat) ) ErrStat = ErrID_None
      IF ( PRESENT(ErrMsg) ) ErrMsg = ""

   END IF


   RETURN
   END SUBROUTINE CheckIOS
!=======================================================================
!> This routine checks that real values are finite and not NaNs
SUBROUTINE CheckR4Var( RealVar, RealDesc, ErrStat, ErrMsg )

   REAL(SiKi),  INTENT(IN)            :: RealVar                               !< Real value to check
   CHARACTER(*),INTENT(IN)            :: RealDesc                              !< description of RealVar
   INTEGER,     INTENT(OUT)           :: ErrStat                               !< Error status
   CHARACTER(*),INTENT(OUT)           :: ErrMsg                                !< Error message

   IF (IEEE_IS_NAN(RealVar) .or. .not. IEEE_IS_FINITE( RealVar) ) THEN
      ErrStat = ErrID_Fatal
      ErrMsg = trim(RealDesc)//': value is not a finite real number.'
   ELSE
      ErrStat = ErrID_None
      ErrMsg  = ""
   END IF
   
END SUBROUTINE CheckR4Var
!=======================================================================
!> \copydoc nwtc_io::checkr4var
SUBROUTINE CheckR8Var( RealVar, RealDesc, ErrStat, ErrMsg )

   REAL(R8Ki),  INTENT(IN)            :: RealVar                               !< Real value to check
   CHARACTER(*),INTENT(IN)            :: RealDesc                              !< description of RealVar
   INTEGER,     INTENT(OUT)           :: ErrStat                               !< Error status
   CHARACTER(*),INTENT(OUT)           :: ErrMsg                                !< Error message

   IF (IEEE_IS_NAN(RealVar) .or. .not. IEEE_IS_FINITE( RealVar) ) THEN
      ErrStat = ErrID_Fatal
      ErrMsg = trim(RealDesc)//': value is not a finite real number.'
   ELSE
      ErrStat = ErrID_None
      ErrMsg  = ""
   END IF
   
END SUBROUTINE CheckR8Var
!=======================================================================
!> \copydoc nwtc_io::checkr4var
SUBROUTINE CheckR16Var( RealVar, RealDesc, ErrStat, ErrMsg )

   REAL(QuKi),  INTENT(IN)            :: RealVar                               !< Real value to check
   CHARACTER(*),INTENT(IN)            :: RealDesc                              !< description of RealVar
   INTEGER,     INTENT(OUT)           :: ErrStat                               !< Error status
   CHARACTER(*),INTENT(OUT)           :: ErrMsg                                !< Error message

   IF (IEEE_IS_NAN(RealVar) .or. .not. IEEE_IS_FINITE( RealVar) ) THEN
      ErrStat = ErrID_Fatal
      ErrMsg = trim(RealDesc)//': value is not a finite real number.'
   ELSE
      ErrStat = ErrID_None
      ErrMsg  = ""
   END IF
   
END SUBROUTINE CheckR16Var
!=======================================================================
!> This routine converts all the text in a string to upper case.
   SUBROUTINE Conv2UC ( Str )

      ! Argument declarations.

   CHARACTER(*), INTENT(INOUT)  :: Str                                          !< The string to be converted to UC (upper case).


      ! Local declarations.

   INTEGER                      :: IC                                           ! Character index



   DO IC=1,LEN_TRIM( Str )

      IF ( ( Str(IC:IC) >= 'a' ).AND.( Str(IC:IC) <= 'z' ) )  THEN
         Str(IC:IC) = CHAR( ICHAR( Str(IC:IC) ) - 32 )
      END IF

   END DO ! IC


   RETURN
   END SUBROUTINE Conv2UC
!=======================================================================
!> This subroutine is used to count the number of "words" in a line of text.
!! It uses spaces, tabs, commas, semicolons, single quotes, and double quotes ("whitespace")
!!  as word separators. Use GetWords (nwtc_io::getwords) to return the words from the line.
   FUNCTION CountWords ( Line )

      ! Function declaration.

   INTEGER                      :: CountWords                                   !< Number of "words" in Line


      ! Argument declarations.

   CHARACTER(*), INTENT(IN)     :: Line                                         !< Count the words in this text string.


      ! Local declarations.

   INTEGER                      :: Ch                                           ! Character position.
   INTEGER                      :: NextWhite                                    ! Position of the next white space.



      ! Let's initialize the number of columns and the character pointer.

   CountWords = 0


      ! Let's make sure we have text on this line.

   IF ( LEN_TRIM( Line ) == 0 )  RETURN


      ! Count words separated by any combination of spaces, tabs, commas,
      ! semicolons, single quotes, and double quotes ("whitespace").

   Ch = 0

   DO

      NextWhite = SCAN( Line(Ch+1:) , ' ,;''"'//Tab )
      Ch        = Ch + NextWhite

      IF ( NextWhite > 1 )  THEN
         CountWords = CountWords + 1
      ELSE IF ( NextWhite == 1 )  THEN
         CYCLE
      ELSE
         EXIT
      END IF

   END DO


   RETURN
   END FUNCTION CountWords
!=======================================================================
!> This function returns a character string encoded with today's date in the form dd-mmm-ccyy.
   FUNCTION CurDate( )

      ! Function declaration.

   CHARACTER(11)                :: CurDate                                      !< 'dd-mmm-yyyy' string with the current date


      ! Local declarations.

   CHARACTER(8)                 :: CDate                                        ! String to hold the returned value from the DATE_AND_TIME subroutine call.



   !  Call the system date function.

   CALL DATE_AND_TIME ( CDate )


   !  Parse out the day.

   CurDate(1:3) = CDate(7:8)//'-'


   !  Parse out the month.

   SELECT CASE ( CDate(5:6) )
      CASE ( '01' )
         CurDate(4:6) = 'Jan'
      CASE ( '02' )
         CurDate(4:6) = 'Feb'
      CASE ( '03' )
         CurDate(4:6) = 'Mar'
      CASE ( '04' )
         CurDate(4:6) = 'Apr'
      CASE ( '05' )
         CurDate(4:6) = 'May'
      CASE ( '06' )
         CurDate(4:6) = 'Jun'
      CASE ( '07' )
         CurDate(4:6) = 'Jul'
      CASE ( '08' )
         CurDate(4:6) = 'Aug'
      CASE ( '09' )
         CurDate(4:6) = 'Sep'
      CASE ( '10' )
         CurDate(4:6) = 'Oct'
      CASE ( '11' )
         CurDate(4:6) = 'Nov'
      CASE ( '12' )
         CurDate(4:6) = 'Dec'
   END SELECT


   !  Parse out the year.

   CurDate(7:11) = '-'//CDate(1:4)


   RETURN
   END FUNCTION CurDate
!=======================================================================
!> This function returns a character string encoded with the time in the form "hh:mm:ss".
   FUNCTION CurTime( )

      ! Function declaration.

   CHARACTER(8)                 :: CurTime                                      !< The current time in the form "hh:mm:ss".


      ! Local declarations.

   CHARACTER(10)                :: CTime                                        ! String to hold the returned value from the DATE_AND_TIME subroutine call.



   CALL DATE_AND_TIME ( TIME=CTime )

   CurTime = CTime(1:2)//':'//CTime(3:4)//':'//CTime(5:6)


   RETURN
   END FUNCTION CurTime
!=======================================================================
!> This routine displays some text about copyright and license.
   SUBROUTINE DispCopyrightLicense( ProgInfo, AdditionalComment )


   TYPE( ProgDesc ), INTENT(IN)           :: ProgInfo             !< Contains the name and version info of the program being run
   CHARACTER(*),     INTENT(IN), OPTIONAL :: AdditionalComment    !< An additional comment displayed in the copyright notice. Typically used to describe alpha versions or one-off versions.

      ! local variable
   INTEGER(IntKi)         :: DateLen   ! the trim length of the ProgInfo date field
   INTEGER(IntKi)         :: I         ! generic loop/index
   CHARACTER(4)           :: year      ! the year, determined from ProgInfo's date field
   CHARACTER(MaxWrScrLen) :: Stars     ! a line of '*******' characters

   DO I=1,MaxWrScrLen
      Stars(I:I)='*'
   END DO


   DateLen = LEN_TRIM(ProgInfo%date)
   IF (  DateLen > 3 ) THEN
      I = DateLen-4+1
      year = ProgInfo%date(I:)
   ELSE
      year = ''
   END IF


   CALL WrScr('')
   CALL WrScr(Stars)
   CALL WrScr( TRIM(GetNVD(ProgInfo)) )
   CALL WrScr('')
   CALL WrScr( 'Copyright (C) '//TRIM(year)//' National Renewable Energy Laboratory' )
   CALL WrScr( 'Copyright (C) '//TRIM(year)//' Envision Energy USA LTD' )
   CALL WrScr('')
   CALL WrScr( 'This program is licensed under Apache License Version 2.0 and comes with ABSOLUTELY NO WARRANTY. '//&
               'See the "LICENSE" file distributed with this software for details.')   

   IF (PRESENT(AdditionalComment)) THEN
      CALL WrScr(Stars)
      CALL WrScr(Stars)
      CALL WrScr( AdditionalComment )
      CALL WrScr('')       
   END IF
   
   CALL WrScr(Stars)
   CALL WrScr('')


   END SUBROUTINE DispCopyrightLicense
!=======================================================================
!> This routine packs the DLL_Type (nwtc_base::dll_type) data into an integer buffer.
!! It is required for the FAST Registry. It is the inverse of DLLTypeUnPack (nwtc_io::dlltypeunpack).
   SUBROUTINE DLLTypePack( InData, ReKiBuf, DbKiBuf, IntKiBuf, ErrStat, ErrMsg, SizeOnly )
   
   
      TYPE(DLL_Type),                INTENT(IN   ) :: InData             !< DLL data to pack (store in arrays of type ReKi, DbKi, and/or IntKi)
      REAL(ReKi),       ALLOCATABLE, INTENT(  OUT) :: ReKiBuf(:)         !< buffer with real (ReKi) data from InData structure
      REAL(DbKi),       ALLOCATABLE, INTENT(  OUT) :: DbKiBuf(:)         !< buffer with double (DbKi) data from InData structure
      INTEGER(IntKi),   ALLOCATABLE, INTENT(  OUT) :: IntKiBuf(:)        !< buffer with integer (IntKi) data from InData structure
      INTEGER(IntKi),                INTENT(  OUT) :: ErrStat            !< error status
      CHARACTER(*),                  INTENT(  OUT) :: ErrMsg             !< error message
      LOGICAL,          OPTIONAL,    INTENT(IN   ) :: SizeOnly           !< flag to determine if we're just looking for the size of the buffers instead of the packed data
      
         ! Local variable
      INTEGER(IntKi)                               :: Int_BufSz
      INTEGER(IntKi)                               :: i,buf_start
      
      ErrStat = ErrID_None
      ErrMsg  = ""

         ! get size of buffer:
      Int_BufSz = LEN(InData%FileName) + LEN(InData%ProcName(1))*NWTC_MAX_DLL_PROC + 1
      
      ALLOCATE( IntKiBuf(Int_BufSz), STAT=ErrStat )
      IF (ErrStat /= 0 ) THEN
         ErrStat = ErrID_Fatal
         ErrMsg  = ' DLLTypePack: Error allocating IntKiBuf.'
         RETURN
      END IF
            
      IF ( PRESENT(SizeOnly) ) THEN
         IF ( SizeOnly ) RETURN
      ENDIF      
      
      !..............
      ! Fill buffer
      !..............
      
         ! has the DLL procedure been loaded?
      IF ( C_ASSOCIATED(InData%ProcAddr(1))) THEN
         IntKiBuf(1) = 1
      ELSE
         IntKiBuf(1) = 0         
      END IF
      
         ! Put an ascii representation of the strings in the integer array
      CALL Str2IntAry( InData%FileName, IntKiBuf(2:), ErrStat, ErrMsg )
      buf_start=LEN(InData%FileName)+2
      DO i=1,NWTC_MAX_DLL_PROC
         CALL Str2IntAry( InData%ProcName(i), IntKiBuf(buf_start:), ErrStat, ErrMsg )
         buf_start = buf_start + LEN(InData%ProcName(i))
      END DO
      
      
   END SUBROUTINE DLLTypePack
!=======================================================================
!> This routine unpacks the DLL_Type data from an integer buffer.
!! It is required for the FAST Registry. It is the inverse of DLLTypePack (nwtc_io::dlltypepack).
   SUBROUTINE DLLTypeUnPack( OutData, ReKiBuf, DbKiBuf, IntKiBuf, ErrStat, ErrMsg )
   
   
      REAL(ReKi),       ALLOCATABLE, INTENT(IN   ) :: ReKiBuf(:)        !< buffer with real (ReKi) data to place in the OutData structure
      REAL(DbKi),       ALLOCATABLE, INTENT(IN   ) :: DbKiBuf(:)        !< buffer with real (DbKi) data to place in the OutData structure
      INTEGER(IntKi),   ALLOCATABLE, INTENT(IN   ) :: IntKiBuf(:)       !< buffer with integer (IntKi) data to place in the OutData structure
      TYPE(DLL_Type),                INTENT(  OUT) :: OutData           !< the reconstituted OutData structure, created from 3 buffers
      INTEGER(IntKi),                INTENT(  OUT) :: ErrStat           !< error status/level
      CHARACTER(*),                  INTENT(  OUT) :: ErrMsg            !< message corresponding to ErrStat
      
         ! Local variable
      INTEGER(IntKi)                               :: Int_BufSz
      INTEGER(IntKi)                               :: i, Int_BufEnd
      
      ErrStat = ErrID_None
      ErrMsg  = ""

      IF (.NOT. ALLOCATED(IntKiBuf) ) THEN
         ErrStat = ErrID_Fatal
         ErrMsg  = ' DLLTypeUnPack: invalid buffer.'
      END IF
                     
         ! Get an ascii representation of the strings from the integer array                           
      Int_BufSz = LEN(OutData%FileName) + 1
      CALL IntAry2Str( IntKiBuf(2:(Int_BufSz)), OutData%FileName, ErrStat, ErrMsg )
      IF (ErrStat >= AbortErrLev) RETURN
      Int_BufSz = Int_BufSz + 1
      do i=1,NWTC_MAX_DLL_PROC
         Int_BufEnd=Int_BufSz+LEN(OutData%ProcName(i))-1
         CALL IntAry2Str( IntKiBuf(Int_BufSz:Int_BufEnd), OutData%ProcName(i), ErrStat, ErrMsg )
         IF (ErrStat >= AbortErrLev) RETURN
         Int_BufSz = Int_BufSz+LEN(OutData%ProcName(i))
      end do
      
      
      IF ( IntKiBuf(1) == 1 .AND. LEN_TRIM(OutData%FileName) > 0 .AND. LEN_TRIM(OutData%ProcName(1)) > 0 ) THEN
         CALL LoadDynamicLib( OutData, ErrStat, ErrMsg )
      END IF
      
   END SUBROUTINE DLLTypeUnPack   

!=======================================================================
!> This routine displays the name of the program, its version, and its release date.
!! Use DispNVD (nwtc_io::dispnvd) instead of directly calling a specific routine in the generic interface.
   SUBROUTINE DispNVD0()
     
      ! Print out program name, version, and date.
      CALL WrScr ( NewLine//' Running '//TRIM( ProgName )//' '//Trim( ProgVer )//'.' )

   RETURN
   END SUBROUTINE DispNVD0

!=======================================================================
!> \copydoc nwtc_io::dispnvd0
   SUBROUTINE DispNVD1 ( ProgInfo, DispNWTCVer )

      IMPLICIT NONE
      
      TYPE( ProgDesc ), INTENT(IN) :: ProgInfo    !< Contains the name and version info
      LOGICAL,INTENT(IN),OPTIONAL  :: DispNWTCVer !< Option to display what version of the library is linked with the code

      ! Print out program name, version, and date.
      
      ! As a special case, display the library version with the program version
      IF ( PRESENT(DispNWTCVer) ) THEN
         IF ( DispNWTCVer .AND. ProgInfo%Name /= NWTC_Ver%Name ) THEN
            CALL WrScr ( NewLine//' Running '//TRIM( GetNVD( ProgInfo ) )//' linked with '//TRIM( GetNVD( NWTC_Ver ) )//'.' )
            RETURN
         END IF
      END IF
      
      CALL WrScr ( 'Running '//TRIM( GetNVD( ProgInfo ) )//'.' )

   RETURN
   END SUBROUTINE DispNVD1

!=======================================================================
!> This routine displays the name of the program, its version, and its release date passed in as strings
!! This routine is depricated and for legacy purposes only. Please don't use for any new code (Dec-2012).
   SUBROUTINE DispNVD2 ( Name, Ver )

      IMPLICIT NONE
     
      CHARACTER(*),  INTENT(IN) :: Name     !< String containing the name of the program using the library
      CHARACTER(*),  INTENT(IN) :: Ver      !< String containing the version and date info
     
      ! Print out program name, version, and date.
      CALL WrScr ( NewLine//' Running '//TRIM( Name )//' ('//Trim( Ver )//').' )

   RETURN
   END SUBROUTINE DispNVD2
   
!=======================================================================
!> This routine finds one line of text with a maximum length of MaxLen from the Str.
!! It tries to break the line at a blank.
   SUBROUTINE FindLine ( Str , MaxLen , StrEnd )

   IMPLICIT                        NONE


      ! Argument declarations:

   INTEGER, INTENT(IN)          :: MaxLen                                       !< The maximum length of the string.
   INTEGER, INTENT(OUT)         :: StrEnd                                       !< The location of the end of the string.

   CHARACTER(*), INTENT(IN)     :: Str                                          !< The string to search.


      ! Local declarations:

   INTEGER         IC



   StrEnd = MaxLen

   IF ( LEN_TRIM( Str ) > MaxLen )  THEN

      IC = INDEX( Str(1:MaxLen), ' ', BACK = .TRUE. ) ! Find the last space in the line

      IF ( IC > 1 ) THEN ! We don't want to return just one character that's a space, or do we?

         StrEnd = IC-1    ! StrEnd > 0
         DO WHILE ( Str(StrEnd:StrEnd) == ' ' )
            StrEnd = StrEnd - 1
            IF ( StrEnd <= 0 ) THEN  ! This occurs if everything before IC is a space
               StrEnd = IC
               EXIT
            ENDIF
         ENDDO

      ENDIF ! IC > 1

   ENDIF ! LEN_TRIM( Str ) > MaxLen


   RETURN
   END SUBROUTINE FindLine
!=======================================================================
!> This routine returns the next unit number greater than 9 that is not currently in use.
!! If it cannot find any unit between 10 and 99 that is available, it either aborts or returns an appropriate error status/message.   
   SUBROUTINE GetNewUnit ( UnIn, ErrStat, ErrMsg )



      ! Argument declarations.

   INTEGER,        INTENT(OUT)            :: UnIn                                         !< Logical unit for the file.
   INTEGER(IntKi), INTENT(OUT), OPTIONAL  :: ErrStat                                      !< The error status code; If not present code aborts
   CHARACTER(*),   INTENT(OUT), OPTIONAL  :: ErrMsg                                       !< The error message, if an error occurred


      ! Local declarations.

   INTEGER                                :: Un                                           ! Unit number
   LOGICAL                                :: Opened                                       ! Flag indicating whether or not a file is opened.
   INTEGER(IntKi), PARAMETER              :: StartUnit = 10                               ! Starting unit number to check (numbers less than 10 reserved)
   INTEGER(IntKi), PARAMETER              :: MaxUnit   = 99                               ! The maximum unit number available (or 10 less than the number of files you want to have open at a time)
   CHARACTER(ErrMsgLen)                   :: Msg                                          ! Temporary error message


      ! Initialize subroutine outputs

   Un = StartUnit

   IF ( PRESENT( ErrStat ) ) ErrStat = ErrID_None
   IF ( PRESENT( ErrMsg  ) ) ErrMsg  =  ''

      ! See if unit is connected to an open file. Check the next largest number until it is not opened.

   DO

      INQUIRE ( UNIT=Un , OPENED=Opened )

      IF ( .NOT. Opened )  EXIT
      Un = Un + 1

      IF ( Un > MaxUnit ) THEN

         Msg = 'GetNewUnit() was unable to find an open file unit specifier between '//TRIM(Num2LStr(StartUnit)) &
                                                                            //' and '//TRIM(Num2LStr(MaxUnit))//'.'

         IF ( PRESENT( ErrStat ) ) THEN
            ErrStat = ErrID_Severe
            IF ( PRESENT( ErrMsg) ) ErrMsg  =  Msg
         ELSE
            CALL ProgAbort( Msg )
         END IF

         EXIT           ! stop searching now

      END IF


   END DO

   UnIn = Un

   RETURN
   END SUBROUTINE GetNewUnit
!=======================================================================
!> This function returns a text description of the ErrID (ErrStat) code.
   FUNCTION GetErrStr  ( ErrID )

      ! This function returns a description of the ErrID code

      ! Argument declarations.
   INTEGER(IntKi), INTENT(IN) :: ErrID          !< error status/level

      ! Function delcaration
   CHARACTER(13)              :: GetErrStr      !< description of the ErrID level

      SELECT CASE ( ErrID )
         CASE ( ErrID_None )
            GetErrStr = ''
         CASE ( ErrID_Info )
            GetErrStr = 'INFORMATION'
         CASE ( ErrID_Warn )
            GetErrStr = 'WARNING'
         CASE ( ErrID_Severe )
            GetErrStr = 'SEVERE ERROR'
         CASE ( ErrID_Fatal )
            GetErrStr = 'FATAL ERROR'
         CASE DEFAULT
            GetErrStr = 'Unknown ErrID'
      END SELECT


   END FUNCTION GetErrStr
   
!=======================================================================
!> This function converts the three strings contained in the ProgDesc
!! data type into a single string listing the program name,
!! version, and release date.
   FUNCTION GetNVD ( ProgInfo )

      ! Argument declarations.
      TYPE( ProgDesc ), INTENT(IN) :: ProgInfo    !< Contains the name, date, and version info

      ! Function delcaration
      CHARACTER(200)               :: GetNVD      !< A single string containing the name, date, and version info

      ! Store all the version info into a single string
      GetNVD = TRIM( ProgInfo%Name ) !//' ('//Trim( ProgInfo%Ver )//', '//Trim( ProgInfo%Date )//')'

   END FUNCTION GetNVD
!=======================================================================
!> Let's parse the path name from the name of the given file.
!! We'll count everything before (and including) the last "\" or "/".
   SUBROUTINE GetPath ( GivenFil, PathName, FileName )

      ! Argument declarations.

   CHARACTER(*), INTENT(IN)             :: GivenFil                                     !< The name of the given file.
   CHARACTER(*), INTENT(OUT)            :: PathName                                     !< The path name of the given file (based solely on the GivenFil text string).
   CHARACTER(*), INTENT(OUT), OPTIONAL  :: FileName                                     !< The name of the given file without the PathName (based solely on the GivenFil text string).


      ! Local declarations.

   INTEGER                      :: I                                            ! DO index for character position.


      ! Look for path separators

   I = INDEX( GivenFil, '\', BACK=.TRUE. )
   I = MAX( I, INDEX( GivenFil, '/', BACK=.TRUE. ) )

   IF ( I == 0 ) THEN
      ! we don't have a path specified, return '.'
      PathName = '.'//PathSep
      IF (PRESENT(FileName)) FileName = GivenFil
   ELSE
      PathName = GivenFil(:I)
      IF (PRESENT(FileName)) THEN
         IF ( LEN_TRIM(GivenFil) > I ) THEN
            FileName = GivenFil(I+1:)
         ELSE
            FileName = ""
         END IF
      END IF
   END IF


   RETURN
   END SUBROUTINE GetPath
!=======================================================================
!> Let's parse the root file name from the name of the given file.
!! We'll count everything after the last period as the extension.
   SUBROUTINE GetRoot ( GivenFil, RootName )

      ! Argument declarations.

   CHARACTER(*), INTENT(IN)     :: GivenFil                                     !< The name of the given file.
   CHARACTER(*), INTENT(OUT)    :: RootName                                     !< The parsed root name of the given file.


      ! Local declarations.

   INTEGER                      :: I                                            ! DO index for character position.



      ! Deal with a couple of special cases.

   IF ( ( TRIM( GivenFil ) == "." ) .OR. (  TRIM( GivenFil ) == ".." ) )  THEN
      RootName = TRIM( GivenFil )
      RETURN
   END IF


      ! More-normal cases.

   DO I=LEN_TRIM( GivenFil ),1,-1


      IF ( GivenFil(I:I) == '.' )  THEN


         IF ( I < LEN_TRIM( GivenFil ) ) THEN                   ! Make sure the index I is okay
            IF ( INDEX( '\/', GivenFil(I+1:I+1)) == 0 ) THEN    ! Make sure we don't have the RootName in a different directory
               RootName = GivenFil(:I-1)
            ELSE
               RootName = GivenFil                              ! This does not have a file extension
            END IF
         ELSE
            IF ( I == 1 ) THEN
               RootName = ''
            ELSE
               RootName = GivenFil(:I-1)
            END IF
         END IF

         RETURN

      END IF
   END DO ! I

   RootName =  GivenFil


   RETURN
   END SUBROUTINE GetRoot
!=======================================================================
!> This routine will parse Line for NumTok "tokens" and return them in the Tokens array.
!! This routine differs from GetWords() (nwtc_io::getwords) in that it uses only spaces as token separators.
   SUBROUTINE GetTokens ( Line, NumTok, Tokens, Error )

      ! Argument declarations.

   INTEGER, INTENT(IN)          :: NumTok                                       !< The number of "words" to look for.

   LOGICAL, INTENT(OUT)         :: Error                                        !< Error flag to indicate an insuffient number of tokens were found.

   CHARACTER(*), INTENT(INOUT)  :: Line                                         !< The string to search.
   CHARACTER(*), INTENT(OUT)    :: Tokens  (:)                                  !< The tokens that were found.


      ! Local declarations.

   INTEGER                      :: IT                                           ! Token index
   INTEGER                      :: NextBlank                                    ! The location of the next blank character



   NextBlank = 0

   DO IT=1,NumTok

      Line      = ADJUSTL( Line(NextBlank+1:) )
      NextBlank = INDEX  ( Line , ' ' )

      IF ( NextBlank == 0 .OR. IT > SIZE(Tokens) )  THEN
        Error = .TRUE.
        RETURN
      END IF

      Tokens(IT) = Line(1:NextBlank-1)

   END DO ! IT

   Error = .FALSE.


   RETURN
   END SUBROUTINE GetTokens
!=======================================================================
!> This subroutine is used to get the NumWords "words" from a line of text.
!! It uses spaces, tabs, commas, semicolons, single quotes, and double quotes ("whitespace")
!! as word separators. If there aren't NumWords in the line, the remaining array elements will remain empty.
!! Use CountWords (nwtc_io::countwords) to count the number of words in a line.
   SUBROUTINE GetWords ( Line, Words, NumWords )

      ! Argument declarations.

   INTEGER, INTENT(IN)          :: NumWords                                     !< The number of words to look for.

   CHARACTER(*), INTENT(IN)     :: Line                                         !< The string to search.
   CHARACTER(*), INTENT(OUT)    :: Words(NumWords)                              !< The array of found words.


      ! Local declarations.

   INTEGER                      :: Ch                                           ! Character position within the string.
   INTEGER                      :: IW                                           ! Word index.
   INTEGER                      :: NextWhite                                    ! The location of the next whitespace in the string.



      ! Let's prefill the array with blanks.

   DO IW=1,NumWords
      Words(IW) = ' '
   END DO ! IW


      ! Let's make sure we have text on this line.

   IF ( LEN_TRIM( Line ) == 0 )  RETURN


      ! Parse words separated by any combination of spaces, tabs, commas,
      ! semicolons, single quotes, and double quotes ("whitespace").

   Ch = 0
   IW = 0

   DO

      NextWhite = SCAN( Line(Ch+1:) , ' ,;''"'//Tab )

      IF ( NextWhite > 1 )  THEN

         IW        = IW + 1
         Words(IW) = Line(Ch+1:Ch+NextWhite-1)

         IF ( IW == NumWords )  EXIT

         Ch = Ch + NextWhite

      ELSE IF ( NextWhite == 1 )  THEN

         Ch = Ch + 1

         CYCLE

      ELSE

         EXIT

      END IF

   END DO


   RETURN
   END SUBROUTINE GetWords
!=======================================================================
!> This routine converts an ASCII array of integers into an equivalent string
!! (character array). This routine is the inverse of the Str2IntAry() (nwtc_io::str2intary) routine.
   SUBROUTINE IntAry2Str( IntAry, Str, ErrStat, ErrMsg )

         ! Argument declarations:
      INTEGER(IntKi), INTENT(IN)    :: IntAry(:)                                    !< ASCII array to convert to a string
      CHARACTER(*),   INTENT(OUT)   :: Str                                          !< The string representation of IntAry

      INTEGER(IntKi), INTENT(OUT)   :: ErrStat                                      !< Error status
      CHARACTER(*),   INTENT(OUT)   :: ErrMsg                                       !< Error message associated with ErrStat

         ! Argument declarations:
      INTEGER(IntKi)                :: I                                            ! generic loop counter
      INTEGER(IntKi)                :: LStr                                         ! length of the string
      INTEGER(IntKi)                :: LAry                                         ! length of the integer array


         ! Get the size of the arrays:
      LStr = LEN(Str)
      LAry = SIZE(IntAry)


      Str = ''

         ! Determine if the string will fit in the integer array:
      IF ( LAry > LStr ) THEN
         ErrStat = ErrID_Warn
         ErrMsg  = 'Int2Char:Array exceeds string size.'
         LAry    = LStr  ! we'll only convert the string values up to the array length
      ELSE
         ErrStat = ErrID_None
         ErrMsg  = ''
      END IF


         ! Convert the ASCII array to a string:
      DO I=1,LAry
         Str(I:I) = CHAR(IntAry(I))
      END DO

   END SUBROUTINE IntAry2Str   
!=======================================================================
!> This function returns a left-adjusted string representing the passed numeric value. 
!! It eliminates trailing zeroes and even the decimal point if it is not a fraction. \n
!! Use Num2LStr (nwtc_io::num2lstr) instead of directly calling a specific routine in the generic interface.   
   FUNCTION Int2LStr ( Num )

   CHARACTER(11)                :: Int2LStr                                     !< string representing input number.


      ! Argument declarations.

   INTEGER, INTENT(IN)          :: Num                                          !< The number to convert to a left-justified string.



   WRITE (Int2LStr,'(I11)')  Num

   Int2Lstr = ADJUSTL( Int2LStr )


   RETURN
   END FUNCTION Int2LStr
!=======================================================================
!> This function returns true if and only if the first character of the input StringToCheck matches on the of comment characters
!! nwtc_io::commchars.
   FUNCTION IsComment(StringToCheck)
         ! Note: only the first character in the word is checked. Otherwise we would falsely grab the units '(%)'
      LOGICAL                       :: IsComment
      CHARACTER(*),   INTENT(IN  )  :: StringToCheck                          ! String to check

            
      if ( LEN_TRIM(StringToCheck) > 0 ) then
         ISComment = INDEX( CommChars, StringToCheck(1:1) ) > 0
      else
         IsComment = .FALSE.
      end if
      
   END FUNCTION IsComment   
!=======================================================================
!> This routine gets the name of the input file from the InArgth command-line argument, 
!! removes the extension if there is one, and appends OutExten to the end.
   SUBROUTINE NameOFile ( InArg, OutExten, OutFile, ErrStat, ErrMsg )


      ! Argument declarations.

   INTEGER, INTENT(OUT)         :: ErrStat                                      !< Error status; if present, program does not abort on error
   INTEGER, INTENT(IN)          :: InArg                                        !< The number of the command-line argument that should hold the input file name.

   CHARACTER(*), INTENT(IN)     :: OutExten                                     !< The requested extension for the output file.
   CHARACTER(*), INTENT(OUT)    :: OutFile                                      !< The name of the output file.
   CHARACTER(*), INTENT(OUT)    :: ErrMsg                                       !< Description of error


      ! Local declarations.

   CHARACTER(100)               :: InFile                                       ! The name of the input file.
   CHARACTER(100)               :: RootName                                     ! The root name of the input file.



      ! See if the command line has enough arguments.

   IF ( InArg > COMMAND_ARGUMENT_COUNT() )  THEN
      ErrStat = ErrID_Fatal
      ErrMsg = 'NameOFile:Insufficient arguments on the command line (at least '//&
                         TRIM( Int2LStr( InArg ) )//' were expected).'
      RETURN
   ELSE
      ErrStat = ErrID_None
      ErrMsg = ''      
   END IF


      ! Get the root of the input file name (strip off the extension).

   CALL GET_COMMAND_ARGUMENT( InArg, InFile )
   CALL GetRoot ( TRIM( InFile ), RootName )

   OutFile = TRIM( RootName )//'.'//OutExten


   RETURN
   END SUBROUTINE NameOFile
!=======================================================================
!> This routine performs a normal termination of the program.
   SUBROUTINE NormStop()

   IF ( LEN_TRIM(ProgName) > 0 ) THEN
      CALL WrScr   ( NewLine//' '//TRIM( ProgName )//' terminated normally.' )
   ELSE
      CALL WrScr   ( NewLine//' Program terminated normally.' )
   END IF
   CALL WrScr    ( '' )
   CALL ProgExit ( 0 )


   END SUBROUTINE NormStop
!=======================================================================
!> This routine displays the expected command-line syntax for 
!!  most software developed at the NWTC.
   SUBROUTINE NWTC_DisplaySyntax( DefaultInputFile, ThisProgName )
      
      CHARACTER(*),  INTENT(IN)  :: DefaultInputFile     !< the default name of the input file, if any
      CHARACTER(*),  INTENT(IN)  :: ThisProgName         !< the name of the executable to be displayed in the calling syntax
      
               
      CALL WrScr ( NewLine//' Syntax is:' )
      IF ( LEN_TRIM( DefaultInputFile ) == 0 )  THEN
         CALL WrScr ( NewLine//'    '//TRIM( ThisProgName )//' ['//SwChar//'h] <InputFile>' )
         CALL WrScr ( NewLine//' where:' )
         CALL WrScr ( NewLine//'    '//SwChar//'h generates this help message.' )
         CALL WrScr ( '    <InputFile> is the name of the required primary input file.' )
      ELSE
         CALL WrScr ( NewLine//'    '//TRIM( ThisProgName )//' ['//SwChar//'h] [<InputFile>]' )
         CALL WrScr ( NewLine//' where:' )
         CALL WrScr ( NewLine//'    '//SwChar//'h generates this help message.' )
         CALL WrScr ( '    <InputFile> is the name of the primary input file.  If omitted, the default file is "' &
                     //TRIM( DefaultInputFile )//'".' )
      END IF
      CALL WrScr    ( NewLine//' Note: values enclosed in square brackets [] are optional. Do not enter the brackets.')      
      CALL WrScr    ( ' ')
                     
   END SUBROUTINE NWTC_DisplaySyntax
!=======================================================================
!> This routine opens a binary input file.
   SUBROUTINE OpenBInpFile ( Un, InFile, ErrStat, ErrMsg )

   IMPLICIT                        NONE

      ! Argument declarations.

   INTEGER(IntKi), INTENT(IN)       :: Un                                          !< Logical unit for the input file.
   INTEGER(IntKi), INTENT(OUT)      :: ErrStat                                     !< Error status: returns "fatal" if the file doesn't exist or can't be opened
   CHARACTER(*),   INTENT(OUT)      :: ErrMsg                                      !< Error message
   CHARACTER(*),   INTENT(IN)       :: InFile                                      !< Name of the input file.


      ! Local declarations.

      ! NOTE: Do not explicitly declare the precision of this variable [as in
      !       LOGICAL(1)] so that the statements using this variable work with
      !       any compiler:
   LOGICAL                      :: Exists                                       ! Flag indicating whether or not a file Exists.


   ErrStat = ErrID_None
   ErrMsg  = ''


      ! See if input file Exists.

   INQUIRE ( FILE=TRIM( InFile ) , EXIST=Exists )

   IF ( .NOT. Exists )  THEN
      ErrStat = ErrID_Fatal
      ErrMsg  = 'OpenBInpFile:The input file, "'//TRIM( InFile )//'", was not found.'
      RETURN
   END IF


      ! Open input file.  Make sure it worked.
   OPEN( Un, FILE=TRIM( InFile ), STATUS='OLD', FORM='UNFORMATTED', ACCESS='STREAM', IOSTAT=ErrStat, ACTION='READ' )

   IF ( ErrStat /= 0 ) THEN
      ErrStat = ErrID_Fatal
      ErrMsg  = 'OpenBInpFile:Cannot open file "'//TRIM( InFile )//'" for reading. Another program may have locked it.'
   ELSE
      ErrStat = ErrID_None
      ErrMsg  = ''
   END IF


   RETURN
   END SUBROUTINE OpenBInpFile
!=======================================================================
!> This routine opens a binary output file with stream access,
!! implemented in standrad Fortran 2003.
!! Valid in gfortran 4.6.1 and IVF 10.1 and later
   SUBROUTINE OpenBOutFile ( Un, OutFile, ErrStat, ErrMsg )

      ! Argument declarations.

   INTEGER(IntKi),  INTENT(IN)       :: Un                                  !< Logical unit for the output file
   INTEGER(IntKi),  INTENT(OUT)      :: ErrStat                             !< Error status
   CHARACTER(*),    INTENT(OUT)      :: ErrMsg                              !< Error message
   CHARACTER(*),    INTENT(IN)       :: OutFile                             !< Name of the output file



      ! Open output file.  Make sure it worked.
   OPEN( Un, FILE=TRIM( OutFile ), STATUS='UNKNOWN', FORM='UNFORMATTED' , ACCESS='STREAM', IOSTAT=ErrStat, ACTION='WRITE' )

   IF ( ErrStat /= 0 ) THEN
      ErrStat = ErrID_Fatal
      ErrMsg  = 'OpenBOutFile:Cannot open file "'//TRIM( OutFile )//'". Another program may have locked it for writing.' &
                //' (IOSTAT is '//TRIM(Num2LStr(ErrStat))//')'
   ELSE
      ErrStat = ErrID_None
      ErrMsg  = ''
   END IF



   RETURN
   END SUBROUTINE OpenBOutFile
!=======================================================================
!> This routine opens a formatted output file for the echo file.
   SUBROUTINE OpenEcho ( Un, OutFile, ErrStat, ErrMsg, ProgVer )

      ! Argument declarations.

   INTEGER,        INTENT(INOUT)         :: Un                                        !< Logical unit for the input file.
   CHARACTER(*),   INTENT(IN)            :: OutFile                                   !< Name of the input file.
   INTEGER(IntKi), INTENT(OUT)           :: ErrStat                                   !< Error status
   CHARACTER(*),   INTENT(OUT)           :: ErrMsg                                    !< Error message

   TYPE(ProgDesc), INTENT(IN),  OPTIONAL :: ProgVer                                   !< Program version info to display in echo file


      ! local variables

   INTEGER(IntKi)                        :: ErrStat2                                   ! Temporary Error status
   CHARACTER(ErrMsgLen)                  :: ErrMsg2                                    ! Temporary Error message
   CHARACTER(*),PARAMETER                :: RoutineName = 'OpenEcho'

   ErrStat = ErrID_None
   ErrMsg  = ''


      ! Get a unit number for the echo file:

   IF ( Un < 0 ) THEN
      CALL GetNewUnit( Un, ErrStat2, ErrMsg2 )
         CALL SetErrStat(ErrStat2, ErrMsg2,ErrStat, ErrMsg, RoutineName )
   END IF


      ! Open the file for writing:

   CALL OpenFOutFile( Un, OutFile, ErrStat2, ErrMsg2 )
      CALL SetErrStat(ErrStat2, ErrMsg2,ErrStat, ErrMsg, RoutineName )
      IF ( ErrStat >= AbortErrLev ) RETURN


      ! Write a heading line to the file

   IF ( PRESENT( ProgVer ) ) THEN

      WRITE (Un,'(/,A)', IOSTAT=ErrStat2  )  'This file of echoed input was generated by '//TRIM(GetNVD(ProgVer))// &
                            ' on '//CurDate()//' at '//CurTime()//'.'

      IF ( ErrStat2 /= 0 ) THEN
         CALL SetErrStat(ErrID_Info, 'Could not write header information to the file.', ErrStat, ErrMsg, RoutineName )
      END IF

   END IF


   RETURN
   END SUBROUTINE OpenEcho
!=======================================================================
!> This routine opens a formatted input file.
   SUBROUTINE OpenFInpFile ( Un, InFile, ErrStat, ErrMsg )

      ! Argument declarations.

   INTEGER,        INTENT(IN)          :: Un                                           !< Logical unit for the input file.
   CHARACTER(*),   INTENT(IN)          :: InFile                                       !< Name of the input file.
   INTEGER(IntKi), INTENT(OUT)         :: ErrStat                                      !< Error status
   CHARACTER(*),   INTENT(OUT)         :: ErrMsg                                       !< Error message


      ! Local declarations.

   INTEGER                      :: IOS                                                 ! I/O status of OPEN.

   LOGICAL                      :: Exists                                              ! Flag indicating whether or not a file Exists.
   CHARACTER(*), PARAMETER      :: RoutineName = 'OpenFInpFile'
   
   
   ErrStat = ErrID_None
   ErrMsg  = ""

      ! See if input file Exists.

   INQUIRE ( FILE=TRIM( InFile ) , EXIST=Exists )

   IF ( .NOT. Exists )  THEN
      CALL SetErrStat( ErrID_Fatal, 'The input file, "'//TRIM( InFile )//'", was not found.', ErrStat, ErrMsg, RoutineName)
   ELSE

      ! Open input file.  Make sure it worked.

      OPEN( Un, FILE=TRIM( InFile ), STATUS='OLD', FORM='FORMATTED', IOSTAT=IOS, ACTION='READ' )

      IF ( IOS /= 0 )  THEN
         CALL SetErrStat( ErrID_Fatal, 'Cannot open file "'//TRIM( InFile )//'".', ErrStat,ErrMsg,RoutineName)
      END IF

   END IF


   RETURN
   END SUBROUTINE OpenFInpFile
!=======================================================================
!> This routine opens a formatted output file.
   SUBROUTINE OpenFOutFile ( Un, OutFile, ErrStat, ErrMsg )

      ! Argument declarations.

   INTEGER, INTENT(IN)                   :: Un                                          !< Logical unit for the output file.
   CHARACTER(*), INTENT(IN)              :: OutFile                                     !< Name of the output file.

   INTEGER(IntKi), INTENT(OUT)           :: ErrStat                                     !< Error status
   CHARACTER(*),   INTENT(OUT)           :: ErrMsg                                      !< Error message



      ! Local declarations.

   INTEGER                                :: IOS                                         ! I/O status of OPEN
   CHARACTER(*), PARAMETER                :: RoutineName = 'OpenFOutFile'

   
      ! Open output file.  Make sure it worked.

   OPEN( Un, FILE=TRIM( OutFile ), STATUS='UNKNOWN', FORM='FORMATTED', IOSTAT=IOS, ACTION="WRITE" )


   IF ( IOS /= 0 )  THEN
      ErrStat = ErrID_Fatal
      ErrMsg  = 'OpenFOutFile:Cannot open file "'//TRIM( OutFile )//&
         '". Another program like MS Excel may have locked it for writing.'
   ELSE
      ErrStat = ErrID_None
      ErrMsg  = ""      
   END IF


   RETURN
   END SUBROUTINE OpenFOutFile
!=======================================================================
!> This routine opens a formatted output file and returns a flag telling if it already existed.
   SUBROUTINE OpenFUnkFile ( Un, OutFile, FailAbt, Failed, Exists, ErrStat, ErrMsg )

      ! Argument declarations.

   INTEGER, INTENT(IN)          :: Un                                           !< Logical unit for the output file.
   INTEGER(IntKi), INTENT(OUT)  :: ErrStat                                      !< Error status: returns "fatal" if the file doesn't exist or can't be opened
   CHARACTER(*),   INTENT(OUT)  :: ErrMsg                                       !< Error message

   LOGICAL, INTENT(OUT)         :: Exists                                       !< Flag that indicates if the file already existedo.
   LOGICAL, INTENT(IN)          :: FailAbt                                      !< Flag that tells this routine to abort if the open fails.
   LOGICAL, INTENT(OUT)         :: Failed                                       !< Flag that indicates if the open failed.

   CHARACTER(*), INTENT(IN)     :: OutFile                                      !< Name of the output file.


      ! Local declarations.

   INTEGER                      :: IOS                                          ! I/O status of OPEN.



      ! Check to see if the file already exists.

   INQUIRE ( FILE=TRIM( OutFile ) , EXIST=Exists )   


      ! Open output file.  Make sure it worked.

   OPEN( Un, FILE=TRIM( OutFile ), STATUS='UNKNOWN', FORM='FORMATTED', IOSTAT=IOS )


   IF ( IOS /= 0 )  THEN
      Failed = .TRUE.
      ErrStat = ErrID_Fatal
      ErrMsg = 'OpenFUnkFile:Cannot open file "'//TRIM( OutFile )//'".  Another program like MS Excel may have locked it for writing.'
      IF ( FailAbt )  CALL ProgAbort ( TRIM(ErrMsg) )
   ELSE
      Failed = .FALSE.
      ErrStat = ErrID_None
      ErrMsg = ''
   END IF


   RETURN
   END SUBROUTINE OpenFUnkFile
!=======================================================================
!> This routine opens a formatted output file in append mode if it exists, otherwise opens a new file
   SUBROUTINE OpenFUnkFileAppend ( Un, OutFile, ErrStat, ErrMsg )

      ! Argument declarations.

   INTEGER, INTENT(IN)                   :: Un                                          ! Logical unit for the output file.
   CHARACTER(*), INTENT(IN)              :: OutFile                                     ! Name of the output file.

   INTEGER(IntKi), INTENT(OUT), OPTIONAL :: ErrStat                                     ! Error status; if present, program does not abort on error
   CHARACTER(*),   INTENT(OUT), OPTIONAL :: ErrMsg                                      ! Error message



      ! Local declarations.
   LOGICAL                                :: FileExists                                  ! Does the file exist?
   INTEGER                                :: IOS                                         ! I/O status of OPEN
   CHARACTER(1024)                        :: Msg                                         ! Temporary error message


      ! Open output file.  Make sure it worked.

   inquire(file=TRIM( OutFile ), exist=FileExists)

   if (FileExists) then
      OPEN( Un, FILE=TRIM( OutFile ), STATUS='OLD', POSITION='APPEND', FORM='FORMATTED', IOSTAT=IOS, ACTION="WRITE" )
   else
      OPEN( Un, FILE=TRIM( OutFile ), STATUS='UNKNOWN', FORM='FORMATTED', IOSTAT=IOS, ACTION="WRITE" )
   end if


   IF ( IOS /= 0 )  THEN

      Msg = 'Cannot open file "'//TRIM( OutFile )//'".  Another program like MS Excel may have locked it for writing.'

      IF ( PRESENT(ErrStat) ) THEN
         ErrStat = ErrID_Fatal
         ErrMsg  = Msg
      ELSE
         CALL ProgAbort( ' '//Msg )
      END IF

   ELSE
      IF ( PRESENT(ErrStat) )  ErrStat = ErrID_None
      IF ( PRESENT(ErrMsg)  )  ErrMsg  = ""
   END IF


   RETURN
   END SUBROUTINE OpenFUnkFileAppend ! ( Un, OutFile [, ErrStat] [, ErrMsg] )
!=======================================================================
!>  This routine opens an unformatted input file of RecLen-byte data records
!!  stored in Big Endian format.
   SUBROUTINE OpenUInBEFile( Un, InFile, RecLen, ErrStat, ErrMsg )

      ! Argument declarations.

   INTEGER, INTENT(IN)           ::  Un                                         !< Logical unit for the input file
   CHARACTER(*), INTENT(IN)      ::  InFile                                     !< Name of the input file
   INTEGER, INTENT(IN)           ::  RecLen                                     !< The input file's record length in bytes
   INTEGER(IntKi), INTENT(OUT)   ::  ErrStat                                    !< Error status: returns "fatal" if the file doesn't exist or can't be opened
   CHARACTER(*),   INTENT(OUT)   ::  ErrMsg                                     !< Error message


      ! Local declarations.

   LOGICAL                       :: Exists                                       ! Flag to indicate if a file exists
   LOGICAL                       :: Error                                        ! Flag to indicate the open failed



      ! See if input file Exists.

   INQUIRE ( FILE=TRIM( InFile ) , EXIST=Exists )

   IF ( .NOT. Exists )  THEN
      ErrStat = ErrID_Fatal
      ErrMsg = 'OpenUInBEFile:The input file, "'//TRIM( InFile )//'", was not found.'
      RETURN
   END IF


      ! Open the file.

   CALL OpenUnfInpBEFile ( Un, InFile, RecLen, Error )

   IF ( Error )  THEN
      ErrStat = ErrID_Fatal
      ErrMsg = 'OpenUInBEFile:Cannot open file "'//TRIM( InFile )//'".  Another program may have locked it.'
      RETURN
   ELSE
      ErrStat = ErrID_None
      ErrMsg = ''
   END IF


   RETURN

   END SUBROUTINE OpenUInBEFile
!=======================================================================
!>  This routine opens an unformatted input file.
   SUBROUTINE OpenUInfile ( Un, InFile, ErrStat, ErrMsg )

      ! Argument declarations.

   INTEGER, INTENT(IN)         ::  Un                                           !< Logical unit for the input file
   INTEGER(IntKi), INTENT(OUT) ::  ErrStat                                      !< Error status: returns "fatal" if the file doesn't exist or can't be opened
   CHARACTER(*),   INTENT(OUT) ::  ErrMsg                                       !< Error message

   CHARACTER(*), INTENT(IN)    ::  InFile                                       !< Name of the input file


      ! Local declarations.

   INTEGER                     ::  IOS                                          ! Returned input/output status.

   LOGICAL                      :: Exists                                       ! Flag indicating whether or not a file Exists.



      ! See if input file Exists.

   INQUIRE ( FILE=TRIM( InFile ) , EXIST=Exists )

   IF ( .NOT. Exists )  THEN
      ErrStat = ErrID_Fatal
      ErrMsg = 'OpenUInfile:The input file, "'//TRIM( InFile )//'", was not found.'
      RETURN
   END IF


      ! Open the file.

   OPEN ( Un, FILE=TRIM( InFile ), STATUS='UNKNOWN', FORM=UnfForm, ACCESS='SEQUENTIAL', IOSTAT=IOS, ACTION='READ' )

   IF ( IOS /= 0 )  THEN
      ErrStat = ErrID_Fatal
      ErrMsg  = 'OpenUInfile:Cannot open file "'//TRIM( InFile )//'". Another program may have locked it.'
   ELSE
      ErrStat = ErrID_None
      ErrMsg  = ''
   END IF


   RETURN
   END SUBROUTINE OpenUInfile
!=======================================================================
!>  This routine opens an unformatted output file.
   SUBROUTINE OpenUOutfile ( Un, OutFile, ErrStat, ErrMsg )

      ! Argument declarations.

   INTEGER, INTENT(IN)            ::  Un                                        !< Logical unit for the output file
   INTEGER(IntKi), INTENT(OUT)    ::  ErrStat                                   !< Error status: returns "fatal" if the file doesn't exist or can't be opened
   CHARACTER(*),   INTENT(OUT)    ::  ErrMsg                                    !< Error message

   CHARACTER(*), INTENT(IN)       ::  OutFile                                   !< Name of the output file


      ! Local declarations.

   INTEGER                        ::  IOS                                       ! Returned input/output status.



      ! Open the file.

   OPEN ( Un, FILE=TRIM( OutFile ), STATUS='UNKNOWN', FORM=UnfForm, ACCESS='SEQUENTIAL', IOSTAT=IOS, ACTION='WRITE' )

   IF ( IOS /= 0 )  THEN
      ErrStat = ErrID_Fatal
      ErrMsg  = 'OpenUOutfile:Cannot open file "'//TRIM( OutFile )//'".  Another program may have locked it for writing.'
   ELSE
      ErrStat = ErrID_None
      ErrMsg  = ''
   END IF


   RETURN
   END SUBROUTINE OpenUOutfile
!=======================================================================
!> This subroutine parses the specified line of text for two words.  One should be a
!! the name of a variable and the other the value of the variable.
!! Generate an error message if the value is the wrong type or if only one "word" is found.
!!
!! WARNING: This routine assumes the "words" containing the variable name and value are <= 20 characters. \n
!! Use ParseVar (nwtc_io::parsevar) instead of directly calling a specific routine in the generic interface.   
   SUBROUTINE ParseChVar ( FileInfo, LineNum, ExpVarName, Var, ErrStat, ErrMsg, UnEc )

         ! Arguments declarations.


      INTEGER(IntKi), INTENT(OUT)            :: ErrStat                       !< The error status.
      INTEGER(IntKi), INTENT(INOUT)          :: LineNum                       !< The number of the line to parse.

      INTEGER,        INTENT(IN), OPTIONAL   :: UnEc                          !< I/O unit for echo file. If present and > 0, write to UnEc.

      CHARACTER(*),   INTENT(OUT)            :: Var                           !< The variable to receive the input value.
      CHARACTER(*),   INTENT(OUT)            :: ErrMsg                        !< The error message, if ErrStat /= 0.
      CHARACTER(*),   INTENT(IN)             :: ExpVarName                    !< The expected variable name.

      TYPE (FileInfoType), INTENT(IN)        :: FileInfo                      !< The derived type for holding the file information.


         ! Local declarations.

      INTEGER(IntKi)                         :: ErrStatLcl                    ! Error status local to this routine.
      INTEGER(IntKi)                         :: NameIndx                      ! The index into the Words array that points to the variable name.

      CHARACTER(200)                         :: Words       (2)               ! The two "words" parsed from the line.
      CHARACTER(ErrMsgLen)                   :: ErrMsg2
      CHARACTER(*), PARAMETER                :: RoutineName = 'ParseChVar'

      
      ErrStat=ErrID_None
      ErrMsg = ""

      !' >> The text being parsed was :'//NewLine//'    "'//TRIM( FileInfo%Lines(LineNum) )//'
      
      IF (LineNum > size(FileInfo%Lines) ) THEN
         CALL SetErrStat ( ErrID_Fatal, NewLine//' >> A fatal error occurred when parsing data.'//NewLine//  &
                   ' >> The "'//TRIM( ExpVarName )//'" variable was not assigned because the file is too short.' &
                   , ErrStat, ErrMsg, RoutineName )
         RETURN
      END IF
      
      
      CALL GetWords ( FileInfo%Lines(LineNum), Words, 2 )                     ! Read the first two words in Line.
      IF ( Words(2) == '' )  THEN
         CALL SetErrStat ( ErrID_Fatal, 'A fatal error occurred when parsing data from "' &
                   //TRIM( FileInfo%FileList(FileInfo%FileIndx(LineNum)) )//'".'//NewLine//  &
                   ' >> The variable "'//TRIM( ExpVarName )//'" was not assigned valid string value on line #' &
                   //TRIM( Num2LStr( LineNum ) )//'.'//NewLine//' >> The text being parsed was :'//NewLine &
                   //'    "'//TRIM( FileInfo%Lines(LineNum) )//'"',ErrStat,ErrMsg,RoutineName )
         RETURN
      ENDIF

      CALL ChkParseData ( Words, ExpVarName, FileInfo%FileList(FileInfo%FileIndx(LineNum)) &
                        , FileInfo%FileLine(LineNum), NameIndx, ErrStatLcl, ErrMsg2 )
      CALL SetErrStat(ErrStatLcl, ErrMsg2, ErrStat, ErrMsg, RoutineName )
         IF (ErrStat >= AbortErrLev) RETURN
         
      Var = Words(3-NameIndx)

      IF ( PRESENT(UnEc) )  THEN
         IF ( UnEc > 0 )  WRITE (UnEc,'(1X,A15," = ",A20)')  Words
      END IF

      LineNum = LineNum + 1

      RETURN
   END SUBROUTINE ParseChVar
!=======================================================================
!> This subroutine parses the specified line of text for two words.  One should be a
!! the name of a variable and the other a value for the variable. If the variable is the
!! character string "DEFAULT", a default value will be used to set the variable.
!! Generate an error message if the value is the wrong type or if only one "word" is found.   
!!
!! WARNING: This routine assumes the "words" containing the variable name and value are <= 20 characters.
!! Use ParseVarWDefault (nwtc_io::parsevarwdefault) instead of directly calling a specific routine in the generic interface.   
   SUBROUTINE ParseChVarWDefault ( FileInfo, LineNum, ExpVarName, Var, VarDefault, ErrStat, ErrMsg, UnEc )

         ! Arguments declarations.


      INTEGER(IntKi), INTENT(OUT)            :: ErrStat                       !< The error status.
      INTEGER(IntKi), INTENT(INOUT)          :: LineNum                       !< The number of the line to parse.

      INTEGER,        INTENT(IN), OPTIONAL   :: UnEc                          !< I/O unit for echo file. If present and > 0, write to UnEc.

      CHARACTER(*),   INTENT(OUT)            :: Var                           !< The variable to receive the input value.
      CHARACTER(*),   INTENT(IN)             :: VarDefault                    !< The default value for the variable.
      CHARACTER(*),   INTENT(OUT)            :: ErrMsg                        !< The error message, if ErrStat /= 0.
      CHARACTER(*),   INTENT(IN)             :: ExpVarName                    !< The expected variable name.

      TYPE (FileInfoType), INTENT(IN)        :: FileInfo                      !< The derived type for holding the file information.


         ! Local declarations.

      INTEGER(IntKi)                         :: ErrStatLcl                    ! Error status local to this routine.

      CHARACTER(ErrMsgLen)                   :: ErrMsg2
      CHARACTER(*), PARAMETER                :: RoutineName = 'ParseChVarDefault'
      CHARACTER(20)                          :: defaultStr
      
      ErrStat=ErrID_None
      ErrMsg = ""

         ! First parse this as a string
      CALL ParseVar ( FileInfo, LineNum, ExpVarName, defaultStr, ErrStatLcl, ErrMsg2, UnEc )
         CALL SetErrStat(ErrStatLcl, ErrMsg2, ErrStat, ErrMsg, RoutineName )
         IF (ErrStat >= AbortErrLev) RETURN
      CALL Conv2UC( defaultStr )
      IF ( INDEX(defaultStr, "DEFAULT" ) /= 1 ) THEN ! If it's not "default", read this variable
         Var = defaultStr
      ELSE
         Var = VarDefault  ! "DEFAULT" value
      END IF             
      
      RETURN
   END SUBROUTINE ParseChVarWDefault
!=======================================================================
!> This subroutine parses the specified line of text for AryLen REAL values.
!! Generate an error message if the value is the wrong type.
!! Use ParseAry (nwtc_io::parseary) instead of directly calling a specific routine in the generic interface.   
   SUBROUTINE ParseDbAry ( FileInfo, LineNum, AryName, Ary, AryLen, ErrStat, ErrMsg, UnEc )

         ! Arguments declarations.

      INTEGER, INTENT(IN)                    :: AryLen                        !< The length of the array to parse.

      REAL(DbKi), INTENT(OUT)                :: Ary       (AryLen)            !< The array to receive the input values.

      INTEGER(IntKi), INTENT(OUT)            :: ErrStat                       !< The error status.
      INTEGER(IntKi), INTENT(INOUT)          :: LineNum                       !< The number of the line to parse.

      INTEGER,        INTENT(IN), OPTIONAL   :: UnEc                          !< I/O unit for echo file. If present and > 0, write to UnEc.

      CHARACTER(*),   INTENT(In)             :: AryName                       !< The array name we are trying to fill.
      CHARACTER(*),   INTENT(OUT)            :: ErrMsg                        !< The error message, if ErrStat /= 0.

      TYPE (FileInfoType), INTENT(IN)        :: FileInfo                      !< The derived type for holding the file information.


         ! Local declarations.

      INTEGER(IntKi)                         :: ErrStatLcl                    ! Error status local to this routine.
      INTEGER(IntKi)                         :: i                             ! Error status local to this routine.

      CHARACTER(*), PARAMETER                :: RoutineName = 'ParseDbAry'


      ErrStat = ErrID_None
      ErrMsg  = ""
      
      IF (LineNum > size(FileInfo%Lines) ) THEN
         CALL SetErrStat ( ErrID_Fatal, NewLine//' >> A fatal error occurred when parsing data.'//NewLine//  &
                   ' >> The "'//TRIM( AryName )//'" array was not assigned because the file is too short.' &
                   , ErrStat, ErrMsg, RoutineName )
         RETURN
      END IF
      
      
      READ (FileInfo%Lines(LineNum),*,IOSTAT=ErrStatLcl)  Ary
      IF ( ErrStatLcl /= 0 )  THEN
         CALL SetErrStat ( ErrID_Fatal, 'A fatal error occurred when parsing data from "' &
                   //TRIM( FileInfo%FileList(FileInfo%FileIndx(LineNum)) )//'".'//NewLine//  &
                   ' >> The "'//TRIM( AryName )//'" array was not assigned valid REAL values on line #' &
                   //TRIM( Num2LStr( FileInfo%FileLine(LineNum) ) )//'.'//NewLine//' >> The text being parsed was :'//NewLine &
                   //'    "'//TRIM( FileInfo%Lines(LineNum) )//'"',ErrStat,ErrMsg,RoutineName )
         RETURN
      ENDIF
      
      DO i=1,AryLen
         call CheckRealVar( Ary(i), AryName, ErrStat, ErrMsg )
         if (ErrStat>= AbortErrLev) return
      END DO


      IF ( PRESENT(UnEc) )  THEN
         IF ( UnEc > 0 )  WRITE (UnEc,'(A)')  TRIM( FileInfo%Lines(LineNum) )
      END IF

      LineNum = LineNum + 1

      RETURN

   END SUBROUTINE ParseDbAry
!=======================================================================
!> \copydoc nwtc_io::parsechvar
   SUBROUTINE ParseDbVar ( FileInfo, LineNum, ExpVarName, Var, ErrStat, ErrMsg, UnEc )

         ! Arguments declarations.

      REAL(DbKi), INTENT(OUT)                :: Var                           ! The double-precision REAL variable to receive the input value.

      INTEGER(IntKi), INTENT(OUT)            :: ErrStat                       ! The error status.
      INTEGER(IntKi), INTENT(INOUT)          :: LineNum                       ! The number of the line to parse.

      INTEGER,        INTENT(IN), OPTIONAL   :: UnEc                          ! I/O unit for echo file. If present and > 0, write to UnEc.

      CHARACTER(*),   INTENT(OUT)            :: ErrMsg                        ! The error message, if ErrStat /= 0.
      CHARACTER(*),   INTENT(IN)             :: ExpVarName                    ! The expected variable name.

      TYPE (FileInfoType), INTENT(IN)        :: FileInfo                      ! The derived type for holding the file information.


         ! Local declarations.

      INTEGER(IntKi)                         :: ErrStatLcl                    ! Error status local to this routine.
      INTEGER(IntKi)                         :: NameIndx                      ! The index into the Words array that points to the variable name.

      CHARACTER(20)                          :: Words       (2)               ! The two "words" parsed from the line.
      CHARACTER(ErrMsgLen)                   :: ErrMsg2
      CHARACTER(*), PARAMETER                :: RoutineName = 'ParseDbVar'


      ErrStat = ErrID_None
      ErrMsg  = ""

      IF (LineNum > size(FileInfo%Lines) ) THEN
         CALL SetErrStat ( ErrID_Fatal, NewLine//' >> A fatal error occurred when parsing data.'//NewLine//  &
                   ' >> The "'//TRIM( ExpVarName )//'" variable was not assigned because the file is too short.' &
                   , ErrStat, ErrMsg, RoutineName )
         RETURN
      END IF
      
      CALL GetWords ( FileInfo%Lines(LineNum), Words, 2 )                     ! Read the first two words in Line.

      CALL ChkParseData ( Words, ExpVarName, FileInfo%FileList(FileInfo%FileIndx(LineNum)) &
                        , FileInfo%FileLine(LineNum), NameIndx, ErrStatLcl, ErrMsg2 )
         CALL SetErrStat(ErrStatLcl, ErrMsg2, ErrStat, ErrMsg, RoutineName )
         IF ( ErrStat >= AbortErrLev )  RETURN

      
      READ (Words(3-NameIndx),*,IOSTAT=ErrStatLcl)  Var
      IF ( ErrStatLcl /= 0 )  THEN
         CALL SetErrStat ( ErrID_Fatal, NewLine//'A fatal error occurred when parsing data from "' &
                   //TRIM( FileInfo%FileList(FileInfo%FileIndx(LineNum)) )//'".'//NewLine//  &
                   ' >> The variable "'//TRIM( Words(NameIndx) )//'" was not assigned valid REAL value on line #' &
                   //TRIM( Num2LStr( LineNum ) )//'.'//NewLine//' >> The text being parsed was :'//&
                   NewLine//'    "'//TRIM( FileInfo%Lines(LineNum) )//'"', ErrStat, ErrMsg, RoutineName)
         RETURN
      ENDIF
      CALL CheckRealVar( Var, ExpVarName, ErrStatLcl, ErrMsg2)
         CALL SetErrStat(ErrStatLcl, ErrMsg2, ErrStat, ErrMsg, RoutineName )
         
      IF ( PRESENT(UnEc) )  THEN
         IF ( UnEc > 0 )  WRITE (UnEc,'(1X,A15," = ",A20)')  Words
      END IF

      LineNum = LineNum + 1

      RETURN
   END SUBROUTINE ParseDbVar
!=======================================================================
!> \copydoc nwtc_io::parsechvarwdefault
   SUBROUTINE ParseDbVarWDefault ( FileInfo, LineNum, ExpVarName, Var, VarDefault, ErrStat, ErrMsg, UnEc )

         ! Arguments declarations.


      INTEGER(IntKi), INTENT(OUT)            :: ErrStat                       ! The error status.
      INTEGER(IntKi), INTENT(INOUT)          :: LineNum                       ! The number of the line to parse.

      INTEGER,        INTENT(IN), OPTIONAL   :: UnEc                          ! I/O unit for echo file. If present and > 0, write to UnEc.

      REAL(DbKi), INTENT(OUT)                :: Var                           ! The double-precision REAL variable to receive the input value.
      REAL(DbKi),     INTENT(IN)             :: VarDefault                    ! The double-precision REAL used as the default.
      CHARACTER(*),   INTENT(OUT)            :: ErrMsg                        ! The error message, if ErrStat /= 0.
      CHARACTER(*),   INTENT(IN)             :: ExpVarName                    ! The expected variable name.

      TYPE (FileInfoType), INTENT(IN)        :: FileInfo                      ! The derived type for holding the file information.


         ! Local declarations.

      INTEGER(IntKi)                         :: ErrStatLcl                    ! Error status local to this routine.

      CHARACTER(ErrMsgLen)                   :: ErrMsg2
      CHARACTER(*), PARAMETER                :: RoutineName = 'ParseDbVarDefault'
      CHARACTER(20)                          :: defaultStr
      
      ErrStat=ErrID_None
      ErrMsg = ""

         ! First parse this as a string
      CALL ParseVar ( FileInfo, LineNum, ExpVarName, defaultStr, ErrStatLcl, ErrMsg2, UnEc )
         CALL SetErrStat(ErrStatLcl, ErrMsg2, ErrStat, ErrMsg, RoutineName )
         IF (ErrStat >= AbortErrLev) RETURN
      CALL Conv2UC( defaultStr )
      IF ( INDEX(defaultStr, "DEFAULT" ) /= 1 ) THEN ! If it's not "default", read this variable
         LineNum = LineNum - 1  ! back up a line
         CALL ParseVar ( FileInfo, LineNum, ExpVarName, Var, ErrStatLcl, ErrMsg2, UnEc )
            CALL SetErrStat( ErrStatLcl, ErrMsg2, ErrStat, ErrMsg, RoutineName )
      ELSE
         Var = VarDefault  ! "DEFAULT" value
      END IF             
      
      RETURN
   END SUBROUTINE ParseDbVarWDefault
!=======================================================================
!> \copydoc nwtc_io::parsedbary
   SUBROUTINE ParseInAry ( FileInfo, LineNum, AryName, Ary, AryLen, ErrStat, ErrMsg, UnEc )

         ! Arguments declarations.

      INTEGER, INTENT(IN)                    :: AryLen                        ! The length of the array to parse.

      INTEGER, INTENT(OUT)                   :: Ary       (AryLen)            ! The INTEGER array to receive the input values.

      INTEGER(IntKi), INTENT(OUT)            :: ErrStat                       ! The error status.
      INTEGER(IntKi), INTENT(INOUT)          :: LineNum                       ! The number of the line to parse.

      INTEGER,        INTENT(IN), OPTIONAL   :: UnEc                          ! I/O unit for echo file. If present and > 0, write to UnEc.

      CHARACTER(*),   INTENT(In)             :: AryName                       ! The array name we are trying to fill.
      CHARACTER(*),   INTENT(OUT)            :: ErrMsg                        ! The error message, if ErrStat /= 0.

      TYPE (FileInfoType), INTENT(IN)        :: FileInfo                      ! The derived type for holding the file information.


         ! Local declarations.

      INTEGER(IntKi)                         :: ErrStatLcl                    ! Error status local to this routine.

      CHARACTER(20), ALLOCATABLE             :: Words       (:)               ! The array "words" parsed from the line.
      CHARACTER(*), PARAMETER                :: RoutineName = 'ParseInAry'

      ErrStat = ErrID_None
      ErrMsg  = ""

      IF (LineNum > size(FileInfo%Lines) ) THEN
         CALL SetErrStat ( ErrID_Fatal, NewLine//' >> A fatal error occurred when parsing data.'//NewLine//  &
                   ' >> The "'//TRIM( AryName )//'" array was not assigned because the file is too short.' &
                   , ErrStat, ErrMsg, RoutineName )
         RETURN
      END IF

      ALLOCATE ( Words( AryLen ) , STAT=ErrStatLcl )
      IF ( ErrStatLcl /= 0 )  THEN
         CALL SetErrStat ( ErrID_Fatal, 'Fatal error allocating memory for the Words array.',ErrStat,ErrMsg,RoutineName )
         CALL Cleanup()
         RETURN
      ENDIF


      READ (FileInfo%Lines(LineNum),*,IOSTAT=ErrStatLcl)  Ary
      IF ( ErrStatLcl /= 0 )  THEN
         CALL SetErrStat ( ErrID_Fatal, 'A fatal error occurred when parsing data from "' &
                   //TRIM( FileInfo%FileList(FileInfo%FileIndx(LineNum)) )//'".'//NewLine//  &
                   ' >> The "'//TRIM( AryName )//'" array was not assigned valid INTEGER values on line #' &
                   //TRIM( Num2LStr( FileInfo%FileLine(LineNum) ) )//'.'//NewLine//' >> The text being parsed was :'//NewLine &
                   //'    "'//TRIM( FileInfo%Lines(LineNum) )//'"',ErrStat,ErrMsg,RoutineName )
         CALL Cleanup()
         RETURN
      ENDIF

      IF ( PRESENT(UnEc) )  THEN
         IF ( UnEc > 0 )  WRITE (UnEc,'(A)')  TRIM( FileInfo%Lines(LineNum) )
      END IF

      LineNum = LineNum + 1

      CALL Cleanup()
      
      RETURN

   !=======================================================================
   CONTAINS
   !=======================================================================
      SUBROUTINE Cleanup ( )

         ! This subroutine cleans up the parent routine before exiting.

            ! Deallocate the Words array if it had been allocated.

         IF ( ALLOCATED( Words ) ) DEALLOCATE( Words )


         RETURN

      END SUBROUTINE Cleanup

   END SUBROUTINE ParseInAry
!=======================================================================
!> This subroutine parses the include information that occurs after a "@" when processing an input file.
   SUBROUTINE ParseInclInfo ( InclInfo, RelativePathFileName, FileName, RangeBeg, RangeEnd, ErrStat, ErrMsg )

         ! Arguments declarations.

      INTEGER(IntKi), INTENT(OUT)            :: ErrStat                       !< The error status.

      INTEGER, INTENT(OUT)                   :: RangeBeg                      !< The beginning of a range of lines to be processed in an included file.
      INTEGER, INTENT(OUT)                   :: RangeEnd                      !< The end of a range of lines to be processed in an included file.

      CHARACTER(*),   INTENT(OUT)            :: ErrMsg                        !< The error message, if ErrStat /= 0.
      CHARACTER(*),   INTENT(OUT)            :: FileName                      !< The file name that was parsed from InclInfo.
      CHARACTER(*),   INTENT(INOUT)          :: InclInfo                      !< The text following the "@" on an input line being processed.
      CHARACTER(*),   INTENT(IN)             :: RelativePathFileName          !< The name of the file that any new file is relative to.


         ! Local declarations.

      INTEGER(IntKi)                         :: ErrStatLcl                    ! Error status local to this routine.

      INTEGER                                :: DashLoc                       ! The possible location of the dash in the range text.

      CHARACTER( 20)                         :: InclInfoUC                    ! InclInfo converted to upper case.
      CHARACTER(512)                         :: Words       (2)               ! The two "words" parsed from the line.
      CHARACTER(1024)                        :: PriPath                       ! path name of primary file (RelativePathFileName)
      CHARACTER(*), PARAMETER                :: RoutineName = 'ParseInclInfo'

      ErrStat = ErrID_None
      ErrMsg  = ""

         ! Check for an integer at the beginning of the line.  If found, it is where
         ! we will start reading the included file.
         ! Check to make sure the case-independent string " in " is found between the number and the file name.

      InclInfoUC = InclInfo

      CALL Conv2UC  ( InclInfoUC )
      CALL GetWords ( InclInfoUC, Words, 2 )

      IF ( TRIM( Words(2) ) == 'IN' )  THEN

         DashLoc = INDEX( Words(1), '-' )

         IF ( DashLoc > 0 )  THEN                                             ! Must be in the form of "<num1>-<num2>".

            READ (Words(1)(:DashLoc-1),*,IOSTAT=ErrStatLcl)  RangeBeg         ! Parse the first number as the beginning fo the range.
            IF ( ErrStatLcl /= 0 )  THEN
               CALL SetErrStat(ErrID_Fatal,'Fatal error for an incorrectly formatted include-file line range.',ErrStat,ErrMsg,RoutineName)
               RETURN
            ENDIF ! ( ErrStatLcl /= 0 )

            READ (Words(1)(DashLoc+1:),*,IOSTAT=ErrStatLcl)  RangeEnd
            IF ( ErrStatLcl /= 0 )  THEN
               CALL SetErrStat(ErrID_Fatal,'Fatal error for an incorrectly formatted include-file line range.',ErrStat,ErrMsg,RoutineName)
               RETURN
            ENDIF ! ( ErrStatLcl /= 0 )


               ! Are the line numbers valid?

            IF ( RangeBeg <= 0 )  THEN
               CALL SetErrStat(ErrID_Fatal,'Fatal error for an incorrectly formatted include-file line range.'//NewLine// &
                  '    The start of the range must be > 0.',ErrStat,ErrMsg,RoutineName)
               RETURN
            ELSEIF ( RangeEnd < 0 )  THEN
               CALL SetErrStat(ErrID_Fatal,'Fatal error for an incorrectly formatted include-file line range.'//NewLine// &
                  '    The end of the range must be >= 0.',ErrStat,ErrMsg,RoutineName)
               RETURN
            ELSEIF ( ( RangeEnd > 0 ) .AND. ( RangeEnd < RangeBeg ) )  THEN
               CALL SetErrStat(ErrID_Fatal,'Fatal error for an incorrectly formatted include-file line range.'//NewLine// &
                  '    The end of the range must be >= '//TRIM( Num2LStr( RangeBeg ) )//' or = 0.',ErrStat,ErrMsg,RoutineName)
               RETURN
            ENDIF ! ( ErrStatLcl /= 0 )

         ELSE

            READ (Words(1),*,IOSTAT=ErrStatLcl)  RangeBeg
            IF ( ErrStatLcl /= 0 )  THEN                                      ! Was there a number after the "@"?  If so, assume it is the line to start reading.
               CALL SetErrStat(ErrID_Fatal,'Fatal error for an incorrectly formatted include-file line range.'//NewLine// &
                  '    The end of the range must be >= '//TRIM( Num2LStr( RangeBeg ) )//' or = 0.',ErrStat,ErrMsg,RoutineName)
               RETURN
            ELSE                                                              ! Number found.  Assume it is the line to start reading.
               RangeEnd = 0                                                   ! TEMP: Read entire file after the start line.
            ENDIF ! ( ErrStartLcl /= 0 )

         ENDIF ! ( DashLoc > 0 )

         FileName = ADJUSTL( InclInfo(INDEX( InclInfoUC, 'IN' )+3:) )         ! File name must be at least three characters after the "I" in "IN".

      ELSE
                                                                              ! Line did not have the form "@<int> in <filename>".
         FileName = ADJUSTL( InclInfo )                                       ! Shift the file name to the beginning of Line.
         RangeBeg = 1
         RangeEnd = 0

      ENDIF ! ( Words(2) == 'IN' )


         ! Check for quotes and remove them from the file name.
         ! If the file name is quote delimited, we should be able to read it as a quoted string.  Otherwise, leave it as is.

      IF ( INDEX( FileName, '"' )+INDEX( FileName, "'" ) > 0 )  THEN
         READ (FileName,*,IOSTAT=ErrStatLcl)  FileName  !,IOMSG=ErrMsg2
         IF ( ErrStatLcl /= 0 )  THEN
            CALL SetErrStat(ErrID_Fatal,'Fatal error for an incorrectly formatted include-file line range.',ErrStat,ErrMsg,RoutineName)
            RETURN
         ENDIF ! ( ErrStatLcl /= 0 )
      ENDIF ! ( INDEX( InclInfo, '"' )+INDEX( InclInfo, "'" ) > 0 )
      
      IF ( PathIsRelative( Filename ) ) then
         CALL GetPath( RelativePathFileName, PriPath )     ! Input files will be relative to the path where the primary input file is located.
         Filename = TRIM(PriPath)//TRIM(Filename)
      END IF
            

      RETURN

   END SUBROUTINE ParseInclInfo
!=======================================================================
!> \copydoc nwtc_io::parsechvar
   SUBROUTINE ParseInVar ( FileInfo, LineNum, ExpVarName, Var, ErrStat, ErrMsg, UnEc )

      ! This subroutine parses the specified line of text for two words.  One should be a
      ! variable name and the other an INTEGER value.
      ! Generate an error message if the value is the wrong type.


         ! Arguments declarations.

      INTEGER, INTENT(OUT)                   :: Var                           ! The INTEGER variable to receive the input value.

      INTEGER(IntKi), INTENT(OUT)            :: ErrStat                       ! The error status.
      INTEGER(IntKi), INTENT(INOUT)          :: LineNum                       ! The number of the line to parse.

      INTEGER,        INTENT(IN), OPTIONAL   :: UnEc                          ! I/O unit for echo file. If present and > 0, write to UnEc.

      CHARACTER(*),   INTENT(OUT)            :: ErrMsg                        ! The error message, if ErrStat /= 0.
      CHARACTER(*),   INTENT(IN)             :: ExpVarName                    ! The expected variable name.

      TYPE (FileInfoType), INTENT(IN)        :: FileInfo                      ! The derived type for holding the file information.


         ! Local declarations.

      INTEGER(IntKi)                         :: ErrStatLcl                    ! Error status local to this routine.
      INTEGER(IntKi)                         :: NameIndx                      ! The index into the Words array that points to the variable name.

      CHARACTER(20)                          :: Words       (2)               ! The two "words" parsed from the line.
      CHARACTER(ErrMsgLen)                   :: ErrMsg2
      CHARACTER(*), PARAMETER                :: RoutineName = 'ParseInVar'

      ErrStat = ErrID_None
      ErrMsg  = ""


      IF (LineNum > size(FileInfo%Lines) ) THEN
         CALL SetErrStat ( ErrID_Fatal, NewLine//' >> A fatal error occurred when parsing data.'//NewLine//  &
                   ' >> The "'//TRIM( ExpVarName )//'" variable was not assigned because the file is too short.' &
                   , ErrStat, ErrMsg, RoutineName )
         RETURN
      END IF
      
      
      CALL GetWords ( FileInfo%Lines(LineNum), Words, 2 )                                        ! Read the first two words in Line.

      CALL ChkParseData ( Words, ExpVarName, FileInfo%FileList(FileInfo%FileIndx(LineNum)) &
                        , FileInfo%FileLine(LineNum), NameIndx, ErrStatLcl, ErrMsg2 )
         CALL SetErrStat ( ErrStatLcl, ErrMsg2, ErrStat, ErrMsg, RoutineName )
         IF (ErrStat >= AbortErrLev) RETURN

      READ (Words(3-NameIndx),*,IOSTAT=ErrStatLcl)  Var
      IF ( ErrStatLcl /= 0 )  THEN
         CALL SetErrStat ( ErrID_Fatal, NewLine//' >> A fatal error occurred when parsing data from "' &
                   //TRIM( FileInfo%FileList(FileInfo%FileIndx(LineNum)) )//'".'//NewLine//  &
                   ' >> The variable "'//TRIM( Words(NameIndx) )//'" was not assigned valid INTEGER value on line #' &
                   //TRIM( Num2LStr( FileInfo%FileLine(LineNum) ) )//'.'//NewLine//&
                   ' >> The text being parsed was :'//NewLine//'    "'//TRIM( FileInfo%Lines(LineNum) )//'"', ErrStat, ErrMsg, RoutineName )
         RETURN
      ENDIF

      IF ( PRESENT(UnEc) )  THEN
         IF ( UnEc > 0 )  WRITE (UnEc,'(1X,A15," = ",A20)')  Words
      END IF

      LineNum = LineNum + 1

      RETURN

   END SUBROUTINE ParseInVar
!=======================================================================
!> \copydoc nwtc_io::parsechvarwdefault
   SUBROUTINE ParseInVarWDefault ( FileInfo, LineNum, ExpVarName, Var, VarDefault, ErrStat, ErrMsg, UnEc )

      ! This subroutine parses the specified line of text for two words.  One should be a
      ! the name of a integer variable and the other an integer value.
      ! Generate an error message if the value is the wrong type.

      ! WARNING: This routine assumes the "words" containing the variable name and value are <= 20 characters.


         ! Arguments declarations.


      INTEGER(IntKi), INTENT(OUT)            :: ErrStat                       ! The error status.
      INTEGER(IntKi), INTENT(INOUT)          :: LineNum                       ! The number of the line to parse.

      INTEGER,        INTENT(IN), OPTIONAL   :: UnEc                          ! I/O unit for echo file. If present and > 0, write to UnEc.

      INTEGER(IntKi), INTENT(OUT)            :: Var                           ! The INTEGER variable to receive the input value.
      INTEGER(IntKi),   INTENT(IN)           :: VarDefault                    ! The INTEGER used as the default.
      CHARACTER(*),   INTENT(OUT)            :: ErrMsg                        ! The error message, if ErrStat /= 0.
      CHARACTER(*),   INTENT(IN)             :: ExpVarName                    ! The expected variable name.

      TYPE (FileInfoType), INTENT(IN)        :: FileInfo                      ! The derived type for holding the file information.


         ! Local declarations.

      INTEGER(IntKi)                         :: ErrStatLcl                    ! Error status local to this routine.

      CHARACTER(ErrMsgLen)                   :: ErrMsg2
      CHARACTER(*), PARAMETER                :: RoutineName = 'ParseInVarDefault'
      CHARACTER(20)                          :: defaultStr
      
      ErrStat=ErrID_None
      ErrMsg = ""

         ! First parse this as a string
      CALL ParseVar ( FileInfo, LineNum, ExpVarName, defaultStr, ErrStatLcl, ErrMsg2, UnEc )
         CALL SetErrStat(ErrStatLcl, ErrMsg2, ErrStat, ErrMsg, RoutineName )
         IF (ErrStat >= AbortErrLev) RETURN
      CALL Conv2UC( defaultStr )
      IF ( INDEX(defaultStr, "DEFAULT" ) /= 1 ) THEN ! If it's not "default", read this variable
         LineNum = LineNum - 1  ! back up a line
         CALL ParseVar ( FileInfo, LineNum, ExpVarName, Var, ErrStatLcl, ErrMsg2, UnEc )
            CALL SetErrStat( ErrStatLcl, ErrMsg2, ErrStat, ErrMsg, RoutineName )
      ELSE
         Var = VarDefault  ! "DEFAULT" value
      END IF             
      
      RETURN
   END SUBROUTINE ParseInVarWDefault
!=======================================================================
!> \copydoc nwtc_io::parsedbary
   SUBROUTINE ParseLoAry ( FileInfo, LineNum, AryName, Ary, AryLen, ErrStat, ErrMsg, UnEc )

      ! This subroutine parses the specified line of text for AryLen LOGICAL values.
      ! Generate an error message if the value is the wrong type.


         ! Arguments declarations.

      INTEGER, INTENT(IN)                    :: AryLen                        ! The length of the array to parse.

      INTEGER(IntKi), INTENT(OUT)            :: ErrStat                       ! The error status.
      INTEGER(IntKi), INTENT(INOUT)          :: LineNum                       ! The number of the line to parse.

      INTEGER,        INTENT(IN), OPTIONAL   :: UnEc                          ! I/O unit for echo file. If present and > 0, write to UnEc.

      LOGICAL, INTENT(OUT)                   :: Ary       (AryLen)            ! The LOGICAL array to receive the input values.

      CHARACTER(*),   INTENT(In)             :: AryName                       ! The array name we are trying to fill.
      CHARACTER(*),   INTENT(OUT)            :: ErrMsg                        ! The error message, if ErrStat /= 0.

      TYPE (FileInfoType), INTENT(IN)        :: FileInfo                      ! The derived type for holding the file information.


         ! Local declarations.

      INTEGER(IntKi)                         :: ErrStatLcl                    ! Error status local to this routine.

      CHARACTER(20), ALLOCATABLE             :: Words       (:)               ! The array "words" parsed from the line.
      CHARACTER(*), PARAMETER                :: RoutineName = 'ParseLoAry'

      ErrStat = ErrID_None
      ErrMsg  = ""

      IF (LineNum > size(FileInfo%Lines) ) THEN
         CALL SetErrStat ( ErrID_Fatal, NewLine//' >> A fatal error occurred when parsing data.'//NewLine//  &
                   ' >> The "'//TRIM( AryName )//'" array was not assigned because the file is too short.' &
                   , ErrStat, ErrMsg, RoutineName )
         RETURN
      END IF
      
      
      ALLOCATE ( Words( AryLen ) , STAT=ErrStatLcl )
      IF ( ErrStatLcl /= 0 )  THEN
         CALL SetErrStat ( ErrID_Fatal, NewLine//'Fatal error allocating memory for the Words array.',ErrStat,ErrMsg,RoutineName )
         CALL Cleanup()
         RETURN
      ENDIF


      READ (FileInfo%Lines(LineNum),*,IOSTAT=ErrStatLcl)  Ary
      IF ( ErrStatLcl /= 0 )  THEN
         CALL SetErrStat ( ErrID_Fatal, 'A fatal error occurred when parsing data from "' &
                   //TRIM( FileInfo%FileList(FileInfo%FileIndx(LineNum)) )//'".'//NewLine//  &
                   ' >> The "'//TRIM( AryName )//'" array was not assigned valid LOGICAL values on line #' &
                   //TRIM( Num2LStr( FileInfo%FileLine(LineNum) ) )//'.'//NewLine//' >> The text being parsed was :'//NewLine &
                   //'    "'//TRIM( FileInfo%Lines(LineNum) )//'"',ErrStat,ErrMsg,RoutineName )
         CALL Cleanup()
         RETURN
      ENDIF

      IF ( PRESENT(UnEc) )  THEN
         IF ( UnEc > 0 )  WRITE (UnEc,'(A)')  TRIM( FileInfo%Lines(LineNum) )
      END IF

      LineNum = LineNum + 1
      CALL Cleanup()

      RETURN

   !=======================================================================
   CONTAINS
   !=======================================================================
      SUBROUTINE Cleanup ( )

         ! This subroutine cleans up the parent routine before exiting.

            ! Deallocate the Words array if it had been allocated.

         IF ( ALLOCATED( Words ) ) DEALLOCATE( Words )

         RETURN

      END SUBROUTINE Cleanup

   END SUBROUTINE ParseLoAry
!=======================================================================
!> \copydoc nwtc_io::parsechvar
   SUBROUTINE ParseLoVar ( FileInfo, LineNum, ExpVarName, Var, ErrStat, ErrMsg, UnEc )

      ! This subroutine parses the specified line of text for two words.  One should be a
      ! variable name and the other a LOGICAL value.
      ! Generate an error message if the value is the wrong type.


         ! Arguments declarations.

      LOGICAL, INTENT(OUT)                   :: Var                           ! The LOGICAL variable to receive the input value.

      INTEGER(IntKi), INTENT(OUT)            :: ErrStat                       ! The error status.
      INTEGER(IntKi), INTENT(INOUT)          :: LineNum                       ! The number of the line to parse.

      INTEGER,        INTENT(IN), OPTIONAL   :: UnEc                          ! I/O unit for echo file. If present and > 0, write to UnEc.

      CHARACTER(*),   INTENT(OUT)            :: ErrMsg                        ! The error message, if ErrStat /= 0.
      CHARACTER(*),   INTENT(IN)             :: ExpVarName                    ! The expected variable name.

      TYPE (FileInfoType), INTENT(IN)        :: FileInfo                      ! The derived type for holding the file information.


         ! Local declarations.

      INTEGER(IntKi)                         :: ErrStatLcl                    ! Error status local to this routine.
      INTEGER(IntKi)                         :: NameIndx                      ! The index into the Words array that points to the variable name.

      CHARACTER(20)                          :: Words       (2)               ! The two "words" parsed from the line.
      CHARACTER(ErrMsgLen)                   :: ErrMsg2
      CHARACTER(*), PARAMETER                :: RoutineName = 'ParseLoVar'

      ErrStat = ErrID_None
      ErrMsg  = ""

      IF (LineNum > size(FileInfo%Lines) ) THEN
         CALL SetErrStat ( ErrID_Fatal, NewLine//' >> A fatal error occurred when parsing data.'//NewLine//  &
                   ' >> The "'//TRIM( ExpVarName )//'" variable was not assigned because the file is too short.' &
                   , ErrStat, ErrMsg, RoutineName )
         RETURN
      END IF

      
      CALL GetWords ( FileInfo%Lines(LineNum), Words, 2 )                     ! Read the first two words in Line.

      CALL ChkParseData ( Words, ExpVarName, FileInfo%FileList(FileInfo%FileIndx(LineNum)) &
                        , FileInfo%FileLine(LineNum), NameIndx, ErrStatLcl, ErrMsg2 )
      IF ( ErrStatLcl /= 0 )  THEN
         CALL SetErrStat ( ErrStatLcl, ErrMsg2, ErrStat, ErrMsg, RoutineName )
         RETURN
      ENDIF

      READ (Words(3-NameIndx),*,IOSTAT=ErrStatLcl)  Var

      IF ( ErrStatLcl /= 0 )  THEN
         CALL SetErrStat ( ErrID_Fatal, 'A fatal error occurred when parsing data from "' &
                   //TRIM( FileInfo%FileList(FileInfo%FileIndx(LineNum)) )//'".'//NewLine//  &
                   ' >> The variable "'//TRIM( Words(NameIndx) )//'" was not assigned valid LOGICAL value on line #' &
                   //TRIM( Num2LStr( LineNum ) )//'.'//NewLine//' >> The text being parsed was :'//NewLine &
                   //'    "'//TRIM( FileInfo%Lines(LineNum) )//'"', ErrStat, ErrMsg, RoutineName )
         RETURN
      ENDIF

      IF ( PRESENT(UnEc) )  THEN
         IF ( UnEc > 0 )  WRITE (UnEc,'(1X,A15," = ",A20)')  Words
      END IF

      LineNum = LineNum + 1

      RETURN

   END SUBROUTINE ParseLoVar
!=======================================================================
!> \copydoc nwtc_io::parsechvarwdefault
   SUBROUTINE ParseLoVarWDefault ( FileInfo, LineNum, ExpVarName, Var, VarDefault, ErrStat, ErrMsg, UnEc )

         ! Arguments declarations.


      INTEGER(IntKi), INTENT(OUT)            :: ErrStat                       ! The error status.
      INTEGER(IntKi), INTENT(INOUT)          :: LineNum                       ! The number of the line to parse.

      INTEGER,        INTENT(IN), OPTIONAL   :: UnEc                          ! I/O unit for echo file. If present and > 0, write to UnEc.

      LOGICAL, INTENT(OUT)                   :: Var                           ! The LOGICAL variable to receive the input value.
      LOGICAL,   INTENT(IN)                  :: VarDefault                    ! The LOGICAL used as the default.
      CHARACTER(*),   INTENT(OUT)            :: ErrMsg                        ! The error message, if ErrStat /= 0.
      CHARACTER(*),   INTENT(IN)             :: ExpVarName                    ! The expected variable name.

      TYPE (FileInfoType), INTENT(IN)        :: FileInfo                      ! The derived type for holding the file information.


         ! Local declarations.

      INTEGER(IntKi)                         :: ErrStatLcl                    ! Error status local to this routine.

      CHARACTER(ErrMsgLen)                   :: ErrMsg2
      CHARACTER(*), PARAMETER                :: RoutineName = 'ParseLoVarDefault'
      CHARACTER(20)                          :: defaultStr
      
      ErrStat=ErrID_None
      ErrMsg = ""

         ! First parse this as a string
      CALL ParseVar ( FileInfo, LineNum, ExpVarName, defaultStr, ErrStatLcl, ErrMsg2, UnEc )
         CALL SetErrStat(ErrStatLcl, ErrMsg2, ErrStat, ErrMsg, RoutineName )
         IF (ErrStat >= AbortErrLev) RETURN
      CALL Conv2UC( defaultStr )
      IF ( INDEX(defaultStr, "DEFAULT" ) /= 1 ) THEN ! If it's not "default", read this variable
         LineNum = LineNum - 1  ! back up a line
         CALL ParseVar ( FileInfo, LineNum, ExpVarName, Var, ErrStatLcl, ErrMsg2, UnEc )
            CALL SetErrStat( ErrStatLcl, ErrMsg2, ErrStat, ErrMsg, RoutineName )
      ELSE
         Var = VarDefault  ! "DEFAULT" value
      END IF             
      
      RETURN
   END SUBROUTINE ParseLoVarWDefault
!=======================================================================
!> \copydoc nwtc_io::parsedbary
   SUBROUTINE ParseSiAry ( FileInfo, LineNum, AryName, Ary, AryLen, ErrStat, ErrMsg, UnEc )

         ! Arguments declarations.

      INTEGER, INTENT(IN)                    :: AryLen                        ! The length of the array to parse.

      REAL(ReKi), INTENT(OUT)                :: Ary       (AryLen)            ! The single-precision REAL array to receive the input values.

      INTEGER(IntKi), INTENT(OUT)            :: ErrStat                       ! The error status.
      INTEGER(IntKi), INTENT(INOUT)          :: LineNum                       ! The number of the line to parse.

      INTEGER,        INTENT(IN), OPTIONAL   :: UnEc                          ! I/O unit for echo file. If present and > 0, write to UnEc.

      CHARACTER(*),   INTENT(In)             :: AryName                       ! The array name we are trying to fill.
      CHARACTER(*),   INTENT(OUT)            :: ErrMsg                        ! The error message, if ErrStat /= 0.

      TYPE (FileInfoType), INTENT(IN)        :: FileInfo                      ! The derived type for holding the file information.


         ! Local declarations.

      INTEGER(IntKi)                         :: ErrStatLcl                    ! Error status local to this routine.
      INTEGER(IntKi)                         :: i

      CHARACTER(*), PARAMETER                :: RoutineName = 'ParseSiAry'

      ErrStat = ErrID_None
      ErrMsg  = ""

      IF (LineNum > size(FileInfo%Lines) ) THEN
         CALL SetErrStat ( ErrID_Fatal, NewLine//' >> A fatal error occurred when parsing data.'//NewLine//  &
                   ' >> The "'//TRIM( AryName )//'" array was not assigned because the file is too short.' &
                   , ErrStat, ErrMsg, RoutineName )
         RETURN
      END IF

      READ (FileInfo%Lines(LineNum),*,IOSTAT=ErrStatLcl)  Ary
      IF ( ErrStatLcl /= 0 )  THEN
         CALL SetErrStat ( ErrID_Fatal, NewLine//' >> A fatal error occurred when parsing data from "' &
                   //TRIM( FileInfo%FileList(FileInfo%FileIndx(LineNum)) )//'".'//NewLine//  &
                   ' >> The "'//TRIM( AryName )//'" array was not assigned valid REAL values on line #' &
                   //TRIM( Num2LStr( FileInfo%FileLine(LineNum) ) )//'.'//NewLine//' >> The text being parsed was :'//NewLine &
                   //'    "'//TRIM( FileInfo%Lines(LineNum) )//'"', ErrStat, ErrMsg, RoutineName )
         RETURN
      ENDIF

      IF ( PRESENT(UnEc) )  THEN
         IF ( UnEc > 0 )  WRITE (UnEc,'(A)')  TRIM( FileInfo%Lines(LineNum) )
      END IF

      DO i=1,AryLen
         call CheckRealVar( Ary(i), AryName, ErrStat, ErrMsg )
         if (ErrStat>= AbortErrLev) return
      END DO
      
      LineNum = LineNum + 1

      RETURN

   END SUBROUTINE ParseSiAry
!=======================================================================
!> \copydoc nwtc_io::parsechvar  
   SUBROUTINE ParseSiVar ( FileInfo, LineNum, ExpVarName, Var, ErrStat, ErrMsg, UnEc )

         ! Arguments declarations.

      REAL(ReKi), INTENT(OUT)                :: Var                           ! The single-precision REAL variable to receive the input value.

      INTEGER(IntKi), INTENT(OUT)            :: ErrStat                       ! The error status.
      INTEGER(IntKi), INTENT(INOUT)          :: LineNum                       ! The number of the line to parse.

      INTEGER,        INTENT(IN), OPTIONAL   :: UnEc                          ! I/O unit for echo file. If present and > 0, write to UnEc.

      CHARACTER(*),   INTENT(OUT)            :: ErrMsg                        ! The error message, if ErrStat /= 0.
      CHARACTER(*),   INTENT(IN)             :: ExpVarName                    ! The expected variable name.

      TYPE (FileInfoType), INTENT(IN)        :: FileInfo                      ! The derived type for holding the file information.


         ! Local declarations.

      INTEGER(IntKi)                         :: ErrStatLcl                    ! Error status local to this routine.
      INTEGER(IntKi)                         :: NameIndx                      ! The index into the Words array that points to the variable name.

      CHARACTER(20)                          :: Words       (2)               ! The two "words" parsed from the line.
      CHARACTER(ErrMsgLen)                   :: ErrMsg2
      CHARACTER(*), PARAMETER                :: RoutineName = 'ParseSiVar'

      ErrStat = ErrID_None
      ErrMsg  = ""
      
      IF (LineNum > size(FileInfo%Lines) ) THEN
         CALL SetErrStat ( ErrID_Fatal, NewLine//' >> A fatal error occurred when parsing data.'//NewLine//  &
                   ' >> The "'//TRIM( ExpVarName )//'" variable was not assigned because the file is too short.' &
                   , ErrStat, ErrMsg, RoutineName )
         RETURN
      END IF
      
      
      CALL GetWords ( FileInfo%Lines(LineNum), Words, 2 )                     ! Read the first two words in Line.

      CALL ChkParseData ( Words, ExpVarName, FileInfo%FileList(FileInfo%FileIndx(LineNum)) &
                        , FileInfo%FileLine(LineNum), NameIndx, ErrStatLcl, ErrMsg2 )
      CALL SetErrStat( ErrStatLcl, ErrMsg2, ErrStat, ErrMsg, RoutineName )
      IF ( ErrStat >= AbortErrLev )  RETURN

      READ (Words(3-NameIndx),*,IOSTAT=ErrStatLcl)  Var
      IF ( ErrStatLcl /= 0 )  THEN
         CALL SetErrStat ( ErrID_Fatal, NewLine//' >> A fatal error occurred when parsing data from "' &
                   //TRIM( FileInfo%FileList(FileInfo%FileIndx(LineNum)) )//'".'//NewLine//  &
                   ' >> The variable "'//TRIM( Words(NameIndx) )//'" was not assigned valid REAL value on line #' &
                   //TRIM( Num2LStr( LineNum ) )//'.'//NewLine//' >> The text being parsed was :'//NewLine// &
                   '    "'//TRIM( FileInfo%Lines(LineNum) )//'"', ErrStat, ErrMsg, RoutineName )
         RETURN
      ENDIF

      CALL CheckRealVar( Var, ExpVarName, ErrStat, ErrMsg)
      
      IF ( PRESENT(UnEc) )  THEN
         IF ( UnEc > 0 )  WRITE (UnEc,'(1X,A15," = ",A20)')  Words
      END IF

      LineNum = LineNum + 1

      RETURN

   END SUBROUTINE ParseSiVar
!=======================================================================
!> \copydoc nwtc_io::parsechvarwdefault
   SUBROUTINE ParseSiVarWDefault ( FileInfo, LineNum, ExpVarName, Var, VarDefault, ErrStat, ErrMsg, UnEc )

         ! Arguments declarations.


      INTEGER(IntKi), INTENT(OUT)            :: ErrStat                       ! The error status.
      INTEGER(IntKi), INTENT(INOUT)          :: LineNum                       ! The number of the line to parse.

      INTEGER,        INTENT(IN), OPTIONAL   :: UnEc                          ! I/O unit for echo file. If present and > 0, write to UnEc.

      REAL(ReKi), INTENT(OUT)                :: Var                           ! The single-precision REAL variable to receive the input value.
      REAL(ReKi),   INTENT(IN)               :: VarDefault                    ! The single-precision REAL used as the default.
      CHARACTER(*),   INTENT(OUT)            :: ErrMsg                        ! The error message, if ErrStat /= 0.
      CHARACTER(*),   INTENT(IN)             :: ExpVarName                    ! The expected variable name.

      TYPE (FileInfoType), INTENT(IN)        :: FileInfo                      ! The derived type for holding the file information.


         ! Local declarations.

      INTEGER(IntKi)                         :: ErrStatLcl                    ! Error status local to this routine.

      CHARACTER(ErrMsgLen)                   :: ErrMsg2
      CHARACTER(*), PARAMETER                :: RoutineName = 'ParseSiVarDefault'
      CHARACTER(20)                          :: defaultStr
      
      ErrStat=ErrID_None
      ErrMsg = ""

         ! First parse this as a string
      CALL ParseVar ( FileInfo, LineNum, ExpVarName, defaultStr, ErrStatLcl, ErrMsg2, UnEc )
         CALL SetErrStat(ErrStatLcl, ErrMsg2, ErrStat, ErrMsg, RoutineName )
         IF (ErrStat >= AbortErrLev) RETURN
      CALL Conv2UC( defaultStr )
      IF ( INDEX(defaultStr, "DEFAULT" ) /= 1 ) THEN ! If it's not "default", read this variable
         LineNum = LineNum - 1  ! back up a line
         CALL ParseVar ( FileInfo, LineNum, ExpVarName, Var, ErrStatLcl, ErrMsg2, UnEc )
            CALL SetErrStat( ErrStatLcl, ErrMsg2, ErrStat, ErrMsg, RoutineName )
      ELSE
         Var = VarDefault  ! "DEFAULT" value
      END IF             
      
      RETURN
   END SUBROUTINE ParseSiVarWDefault
!=======================================================================
!> This routine determines if the given file name is absolute or relative.
!! We will consider an absolute path one that satisfies one of the
!! following four criteria:
!!     1. It contains ":/"
!!     2. It contains ":\"
!!     3. It starts with "/"
!!     4. It starts with "\"
!!   
!! All others are considered relative.
   FUNCTION PathIsRelative ( GivenFil )

      ! Argument declarations.

   CHARACTER(*), INTENT(IN)     :: GivenFil                                            !< The name of the given file.
   LOGICAL                      :: PathIsRelative                                      !< The function return value

   

      ! Determine if file name begins with an absolute path name or if it is relative 
      !    note that Doxygen has serious issues if you use the single quote instead of  
      !    double quote characters in the strings below:

   PathIsRelative = .FALSE.

   IF ( ( INDEX( GivenFil, ":/") == 0 ) .AND. ( INDEX( GivenFil, ":\") == 0 ) ) THEN   ! No drive is specified (by ":\" or ":/")

      IF ( INDEX( "/\", GivenFil(1:1) ) == 0 ) THEN                                    ! The file name doesn't start with "\" or "/"

         PathIsRelative = .TRUE.

      END IF

   END IF

   RETURN
   END FUNCTION PathIsRelative
!=======================================================================
!> This routine prints out an end-of-file message and aborts the program.
   SUBROUTINE PremEOF ( Fil , Variable, TrapErrors, ErrMsg )

      ! Argument declarations.

   CHARACTER(*), INTENT(IN)          :: Fil                                          !< The name of the file that ran out of data.
   CHARACTER(*), INTENT(IN)          :: Variable                                     !< The name of the variable we were trying to read at the time.
   LOGICAL, INTENT(IN), OPTIONAL     :: TrapErrors                                   !< Determines if the program should abort or return to calling function
   CHARACTER(*), INTENT(OUT),OPTIONAL:: ErrMsg                                       !< The name of the file that ran out of data.

      ! LOCAL variables
   LOGICAL                           :: TrapThisError                                ! The local version of TrapErrors
   CHARACTER(ErrMsgLen)              :: Msg                                          ! The local version of ErrMsg


   IF ( PRESENT( TrapErrors ) ) THEN
      TrapThisError = TrapErrors
   ELSE
      TrapThisError = .FALSE.
   END IF


   Msg = 'Premature EOF for file "'//TRIM( Fil )//'" while trying to read '//TRIM( Variable )//'.'

   IF ( PRESENT(ErrMsg) ) THEN
      ErrMsg = Msg
   ELSE
      CALL WrScr( ' ' )
      CALL ProgAbort( ' '//TRIM(Msg), TrapThisError )
   END IF


   RETURN
   END SUBROUTINE PremEOF
!=======================================================================
!> This routine calls ScanComFile (nwtc_io::scancomfile) and ReadComFile (nwtc_io::readcomfile) 
!! to move non-comments in a set of nested files starting with TopFile into the FileInfo (nwtc_io::fileinfo) structure.
   SUBROUTINE ProcessComFile ( TopFileName, FileInfo, ErrStat, ErrMsg )

      IMPLICIT                                        NONE

         ! Argument declarations.

      INTEGER(IntKi), INTENT(OUT)                  :: ErrStat                 !< Error status.

      CHARACTER(*), INTENT(OUT)                    :: ErrMsg                  !< Error message.
      CHARACTER(*), INTENT(IN)                     :: TopFileName             !< The name of the top file in the nested structure.

      TYPE (FileInfoType), INTENT(OUT)             :: FileInfo                !< The derived type for holding the file information.


         ! Local declarations.

      INTEGER(IntKi)                               :: AryInd    = 0           ! The index into the FileInfo arrays.  There is no data in the arrays at the start.
      INTEGER(IntKi)                               :: ErrStatLcl              ! Error status local to this routine.
      INTEGER(IntKi)                               :: FileIndx  = 1           ! The index into the FileInfo%FileList array.  Start with the first file in the list.
      INTEGER(IntKi)                               :: RangeBeg  = 1           ! The first line in a range of lines to be included from a file.
      INTEGER(IntKi)                               :: RangeEnd  = 0           ! The last line in a range of lines to be included from a file.  Zero to read to the end of the file.

      INTEGER                                      :: File      = 0           ! Index into the arrays.
      
      CHARACTER(ErrMsgLen)                         :: ErrMsg2
      CHARACTER(*),       PARAMETER                :: RoutineName = 'ProcessComFile'
      TYPE (FNlist_Type), POINTER                  :: CurrFile                ! The current file being pointed to in the linked list.
      TYPE (FNlist_Type), POINTER                  :: FirstFile               ! The first file in the linked list (TopFile).
      TYPE (FNlist_Type), POINTER                  :: LastFile                ! The last file in the linked list.


         ! Scan the file, and it's included files, to determine how many lines will be kept and generate
         ! a linked list of the different files.
         ! This MUST be done before calling ReadComFile.

      ErrStat = ErrID_None
      ErrMsg  = ""
      
      ALLOCATE ( FirstFile ) !bjj: fix me , IOStat=ErrStatLcl2
      LastFile => FirstFile
      NULLIFY ( LastFile%Next )
      LastFile%Filename = TopFileName
      CurrFile => LastFile
      FileInfo%NumLines = 0

      CALL ScanComFile ( FirstFile, CurrFile, LastFile, 1, 0, FileInfo%NumLines, ErrStatLcl, ErrMsg2 )
         CALL SetErrStat( ErrStatLcl, ErrMsg2, ErrStat, ErrMsg, RoutineName )
         IF ( ErrStatLcl >= AbortErrLev )  THEN
            CALL Cleanup()
            RETURN
         ENDIF


         ! Count the number of different files in the linked list and allocate the array for the list of files.
         ! This MUST be done before calling ReadComFile.

      CurrFile => FirstFile
      FileInfo%NumFiles = 0

      DO
         IF ( .NOT. ASSOCIATED( CurrFile ) )  EXIT
         FileInfo%NumFiles = FileInfo%NumFiles + 1
         CurrFile => CurrFile%Next
      ENDDO

      ALLOCATE ( FileInfo%FileList( FileInfo%NumFiles ) , STAT=ErrStatLcl )
         IF ( ErrStatLcl /= 0 )  THEN
            CALL SetErrStat( ErrID_Fatal, 'Error allocating memory for the FileInfo%FileList array.' , ErrStat, ErrMsg, RoutineName )
            CALL Cleanup()
            RETURN
         ENDIF


         ! Copy the linked list of file names into the FileList array.
         ! This MUST be done before calling ReadComFile.

      CurrFile => FirstFile
      File     =  0
      DO
         IF ( .NOT. ASSOCIATED( CurrFile ) )  EXIT
         File = File + 1
         FileInfo%FileList(File) = CurrFile%Filename
         CurrFile => CurrFile%Next
      ENDDO


         ! Allocate the arrays to hold the non-comments, the files they occur in, and which lines they were found on.
         ! This MUST be done before calling ReadComFile.

      ALLOCATE ( FileInfo%FileLine( FileInfo%NumLines ) , STAT=ErrStatLcl )
         IF ( ErrStatLcl /= 0 )  THEN
            CALL SetErrStat( ErrID_Fatal, 'Error allocating memory for the FileInfo%FileLine array.' , ErrStat, ErrMsg, RoutineName )
            CALL Cleanup()
            RETURN
         ENDIF

      ALLOCATE ( FileInfo%FileIndx( FileInfo%NumLines ) , STAT=ErrStatLcl )
         IF ( ErrStatLcl /= 0 )  THEN
            CALL SetErrStat( ErrID_Fatal, 'Error allocating memory for the FileInfo%FileIndx array.' , ErrStat, ErrMsg, RoutineName )
            CALL Cleanup()
            RETURN
         ENDIF

      ALLOCATE ( FileInfo%Lines( FileInfo%NumLines ) , STAT=ErrStatLcl )
         IF ( ErrStatLcl /= 0 )  THEN
            CALL SetErrStat( ErrID_Fatal, 'Error allocating memory for the FileInfo%Lines array.' , ErrStat, ErrMsg, RoutineName )
            CALL Cleanup()
            RETURN
         ENDIF


         ! Read the file and save all but the comments.

      AryInd = 0
      CALL ReadComFile ( FileInfo, FileIndx, AryInd, RangeBeg, RangeEnd, ErrStatLcl, ErrMsg2 )
         CALL SetErrStat( ErrStatLcl, ErrMsg2, ErrStat, ErrMsg, RoutineName )
         IF ( ErrStatLcl >= AbortErrLev )  THEN
            CALL Cleanup()
            RETURN
         ENDIF

      CALL Cleanup()         
      RETURN

   !=======================================================================
   CONTAINS
   !=======================================================================
      SUBROUTINE Cleanup (  )

         ! This subroutine cleans up all the allocatable arrays and closes the binary file

            ! Local arguments.

         TYPE (FNlist_Type), POINTER     :: NextFile    ! The next file being pointed to in the linked list.

            ! Deallocate the linked list of file names.

          CurrFile => FirstFile
          NextFile => CurrFile%Next
          DO
              DEALLOCATE(CurrFile)
              IF ( .NOT. ASSOCIATED( NextFile ) )  EXIT
              CurrFile => NextFile
              NextFile => CurrFile%Next
          ENDDO
          
!bjj: this needs to happen elsewhere...
          
         !IF ( ALLOCATED( FileInfo%FileLine ) ) DEALLOCATE( FileInfo%FileLine )
         !IF ( ALLOCATED( FileInfo%Lines    ) ) DEALLOCATE( FileInfo%FileIndx )
         !IF ( ALLOCATED( FileInfo%FileLine ) ) DEALLOCATE( FileInfo%FileList )
         !IF ( ALLOCATED( FileInfo%Lines    ) ) DEALLOCATE( FileInfo%Lines    )
                    
      END SUBROUTINE Cleanup 

   END SUBROUTINE ProcessComFile
!=======================================================================
!> This routine outputs fatal error messages and stops the program.
   SUBROUTINE ProgAbort ( Message, TrapErrors, TimeWait, ErrLevel )

      ! Argument declarations.

   REAL(ReKi), INTENT(IN), OPTIONAL       :: TimeWait             !< Tells whether to wait for TimeWait s, or pause if < 0.

   INTEGER(IntKi), INTENT(IN), OPTIONAL   :: ErrLevel             !< The error level to report to the OS.

   LOGICAL, INTENT(IN), OPTIONAL          :: TrapErrors           !< Determines if the program should abort or return to calling function

   CHARACTER(*), INTENT(IN)               :: Message              !< Error message.



   IF ( Beep )  CALL UsrAlarm

   CALL WrScr    ( Message )

   IF ( PRESENT(TrapErrors) )  THEN
      IF ( TrapErrors ) RETURN
   END IF

   IF ( LEN_TRIM(ProgName) > 0 ) THEN
      CALL WrScr ( NewLine//' Aborting '//TRIM( ProgName )//'.'//NewLine )
   ELSE
      CALL WrScr ( NewLine//' Aborting program.'//NewLine )
   END IF

      ! Do we pause (<0), proceed (=0), or wait (>0)?

   IF ( PRESENT( TimeWait ) )  THEN
      IF ( ( TimeWait < 0.0 ) .AND. KBInputOK )  THEN
         CALL ProgPause
      ELSE IF ( TimeWait > 0.0 )  THEN
         CALL WaitTime( TimeWait )
      END IF
   END IF


      ! Do we report a specific error level to the OS or use the default of 1?

   IF ( PRESENT( ErrLevel ) )  THEN
      CALL ProgExit ( ErrLevel )
   ELSE
      CALL ProgExit ( 1 )
   END IF


   END SUBROUTINE ProgAbort
!=======================================================================
!> This routine pauses the program.
   SUBROUTINE ProgPause()

   CALL WrScr ( ' Hit the <Enter> key to continue.' )

   READ (*,'()')


   RETURN
   END SUBROUTINE ProgPause
!=======================================================================
!> This routine outputs non-fatal warning messages and returns to the calling routine.
!! It beeps if ntwc_io::beep is true.
   SUBROUTINE ProgWarn ( Message )

      ! Argument declarations.

   CHARACTER(*), INTENT(IN)     :: Message                                      !< Warning message to print



   IF ( Beep )  CALL UsrAlarm
   CALL WrScr ( ' WARNING:  '//Message )


   RETURN
   END SUBROUTINE ProgWarn 

!=======================================================================
!> \copydoc nwtc_io::int2lstr
   FUNCTION R2LStr4 ( Num )

      ! Function declaration.

   CHARACTER(15)                :: R2LStr4                                         ! This function.


      ! Argument declarations.

   REAL(SiKi), INTENT(IN)       :: Num                                             ! The number to convert.


      ! Return a 0 if that's what we have.

   IF ( Num == 0.0_SiKi )  THEN
      R2LStr4 = '0'
      RETURN
   END IF


      ! Write the number into the string using G format and left justify it.

   WRITE (R2LStr4,'(1PG15.5)')  Num

   CALL AdjRealStr( R2LStr4 )


   RETURN
   END FUNCTION R2LStr4
!=======================================================================
!> \copydoc nwtc_io::int2lstr
   FUNCTION R2LStr8 ( Num )

      ! Function declaration.

   CHARACTER(15)                :: R2LStr8                                         ! This function.


      ! Argument declarations.

   REAL(R8Ki), INTENT(IN)       :: Num                                             ! The floating-point number to convert.


      ! Return a 0 if that's what we have.

   IF ( Num == 0.0_R8Ki )  THEN
      R2LStr8 = '0'
      RETURN
   END IF


      ! Write the number into the string using G format and left justify it.

   WRITE (R2LStr8,'(1PG15.5)')  Num

   CALL AdjRealStr( R2LStr8 )


   RETURN
   END FUNCTION R2LStr8
!=======================================================================
!> \copydoc nwtc_io::int2lstr
   FUNCTION R2LStr16 ( Num )

      ! This function converts a 16-byte floating point number to
      ! a left-aligned string.  It eliminates trailing zeroes
      ! and even the decimal point if it is not a fraction.


      ! Function declaration.

   CHARACTER(15)                :: R2LStr16                                        ! This function.


      ! Argument declarations.

   REAL(QuKi), INTENT(IN)       :: Num                                             ! The floating-point number to convert.


      ! Return a 0 if that's what we have.

   IF ( Num == 0.0_QuKi )  THEN
      R2LStr16 = '0'
      RETURN
   END IF


      ! Write the number into the string using G format and left justify it.

   WRITE (R2LStr16,'(1PG15.5)')  Num

   CALL AdjRealStr( R2LStr16 )


   RETURN
   END FUNCTION R2LStr16
!======================================================================
!> This routine reads a AryLen values separated by whitespace (or other Fortran record delimiters such as commas) 
!!  into an array (either on same line or multiple lines).
!! Use ReadAry (nwtc_io::readary) instead of directly calling a specific routine in the generic interface.   
   SUBROUTINE ReadCAry ( UnIn, Fil, Ary, AryLen, AryName, AryDescr, ErrStat, ErrMsg, UnEc )

      ! Argument declarations:

   INTEGER, INTENT(IN)          :: AryLen                                          !< Length of the array.
   INTEGER, INTENT(IN)          :: UnIn                                            !< I/O unit for input file.
   INTEGER, INTENT(IN), OPTIONAL:: UnEc                                            !< I/O unit for echo file. If present and > 0, write to UnEc
   INTEGER, INTENT(OUT)         :: ErrStat                                         !< Error status
   CHARACTER(*), INTENT(OUT)    :: ErrMsg                                          !< Error message describing ErrStat

   CHARACTER(*), INTENT(OUT)    :: Ary(AryLen)                                     !< Array being read.
   CHARACTER(*), INTENT(IN)     :: AryDescr                                        !< Text string describing the variable.
   CHARACTER(*), INTENT(IN)     :: AryName                                         !< Text string containing the variable name.
   CHARACTER(*), INTENT(IN)     :: Fil                                             !< Name of the input file.


      ! Local declarations:

   INTEGER                      :: Ind                                             ! Index into the string array.  Assumed to be one digit.
   INTEGER                      :: IOS                                             ! I/O status returned from the read statement.


   READ (UnIn,*,IOSTAT=IOS)  ( Ary(Ind), Ind=1,AryLen )

   CALL CheckIOS ( IOS, Fil, TRIM( AryName ), StrType, ErrStat, ErrMsg )

   IF (ErrStat >= AbortErrLev) RETURN

   IF ( PRESENT(UnEc) )  THEN
      IF ( UnEc > 0 ) &
         WRITE (UnEc,Ec_StrAryFrmt)  TRIM( AryName ), AryDescr, ( TRIM( Ary(Ind) ), Ind=1,MIN(AryLen,NWTC_MaxAryLen) )
   END IF


   RETURN
   END SUBROUTINE ReadCAry
!======================================================================
!> This routine reads a AryLen values separated by whitespace (or other Fortran record delimiters such as commas) 
!!  into an array (either on same line or multiple lines) from an input string
!! Use ReadAry (nwtc_io::readary) instead of directly calling a specific routine in the generic interface.   
   SUBROUTINE ReadCAryFromStr ( Str, Ary, AryLen, AryName, AryDescr, ErrStat, ErrMsg, UnEc )

   ! Argument declarations:
   CHARACTER(*), INTENT(IN)     :: Str                                             !< String to read from
   INTEGER, INTENT(IN)          :: AryLen                                          !< Length of the array.
   INTEGER, INTENT(IN), OPTIONAL:: UnEc                                            !< I/O unit for echo file. If present and > 0, write to UnEc
   INTEGER, INTENT(OUT)         :: ErrStat                                         !< Error status
   CHARACTER(*), INTENT(OUT)    :: ErrMsg                                          !< Error message describing ErrStat
   CHARACTER(*), INTENT(OUT)    :: Ary(AryLen)                                     !< Array being read.
   CHARACTER(*), INTENT(IN)     :: AryDescr                                        !< Text string describing the variable.
   CHARACTER(*), INTENT(IN)     :: AryName                                         !< Text string containing the variable name.
   ! Local declarations:
   INTEGER                      :: Ind                                             ! Index into the string array.  Assumed to be one digit.
   INTEGER                      :: IOS                                             ! I/O status returned from the read statement.

   ! Init of output
   do Ind=1,AryLen
       Ary(Ind)=''
   end do
   ! Reading fields from string
   READ (Str,*,IOSTAT=IOS)  ( Ary(Ind), Ind=1,AryLen )

   ! Dedicated "CheckIOS"
   IF ( IOS < 0 )  THEN
      write(ErrMsg,'(A,I0,A)') 'End of line reached while trying to read ',AryLen,' fields from string.'
      ErrStat = ErrID_Fatal
   ELSE IF ( IOS > 0 )  THEN
      write(ErrMsg,'(A,I0,A)') 'Unexpected error while trying to read ',AryLen,' fields from string.'
   ELSE
       ErrMsg=''
       ErrStat = ErrID_None
   END IF
   IF (ErrStat >= AbortErrLev) RETURN
   IF ( PRESENT(UnEc) )  THEN
      IF ( UnEc > 0 ) &
         WRITE (UnEc,Ec_StrAryFrmt)  TRIM( AryName ), AryDescr, ( TRIM( Ary(Ind) ), Ind=1,MIN(AryLen,NWTC_MaxAryLen) )
   END IF
   RETURN
   END SUBROUTINE ReadCAryFromStr
!=======================================================================
!> This routine reads a AryLen values into a real array from the next AryLen lines of the input file (one value per line).
!! Use ReadAryLines (nwtc_io::readarylines) instead of directly calling a specific routine in the generic interface.   
   SUBROUTINE ReadCAryLines ( UnIn, Fil, Ary, AryLen, AryName, AryDescr, ErrStat, ErrMsg, UnEc )

      ! Argument declarations:

   INTEGER, INTENT(IN)          :: AryLen                                          !< Length of the array.
   INTEGER, INTENT(IN)          :: UnIn                                            !< I/O unit for input file.
   INTEGER, INTENT(IN), OPTIONAL:: UnEc                                            !< I/O unit for echo file. If present and > 0, write to UnEc
   INTEGER, INTENT(OUT)         :: ErrStat                                         !< Error status
   CHARACTER(*), INTENT(OUT)    :: ErrMsg                                          !< Error message describing ErrStat

   CHARACTER(*), INTENT(OUT)    :: Ary(AryLen)                                     !< Array variable being read.

   CHARACTER(*), INTENT(IN)     :: Fil                                             !< Name of the input file.
   CHARACTER(*), INTENT(IN)     :: AryDescr                                        !< Text string describing the variable.
   CHARACTER(*), INTENT(IN)     :: AryName                                         !< Text string containing the variable name.


      ! Local declarations:

   INTEGER                      :: Ind                                             ! Index into the real array.  Assumed to be one digit.
   INTEGER                      :: IOS                                             ! I/O status returned from the read statement.


    ErrStat = ErrID_None
    ErrMsg = ""

   DO Ind=1,AryLen
      READ (UnIn,*,IOSTAT=IOS)  Ary(Ind)

      CALL CheckIOS ( IOS, Fil, TRIM( AryName )//'('//TRIM( Int2LStr( Ind ) )//')', StrType, ErrStat, ErrMsg )

      IF (ErrStat >= AbortErrLev) RETURN

      IF ( PRESENT(UnEc) )  THEN
         IF ( UnEc > 0 ) &
            WRITE (UnEc,Ec_StrFrmt)  TRIM( AryName )//'('//TRIM( Int2LStr( Ind ) )//')', AryDescr, TRIM(Ary(Ind))
      END IF
   END DO

   RETURN
   END SUBROUTINE ReadCAryLines
!=======================================================================
!> This routine reads a comment from the next line of the input file.
   SUBROUTINE ReadCom ( UnIn, Fil, ComName, ErrStat, ErrMsg, UnEc, Comment )

      ! Argument declarations:

   INTEGER,        INTENT(IN)              :: UnIn                                     !< I/O unit for input file.
   INTEGER,        INTENT(IN), OPTIONAL    :: UnEc                                     !< I/O unit for echo file. If present and > 0, write to UnEc
   CHARACTER(*),   INTENT(IN)              :: Fil                                      !< Name of the input file.
   CHARACTER(*),   INTENT(IN)              :: ComName                                  !< Text string containing the comment name.
   INTEGER(IntKi), INTENT(OUT)             :: ErrStat                                  !< Error status; if present, program does not abort on error
   CHARACTER(*),   INTENT(OUT)             :: ErrMsg                                   !< Error message
   CHARACTER(*),   INTENT(OUT), OPTIONAL   :: Comment                                  !< Text string containing the comment.



      ! Local declarations:

   INTEGER                      :: IOS                                             ! I/O status returned from the read statement.




   READ (UnIn,'(A)',IOSTAT=IOS)  Comment

   CALL CheckIOS ( IOS, Fil, ComName, StrType, ErrStat, ErrMsg )


   IF (ErrStat >= AbortErrLev) RETURN

   IF ( PRESENT(UnEc) )  THEN
      IF ( UnEc > 0 ) &
         WRITE (UnEc,'(A)')  TRIM(Comment)
   END IF


   RETURN
   END SUBROUTINE ReadCom
!=============================================================================
!> This routine opens and reads the contents of a file with comments and stores the good stuff in the FileInfo structure.
!! You need to call ScanComFile() first to count the number of lines and get the list of files in the recursive tree.
!! This information needs to be stored in the FileInfo structure before calling this routine.
   RECURSIVE SUBROUTINE ReadComFile ( FileInfo, FileIndx, AryInd, StartLine, LastLine, ErrStat, ErrMsg )

      ! Argument declarations.

   INTEGER(IntKi), INTENT(INOUT)             :: AryInd                        !< The current index into the FileInfo arrays.
   INTEGER(IntKi), INTENT(OUT)               :: ErrStat                       !< Error status.
   INTEGER(IntKi), INTENT(IN)                :: FileIndx                      !< The pointer to file name in the list of files.
   INTEGER(IntKi), INTENT(IN)                :: LastLine                      !< The last line to read from this file.  Includes blank and comment lines. Zero means read to the end of file.
   INTEGER(IntKi), INTENT(IN)                :: StartLine                     !< The line at which to start processing this file.  Includes blank and comment lines.

   CHARACTER(*), INTENT(OUT)                 :: ErrMsg                        !< Error message.

   TYPE (FileInfoType), INTENT(INOUT)        :: FileInfo                      !< The derived type for holding the file information.


      ! Local declarations.

   INTEGER(IntKi)                            :: ErrStatLcl                    ! Error status local to this routine.

   INTEGER                                   :: File                          ! The index into the FileList array.
   INTEGER                                   :: FileLine                      ! The current line of the input file.
   INTEGER                                   :: LineLen                       ! The length of the line returned from ReadLine().
   INTEGER                                   :: NewIndx                       ! The index into the FileList array that applied to the next file to be processed.
   INTEGER                                   :: RangeBeg                      ! The first line in a range of lines to be included from a file.
   INTEGER                                   :: RangeEnd                      ! The last line in a range of lines to be included from a file.
   INTEGER                                   :: UnIn                          ! The unit number used for the input file.
                                                                              ! Should the comment characters be passed to this routine instead of being hard coded? -mlb
   CHARACTER(1024)                           :: IncFileName                   ! The name of a file that this one includes.
   CHARACTER(512)                            :: Line                          ! The contents of a line returned from ReadLine() with comment removed.
   CHARACTER(ErrMsgLen)                      :: ErrMsg2
   CHARACTER(*), PARAMETER                   :: RoutineName = 'ReadComFile'

   
   ErrStat = ErrID_None
   ErrMsg  = ""
   
      ! Open the input file.

   CALL GetNewUnit ( UnIn, ErrStatLcl, ErrMsg2 )
      CALL SetErrStat( ErrStatLcl, ErrMsg2, ErrStat, ErrMsg, RoutineName )

   CALL OpenFInpFile ( UnIn, FileInfo%FileList(FileIndx), ErrStatLcl, ErrMsg2 )
      CALL SetErrStat( ErrStatLcl, ErrMsg2, ErrStat, ErrMsg, RoutineName )
      IF ( ErrStat >= AbortErrLev )  THEN
         CALL Cleanup()
         RETURN
      END IF
      


      ! Skip the beginning of the file, if requested.

   IF ( StartLine > 1 )  THEN
      DO FileLine=1,StartLine-1
         READ(UnIn,'()',IOStat=ErrStatLcl)
         IF (ErrStatLcl /= 0) THEN
            CALL SetErrStat( ErrID_Fatal, "Error reading file beginning.", ErrStat, ErrMsg, RoutineName )
            CALL Cleanup()
            RETURN
         END IF         
      ENDDO ! FileLine
   ENDIF ! ( StartLine > 1 )

   FileLine = StartLine - 1


      ! Read the data.

   ErrStatLcl = 0

   DO WHILE ( ErrStatLcl == 0 )


         ! Stop processing when CurrLine > LastLine.  If LastLine is zero, read to the end of file.

      FileLine = FileLine + 1

      IF ( ( LastLine > 0 ) .AND. ( FileLine > LastLine ) )  EXIT


         ! Process the next line.

      CALL ReadLine ( UnIn, CommChars, Line, LineLen, ErrStatLcl )            ! Reads a line.  Returns what is before the first comment character.

      IF ( ( ErrStatLcl == 0 )  .AND. ( LineLen > 0 ) )  THEN ! ErrStatLcl is IOStat from Read statement

         Line = ADJUSTL( Line )


            ! Is this line trying to include another file?  If so, recursively process it.

         IF ( Line(1:1) == '@' )  THEN


               ! Parse the contents of everything after the "@" to determine the name of the include file and the optional line range.

            CALL ParseInclInfo ( Line(2:), FileInfo%FileList(FileIndx), IncFileName, RangeBeg, RangeEnd, ErrStatLcl, ErrMsg2 )
               CALL SetErrStat( ErrStatLcl, TRIM( FileInfo%FileList(FileIndx) )//':Line#'//TRIM( Num2LStr( FileLine ) ) &
                                //':'//TRIM(ErrMsg2), ErrStat, ErrMsg, RoutineName )
               IF ( ErrStat >= AbortErrLev )  THEN
                  CALL Cleanup()
                  RETURN
               END IF
               ErrStatLcl = 0

               ! Which file in the prestored list is the new one?

            DO File=1,FileInfo%NumFiles
               IF ( TRIM( FileInfo%FileList(File) ) == TRIM( IncFileName ) )  THEN
                  NewIndx = File
                  EXIT
               ENDIF ! ( TRIM( FileInfo%FileList(File) ) == TRIM( Line(2:) ) )
            ENDDO ! File


               ! Let's recursively process this new file.

            CALL ReadComFile ( FileInfo, NewIndx, AryInd, RangeBeg, RangeEnd, ErrStatLcl, ErrMsg2 )
               CALL SetErrStat( ErrStatLcl, ErrMsg2, ErrStat, ErrMsg, RoutineName )
               IF ( ErrStat >= AbortErrLev )  THEN
                  CALL Cleanup()
                  RETURN
               END IF
               ErrStatLcl = 0

         ELSE


               ! Not a file name.  Add this line to stack.

            AryInd                    = AryInd + 1
            FileInfo%FileLine(AryInd) = FileLine
            FileInfo%FileIndx(AryInd) = FileIndx
            FileInfo%Lines   (AryInd) = Line

         ENDIF ! ( Line(1:1) == '@' )

      ENDIF ! ( ( ErrStatLcl == 0 )  .AND. ( LineLen > 0 ) )

   ENDDO ! WHILE ( ErrStatLcl == 0 )

   CALL Cleanup(  )

   RETURN

   !=======================================================================
   CONTAINS
   !=======================================================================
      SUBROUTINE Cleanup ( )

         ! This subroutine cleans up all the allocatable arrays, sets the error status/message and closes the binary file

            ! Close the input file.

         CLOSE ( UnIn )

      END SUBROUTINE Cleanup

   END SUBROUTINE ReadComFile
!=======================================================================
!> This routine reads a variable from the next line of the input file.
!! Use ReadVar (nwtc_io::readvar) instead of directly calling a specific routine in the generic interface.   
   SUBROUTINE ReadCVar ( UnIn, Fil, Var, VarName, VarDescr, ErrStat, ErrMsg, UnEc )

      ! Argument declarations:

   INTEGER,        INTENT(IN)          :: UnIn                                            !< I/O unit for input file.
   INTEGER,        INTENT(IN), OPTIONAL:: UnEc                                            !< I/O unit for echo file. If present and > 0, write to UnEc
   INTEGER(IntKi), INTENT(OUT)         :: ErrStat                                         !< Error status; if present, program does not abort on error
   CHARACTER(*),   INTENT(OUT)         :: ErrMsg                                          !< Error message

   CHARACTER(*),   INTENT(OUT)         :: Var                                             !< Variable being read
   CHARACTER(*),   INTENT(IN)          :: Fil                                             !< Name of the input file.
   CHARACTER(*),   INTENT(IN)          :: VarDescr                                        !< Text string describing the variable.
   CHARACTER(*),   INTENT(IN)          :: VarName                                         !< Text string containing the variable name.


      ! Local declarations:

   INTEGER                             :: IOS                                             ! I/O status returned from the read statement.



   READ (UnIn,*,IOSTAT=IOS)  Var


   CALL CheckIOS ( IOS, Fil, VarName, StrType, ErrStat, ErrMsg )


   IF (ErrStat >= AbortErrLev) RETURN

   IF ( PRESENT(UnEc) )  THEN
      IF ( UnEc > 0 ) &
         WRITE (UnEc,Ec_StrFrmt)  VarName, VarDescr, '"'//TRIM( Var )//'"'
   END IF


   RETURN
   END SUBROUTINE ReadCVar
!=======================================================================
!> This routine reads the contents of a FAST binary output file (FASTbinFile) and stores it in FASTdata.
!! It is assumed that the name of the binary file is preloaded into FASTdata%File by the calling procedure.
   SUBROUTINE ReadFASTbin ( UnIn, Init, FASTdata, ErrStat, ErrMsg )

      ! Argument declarations.

   INTEGER(IntKi),                     INTENT(  OUT)  :: ErrStat     !< An optional error level to be returned to the calling routine.
   INTEGER(IntKi),                     INTENT(INOUT)  :: UnIn        !< The IO unit for the FAST binary file.

   LOGICAL,                            INTENT(IN)     :: Init        !< A flag to tell the routine to read only the file header for initialization purposes.

   CHARACTER(*),                       INTENT(  OUT)  :: ErrMsg      !< An optional error message to be returned to the calling routine.

   TYPE (FASTdataType),                INTENT(INOUT)  :: FASTdata    !< The derived type for holding FAST output data.


      ! Local declarations.

   REAL(R8Ki)                             :: TimeIncr                ! The increment for the time data when a time channel is not included.
   REAL(R8Ki)                             :: TimeOff                 ! The offset for the time data when a time channel is included.
   REAL(R8Ki)                             :: TimeOut1                ! The first output data when a time channel is not included.
   REAL(R8Ki)                             :: TimeScl                 ! The slope for the time data when a time channel is included.

   REAL(ReKi), ALLOCATABLE                :: ColMax(:)               ! The maximum value of the column data.
   REAL(ReKi), ALLOCATABLE                :: ColMin(:)               ! The minimum value of the column data.

   REAL(SiKi), ALLOCATABLE                :: ColOff(:)               ! The offset for the column data.
   REAL(SiKi), ALLOCATABLE                :: ColScl(:)               ! The slope for the column data.

   INTEGER(IntKi)                         :: IChan                   ! The channel index used for DO loops.
   INTEGER(IntKi)                         :: IChr                    ! The character index used for DO loops.
   INTEGER(IntKi)                         :: IRow                    ! The row index used for DO loops.
   INTEGER(IntKi)                         :: LenDesc                 ! The length of the description string, DescStr.
   INTEGER(IntKi), PARAMETER              :: MaxLenDesc = 1024       ! The maximum allowed length of the description string, DescStr.
   INTEGER(IntKi)                         :: ChanLen2                ! The lengths of channel names in the file
   
   INTEGER(B4Ki), ALLOCATABLE             :: TmpTimeArray(:)         ! This array holds the normalized time channel that was read from the binary file.
   INTEGER(B4Ki)                          :: Tmp4BInt                ! This scalar temporarially holds a 4-byte integer that was stored in the binary file

   INTEGER(B2Ki)                          :: FileType                ! The type of FAST data file (1: Time channel included in file; 2: Time stored as start time and step).
   INTEGER(B2Ki)                          :: Tmp2BInt                ! This scalar temporarially holds a 2-byte integer that was stored in the binary file.
   INTEGER(B2Ki), ALLOCATABLE             :: TmpInArray(:,:)         ! This array holds the normalized channels that were read from the binary file.
   INTEGER(R8Ki), ALLOCATABLE             :: TmpR8InArray(:,:)       ! This array holds the uncompressed channels that were read from the binary file.

   INTEGER(B1Ki), ALLOCATABLE             :: DescStrASCII(:)         ! The ASCII equivalent of DescStr.
   INTEGER(B1Ki), ALLOCATABLE             :: TmpStrASCII(:)          ! The temporary ASCII equivalent of a channel name or units.

   INTEGER(IntKi)                         :: ErrStat2
   CHARACTER(ErrMsgLen)                   :: ErrMsg2
   CHARACTER(*), PARAMETER                :: RoutineName = 'ReadFASTbin'

   
   ErrStat = ErrID_None
   ErrMsg  = ""

   
   
      !  Open data file.

   CALL OpenBInpFile ( UnIn, FASTdata%File, ErrStat2, ErrMsg2 )
      CALL SetErrStat( ErrStat2, ErrMsg2, ErrStat, ErrMsg, RoutineName )
      IF (ErrStat >= AbortErrLev) THEN
         CALL Cleanup()
         RETURN
      END IF
      


      ! Process the requested data records of this file.

   CALL WrScr ( NewLine//' =======================================================' )
   CALL WrScr ( ' Reading in data from file "'//TRIM( FASTdata%File )//'".'//NewLine )


      ! Read some of the header information.

   READ (UnIn, IOSTAT=ErrStat2)  FileType
   IF ( ErrStat2 /= 0 )  THEN
      CALL SetErrStat ( ErrID_Fatal, 'Fatal error reading FileType from file "'//TRIM( FASTdata%File )//'".', ErrStat, ErrMsg, RoutineName )
      CALL Cleanup()
      RETURN
   ENDIF


   IF (FileType == FileFmtID_ChanLen_In) THEN
      READ (UnIn, IOSTAT=ErrStat2)  Tmp2BInt
      IF ( ErrStat2 /= 0 )  THEN
         CALL SetErrStat ( ErrID_Fatal, 'Fatal error reading ChanLen from file "'//TRIM( FASTdata%File )//'".', ErrStat, ErrMsg, RoutineName )
         CALL Cleanup()
         RETURN
      ENDIF
      ChanLen2 = Tmp2BInt
   ELSE
      ChanLen2 = 10
   END IF

   READ (UnIn, IOSTAT=ErrStat2)  Tmp4BInt
   IF ( ErrStat2 /= 0 )  THEN
      CALL SetErrStat ( ErrID_Fatal, 'Fatal error reading the number of channels from file "' &
                                      //TRIM( FASTdata%File )//'".', ErrStat, ErrMsg, RoutineName )
      CALL Cleanup()
      RETURN
   ENDIF
   FASTdata%NumChans = Tmp4BInt  ! possible type conversion

   READ (UnIn, IOSTAT=ErrStat2)  Tmp4BInt
   IF ( ErrStat2 /= 0 )  THEN
      CALL SetErrStat ( ErrID_Fatal, 'Fatal error reading the number of records from file "' &
                                          //TRIM( FASTdata%File )//'".', ErrStat, ErrMsg, RoutineName )
      CALL Cleanup()
      RETURN
   ENDIF
   FASTdata%NumRecs = Tmp4BInt ! possible type conversion


      ! Time is done differently for the two file types.

   IF ( FileType == FileFmtID_WithTime )  THEN

      READ (UnIn, IOSTAT=ErrStat2)  TimeScl
      IF ( ErrStat2 /= 0 )  THEN
         CALL SetErrStat ( ErrID_Fatal, 'Fatal error reading TimeScl from file "'//TRIM( FASTdata%File ) &
                                           //'".', ErrStat, ErrMsg, RoutineName )
         CALL Cleanup()
         RETURN
      ENDIF

      READ (UnIn, IOSTAT=ErrStat2)  TimeOff
      IF ( ErrStat2 /= 0 )  THEN
         CALL SetErrStat ( ErrID_Fatal, 'Fatal error reading TimeOff from file "'//TRIM( FASTdata%File ) &
                                           //'".', ErrStat, ErrMsg, RoutineName )
         RETURN
         CALL Cleanup()
      ENDIF

   ELSE

      READ (UnIn, IOSTAT=ErrStat2)  TimeOut1
      IF ( ErrStat2 /= 0 )  THEN
         CALL SetErrStat ( ErrID_Fatal, 'Fatal error reading TimeOut1 from file "'//TRIM( FASTdata%File ) &
                                           //'".', ErrStat, ErrMsg, RoutineName )
         CALL Cleanup()
         RETURN
      ENDIF

      READ (UnIn, IOSTAT=ErrStat2)  TimeIncr
      IF ( ErrStat2 /= 0 )  THEN
         CALL SetErrStat ( ErrID_Fatal, 'Fatal error reading TimeIncr from file "'//TRIM( FASTdata%File ) &
                                           //'".', ErrStat, ErrMsg, RoutineName )
         CALL Cleanup()
         RETURN
      ENDIF

   END IF ! IF ( FileType == FileFmtID_WithTime )


      ! Allocate the necessary arrays.
   
   ALLOCATE ( FASTdata%ChanNames( FASTdata%NumChans+1 ) , STAT=ErrStat2 )
   IF ( ErrStat2 /= 0 )  THEN
      CALL SetErrStat ( ErrID_Fatal, 'Fatal error allocating memory for FASTdata%ChanNames array.', ErrStat, ErrMsg, RoutineName )
      CALL Cleanup()
      RETURN
   ENDIF

   ALLOCATE ( FASTdata%ChanUnits( FASTdata%NumChans+1 ) , STAT=ErrStat2 )
   IF ( ErrStat2 /= 0 )  THEN
      CALL SetErrStat( ErrID_Fatal, 'Fatal error allocating memory for FASTdata%ChanUnits array.', ErrStat, ErrMsg, RoutineName )
      CALL Cleanup()
      RETURN
   ENDIF

   ALLOCATE ( FASTdata%Data( FASTdata%NumRecs, FASTdata%NumChans+1 ) , STAT=ErrStat2 )
   IF ( ErrStat2 /= 0 )  THEN
      CALL SetErrStat ( ErrID_Fatal, 'Fatal error allocating memory for the FASTdata%Data array.', ErrStat, ErrMsg, RoutineName )
      CALL Cleanup()
      RETURN
   ENDIF
   
   IF ( FileType == FileFmtID_NoCompressWithoutTime ) THEN 
      ALLOCATE ( TmpR8InArray( FASTdata%NumRecs, FASTdata%NumChans ) , STAT=ErrStat2 )
      IF ( ErrStat2 /= 0 )  THEN
         CALL SetErrStat ( ErrID_Fatal, 'Fatal error allocating memory for the TmpR8InArray array.', ErrStat, ErrMsg, RoutineName )
         CALL Cleanup()
         RETURN
      ENDIF

   ELSE
      
      ALLOCATE ( ColMax( FASTdata%NumChans ) , STAT=ErrStat2 )
      IF ( ErrStat2 /= 0 )  THEN
         CALL SetErrStat ( ErrID_Fatal, 'Fatal error allocating memory for ColMax array.', ErrStat, ErrMsg, RoutineName )
         CALL Cleanup()
         RETURN
      ENDIF

      ALLOCATE ( ColMin( FASTdata%NumChans ) , STAT=ErrStat2 )
      IF ( ErrStat2 /= 0 )  THEN
         CALL SetErrStat ( ErrID_Fatal, 'Fatal error allocating memory for ColMin array.', ErrStat, ErrMsg, RoutineName )
         CALL Cleanup()
         RETURN
      ENDIF

      ALLOCATE ( ColOff( FASTdata%NumChans ) , STAT=ErrStat2 )
      IF ( ErrStat2 /= 0 )  THEN
         CALL SetErrStat ( ErrID_Fatal, 'Fatal error allocating memory for ColOff array.', ErrStat, ErrMsg, RoutineName )
         CALL Cleanup()
         RETURN
      ENDIF

      ALLOCATE ( ColScl( FASTdata%NumChans ) , STAT=ErrStat2 )
      IF ( ErrStat2 /= 0 )  THEN
         CALL SetErrStat ( ErrID_Fatal, 'Fatal error allocating memory for ColScl array.', ErrStat, ErrMsg, RoutineName )
         CALL Cleanup()
         RETURN
      ENDIF
   
      ALLOCATE ( TmpInArray( FASTdata%NumRecs, FASTdata%NumChans ) , STAT=ErrStat2 )
      IF ( ErrStat2 /= 0 )  THEN
         CALL SetErrStat ( ErrID_Fatal, 'Fatal error allocating memory for the TmpInArray array.', ErrStat, ErrMsg, RoutineName )
         CALL Cleanup()
         RETURN
      ENDIF

      IF ( FileType == FileFmtID_WithTime ) THEN
         ALLOCATE ( TmpTimeArray( FASTdata%NumRecs ) , STAT=ErrStat2 )
         IF ( ErrStat2 /= 0 )  THEN
            CALL SetErrStat ( ErrID_Fatal, 'Fatal error allocating memory for the TmpTimeArray array.', ErrStat, ErrMsg, RoutineName )
            CALL Cleanup()
            RETURN
         ENDIF
      END IF
      
   END IF
   
   


      ! Read more of the header information.

   IF ( FileType /= FileFmtID_NoCompressWithoutTime ) THEN 
      
      READ (UnIn, IOSTAT=ErrStat2)  ColScl
      IF ( ErrStat2 /= 0 )  THEN
         CALL SetErrStat ( ErrID_Fatal, 'Fatal error reading the ColScl array from file "' &
                                             //TRIM( FASTdata%File )//'".', ErrStat, ErrMsg, RoutineName )
         CALL Cleanup()
         RETURN
      ENDIF

      READ (UnIn, IOSTAT=ErrStat2)  ColOff
      IF ( ErrStat2 /= 0 )  THEN
         CALL SetErrStat ( ErrID_Fatal, 'Fatal error reading the ColOff array from file "' &
                                             //TRIM( FASTdata%File )//'".', ErrStat, ErrMsg, RoutineName )
         CALL Cleanup()
         RETURN
      ENDIF
      
   ENDIF
   
   READ (UnIn, IOSTAT=ErrStat2)  LenDesc
   IF ( ErrStat2 /= 0 )  THEN
      CALL SetErrStat ( ErrID_Fatal, 'Fatal error reading LenDesc from file "'//TRIM( FASTdata%File )//'".', ErrStat, ErrMsg, RoutineName )
      CALL Cleanup()
      RETURN
   ENDIF
   LenDesc = MIN( LenDesc, MaxLenDesc )

   ALLOCATE ( DescStrASCII( LenDesc ) , STAT=ErrStat2 )
   IF ( ErrStat2 /= 0 )  THEN
      CALL SetErrStat ( ErrID_Fatal, 'Fatal error allocating memory for the DescStrASCII array.', ErrStat, ErrMsg, RoutineName )
      CALL Cleanup()
      RETURN
   ENDIF

   READ (UnIn, IOSTAT=ErrStat2)  DescStrASCII
   IF ( ErrStat2 /= 0 )  THEN
      CALL SetErrStat ( ErrID_Fatal, 'Fatal error reading the DescStrASCII array from file "' &
                                      //TRIM( FASTdata%File )//'".', ErrStat, ErrMsg, RoutineName )
      CALL Cleanup()
      RETURN
   ENDIF

   FASTdata%Descr = ''

   DO IChr=1,LenDesc
      FASTdata%Descr(IChr:IChr) = CHAR( DescStrASCII(IChr) )
   END DO

   
   ALLOCATE ( TmpStrASCII( ChanLen2 ) , STAT=ErrStat2 )
   IF ( ErrStat2 /= 0 )  THEN
      CALL SetErrStat ( ErrID_Fatal, 'Fatal error allocating memory for the DescStrASCII array.', ErrStat, ErrMsg, RoutineName )
      CALL Cleanup()
      RETURN
   ENDIF   
   TmpStrASCII(:) = ICHAR( ' ' )
   DO IChan=1,FASTdata%NumChans+1
      READ (UnIn, IOSTAT=ErrStat2)  TmpStrASCII
      IF ( ErrStat2 /= 0 )  THEN
         CALL SetErrStat ( ErrID_Fatal, 'Fatal error reading the title of Channel #'//Int2LStr(  IChan )// &
                                          ' from file "'//TRIM( FASTdata%File )//'".', ErrStat, ErrMsg, RoutineName )
         CALL Cleanup()
         RETURN
      ENDIF
      FASTdata%ChanNames(IChan) = ''
      DO IChr=1,ChanLen2
         FASTdata%ChanNames(IChan)(IChr:IChr) = CHAR( TmpStrASCII(IChr) )
      END DO
   END DO

   TmpStrASCII(:) = ICHAR( ' ' )
   DO IChan=1,FASTdata%NumChans+1
      READ (UnIn, IOSTAT=ErrStat2)  TmpStrASCII
      IF ( ErrStat2 /= 0 )  THEN
         CALL SetErrStat ( ErrID_Fatal, 'Fatal error reading the units of Channel #'//Int2LStr(  IChan )// &
                                          ' from file "'//TRIM( FASTdata%File )//'".', ErrStat, ErrMsg, RoutineName )
         CALL Cleanup()
         RETURN
      ENDIF
      FASTdata%ChanUnits(IChan) = ''
      DO IChr=1,ChanLen2
         FASTdata%ChanUnits(IChan)(IChr:IChr) = CHAR( TmpStrASCII(IChr) )
      END DO
   END DO


      ! Return if we only wanted to read the header.

   IF ( Init )  THEN
      CALL Cleanup()
      RETURN
   ENDIF


      ! If the file contains a time channel (as opposed to just initial time and time step), read it.
      ! There are four bytes per time value.

   IF ( FileType == FileFmtID_WithTime ) THEN

      READ (UnIn, IOSTAT=ErrStat2)  TmpTimeArray                                 ! Time data stored in normalized 32-bit integers
      IF ( ErrStat2 /= 0 )  THEN
         CALL SetErrStat ( ErrID_Fatal, 'Fatal error reading time data from file "'//TRIM( FASTdata%File )//'".', ErrStat, ErrMsg, RoutineName )
         CALL Cleanup()
         RETURN
      ENDIF

   END IF ! FileType


      ! Put time data in the data array.

   IF ( FileType == FileFmtID_WithTime )  THEN
      FASTdata%Data(:,1) = ( TmpTimeArray(:) - TimeOff )/TimeScl;
      FASTdata%TimeStep  = FASTdata%Data(2,1) - FASTdata%Data(1,1)
   ELSE
      FASTdata%Data(:,1) = REAL( TimeOut1, DbKi ) + REAL( TimeIncr, DbKi )*[ (IRow, IRow=0,FASTdata%NumRecs-1 ) ];
      FASTdata%TimeStep  = TimeIncr
   END IF


      ! Read the FAST channel data.

   DO IRow=1,FASTdata%NumRecs
      IF ( FileType == FileFmtID_NoCompressWithoutTime ) THEN
         READ (UnIn, IOSTAT=ErrStat2)  TmpR8InArray(IRow,:)
      ELSE
         READ (UnIn, IOSTAT=ErrStat2)  TmpInArray(IRow,:)
      ENDIF
      
      IF ( ErrStat2 /= 0 )  THEN
         CALL SetErrStat ( ErrID_Fatal, 'Fatal error reading channel data from file "'//TRIM( FASTdata%File )//'".', ErrStat, ErrMsg, RoutineName )
         CALL Cleanup()
         RETURN
      ENDIF
   END DO ! IRow=1,FASTdata%NumRecs


   IF ( FileType == FileFmtID_NoCompressWithoutTime ) THEN
      DO IRow=1,FASTdata%NumRecs
         FASTdata%Data(IRow,2:) = REAL(TmpInArray(IRow,:), ReKi)
      END DO ! IRow=1,FASTdata%NumRecs
   ELSE
      DO IRow=1,FASTdata%NumRecs
            ! Denormalize the data one row at a time and store it in the FASTdata%Data array.
         FASTdata%Data(IRow,2:) = ( TmpInArray(IRow,:) - ColOff(:) )/ColScl(:)
      END DO ! IRow=1,FASTdata%NumRecs
   END IF
      


   CALL Cleanup( )
   RETURN

   !=======================================================================
   CONTAINS
   !=======================================================================
      SUBROUTINE Cleanup ( )

         ! This subroutine cleans up all the allocatable arrays, sets the error status/message and closes the binary file


            ! Deallocate arrays created in this routine.

         IF ( ALLOCATED( ColMax             ) ) DEALLOCATE( ColMax             )
         IF ( ALLOCATED( ColMin             ) ) DEALLOCATE( ColMin             )
         IF ( ALLOCATED( ColOff             ) ) DEALLOCATE( ColOff             )
         IF ( ALLOCATED( ColScl             ) ) DEALLOCATE( ColScl             )
         IF ( ALLOCATED( DescStrASCII       ) ) DEALLOCATE( DescStrASCII       )
         IF ( ALLOCATED( TmpStrASCII        ) ) DEALLOCATE( TmpStrASCII        )
         IF ( ALLOCATED( TmpInArray         ) ) DEALLOCATE( TmpInArray         )
         IF ( ALLOCATED( TmpR8InArray       ) ) DEALLOCATE( TmpR8InArray         )
         IF ( ALLOCATED( TmpTimeArray       ) ) DEALLOCATE( TmpTimeArray       )


            ! Close file

         CLOSE ( UnIn )

      END SUBROUTINE Cleanup

   END SUBROUTINE ReadFASTbin
!=======================================================================
!> \copydoc nwtc_io::readcary
   SUBROUTINE ReadIAry ( UnIn, Fil, Ary, AryLen, AryName, AryDescr, ErrStat, ErrMsg, UnEc )

      ! Argument declarations:

   INTEGER, INTENT(IN)          :: AryLen                                          !  Length of the array.
   INTEGER, INTENT(OUT)         :: Ary(AryLen)                                     !  Integer array being read.
   INTEGER, INTENT(IN)          :: UnIn                                            !  I/O unit for input file.
   INTEGER, INTENT(IN), OPTIONAL:: UnEc                                            !  I/O unit for echo file. If present and > 0, write to UnEc
   INTEGER, INTENT(OUT)         :: ErrStat                                         !  Error status
   CHARACTER(*), INTENT(OUT)    :: ErrMsg                                          !  Error message associated with ErrStat

   CHARACTER(*), INTENT(IN)     :: Fil                                             !  Name of the input file.
   CHARACTER(*), INTENT(IN)     :: AryDescr                                        !  Text string describing the variable.
   CHARACTER(*), INTENT(IN)     :: AryName                                         !  Text string containing the variable name.


      ! Local declarations:

   INTEGER                      :: Ind                                             ! Index into the integer array.  Assumed to be one digit.
   INTEGER                      :: IOS                                             ! I/O status returned from the read statement.



   READ (UnIn,*,IOSTAT=IOS)  ( Ary(Ind), Ind=1,AryLen )

   CALL CheckIOS ( IOS, Fil, TRIM( AryName ), NumType, ErrStat, ErrMsg )

   IF (ErrStat >= AbortErrLev) RETURN

   IF ( PRESENT(UnEc) )  THEN
         IF ( UnEc > 0 ) THEN
            WRITE( UnEc, Ec_IntAryFrmt ) TRIM( AryName ), AryDescr, Ary(1:MIN(AryLen,NWTC_MaxAryLen))
         END IF
   END IF !present(unec)




   RETURN
   END SUBROUTINE ReadIAry
!=======================================================================
!> \copydoc nwtc_io::readcvar
!! WARNING: this routine limits the size of the number being read to 30 characters   
   SUBROUTINE ReadIVar ( UnIn, Fil, Var, VarName, VarDescr, ErrStat, ErrMsg, UnEc )


      ! This routine reads a single integer variable from the next line of the input file.


      ! Argument declarations:

   INTEGER,        INTENT(OUT)         :: Var                                             ! Integer variable being read.
   INTEGER,        INTENT(IN)          :: UnIn                                            ! I/O unit for input file.
   INTEGER,        INTENT(IN), OPTIONAL:: UnEc                                            ! I/O unit for echo file. If present and > 0, write to UnEc
   INTEGER(IntKi), INTENT(OUT)         :: ErrStat                                         ! Error status; if present, program does not abort on error
   CHARACTER(*),   INTENT(OUT)         :: ErrMsg                                          ! Error message

   CHARACTER(*),   INTENT(IN)          :: Fil                                             ! Name of the input file.
   CHARACTER(*),   INTENT(IN)          :: VarDescr                                        ! Text string describing the variable.
   CHARACTER(*),   INTENT(IN)          :: VarName                                         ! Text string containing the variable name.


      ! Local declarations:

   INTEGER                             :: IOS                                             ! I/O status returned from the read statement.

   CHARACTER(30)                       :: Word                                            ! String to hold the first word on the line.


   CALL ReadNum ( UnIn, Fil, Word, VarName, ErrStat, ErrMsg )   
   IF ( ErrStat >= AbortErrLev ) RETURN  ! If we're about to read a T/F and treat it as a number, we have a less severe ErrStat


   READ (Word,*,IOSTAT=IOS)  Var


   CALL CheckIOS ( IOS, Fil, VarName, NumType, ErrStat, ErrMsg )

   IF (ErrStat >= AbortErrLev) RETURN

   IF ( PRESENT(UnEc) )  THEN
      IF ( UnEc > 0 ) &
         WRITE (UnEc,Ec_IntFrmt)  Var, VarName, VarDescr
   END IF


   RETURN
   END SUBROUTINE ReadIVar
!=======================================================================
!> This routine reads a scalar variable from the next line of the input file.
!! Use ReadVarWDefault (nwtc_io::readvarwdefault) instead of directly calling a specific routine in the generic interface.    
!! WARNING: this routine limits the size of the number being read to 30 characters   
   SUBROUTINE ReadIVarWDefault ( UnIn, Fil, Var, VarName, VarDescr, VarDefault, ErrStat, ErrMsg, UnEc )

      ! Argument declarations:

   INTEGER,        INTENT(OUT)         :: Var                                             !< variable being read
   INTEGER,        INTENT(IN)          :: VarDefault                                      !< default value of variable being read
   INTEGER,        INTENT(IN)          :: UnIn                                            !< I/O unit for input file.
   INTEGER,        INTENT(IN), OPTIONAL:: UnEc                                            !< I/O unit for echo file. If present and > 0, write to UnEc
   INTEGER(IntKi), INTENT(OUT)         :: ErrStat                                         !< Error status; if present, program does not abort on error
   CHARACTER(*),   INTENT(OUT)         :: ErrMsg                                          !< Error message

   CHARACTER(*),   INTENT(IN)          :: Fil                                             !< Name of the input file.
   CHARACTER(*),   INTENT(IN)          :: VarDescr                                        !< Text string describing the variable.
   CHARACTER(*),   INTENT(IN)          :: VarName                                         !< Text string containing the variable name.


      ! Local declarations:

   INTEGER                             :: IOS                                             ! I/O status returned from the read statement.

   CHARACTER(30)                       :: Word                                            ! String to hold the first word on the line.


   CALL ReadNum ( UnIn, Fil, Word, VarName, ErrStat, ErrMsg )   
   IF ( ErrStat >= AbortErrLev ) RETURN  ! If we're about to read a T/F and treat it as a number, we have a less severe ErrStat

   CALL Conv2UC( Word )
   IF ( INDEX(Word, "DEFAULT" ) /= 1 ) THEN ! If it's not "default", read this variable; otherwise use the DEFAULT value
      READ (Word,*,IOSTAT=IOS)  Var

      CALL CheckIOS ( IOS, Fil, VarName, NumType, ErrStat, ErrMsg )

      IF (ErrStat >= AbortErrLev) RETURN
   ELSE
      Var = VarDefault
   END IF   

   IF ( PRESENT(UnEc) )  THEN
      IF ( UnEc > 0 ) &
         WRITE (UnEc,Ec_IntFrmt)  Var, VarName, VarDescr
   END IF


   RETURN
   END SUBROUTINE ReadIVarWDefault
!=======================================================================
!> \copydoc nwtc_io::readcary
   SUBROUTINE ReadLAry ( UnIn, Fil, Ary, AryLen, AryName, AryDescr, ErrStat, ErrMsg, UnEc )


      ! This routine reads a AryLen values into an logical array from the next AryLen lines of the input file.


      ! Argument declarations:

   INTEGER, INTENT(IN)          :: AryLen                                          ! Length of the array.
   INTEGER, INTENT(IN)          :: UnIn                                            ! I/O unit for input file.
   INTEGER, INTENT(IN), OPTIONAL:: UnEc                                            ! I/O unit for echo file. If present and > 0, write to UnEc
   INTEGER, INTENT(OUT)         :: ErrStat                                         ! Error status
   CHARACTER(*), INTENT(OUT)    :: ErrMsg                                          ! Error message associated with ErrStat

   LOGICAL, INTENT(OUT)         :: Ary(AryLen)                                     ! Logical array being read.

   CHARACTER(*), INTENT(IN)     :: Fil                                             ! Name of the input file.
   CHARACTER(*), INTENT(IN)     :: AryDescr                                        ! Text string describing the variable.
   CHARACTER(*), INTENT(IN)     :: AryName                                         ! Text string containing the variable name.


      ! Local declarations:

   INTEGER                      :: Ind                                             ! Index into the integer array.  Assumed to be one digit.
   INTEGER                      :: IOS                                             ! I/O status returned from the read statement.



   READ (UnIn,*,IOSTAT=IOS)  ( Ary(Ind), Ind=1,AryLen )

   CALL CheckIOS ( IOS, Fil, TRIM( AryName ), FlgType, ErrStat, ErrMsg )

   IF (ErrStat >= AbortErrLev) RETURN

   IF ( PRESENT(UnEc) )  THEN
      IF ( UnEc > 0 ) THEN
         WRITE( UnEc, Ec_LgAryFrmt ) TRIM( AryName ), AryDescr, Ary(1:MIN(AryLen,NWTC_MaxAryLen))
      END IF
   END IF !present(unec)

   RETURN
   END SUBROUTINE ReadLAry
!=============================================================================
!> This routine reads a line from the specified input file and returns the non-comment
!! portion of the line.
   SUBROUTINE ReadLine ( UnIn, CommentChars, Line, LineLen, IOStat )

      ! Argument declarations.

   INTEGER(IntKi), INTENT(OUT)               :: IOStat                        !< IOS error status from file read.

   INTEGER, INTENT(IN)                       :: UnIn                          !< The unit number for the file being read.
   INTEGER, INTENT(OUT)                      :: LineLen                       !< The length of the line returned from ReadLine().

   CHARACTER(*), INTENT(IN)                  :: CommentChars                  !< The list of possible comment characters.
   CHARACTER(*), INTENT(OUT)                 :: Line                          !< The decommented line being returned to the calling routine.

      ! Local declarations.

   INTEGER                                    :: CommLoc                      !  The left-most location of a given comment character in the Line.
   INTEGER                                    :: FirstComm                    !  The location of first comment character in the Line.
   INTEGER                                    :: IC                           !  The index for the character location in the string.
   INTEGER                                    :: NumCommChars                 !  The number of comment characters in the CommentChars array.


   READ (UnIn,'(A)',IOSTAT=IOStat)  Line

   IF ( IOStat /= 0 )  THEN
      Line    = ''
      LineLen = 0
      RETURN
   ENDIF

   LineLen      = LEN_TRIM( Line )
   NumCommChars = LEN_TRIM( CommentChars )

   IF ( ( NumCommChars == 0 ) .OR. ( LineLen == 0 ) )  RETURN

   FirstComm = MIN( LEN( Line ), LineLen + 1 )

   DO IC=1,NumCommChars
      CommLoc = INDEX( Line, CommentChars(IC:IC) )
      IF ( CommLoc > 0 )  THEN
         FirstComm = MIN( CommLoc, FirstComm )
      ENDIF
   END DO

   Line    = Line(:FirstComm-1)
   LineLen = LEN_TRIM( Line )


   RETURN
   END SUBROUTINE ReadLine
!=======================================================================
!> \copydoc nwtc_io::readcvar
   SUBROUTINE ReadLVar ( UnIn, Fil, Var, VarName, VarDescr, ErrStat, ErrMsg, UnEc )


      ! This routine reads a single logical variable from the next line of the input file.


      ! Argument declarations:

   INTEGER,        INTENT(IN)          :: UnIn                                            ! I/O unit for input file.
   INTEGER,        INTENT(IN), OPTIONAL:: UnEc                                            ! I/O unit for echo file. If present and > 0, write to UnEc
   INTEGER(IntKi), INTENT(OUT)         :: ErrStat                                         ! Error status; if present, program does not abort on error
   CHARACTER(*),   INTENT(OUT)         :: ErrMsg                                          ! Error message

   LOGICAL,        INTENT(OUT)         :: Var                                             ! Logical variable being read.

   CHARACTER(*),   INTENT(IN)          :: Fil                                             ! Name of the input file.
   CHARACTER(*),   INTENT(IN)          :: VarDescr                                        ! Text string describing the variable.
   CHARACTER(*),   INTENT(IN)          :: VarName                                         ! Text string containing the variable name.


      ! Local declarations:

   INTEGER                             :: IOS                                             ! I/O status returned from the read statement.


   READ (UnIn,*,IOSTAT=IOS)  Var

   CALL CheckIOS ( IOS, Fil, VarName, FlgType, ErrStat, ErrMsg )

   IF (ErrStat >= AbortErrLev) RETURN


   IF ( PRESENT(UnEc) )  THEN
      IF ( UnEc > 0 ) &
         WRITE (UnEc,Ec_LgFrmt)  Var, VarName, VarDescr
   END IF


   RETURN
   END SUBROUTINE ReadLVar
!=======================================================================
!> This routine reads a single word from a file and tests to see if it's a pure number (no true or false).
   SUBROUTINE ReadNum ( UnIn, Fil, Word, VarName, ErrStat, ErrMsg )

      ! Argument declarations:

   INTEGER,       INTENT(IN)          :: UnIn                                            !< I/O unit for input file.
   INTEGER(IntKi),INTENT(OUT)         :: ErrStat                                         !< Error status; if present, program does not abort on error
   CHARACTER(*),  INTENT(OUT)         :: ErrMsg                                          !< Error message

   CHARACTER(*),  INTENT(IN)          :: Fil                                             !< Name of the input file.
   CHARACTER(*),  INTENT(IN)          :: VarName                                         !< Text string containing the variable name.
   CHARACTER(*),  INTENT(Out)         :: Word                                            !< Text string containing the first word from the input line.


      ! Local declarations:

   INTEGER                            :: IOS                                             ! I/O status returned from the read statement.



      ! Read in the first word of the input line.  Check I/O status.

   READ (UnIn,*,IOSTAT=IOS)  Word


   CALL CheckIOS ( IOS, Fil, VarName, NumType, ErrStat, ErrMsg )


   IF (ErrStat >= AbortErrLev) RETURN


      ! See if the word starts with a T or F.  If so, flag it as an invalid number.

   IF ( INDEX( 'FTft', Word(:1) ) > 0 )  THEN
      
      ErrStat = ErrID_Severe
      ErrMsg = 'ReadNum:Invalid numeric input for file "'//TRIM( Fil )//'". "'//TRIM( Word )// &
               '" found when trying to read the number, '//TRIM( VarName )//'.'

   END IF



   RETURN
   END SUBROUTINE ReadNum
!=======================================================================
!> This routine reads up to MaxAryLen values from an input file and store them in CharAry(:).
!! These values represent the names of output channels, and they are specified in the format
!! required for OutList(:) in FAST input files.
!! The end of this list is specified with the line beginning with the 3 characters "END".
   SUBROUTINE ReadOutputList ( UnIn, Fil, CharAry, AryLenRead, AryName, AryDescr, ErrStat, ErrMsg, UnEc )

      ! Argument declarations:

   INTEGER,      INTENT(OUT)         :: AryLenRead                                 !< Length of the array that was actually read.
   INTEGER,      INTENT(IN)          :: UnIn                                       !< I/O unit for input file.
   INTEGER,      INTENT(IN)          :: UnEc                                       !< I/O unit for echo file (if > 0).
   INTEGER,      INTENT(OUT)         :: ErrStat                                    !< Error status
   CHARACTER(*), INTENT(OUT)         :: ErrMsg                                     !< Error message

   CHARACTER(*), INTENT(OUT)         :: CharAry(:)                                 !< Character array being read (calling routine dimensions it to max allowable size).

   CHARACTER(*), INTENT(IN)          :: Fil                                        !< Name of the input file.
   CHARACTER(*), INTENT(IN)          :: AryDescr                                   !< Text string describing the variable.
   CHARACTER(*), INTENT(IN)          :: AryName                                    !< Text string containing the variable name.


      ! Local declarations:

   INTEGER                          :: MaxAryLen                                   ! Maximum length of the array being read
   INTEGER                          :: NumWords                                    ! Number of words contained on a line


   CHARACTER(1000)                  :: OutLine                                     ! Character string read from file, containing output list
   CHARACTER(3)                     :: EndOfFile


      ! Initialize some values

   ErrStat = ErrID_None
   ErrMsg  = ''
   MaxAryLen  = SIZE(CharAry)
   AryLenRead = 0

   CharAry = ''


      ! Read in all of the lines containing output parameters and store them in CharAry(:).
      ! The end of this list is specified with the line beginning with END.

   DO

      CALL ReadVar ( UnIn, Fil, OutLine, AryName, AryDescr, ErrStat, ErrMsg, UnEc )
      IF ( ErrStat >= AbortErrLev ) RETURN

      EndOfFile = OutLine(1:3)            ! EndOfFile is the 1st 3 characters of OutLine
      CALL Conv2UC( EndOfFile )           ! Convert EndOfFile to upper case
      IF ( EndOfFile == 'END' )  EXIT     ! End of OutList has been reached; therefore, exit this DO

      NumWords = CountWords( OutLine )    ! The number of words in OutLine.

      AryLenRead = AryLenRead + NumWords  ! The total number of output channels read in so far.

         ! Check to see if the maximum # allowable in the array has been reached.

      IF ( AryLenRead > MaxAryLen )  THEN

         ErrStat = ErrID_Fatal
         ErrMsg = 'ReadOutputList:The maximum number of output channels allowed is '//TRIM( Int2LStr(MaxAryLen) )//'.'
         RETURN

      ELSE

         CALL GetWords ( OutLine, CharAry((AryLenRead - NumWords + 1):AryLenRead), NumWords )

      END IF

   END DO


   RETURN
   END SUBROUTINE ReadOutputList
!=======================================================================
!> \copydoc nwtc_io::readcary
   SUBROUTINE ReadR4Ary ( UnIn, Fil, Ary, AryLen, AryName, AryDescr, ErrStat, ErrMsg, UnEc )


      ! This routine reads a AryLen values into a 4-byte real array separated by white space
      ! (possibly on the same line of the input file).


      ! Argument declarations:

   INTEGER,      INTENT(IN)          :: AryLen                                     ! Length of the array.
   INTEGER,      INTENT(IN)          :: UnIn                                       ! I/O unit for input file.
   INTEGER,      INTENT(IN),OPTIONAL :: UnEc                                       ! I/O unit for echo file. If present and > 0, write to UnEc
   INTEGER,      INTENT(OUT)         :: ErrStat                                    ! Error status
   CHARACTER(*), INTENT(OUT)         :: ErrMsg                                     ! Error message


   REAL(SiKi), INTENT(INOUT)         :: Ary(AryLen)                                ! Real array being read.

   CHARACTER(*), INTENT(IN)          :: Fil                                        ! Name of the input file.
   CHARACTER(*), INTENT(IN)          :: AryDescr                                   ! Text string describing the variable.
   CHARACTER(*), INTENT(IN)          :: AryName                                    ! Text string containing the variable name.


      ! Local declarations:

   INTEGER                      :: Ind                                             ! Index into the real array.  Assumed to be one digit.
   INTEGER                      :: IOS                                             ! I/O status returned from the read statement.



   READ (UnIn,*,IOSTAT=IOS)  ( Ary(Ind), Ind=1,AryLen )

   CALL CheckIOS ( IOS, Fil, TRIM( AryName ), NumType, ErrStat, ErrMsg )
      IF (ErrStat >= AbortErrLev) RETURN

   DO Ind=1,AryLen
      CALL CheckRealVar( Ary(Ind), AryName, ErrStat, ErrMsg)
         IF (ErrStat >= AbortErrLev) RETURN
   END DO

   IF ( PRESENT(UnEc) )  THEN
      IF ( UnEc > 0 ) THEN
         WRITE( UnEc, Ec_ReAryFrmt ) TRIM( AryName ), AryDescr, Ary(1:MIN(AryLen,NWTC_MaxAryLen))
      END IF
   END IF


   RETURN
   END SUBROUTINE ReadR4Ary
!=======================================================================
!> \copydoc nwtc_io::readcary
   SUBROUTINE ReadR8Ary ( UnIn, Fil, Ary, AryLen, AryName, AryDescr, ErrStat, ErrMsg, UnEc )


      ! This routine reads a AryLen values into a 8-byte real array separated by white space
      ! (possibly on the same line of the input file).


      ! Argument declarations:

   INTEGER,      INTENT(IN)          :: AryLen                                     ! Length of the array.
   INTEGER,      INTENT(IN)          :: UnIn                                       ! I/O unit for input file.
   INTEGER,      INTENT(IN),OPTIONAL :: UnEc                                       ! I/O unit for echo file. If present and > 0, write to UnEc
   INTEGER,      INTENT(OUT)         :: ErrStat                                    ! Error status
   CHARACTER(*), INTENT(OUT)         :: ErrMsg                                     ! Error message


   REAL(R8Ki), INTENT(INOUT)         :: Ary(AryLen)                                ! Real array being read.

   CHARACTER(*), INTENT(IN)          :: Fil                                        ! Name of the input file.
   CHARACTER(*), INTENT(IN)          :: AryDescr                                   ! Text string describing the variable.
   CHARACTER(*), INTENT(IN)          :: AryName                                    ! Text string containing the variable name.


      ! Local declarations:

   INTEGER                      :: Ind                                             ! Index into the real array.  Assumed to be one digit.
   INTEGER                      :: IOS                                             ! I/O status returned from the read statement.



   READ (UnIn,*,IOSTAT=IOS)  ( Ary(Ind), Ind=1,AryLen )

   CALL CheckIOS ( IOS, Fil, TRIM( AryName ), NumType, ErrStat, ErrMsg )

   IF (ErrStat >= AbortErrLev) RETURN

   DO Ind=1,AryLen
      CALL CheckRealVar( Ary(Ind), AryName, ErrStat, ErrMsg)
         IF (ErrStat >= AbortErrLev) RETURN
   END DO
   
   IF ( PRESENT(UnEc) )  THEN
      IF ( UnEc > 0 ) THEN
         WRITE( UnEc, Ec_ReAryFrmt ) TRIM( AryName ), AryDescr, Ary(1:MIN(AryLen,NWTC_MaxAryLen))
      END IF
   END IF

   RETURN
   END SUBROUTINE ReadR8Ary
!=======================================================================
!> \copydoc nwtc_io::readcary
   SUBROUTINE ReadR16Ary ( UnIn, Fil, Ary, AryLen, AryName, AryDescr, ErrStat, ErrMsg, UnEc )


      ! This routine reads a AryLen values into a 16-byte real array separated by white space
      ! (possibly on the same line of the input file).


      ! Argument declarations:

   INTEGER,      INTENT(IN)          :: AryLen                                     ! Length of the array.
   INTEGER,      INTENT(IN)          :: UnIn                                       ! I/O unit for input file.
   INTEGER,      INTENT(IN),OPTIONAL :: UnEc                                       ! I/O unit for echo file. If present and > 0, write to UnEc
   INTEGER,      INTENT(OUT)         :: ErrStat                                    ! Error status
   CHARACTER(*), INTENT(OUT)         :: ErrMsg                                     ! Error message


   REAL(QuKi), INTENT(INOUT)         :: Ary(AryLen)                                ! Real array being read.

   CHARACTER(*), INTENT(IN)          :: Fil                                        ! Name of the input file.
   CHARACTER(*), INTENT(IN)          :: AryDescr                                   ! Text string describing the variable.
   CHARACTER(*), INTENT(IN)          :: AryName                                    ! Text string containing the variable name.


      ! Local declarations:

   INTEGER                      :: Ind                                             ! Index into the real array.  Assumed to be one digit.
   INTEGER                      :: IOS                                             ! I/O status returned from the read statement.



   READ (UnIn,*,IOSTAT=IOS)  ( Ary(Ind), Ind=1,AryLen )

   CALL CheckIOS ( IOS, Fil, TRIM( AryName ), NumType, ErrStat, ErrMsg )

   IF (ErrStat >= AbortErrLev) RETURN

   DO Ind=1,AryLen
      CALL CheckRealVar( Ary(Ind), AryName, ErrStat, ErrMsg)
         IF (ErrStat >= AbortErrLev) RETURN
   END DO
   
   IF ( PRESENT(UnEc) )  THEN
      IF ( UnEc > 0 ) THEN
         WRITE( UnEc, Ec_ReAryFrmt ) TRIM( AryName ), AryDescr, Ary(1:MIN(AryLen,NWTC_MaxAryLen))
      END IF
   END IF


   RETURN
   END SUBROUTINE ReadR16Ary
!=======================================================================
!> \copydoc nwtc_io::readcarylines   
   SUBROUTINE ReadR4AryLines ( UnIn, Fil, Ary, AryLen, AryName, AryDescr, ErrStat, ErrMsg, UnEc )

      ! Argument declarations:

   INTEGER, INTENT(IN)          :: AryLen                                          ! Length of the array.
   INTEGER, INTENT(IN)          :: UnIn                                            ! I/O unit for input file.
   INTEGER, INTENT(IN), OPTIONAL:: UnEc                                            ! I/O unit for echo file. If present and > 0, write to UnEc
   INTEGER, INTENT(OUT)         :: ErrStat                                         ! Error status
   CHARACTER(*), INTENT(OUT)    :: ErrMsg                                          ! Error message associated with ErrStat

   REAL(SiKi), INTENT(OUT)      :: Ary(AryLen)                                     ! Real (4-byte) array being read.

   CHARACTER(*), INTENT(IN)     :: Fil                                             ! Name of the input file.
   CHARACTER(*), INTENT(IN)     :: AryDescr                                        ! Text string describing the variable.
   CHARACTER(*), INTENT(IN)     :: AryName                                         ! Text string containing the variable name.


      ! Local declarations:

   INTEGER                      :: Ind                                             ! Index into the real array.  Assumed to be one digit.
   INTEGER                      :: IOS                                             ! I/O status returned from the read statement.



   ErrStat = ErrID_None
   ErrMsg  = ""

   DO Ind=1,AryLen
      READ (UnIn,*,IOSTAT=IOS)  Ary(Ind)

      CALL CheckIOS ( IOS, Fil, TRIM( AryName )//'('//TRIM( Num2LStr( Ind ) )//')', NumType, ErrStat, ErrMsg )
         IF (ErrStat >= AbortErrLev) RETURN
      CALL CheckRealVar( Ary(Ind), AryName, ErrStat, ErrMsg)
         IF (ErrStat >= AbortErrLev) RETURN

      IF ( PRESENT(UnEc) )  THEN
         IF ( UnEc > 0 ) &
            WRITE (UnEc,Ec_ReFrmt)  Ary(Ind), TRIM( AryName )//'('//TRIM( Int2LStr( Ind ) )//')', AryDescr
      END IF
   END DO

   RETURN
   END SUBROUTINE ReadR4AryLines
!=======================================================================
!> \copydoc nwtc_io::readcarylines   
   SUBROUTINE ReadR8AryLines ( UnIn, Fil, Ary, AryLen, AryName, AryDescr, ErrStat, ErrMsg, UnEc )


      ! This routine reads a AryLen values into a real array from the next AryLen lines of the input file.


      ! Argument declarations:

   INTEGER, INTENT(IN)          :: AryLen                                          ! Length of the array.
   INTEGER, INTENT(IN)          :: UnIn                                            ! I/O unit for input file.
   INTEGER, INTENT(IN), OPTIONAL:: UnEc                                            ! I/O unit for echo file. If present and > 0, write to UnEc
   INTEGER, INTENT(OUT)         :: ErrStat                                         ! Error status
   CHARACTER(*), INTENT(OUT)    :: ErrMsg                                          ! Error message associated with ErrStat

   REAL(R8Ki), INTENT(OUT)      :: Ary(AryLen)                                     ! Real (8-byte) array being read.

   CHARACTER(*), INTENT(IN)     :: Fil                                             ! Name of the input file.
   CHARACTER(*), INTENT(IN)     :: AryDescr                                        ! Text string describing the variable.
   CHARACTER(*), INTENT(IN)     :: AryName                                         ! Text string containing the variable name.


      ! Local declarations:

   INTEGER                      :: Ind                                             ! Index into the real array.  Assumed to be one digit.
   INTEGER                      :: IOS                                             ! I/O status returned from the read statement.



   ErrStat = ErrID_None
   ErrMsg  = ""
   
   DO Ind=1,AryLen
      READ (UnIn,*,IOSTAT=IOS)  Ary(Ind)

      CALL CheckIOS ( IOS, Fil, TRIM( AryName )//'('//TRIM( Num2LStr( Ind ) )//')', NumType, ErrStat, ErrMsg )
         IF (ErrStat >= AbortErrLev) RETURN
      CALL CheckRealVar( Ary(Ind), AryName, ErrStat, ErrMsg)
         IF (ErrStat >= AbortErrLev) RETURN

      IF ( PRESENT(UnEc) )  THEN
         IF ( UnEc > 0 ) &
             WRITE (UnEc,Ec_ReFrmt)  Ary(Ind), TRIM( AryName )//'('//TRIM( Int2LStr( Ind ) )//')', AryDescr
      END IF
   END DO

   RETURN
   END SUBROUTINE ReadR8AryLines
!=======================================================================
!> \copydoc nwtc_io::readcarylines   
   SUBROUTINE ReadR16AryLines ( UnIn, Fil, Ary, AryLen, AryName, AryDescr, ErrStat, ErrMsg, UnEc )


      ! This routine reads a AryLen values into a real array from the next AryLen lines of the input file.


      ! Argument declarations:

   INTEGER, INTENT(IN)          :: AryLen                                          ! Length of the array.
   INTEGER, INTENT(IN)          :: UnIn                                            ! I/O unit for input file.
   INTEGER, INTENT(IN), OPTIONAL:: UnEc                                            ! I/O unit for echo file. If present and > 0, write to UnEc
   INTEGER, INTENT(OUT)         :: ErrStat                                         ! Error status
   CHARACTER(*), INTENT(OUT)    :: ErrMsg                                          ! Error message associated with ErrStat

   REAL(QuKi), INTENT(OUT)      :: Ary(AryLen)                                     ! Real (16-byte) array being read.

   CHARACTER(*), INTENT(IN)     :: Fil                                             ! Name of the input file.
   CHARACTER(*), INTENT(IN)     :: AryDescr                                        ! Text string describing the variable.
   CHARACTER(*), INTENT(IN)     :: AryName                                         ! Text string containing the variable name.


      ! Local declarations:

   INTEGER                      :: Ind                                             ! Index into the real array.  Assumed to be one digit.
   INTEGER                      :: IOS                                             ! I/O status returned from the read statement.



   ErrStat = ErrID_None
   ErrMsg  = ""
   
   DO Ind=1,AryLen
      READ (UnIn,*,IOSTAT=IOS)  Ary(Ind)

      CALL CheckIOS ( IOS, Fil, TRIM( AryName )//'('//TRIM( Num2LStr( Ind ) )//')', NumType, ErrStat, ErrMsg )
         IF (ErrStat >= AbortErrLev) RETURN
      CALL CheckRealVar( Ary(Ind), AryName, ErrStat, ErrMsg)
         IF (ErrStat >= AbortErrLev) RETURN

      IF ( PRESENT(UnEc) )  THEN
         IF ( UnEc > 0 ) &
                WRITE (UnEc,Ec_ReFrmt)  Ary(Ind), TRIM( AryName )//'('//TRIM( Int2LStr( Ind ) )//')', AryDescr
      END IF
   END DO

   RETURN
   END SUBROUTINE ReadR16AryLines
!=======================================================================
!> \copydoc nwtc_io::readcvar
!! WARNING: this routine limits the size of the number being read to 30 characters   
   SUBROUTINE ReadR4Var ( UnIn, Fil, Var, VarName, VarDescr, ErrStat, ErrMsg, UnEc )


      ! This routine reads a single double (real) variable from the next line of the input file.
      ! New code should call ReadVar instead of directly calling this routine.


      ! Argument declarations:

   REAL(SiKi),    INTENT(OUT)         :: Var                                             ! Real (4-byte) variable being read.
   INTEGER(IntKi),INTENT(OUT)         :: ErrStat                                         ! Error status; if present, program does not abort on error
   CHARACTER(*),  INTENT(OUT)         :: ErrMsg                                          ! Error message

   INTEGER,       INTENT(IN)          :: UnIn                                            ! I/O unit for input file.
   INTEGER,       INTENT(IN), OPTIONAL:: UnEc                                            ! I/O unit for echo file. If present and > 0, write to UnEc

   CHARACTER( *), INTENT(IN)          :: Fil                                             ! Name of the input file.
   CHARACTER( *), INTENT(IN)          :: VarDescr                                        ! Text string describing the variable.
   CHARACTER( *), INTENT(IN)          :: VarName                                         ! Text string containing the variable name.


      ! Local declarations:

   INTEGER                            :: IOS                                             ! I/O status returned from the read statement.
   CHARACTER(30)                      :: Word                                            ! String to hold the first word on the line.



   CALL ReadNum ( UnIn, Fil, Word, VarName, ErrStat, ErrMsg )
   IF ( ErrStat >= AbortErrLev) RETURN  ! If we're about to read a T/F and treat it as a number, we have a less severe ErrStat


   READ (Word,*,IOSTAT=IOS)  Var

   CALL CheckIOS ( IOS, Fil, VarName, NumType, ErrStat, ErrMsg )
      IF (ErrStat >= AbortErrLev) RETURN
   CALL CheckRealVar( Var, VarName, ErrStat, ErrMsg)
      IF (ErrStat >= AbortErrLev) RETURN


   IF ( PRESENT(UnEc) )  THEN
      IF ( UnEc > 0 ) &
         WRITE (UnEc,Ec_ReFrmt)  Var, VarName, VarDescr
   END IF

   RETURN
   END SUBROUTINE ReadR4Var
!=======================================================================
!> \copydoc nwtc_io::readivarwdefault
   SUBROUTINE ReadR4VarWDefault ( UnIn, Fil, Var, VarName, VarDescr, VarDefault, ErrStat, ErrMsg, UnEc )

      ! Argument declarations:

   REAL(SiKi),    INTENT(OUT)         :: Var                                             ! Variable being read
   REAL(SiKi),    INTENT(IN )         :: VarDefault                                      ! Default value for variable being read

   INTEGER(IntKi),INTENT(OUT)         :: ErrStat                                         ! Error status; if present, program does not abort on error
   CHARACTER(*),  INTENT(OUT)         :: ErrMsg                                          ! Error message

   INTEGER,       INTENT(IN)          :: UnIn                                            ! I/O unit for input file.
   INTEGER,       INTENT(IN), OPTIONAL:: UnEc                                            ! I/O unit for echo file. If present and > 0, write to UnEc

   CHARACTER( *), INTENT(IN)          :: Fil                                             ! Name of the input file.
   CHARACTER( *), INTENT(IN)          :: VarDescr                                        ! Text string describing the variable.
   CHARACTER( *), INTENT(IN)          :: VarName                                         ! Text string containing the variable name.


      ! Local declarations:

   INTEGER                            :: IOS                                             ! I/O status returned from the read statement.
   CHARACTER(30)                      :: Word                                            ! String to hold the first word on the line.


   CALL ReadNum ( UnIn, Fil, Word, VarName, ErrStat, ErrMsg )
   IF ( ErrStat >= AbortErrLev) RETURN  ! If we're about to read a T/F and treat it as a number, we have a less severe ErrStat

   
   CALL Conv2UC( Word )
   IF ( INDEX(Word, "DEFAULT" ) /= 1 ) THEN ! If it's not "default", read this variable; otherwise use the DEFAULT value
      READ (Word,*,IOSTAT=IOS)  Var

      CALL CheckIOS ( IOS, Fil, VarName, NumType, ErrStat, ErrMsg )
         IF (ErrStat >= AbortErrLev) RETURN
      CALL CheckRealVar( Var, VarName, ErrStat, ErrMsg)
         IF (ErrStat >= AbortErrLev) RETURN
   ELSE
      Var = VarDefault
   END IF   
   
   IF ( PRESENT(UnEc) )  THEN
      IF ( UnEc > 0 ) &
         WRITE (UnEc,Ec_ReFrmt)  Var, VarName, VarDescr
   END IF

   RETURN
   END SUBROUTINE ReadR4VarWDefault
!=======================================================================
!> \copydoc nwtc_io::readcvar
!! WARNING: this routine limits the size of the number being read to 30 characters   
   SUBROUTINE ReadR8Var ( UnIn, Fil, Var, VarName, VarDescr, ErrStat, ErrMsg, UnEc )

      ! Argument declarations:

   REAL(R8Ki),    INTENT(OUT)         :: Var                                             ! Real (8-byte) variable being read.
   INTEGER(IntKi),INTENT(OUT)         :: ErrStat                                         ! Error status; if present, program does not abort on error
   CHARACTER(*),  INTENT(OUT)         :: ErrMsg                                          ! Error message

   INTEGER,       INTENT(IN)          :: UnIn                                            ! I/O unit for input file.
   INTEGER,       INTENT(IN), OPTIONAL:: UnEc                                            ! I/O unit for echo file. If present and > 0, write to UnEc

   CHARACTER( *), INTENT(IN)          :: Fil                                             ! Name of the input file.
   CHARACTER( *), INTENT(IN)          :: VarDescr                                        ! Text string describing the variable.
   CHARACTER( *), INTENT(IN)          :: VarName                                         ! Text string containing the variable name.


      ! Local declarations:

   INTEGER                            :: IOS                                             ! I/O status returned from the read statement.

   CHARACTER(30)                      :: Word                                            ! String to hold the first word on the line.



   CALL ReadNum ( UnIn, Fil, Word, VarName, ErrStat, ErrMsg )
   IF ( ErrStat >= AbortErrLev) RETURN  ! If we're about to read a T/F and treat it as a number, we have a less severe ErrStat


   READ (Word,*,IOSTAT=IOS)  Var

   CALL CheckIOS ( IOS, Fil, VarName, NumType, ErrStat, ErrMsg )
      IF (ErrStat >= AbortErrLev) RETURN
   CALL CheckRealVar( Var, VarName, ErrStat, ErrMsg)
      IF (ErrStat >= AbortErrLev) RETURN

   IF ( PRESENT(UnEc) )  THEN
      IF ( UnEc > 0 ) &
         WRITE (UnEc,Ec_ReFrmt)  Var, VarName, VarDescr
   END IF


   RETURN
   END SUBROUTINE ReadR8Var
!=======================================================================
!> \copydoc nwtc_io::readr4varwdefault
   SUBROUTINE ReadR8VarWDefault ( UnIn, Fil, Var, VarName, VarDescr, VarDefault, ErrStat, ErrMsg, UnEc )

      ! Argument declarations:

   REAL(R8Ki),    INTENT(OUT)         :: Var                                             !< Variable being read
   REAL(R8Ki),    INTENT(IN )         :: VarDefault                                      !< Default value for variable being read

   INTEGER(IntKi),INTENT(OUT)         :: ErrStat                                         !< Error status; if present, program does not abort on error
   CHARACTER(*),  INTENT(OUT)         :: ErrMsg                                          !< Error message

   INTEGER,       INTENT(IN)          :: UnIn                                            !< I/O unit for input file.
   INTEGER,       INTENT(IN), OPTIONAL:: UnEc                                            !< I/O unit for echo file. If present and > 0, write to UnEc

   CHARACTER( *), INTENT(IN)          :: Fil                                             !< Name of the input file.
   CHARACTER( *), INTENT(IN)          :: VarDescr                                        !< Text string describing the variable.
   CHARACTER( *), INTENT(IN)          :: VarName                                         !< Text string containing the variable name.


      ! Local declarations:

   INTEGER                            :: IOS                                             ! I/O status returned from the read statement.
   CHARACTER(30)                      :: Word                                            ! String to hold the first word on the line.


   CALL ReadNum ( UnIn, Fil, Word, VarName, ErrStat, ErrMsg )
   IF ( ErrStat >= AbortErrLev) RETURN  ! If we're about to read a T/F and treat it as a number, we have a less severe ErrStat

   
   CALL Conv2UC( Word )
   IF ( INDEX(Word, "DEFAULT" ) /= 1 ) THEN ! If it's not "default", read this variable; otherwise use the DEFAULT value
      READ (Word,*,IOSTAT=IOS)  Var

      CALL CheckIOS ( IOS, Fil, VarName, NumType, ErrStat, ErrMsg )
         IF (ErrStat >= AbortErrLev) RETURN
      CALL CheckRealVar( Var, VarName, ErrStat, ErrMsg)
         IF (ErrStat >= AbortErrLev) RETURN
   ELSE
      Var = VarDefault
   END IF   
   
   IF ( PRESENT(UnEc) )  THEN
      IF ( UnEc > 0 ) &
         WRITE (UnEc,Ec_ReFrmt)  Var, VarName, VarDescr
   END IF

   RETURN
   END SUBROUTINE ReadR8VarWDefault
!=======================================================================
!> \copydoc nwtc_io::readcvar
!! WARNING: this routine limits the size of the number being read to 30 characters   
   SUBROUTINE ReadR16Var ( UnIn, Fil, Var, VarName, VarDescr, ErrStat, ErrMsg, UnEc )


      ! This routine reads a single double (real) variable from the next line of the input file.
      ! New code should call ReadVar instead of directly calling this routine.


      ! Argument declarations:

   REAL(QuKi),    INTENT(OUT)         :: Var                                             ! Real (16-byte) variable being read.
   INTEGER(IntKi),INTENT(OUT),OPTIONAL:: ErrStat                                         ! Error status; if present, program does not abort on error
   CHARACTER(*),  INTENT(OUT),OPTIONAL:: ErrMsg                                          ! Error message

   INTEGER,       INTENT(IN)          :: UnIn                                            ! I/O unit for input file.
   INTEGER,       INTENT(IN), OPTIONAL:: UnEc                                            ! I/O unit for echo file. If present and > 0, write to UnEc

   CHARACTER( *), INTENT(IN)          :: Fil                                             ! Name of the input file.
   CHARACTER( *), INTENT(IN)          :: VarDescr                                        ! Text string describing the variable.
   CHARACTER( *), INTENT(IN)          :: VarName                                         ! Text string containing the variable name.


      ! Local declarations:

   INTEGER                            :: IOS                                             ! I/O status returned from the read statement.

   CHARACTER(30)                      :: Word                                            ! String to hold the first word on the line.




   CALL ReadNum ( UnIn, Fil, Word, VarName, ErrStat, ErrMsg )
   IF ( ErrStat >= AbortErrLev) RETURN  ! If we're about to read a T/F and treat it as a number, we have a less severe ErrStat


   READ (Word,*,IOSTAT=IOS)  Var

   CALL CheckIOS ( IOS, Fil, VarName, NumType, ErrStat, ErrMsg )
      IF (ErrStat >= AbortErrLev) RETURN
   CALL CheckRealVar( Var, VarName, ErrStat, ErrMsg)
      IF (ErrStat >= AbortErrLev) RETURN

   IF ( PRESENT(UnEc) )  THEN
      IF ( UnEc > 0 ) &
         WRITE (UnEc,Ec_ReFrmt)  Var, VarName, VarDescr
   END IF


   RETURN
   END SUBROUTINE ReadR16Var
!=======================================================================
!> \copydoc nwtc_io::readr4varwdefault
   SUBROUTINE ReadR16VarWDefault ( UnIn, Fil, Var, VarName, VarDescr, VarDefault, ErrStat, ErrMsg, UnEc )

      ! Argument declarations:

   REAL(QuKi),    INTENT(OUT)         :: Var                                             !< Variable being read
   REAL(QuKi),    INTENT(IN )         :: VarDefault                                      !< Default value for variable being read

   INTEGER(IntKi),INTENT(OUT)         :: ErrStat                                         !< Error status; if present, program does not abort on error
   CHARACTER(*),  INTENT(OUT)         :: ErrMsg                                          !< Error message

   INTEGER,       INTENT(IN)          :: UnIn                                            !< I/O unit for input file.
   INTEGER,       INTENT(IN), OPTIONAL:: UnEc                                            !< I/O unit for echo file. If present and > 0, write to UnEc

   CHARACTER( *), INTENT(IN)          :: Fil                                             !< Name of the input file.
   CHARACTER( *), INTENT(IN)          :: VarDescr                                        !< Text string describing the variable.
   CHARACTER( *), INTENT(IN)          :: VarName                                         !< Text string containing the variable name.


      ! Local declarations:

   INTEGER                            :: IOS                                             ! I/O status returned from the read statement.
   CHARACTER(30)                      :: Word                                            ! String to hold the first word on the line.


   CALL ReadNum ( UnIn, Fil, Word, VarName, ErrStat, ErrMsg )
   IF ( ErrStat >= AbortErrLev) RETURN  ! If we're about to read a T/F and treat it as a number, we have a less severe ErrStat

   
   CALL Conv2UC( Word )
   IF ( INDEX(Word, "DEFAULT" ) /= 1 ) THEN ! If it's not "default", read this variable; otherwise use the DEFAULT value
      READ (Word,*,IOSTAT=IOS)  Var

      CALL CheckIOS ( IOS, Fil, VarName, NumType, ErrStat, ErrMsg )
         IF (ErrStat >= AbortErrLev) RETURN
      CALL CheckRealVar( Var, VarName, ErrStat, ErrMsg)
         IF (ErrStat >= AbortErrLev) RETURN
   ELSE
      Var = VarDefault
   END IF   
   
   IF ( PRESENT(UnEc) )  THEN
      IF ( UnEc > 0 ) &
         WRITE (UnEc,Ec_ReFrmt)  Var, VarName, VarDescr
   END IF

   RETURN
   END SUBROUTINE ReadR16VarWDefault
!=======================================================================
!> This routine reads a string from the next line of the input file.
   SUBROUTINE ReadStr ( UnIn, Fil, CharVar, VarName, VarDescr, ErrStat, ErrMsg, UnEc )

      ! Argument declarations:

   INTEGER,        INTENT(IN)          :: UnIn                                            !< I/O unit for input file.
   INTEGER,        INTENT(IN), OPTIONAL:: UnEc                                            !< I/O unit for echo file. If present and > 0, write to UnEc
   INTEGER(IntKi), INTENT(OUT)         :: ErrStat                                         !< Error status; if present, program does not abort on error
   CHARACTER(*),   INTENT(OUT)         :: ErrMsg                                          !< Error message

   CHARACTER(*),   INTENT(OUT)         :: CharVar                                         !< Integer variable being read.
   CHARACTER(*),   INTENT(IN)          :: Fil                                             !< Name of the input file.
   CHARACTER(*),   INTENT(IN)          :: VarDescr                                        !< Text string describing the variable.
   CHARACTER(*),   INTENT(IN)          :: VarName                                         !< Text string containing the variable name.


      ! Local declarations:

   INTEGER                             :: IOS                                             ! I/O status returned from the read statement.



   READ (UnIn,'(A)',IOSTAT=IOS)  CharVar

   CALL CheckIOS ( IOS, Fil, VarName, StrType, ErrStat, ErrMsg )

   IF (ErrStat >= AbortErrLev) RETURN

   IF ( PRESENT(UnEc) )  THEN
      IF ( UnEc > 0 ) &
         WRITE (UnEc,Ec_StrFrmt)  VarName, VarDescr, '"'//TRIM( CharVar )//'"'
   END IF



   RETURN
   END SUBROUTINE ReadStr
!=======================================================================   
!> This routine removes trailing C_NULL characters, which can be present when
!! passing strings between C and Fortran.
   SUBROUTINE RemoveNullChar( Str )
         
      CHARACTER(*), INTENT(INOUT) :: Str   !< string that will be truncated before the null character
   
      INTEGER(IntKi)  :: I
   
         I = INDEX( Str, C_NULL_CHAR ) - 1 
         IF ( I > 0 ) Str = Str(1:I) 
   
   END SUBROUTINE RemoveNullChar   
!=============================================================================
!> This routine opens and scans the contents of a file with comments counting non-comment lines.
!! If a line has "@Filename" on a line, it recursively scans that file to add the non-comment lines
!! to the total.
!! This routine is typically called before ReadComFile() (nwtc_io::readcomfile) to count the number on non-comment lines
!! that will need to be stored.
!! It also adds to a linked list of unique file names that are in the call chain.
   RECURSIVE SUBROUTINE ScanComFile ( FirstFile, ThisFile, LastFile, StartLine, LastLine, NumLines, ErrStat, ErrMsg )

      IMPLICIT                                        NONE


         ! Argument declarations.

      INTEGER(IntKi), INTENT(OUT)                  :: ErrStat                 !< Error status.
      INTEGER(IntKi), INTENT(IN)                   :: LastLine                !< The last line to read from this file.  Includes blank and comment lines. Zero means read to the end of file.
      INTEGER(IntKi), INTENT(INOUT)                :: NumLines                !< The total number of non-comment lines scanned so far.
      INTEGER(IntKi), INTENT(IN)                   :: StartLine               !< The line at which to start processing this file.  Includes blank and comment lines.

      CHARACTER(*), INTENT(OUT)                    :: ErrMsg                  !< Error message.

      TYPE (FNlist_Type), POINTER, INTENT(IN)      :: FirstFile               !< The first file in the linked list.
      TYPE (FNlist_Type), POINTER, INTENT(INOUT)   :: LastFile                !< The last file in the linked list.
      TYPE (FNlist_Type), POINTER, INTENT(IN)      :: ThisFile                !< The last file in the linked list.


         ! Local declarations.

      INTEGER(IntKi)                               :: ErrStatLcl              ! Error status local to this routine and/or IOStatus.

      INTEGER                                      :: CurrLine                ! The current line in the file.
      INTEGER                                      :: RangeBeg                ! The first line in a range of lines to be included from a file.
      INTEGER                                      :: RangeEnd                ! The last line in a range of lines to be included from a file.
      INTEGER                                      :: LineLen                 ! The length of the line returned from ReadLine().
      INTEGER                                      :: UnIn                    ! The unit number used for the input file.

      LOGICAL                                      :: FileFound               ! A flag that is set to TRUE if this file has already been read.
      LOGICAL                                      :: IsOpen                  ! A flag that is set to TRUE if this file is already open.

      CHARACTER(1024)                              :: FileName                ! The name of this file being processed.
      CHARACTER(1024)                              :: IncFileName             ! The name of a file that this one includes.
      CHARACTER(512)                               :: Line                    ! The contents of a line returned from ReadLine() with comment removed.
      CHARACTER(ErrMsgLen)                         :: ErrMsg2
      CHARACTER(*),       PARAMETER                :: RoutineName = 'ScanComFile'

      TYPE (FNlist_Type), POINTER                  :: CurrFile                ! The current file being pointed to in the linked list.
      TYPE (FNlist_Type), POINTER                  :: NewFile                 ! The file being pointed to in the linked list is is to be included by ThisFile.


      ErrStat = ErrID_None
      ErrMsg  = ""

         ! Is this file already open from earlier in the recursion.  That would be bad.

      FileName = ThisFile%Filename
      INQUIRE ( FILE=Filename, OPENED=IsOpen )
      IF ( IsOpen )  THEN
         CALL SetErrStat( ErrID_Fatal, 'Fatal error scanning "'//TRIM( Filename ) &
                          //'". A file cannot directly or indirectly include itself.', ErrStat, ErrMsg, RoutineName )
         RETURN
      ENDIF


         ! Open the input file.
      UnIn = -1
      CALL GetNewUnit ( UnIn, ErrStatLcl, ErrMsg2 )

      CALL OpenFInpFile ( UnIn, Filename, ErrStatLcl, ErrMsg2 )
      IF ( ErrStatLcl /= 0 )  THEN
         CALL SetErrStat( ErrStatLcl, ErrMsg2, ErrStat, ErrMsg, RoutineName )
         CALL Cleanup()
         RETURN
      ENDIF ! ( ErrStatLcl /= 0 )


         ! Skip the beginning of the file, if requested.

      IF ( StartLine > 1 )  THEN
         DO CurrLine=1,StartLine-1
            READ(UnIn,'()', IOStat=ErrStatLcl)
            IF (ErrStatLcl /= 0) THEN
               CALL SetErrStat( ErrID_Fatal, "Error reading file beginning.", ErrStat, ErrMsg, RoutineName )
               CALL Cleanup()
               RETURN
            END IF            
         ENDDO ! CurrLine
      ENDIF ! ( StartLine > 1 )

      CurrLine = StartLine - 1


         ! Make sure LastLine >= FirstLine unless it is zero.

      IF ( LastLine > 0 )  THEN
         IF ( StartLine > LastLine )  THEN
            CALL SetErrStat( ErrID_Fatal, 'Fatal error: LastLine must be >= StartLine unless it is zero.', ErrStat, ErrMsg, RoutineName )
            CALL Cleanup()
            RETURN
         ENDIF ! ( StartLine > LastLine )
      ENDIF ! ( LastLine > 0 )


         ! Scan the file to learn the number of non-comment lines and total number of files, including included files.

      ErrStatLcl = 0

      DO WHILE ( ErrStatLcl == 0 )


            ! Stop processing when CurrLine > LastLine.  If LastLine is zero, read to the end of file.

         CurrLine = CurrLine + 1

         IF ( ( LastLine > 0 ) .AND. ( CurrLine > LastLine ) )  EXIT


            ! Process the next line.

         CALL ReadLine ( UnIn, CommChars, Line, LineLen, ErrStatLcl )  ! Reads a line.  Returns what is before the first comment character.

         IF ( ( ErrStatLcl == 0 )  .AND. ( LineLen > 0 ) )  THEN ! ErrStatLcl is IOStatus from read statement

            Line = ADJUSTL( Line )


               ! Is this line trying to include another file?

            IF ( Line(1:1) == '@' )  THEN


                  ! Parse the contents of everything after the "@" to determine the name of the include file and the optional line range.

               CALL ParseInclInfo ( Line(2:), Filename, IncFileName, RangeBeg, RangeEnd, ErrStatLcl, ErrMsg2 )
                  CALL SetErrStat( ErrStatLcl, TRIM( FileName )//':Line#'//TRIM( Num2LStr( CurrLine ) )//':'//TRIM(ErrMsg2), ErrStat, ErrMsg, RoutineName )
                  IF (ErrStat >= AbortErrLev) THEN
                     CALL Cleanup()
                     RETURN
                  END IF
                  ErrStatLcl = 0


                  ! Check to see if this file has been opened before.

               CurrFile => FirstFile
               FileFound = .FALSE.

               DO
                  IF ( .NOT. ASSOCIATED( CurrFile ) )  EXIT
                  IF ( TRIM( IncFileName ) == TRIM( CurrFile%FileName ) )  THEN
                     FileFound = .TRUE.
                     NewFile => CurrFile
                     EXIT
                  ENDIF
                  CurrFile => CurrFile%Next
               ENDDO


                  ! We have not seen this file before.  Add it to the list.

               IF ( .NOT. FileFound )  THEN
                  ALLOCATE ( LastFile%Next )
                  LastFile => LastFile%Next
                  NULLIFY ( LastFile%Next )
                  LastFile%FileName = TRIM( IncFileName )
                  NewFile => LastFile
               ENDIF ! ( .NOT. FileFound )

               CALL ScanComFile ( FirstFile, NewFile, LastFile, RangeBeg, RangeEnd, NumLines, ErrStatLcl, ErrMsg2 )
                  CALL SetErrStat( ErrStatLcl, TRIM( FileName )//':Line#'//TRIM( Num2LStr( CurrLine ) )//':'//TRIM(ErrMsg2), ErrStat, ErrMsg, RoutineName )
                  IF (ErrStat >= AbortErrLev) THEN
                     CALL Cleanup()
                     RETURN
                  END IF
                  ErrStatLcl = 0

            ELSE

               NumLines = NumLines + 1

            ENDIF ! ( Line(1:1) == '@' )

         ENDIF ! IF ( ( ErrStatLcl == 0 )  .AND. ( LineLen > 0 ) )

      ENDDO ! WHILE ( ErrStatLcl == 0 )

      CALL Cleanup()


      RETURN

!=======================================================================
   CONTAINS
   !=======================================================================
      SUBROUTINE Cleanup ( )

         ! This subroutine cleans up the parent routine before exiting.

            ! Local declarations.

         LOGICAL                          :: IsOpen                           ! A flage that indicates if the input unit is still open.


            ! Close the file if it it open..

         INQUIRE ( UnIn, OPENED=IsOpen )
         IF ( IsOpen )  CLOSE ( UnIn )

         RETURN

      END SUBROUTINE Cleanup

   END SUBROUTINE ScanComFile
!=======================================================================
!> This routine converts a string (character array) into an 
!! equivalent ASCII array of integers.
!! This routine is the inverse of the IntAry2Str() routine.
   SUBROUTINE Str2IntAry( Str, IntAry, ErrStat, ErrMsg )
   

         ! Argument declarations:
      CHARACTER(*),   INTENT(IN)    :: Str                                          !< The string to convert
      INTEGER(IntKi),  INTENT(OUT)  :: IntAry(:)                                    !< ASCII representation of Str

      INTEGER(IntKi), INTENT(OUT)   :: ErrStat                                      !< Error status
      CHARACTER(*),   INTENT(OUT)   :: ErrMsg                                       !< Error message associated with ErrStat

         ! Local variables:
      INTEGER(IntKi)                :: I                                            ! generic loop counter
      INTEGER(IntKi)                :: LStr                                         ! length of the string
      INTEGER(IntKi)                :: LAry                                         ! length of the integer array


         ! Get the size of the arrays:
      LStr = LEN(Str)
      LAry = SIZE(IntAry)


         ! Determine if the string will fit in the integer array:
      IF ( LStr > LAry ) THEN
         ErrStat = ErrID_Warn
         ErrMsg  = 'Char2Int:String exceeds array size.'
         LStr    = LAry  ! we'll only convert the string values up to the array length
      ELSE
         ErrStat = ErrID_None
         ErrMsg  = ''
      END IF


         ! Convert the string to an ASCII array:
      DO I=1,LStr
         IntAry(I) = ICHAR(Str(I:I), IntKi)
      END DO

   END SUBROUTINE Str2IntAry   
!=======================================================================
!> This routine pauses program executaion for a specified
!! number of seconds.
   SUBROUTINE WaitTime ( WaitSecs )

   IMPLICIT NONE


      ! Argument declarations:

   REAL(ReKi), INTENT(IN)       :: WaitSecs                                        !< The number of seconds to wait.


      ! Local declarations:

   REAL(ReKi)                   :: EndCounts                                       ! The number of counts when wait time is over.

   INTEGER                      :: Counts                                          ! Current number of counts on the system clock.
   INTEGER                      :: CountMax                                        ! Maximum number of counts possible on the system clock.
   INTEGER                      :: CountRate                                       ! Number of counts per second on the system clock.



   CALL SYSTEM_CLOCK ( Counts, CountRate, CountMax )
   EndCounts = Counts + INT( WaitSecs*CountRate )

   DO
      CALL SYSTEM_CLOCK ( Counts, CountRate, CountMax )
      IF ( Counts > EndCounts )  EXIT
   END DO


   RETURN
   END SUBROUTINE WaitTime
!=======================================================================
!> This subroutine opens a binary file named FileName, and writes a the AllOutData Matrix to a 16-bit packed 
!! binary file. A text DescStr is written to the file as well as the text in the ChanName and ChanUnit arrays.
!!  The file is closed at the end of this subroutine call (and on error). \n
!! NOTE: Developers may wish to inquire if the file can be opened at the start of a simulation to ensure that 
!!       it's available before running the simulation (i.e., don't run a code for a long time only to find out 
!!       that the file cannot be opened for writing).
   SUBROUTINE WrBinFAST(FileName, FileID, DescStr, ChanName, ChanUnit, TimeData, AllOutData, ErrStat, ErrMsg)


   IMPLICIT                     NONE

      ! Passed data (sorted by element size, then alphabetical)

   REAL(DbKi),        INTENT(IN) :: TimeData(:)                      !< The time being output to the file (if using FileFmtID_WithoutTime: element 1 is the first output time, element 2 is the delta t)
   REAL(ReKi),        INTENT(IN) :: AllOutData(:,:)                  !< All of the data being written to the file (except time; note that the channels are the rows and time is the column--this is done for speed of saving the array)
   INTEGER(IntKi),    INTENT(OUT):: ErrStat                          !< Indicates whether an error occurred (see NWTC_Library)
   INTEGER(B2Ki),     INTENT(IN) :: FileID                           !< File ID, used to determine format of output file (use FileFmtID_WithTime or FileFmtID_WithoutTime)

   CHARACTER(ChanLen),INTENT(IN) :: ChanName(:)                      !< The output channel names (including Time)
   CHARACTER(ChanLen),INTENT(IN) :: ChanUnit(:)                      !< The output channel units (including Time)
   CHARACTER(*),      INTENT(IN) :: DescStr                          !< Description to write to the binary file (e.g., program version, date, & time)
   CHARACTER(*),      INTENT(OUT):: ErrMsg                           !< Error message associated with the ErrStat
   CHARACTER(*),      INTENT(IN) :: FileName                         !< Name of the file to write the output in


         ! Parameters required for scaling Real data to 16-bit integers

   REAL(R8Ki), PARAMETER         :: Int32Max =  65535.0              ! Largest integer represented in 4 bytes
   REAL(R8Ki), PARAMETER         :: Int32Min = -65536.0              ! Smallest integer represented in 4 bytes
   REAL(R8Ki), PARAMETER         :: Int32Rng = Int32Max - Int32Min   ! Max Range of 4-byte integer

   REAL(SiKi), PARAMETER         :: IntMax   =  32767.0              ! Largest integer represented in 2 bytes
   REAL(SiKi), PARAMETER         :: IntMin   = -32768.0              ! Smallest integer represented in 2 bytes
   REAL(SiKi), PARAMETER         :: IntRng   = IntMax - IntMin       ! Max Range of 2 byte integer


         ! Local variables

   REAL(DbKi)                    :: TimeMax                          ! Maximum value of the time data
   REAL(DbKi)                    :: TimeMin                          ! Minimum value of the time data
   REAL(R8Ki)                    :: TimeOff                          ! Offset for the time data
   REAL(R8Ki)                    :: TimeScl                          ! Slope for the time data
   REAL(R8Ki)                    :: TimeOut1                         ! The first output time
   REAL(R8Ki)                    :: TimeIncrement                    ! The delta t

   REAL(ReKi), ALLOCATABLE       :: ColMax(:)                        ! Maximum value of the column data
   REAL(ReKi), ALLOCATABLE       :: ColMin(:)                        ! Minimum value of the column data
   REAL(SiKi), ALLOCATABLE       :: ColOff(:)                        ! Offset for the column data
   REAL(SiKi), ALLOCATABLE       :: ColScl(:)                        ! Slope for the column data


   INTEGER(IntKi)                :: ErrStat2                         ! temporary error status
   INTEGER(IntKi)                :: I                                ! Generic loop counter
   INTEGER(IntKi)                :: IC                               ! Loop counter for the output channel
   INTEGER(IntKi)                :: IT                               ! Loop counter for the timestep
   INTEGER(IntKi)                :: J                                ! Generic counter
   INTEGER(IntKi)                :: LenDesc                          ! Length of the description string, DescStr
   INTEGER(IntKi)                :: NT                               ! Number of time steps
   INTEGER(IntKi)                :: NumOutChans                      ! Number of output channels
   INTEGER(IntKi)                :: UnIn                             ! Unit number for the binary file
   REAL(R8Ki),    ALLOCATABLE    :: TmpR8OutArray(:)                 ! This array holds the uncompressed output channels before being written to the binary file
   INTEGER(B2Ki), ALLOCATABLE    :: TmpOutArray(:)                   ! This array holds the normalized output channels before being written to the binary file
   INTEGER(B4Ki), ALLOCATABLE    :: TmpTimeArray(:)                  ! This array holds the normalized output time channel before being written to the binary file
   INTEGER(B1Ki), ALLOCATABLE    :: DescStrASCII(:)                  ! The ASCII equivalent of DescStr
   INTEGER(B1Ki), ALLOCATABLE    :: ChanNameASCII(:)                 ! The ASCII equivalent of ChanName
   INTEGER(B1Ki), ALLOCATABLE    :: ChanUnitASCII(:)                 ! The ASCII equivalent of ChanUnit

   INTEGER(IntKi)                :: LenName                          ! Max number of characters in a channel name
   
   CHARACTER(ErrMsgLen)          :: ErrMsg2                          ! temporary error message
   CHARACTER(*), PARAMETER       :: RoutineName = 'WrBinFAST'

   !...............................................................................................................................
   ! Initialize some values
   !...............................................................................................................................

   ErrStat     = ErrID_None             ! No error has yet occurred
   ErrMsg      = ''                     ! No error has yet occurred
   NumOutChans = SIZE(AllOutData,1)     ! The number of output channels
   NT          = SIZE(AllOutData,2)     ! The number of time steps to be written
   LenDesc     = LEN_TRIM( DescStr )    ! Length of the string that contains program name, version, date, and time

      ! Generate the unit number for the binary file
   UnIn = 0
   CALL GetNewUnit( UnIn, ErrStat2, ErrMsg2 )
      CALL SetErrStat( ErrStat2, ErrMsg2, ErrStat, ErrMsg, RoutineName )

   !...............................................................................................................................
   ! Open the binary file for output
   !...............................................................................................................................

   CALL OpenBOutFile ( UnIn, TRIM(FileName), ErrStat2, ErrMsg2 )
      CALL SetErrStat( ErrStat2, ErrMsg2, ErrStat, ErrMsg, RoutineName )
      IF ( ErrStat >= AbortErrLev ) THEN
         CALL Cleanup()
         RETURN
      END IF
      

   !...............................................................................................................................
   ! Allocate arrays
   !...............................................................................................................................
   IF (FileID==FileFmtID_ChanLen_In) THEN
      LenName = 1
      DO IC = 1,NumOutChans+1
         LenName = MAX(LenName,LEN_TRIM(ChanName(IC)))
         LenName = MAX(LenName,LEN_TRIM(ChanUnit(IC)))
      END DO
   ELSE
      LenName = 10
   END IF

   CALL AllocAry( ChanNameASCII, (1+NumOutChans)*LenName , 'temporary channel name array (ChanNameASCII)', ErrStat2, ErrMsg2 )
      CALL SetErrStat( ErrStat2, ErrMsg2, ErrStat, ErrMsg, RoutineName )

   CALL AllocAry( ChanUnitASCII, (1+NumOutChans)*LenName, 'temporary channel unit names (ChanUnitASCII)', ErrStat2, ErrMsg2 )
      CALL SetErrStat( ErrStat2, ErrMsg2, ErrStat, ErrMsg, RoutineName )

   CALL AllocAry( DescStrASCII, LenDesc, 'temporary file description (DescStrASCII)', ErrStat2, ErrMsg2 )
      CALL SetErrStat( ErrStat2, ErrMsg2, ErrStat, ErrMsg, RoutineName )

   IF ( FileID == FileFmtID_NoCompressWithoutTime ) THEN
      CALL AllocAry( TmpR8OutArray, NumOutChans*NT, 'temporary output array (TmpR8OutArray)', ErrStat2, ErrMsg2 )
         CALL SetErrStat( ErrStat2, ErrMsg2, ErrStat, ErrMsg, RoutineName )
   ELSE    
      
      CALL AllocAry( ColMax, NumOutChans, 'column maxima (ColMax)', ErrStat2, ErrMsg2 )
         CALL SetErrStat( ErrStat2, ErrMsg2, ErrStat, ErrMsg, RoutineName )

      CALL AllocAry( ColMin, NumOutChans, 'column minima (ColMin)', ErrStat2, ErrMsg2 )
         CALL SetErrStat( ErrStat2, ErrMsg2, ErrStat, ErrMsg, RoutineName )

      CALL AllocAry( ColOff, NumOutChans, 'column offsets (ColOff)', ErrStat2, ErrMsg2 )
         CALL SetErrStat( ErrStat2, ErrMsg2, ErrStat, ErrMsg, RoutineName )

      CALL AllocAry( ColScl, NumOutChans, 'column scales (ColScl)', ErrStat2, ErrMsg2 )
         CALL SetErrStat( ErrStat2, ErrMsg2, ErrStat, ErrMsg, RoutineName )
      
      CALL AllocAry( TmpOutArray, NumOutChans*NT, 'temporary output array (TmpOutArray)', ErrStat2, ErrMsg2 )  
         CALL SetErrStat( ErrStat2, ErrMsg2, ErrStat, ErrMsg, RoutineName )
   
      IF ( FileID == FileFmtID_WithTime ) THEN
         CALL AllocAry( TmpTimeArray, NT, 'temporary output time array (TmpTimeArray)', ErrStat2, ErrMsg2 )
            CALL SetErrStat( ErrStat2, ErrMsg2, ErrStat, ErrMsg, RoutineName )
      END IF
      
   ENDIF
   
   IF ( ErrStat >= AbortErrLev ) THEN
      CALL Cleanup( )
      RETURN
   END IF
      

   !...............................................................................................................................
   ! Convert character strings to ASCII
   !...............................................................................................................................

      ! Description string (DescStr)

   DO I=1,LenDesc
      DescStrASCII(I) = IACHAR( DescStr(I:I) )
   END DO

      ! Channel names (ChanName)
   J = 1
   DO IC = 1,SIZE(ChanName)
      DO I=1,LenName
         ChanNameASCII(J) = IACHAR( ChanName(IC)(I:I) )
         J = J + 1
      END DO
   END DO

      ! Channel units (ChanUnit)
   J = 1
   DO IC = 1,SIZE(ChanUnit)
      DO I=1,LenName
         ChanUnitASCII(J) = IACHAR( ChanUnit(IC)(I:I) )
         J = J + 1
      END DO
   END DO

   !...............................................................................................................................
   ! Find the range of our output channels
   !...............................................................................................................................
!BJJ: This scaling has issues if the channel contains NaN.



   IF ( FileID == FileFmtID_WithTime ) THEN
      TimeMin   = TimeData(1)                   ! Initialize the Min time value
      TimeMax   = MAX(TimeData(1),TimeData(NT)) ! Initialize the Max time value

      DO IT=2,NT                                ! Loop through the remaining time steps
         IF ( TimeData(IT) > TimeMax ) THEN
            TimeMax = TimeData(IT)
         ELSEIF ( TimeData(IT) < TimeMin ) THEN
            TimeMin = TimeData(IT)
         ENDIF
      ENDDO !IT

      IF ( TimeMax == TimeMin ) THEN
         TimeScl = 1
      ELSE
         TimeScl = Int32Rng/REAL( TimeMax - TimeMin, R8Ki )
      ENDIF

      TimeOff = Int32Min - TimeScl*REAL( TimeMin, R8Ki )
      
      ! Pack the time into 32-bit integers
      DO IT=1,NT                             ! Loop through the time steps
         TmpTimeArray(IT) = NINT( Max( Min( REAL( TimeScl*TimeData(IT) + TimeOff, R8Ki), Int32Max ), Int32Min) , B4Ki )
      ENDDO !IT
   
      
   ELSE ! FileFmtID_WithoutTime and FileFmtID_NoCompressWithoutTime
         ! Convert DbKi to R8Ki, if necessary
      TimeOut1      = TimeData(1)                ! The first output time
      TimeIncrement = TimeData(2)                ! The time increment
   END IF ! FileID
   
   IF ( FileID /= FileFmtID_NoCompressWithoutTime ) THEN
      
      ColMin(:) = AllOutData(:,1_IntKi)         ! Initialize the Min values for each channel
      ColMax(:) = AllOutData(:,1_IntKi)         ! Initialize the Max values for each channel

      DO IT=2,NT                                ! Loop through the remaining time steps
         DO IC=1,NumOutChans                    ! Loop through the output channels
            IF ( AllOutData(IC,IT) > ColMax(IC) ) THEN
               ColMax(IC) = AllOutData(IC,IT)
            ELSEIF ( AllOutData(IC,IT) < ColMin(IC) ) THEN
               ColMin(IC) = AllOutData(IC,IT)
            ENDIF
         ENDDO !IC
      ENDDO !IT

      !...............................................................................................................................
      ! Calculate the scaling parameters for each channel
      !...............................................................................................................................
      DO IC=1,NumOutChans                    ! Loop through the output channels
         IF ( ColMax(IC) == ColMin(IC) ) THEN
            ColScl(IC) = IntRng/SQRT(EPSILON(1.0_SiKi))
         ELSE
            ColScl(IC) = IntRng/REAL( ColMax(IC) - ColMin(IC), SiKi )
         ENDIF
         ColOff(IC) = IntMin - ColScl(IC)*REAL( ColMin(IC), SiKi )
      ENDDO !IC
      
   ENDIF

   !...............................................................................................................................
   ! Convert channels to 16-bit integers (packed binary) or (R8Ki if unpacked binary)
   !...............................................................................................................................
   J = 1
   DO IT=1,NT                                ! Loop through the time steps
     DO IC=1,NumOutChans                    ! Loop through the output channels
        IF ( FileID == FileFmtID_NoCompressWithoutTime ) THEN
           TmpR8OutArray(J) =   REAL( AllOutData(IC,IT), R8Ki )
        ELSE           
           TmpOutArray(J) =  NINT( Max( Min( REAL( ColScl(IC)*AllOutData(IC,IT) + ColOff(IC), SiKi), IntMax ), IntMin) , B2Ki )
        END IF
        J = J + 1
     ENDDO !IC
   ENDDO !IT

   !...............................................................................................................................
   ! Write the output file header
   !...............................................................................................................................
   WRITE (UnIn, IOSTAT=ErrStat2)   INT( FileID             , B2Ki )            ! FAST output file format
      IF ( ErrStat2 /= 0 ) THEN
         CALL SetErrStat( ErrID_Fatal, 'Error writing FileID to the FAST binary file.', ErrStat, ErrMsg, RoutineName )
         CALL Cleanup( )
         RETURN
      END IF

   IF (FileID==FileFmtID_ChanLen_In) THEN
      WRITE (UnIn, IOSTAT=ErrStat2)   INT( LenName          , B2Ki )            ! Length of channel names
         IF ( ErrStat2 /= 0 ) THEN
            CALL SetErrStat( ErrID_Fatal, 'Error writing ChanLen to the FAST binary file.', ErrStat, ErrMsg, RoutineName )
            CALL Cleanup( )
            RETURN
         END IF
   END IF

   WRITE (UnIn, IOSTAT=ErrStat2)   INT( NumOutChans        , B4Ki )            ! The number of output channels
      IF ( ErrStat2 /= 0 ) THEN
         CALL SetErrStat( ErrID_Fatal, 'Error writing NumOutChans to the FAST binary file.', ErrStat, ErrMsg, RoutineName )
         CALL Cleanup( )
         RETURN
      END IF

   WRITE (UnIn, IOSTAT=ErrStat2)   INT( NT                 , B4Ki )            ! The number of time steps
      IF ( ErrStat2 /= 0 ) THEN
         CALL SetErrStat( ErrID_Fatal, 'Error writing NT to the FAST binary file.', ErrStat, ErrMsg, RoutineName )
         CALL Cleanup( )
         RETURN
      END IF

   IF ( FileID == FileFmtID_WithTime ) THEN
         ! Write the slope and offset for the time channel

      WRITE (UnIn, IOSTAT=ErrStat2)  TimeScl                                  ! The time slope for scaling
         IF ( ErrStat2 /= 0 ) THEN
            CALL SetErrStat( ErrID_Fatal, 'Error writing TimeScl to the FAST binary file.', ErrStat, ErrMsg, RoutineName )
            CALL Cleanup( )
            RETURN
         END IF

      WRITE (UnIn, IOSTAT=ErrStat2)  TimeOff                                  ! The time offset for scaling
         IF ( ErrStat2 /= 0 ) THEN
            CALL SetErrStat( ErrID_Fatal, 'Error writing TimeOff to the FAST binary file.', ErrStat, ErrMsg, RoutineName )
            CALL Cleanup( )
            RETURN
         END IF

   ELSE ! FileFmtID_WithoutTime and FileFmtID_NoCompressWithoutTime
         ! Write the first output time and the time step

      WRITE (UnIn, IOSTAT=ErrStat2)  TimeOut1                                  ! The first output time
         IF ( ErrStat2 /= 0 ) THEN
            CALL SetErrStat( ErrID_Fatal, 'Error writing TimeOut1 to the FAST binary file.', ErrStat, ErrMsg, RoutineName )
            CALL Cleanup( )
            RETURN
         END IF

      WRITE (UnIn, IOSTAT=ErrStat2)  TimeIncrement                             ! The time increment (between subsequent outputs)
         IF ( ErrStat2 /= 0 ) THEN
            CALL SetErrStat( ErrID_Fatal, 'Error writing TimeIncrement to the FAST binary file.', ErrStat, ErrMsg, RoutineName )
            CALL Cleanup( )
            RETURN
         END IF

   END IF

   IF ( FileID /= FileFmtID_NoCompressWithoutTime ) THEN
      
      WRITE (UnIn, IOSTAT=ErrStat2)  ColScl(:)                                    ! The channel slopes for scaling
         IF ( ErrStat2 /= 0 ) THEN
            CALL SetErrStat( ErrID_Fatal, 'Error writing ColScl to the FAST binary file.', ErrStat, ErrMsg, RoutineName )
            CALL Cleanup( )
            RETURN
         END IF

      WRITE (UnIn, IOSTAT=ErrStat2)  ColOff(:)                                    ! The channel offsets for scaling
         IF ( ErrStat2 /= 0 ) THEN
            CALL SetErrStat( ErrID_Fatal, 'Error writing ColOff to the FAST binary file.', ErrStat, ErrMsg, RoutineName )
            CALL Cleanup( )
            RETURN
         END IF
         
   END IF
   
   WRITE (UnIn, IOSTAT=ErrStat2)   INT( LenDesc            , B4Ki )            ! The number of characters in the string
      IF ( ErrStat2 /= 0 ) THEN
         CALL SetErrStat( ErrID_Fatal, 'Error writing LenDesc to the FAST binary file.', ErrStat, ErrMsg, RoutineName )
         CALL Cleanup( )
         RETURN
      END IF

   WRITE (UnIn, IOSTAT=ErrStat2)  DescStrASCII                                 ! DescStr converted to ASCII
      IF ( ErrStat2 /= 0 ) THEN
         CALL SetErrStat( ErrID_Fatal, 'Error writing file description to the FAST binary file.', ErrStat, ErrMsg, RoutineName )
         CALL Cleanup( )
         RETURN
      END IF

   WRITE (UnIn, IOSTAT=ErrStat2)  ChanNameASCII                                 ! ChanName converted to ASCII
      IF ( ErrStat2 /= 0 ) THEN
         CALL SetErrStat( ErrID_Fatal, 'Error writing channel names to the FAST binary file.', ErrStat, ErrMsg, RoutineName )
         CALL Cleanup( )
         RETURN
      END IF


   WRITE (UnIn, IOSTAT=ErrStat2)  ChanUnitASCII                                 ! ChanUnit converted to ASCII
      IF ( ErrStat2 /= 0 ) THEN
         CALL SetErrStat( ErrID_Fatal, 'Error writing channel units to the FAST binary file.', ErrStat, ErrMsg, RoutineName )
         CALL Cleanup( )
         RETURN
      END IF

   !...............................................................................................................................
   ! Write the channel data
   !...............................................................................................................................
   IF ( FileID == FileFmtID_WithTime ) THEN
      WRITE (UnIn, IOSTAT=ErrStat2)  TmpTimeArray                               ! TimeData converted to packed binary (32-bit)
         IF ( ErrStat2 /= 0 ) THEN
            CALL SetErrStat( ErrID_Fatal, 'Error writing time data to the FAST binary file.', ErrStat, ErrMsg, RoutineName )
            CALL Cleanup( )
            RETURN
         END IF
   END IF ! FileID

   IF ( FileID == FileFmtID_NoCompressWithoutTime ) THEN
      WRITE (UnIn, IOSTAT=ErrStat2)  TmpR8OutArray                                  ! AllOutData
   ELSE           
      WRITE (UnIn, IOSTAT=ErrStat2)  TmpOutArray                                  ! AllOutData converted to packed binary (16-bit)
   END IF
      IF ( ErrStat2 /= 0 ) THEN
         CALL SetErrStat( ErrID_Fatal, 'Error writing channel data to the FAST binary file.', ErrStat, ErrMsg, RoutineName )
         CALL Cleanup( )
         RETURN
      END IF

   !...............................................................................................................................
   ! We're finished: clean up ALLOCATABLE arrays and close the file
   !...............................................................................................................................

   CALL Cleanup()
   RETURN

!..................................................................................................................................
   CONTAINS
      !............................................................................................................................
      SUBROUTINE Cleanup()
      ! This subroutine cleans up all the allocatable arrays and closes the binary file.
      !............................................................................................................................
      
            ! Deallocate local arrays:
         IF ( ALLOCATED( ColMax        ) ) DEALLOCATE( ColMax )
         IF ( ALLOCATED( ColMin        ) ) DEALLOCATE( ColMin )
         IF ( ALLOCATED( ColOff        ) ) DEALLOCATE( ColOff )
         IF ( ALLOCATED( ColScl        ) ) DEALLOCATE( ColScl )
         IF ( ALLOCATED( TmpTimeArray  ) ) DEALLOCATE( TmpTimeArray )
         IF ( ALLOCATED( TmpOutArray   ) ) DEALLOCATE( TmpOutArray )
         IF ( ALLOCATED( TmpR8OutArray   ) ) DEALLOCATE( TmpR8OutArray )
         IF ( ALLOCATED( DescStrASCII  ) ) DEALLOCATE( DescStrASCII )
         IF ( ALLOCATED( ChanNameASCII ) ) DEALLOCATE( ChanNameASCII )
         IF ( ALLOCATED( ChanUnitASCII ) ) DEALLOCATE( ChanUnitASCII )
      
            ! Close file:
         CLOSE ( UnIn )
      
      END SUBROUTINE Cleanup
   !...............................................................................................................................
   END SUBROUTINE WrBinFAST
!==================================================================================================================================
!> This routine writes out a string to the file connected to Unit without following it with a new line.
   SUBROUTINE WrFileNR ( Unit, Str )

      ! Argument declarations.

   INTEGER, INTENT(IN)          :: Unit                                         ! I/O unit for input file.

   CHARACTER(*), INTENT(IN)     :: Str                                          ! String to be written without a newline at the end.



   WRITE (Unit,'(A)',ADVANCE='NO')  Str


   RETURN
   END SUBROUTINE WrFileNR
!=======================================================================
!> This routine writes all the values of a 1- or 2-dimensional array, A, 
!! of real numbers to unit Un, using ReFmt for each individual value
!! in the array. If MatName is present, it also preceeds the matrix
!! with "MatName" and the number of rows (dimension 1 of A) and columns (dimension 2 of A).
!! It is useful for debugging and/or writing summary files.
!! Use WrMatrix (nwtc_io::wrmatrix) instead of directly calling a specific routine in the generic interface.
   SUBROUTINE WrMatrix1R4( A, Un, ReFmt, MatName )
   
      
      REAL(SiKi),             INTENT(IN) :: A(:)      !< vector/matrix to be written
      INTEGER,                INTENT(IN) :: Un        !< Fortran unit number where matrix will be written
      CHARACTER(*),           INTENT(IN) :: ReFmt     !< Format for printing numbers  
      CHARACTER(*), OPTIONAL, INTENT(IN) :: MatName   !< name of matrix

      INTEGER        :: ErrStat
      INTEGER        :: nr  ! size (rows and columns) of A
      CHARACTER(256) :: Fmt


      nr = SIZE(A,1)

      IF ( PRESENT(MatName) ) THEN
         WRITE( Un, '(A,": ",A," x ",A)', IOSTAT=ErrStat ) TRIM(MatName), TRIM(Num2LStr(nr)), "1"
      END IF      
      
      Fmt = "(2x, "//TRIM(Num2LStr(nr))//"(1x,"//ReFmt//"))"

      WRITE( Un, Fmt, IOSTAT=ErrStat ) A(:)
      IF (ErrStat /= 0) THEN
         CALL WrScr('Error '//TRIM(Num2LStr(ErrStat))//' writing matrix in WrMatrix1R4().')
         RETURN
      END IF

   RETURN
   END SUBROUTINE WrMatrix1R4
!=======================================================================
!> \copydoc nwtc_io::wrmatrix1r4
   SUBROUTINE WrMatrix1R8( A, Un, ReFmt, MatName )
   
      REAL(R8Ki),             INTENT(IN) :: A(:)
      INTEGER,                INTENT(IN) :: Un
      CHARACTER(*),           INTENT(IN) :: ReFmt   ! Format for printing ReKi numbers
      CHARACTER(*), OPTIONAL, INTENT(IN) :: MatName

      INTEGER        :: ErrStat
      INTEGER                            :: nr  ! size (rows and columns) of A
      CHARACTER(256)                     :: Fmt
   
   
      nr = SIZE(A,1)

      IF ( PRESENT(MatName) ) THEN
         WRITE( Un, '(A,": ",A," x ",A)', IOSTAT=ErrStat ) TRIM(MatName), TRIM(Num2LStr(nr)), "1"
      END IF
      
      Fmt = "(2x, "//TRIM(Num2LStr(nr))//"(1x,"//ReFmt//"))"   
   
      WRITE( Un, Fmt, IOSTAT=ErrStat ) A(:)
      IF (ErrStat /= 0) THEN
         CALL WrScr('Error '//TRIM(Num2LStr(ErrStat))//' writing matrix in WrMatrix1R8().')
         RETURN
      END IF

   RETURN
   END SUBROUTINE WrMatrix1R8
!=======================================================================
!> \copydoc nwtc_io::wrmatrix1r4
   SUBROUTINE WrMatrix1R16( A, Un, ReFmt, MatName )
   
      REAL(QuKi),             INTENT(IN) :: A(:)
      INTEGER,                INTENT(IN) :: Un
      CHARACTER(*),           INTENT(IN) :: ReFmt   ! Format for printing ReKi numbers
      CHARACTER(*), OPTIONAL, INTENT(IN) :: MatName

      INTEGER        :: ErrStat
      INTEGER                            :: nr  ! size (rows and columns) of A
      CHARACTER(256)                     :: Fmt
   
   
      nr = SIZE(A,1)

      IF ( PRESENT(MatName) ) THEN
         WRITE( Un, '(A,": ",A," x ",A)', IOSTAT=ErrStat ) TRIM(MatName), TRIM(Num2LStr(nr)), "1"
      END IF
      
      Fmt = "(2x, "//TRIM(Num2LStr(nr))//"(1x,"//ReFmt//"))"   
   
      WRITE( Un, Fmt, IOSTAT=ErrStat ) A(:)
      IF (ErrStat /= 0) THEN
         CALL WrScr('Error '//TRIM(Num2LStr(ErrStat))//' writing matrix in WrMatrix1R16().')
         RETURN
      END IF

   RETURN
   END SUBROUTINE WrMatrix1R16
!=======================================================================
!> \copydoc nwtc_io::wrmatrix1r4
   SUBROUTINE WrMatrix2R4( A, Un, ReFmt, MatName )
      
      REAL(SiKi),             INTENT(IN) :: A(:,:)
      INTEGER,                INTENT(IN) :: Un
      CHARACTER(*),           INTENT(IN) :: ReFmt   ! Format for printing ReKi numbers  
      CHARACTER(*), OPTIONAL, INTENT(IN) :: MatName

      INTEGER                            :: ErrStat
      INTEGER        :: nr, nc  ! size (rows and columns) of A
      INTEGER        :: i       ! indices into A
      CHARACTER(256) :: Fmt


      nr = SIZE(A,1)
      nc = SIZE(A,2)

      IF ( PRESENT(MatName) ) THEN
         WRITE( Un, '(A,": ",A," x ",A)', IOSTAT=ErrStat ) TRIM(MatName), TRIM(Num2LStr(nr)), TRIM(Num2LStr(nc))
      END IF
      
      Fmt = "(2x, "//TRIM(Num2LStr(nc))//"(1x,"//ReFmt//"))"

      DO i=1,nr
         WRITE( Un, Fmt, IOSTAT=ErrStat ) A(i,:)
         IF (ErrStat /= 0) THEN
            CALL WrScr('Error '//TRIM(Num2LStr(ErrStat))//' writing matrix in WrMatrix2R4().')
            RETURN
         END IF


      END DO

   RETURN
   END SUBROUTINE WrMatrix2R4
!=======================================================================
!> \copydoc nwtc_io::wrmatrix1r4
   SUBROUTINE WrMatrix2R8( A, Un, ReFmt, MatName )
   
      REAL(R8Ki),             INTENT(IN) :: A(:,:)
      INTEGER,                INTENT(IN) :: Un
      CHARACTER(*),           INTENT(IN) :: ReFmt   ! Format for printing ReKi numbers  
      CHARACTER(*), OPTIONAL, INTENT(IN) :: MatName

      INTEGER                            :: ErrStat
      INTEGER                            :: nr, nc  ! size (rows and columns) of A
      INTEGER                            :: i       ! indices into A
      CHARACTER(256)                     :: Fmt
   
   
      nr = SIZE(A,1)
      nc = SIZE(A,2)

      IF ( PRESENT(MatName) ) THEN
         WRITE( Un, '(A,": ",A," x ",A)', IOSTAT=ErrStat ) TRIM(MatName), TRIM(Num2LStr(nr)), TRIM(Num2LStr(nc))
      END IF
      
      Fmt = "(2x, "//TRIM(Num2LStr(nc))//"(1x,"//ReFmt//"))"   

      DO i=1,nr
         WRITE( Un, Fmt, IOSTAT=ErrStat ) A(i,:)
         IF (ErrStat /= 0) THEN
            CALL WrScr('Error '//TRIM(Num2LStr(ErrStat))//' writing matrix in WrMatrix2R8().')
            RETURN
         END IF
         
         
      END DO

   RETURN
   END SUBROUTINE WrMatrix2R8
!=======================================================================  
!> \copydoc nwtc_io::wrmatrix1r4
   SUBROUTINE WrMatrix2R16( A, Un, ReFmt, MatName )
   
      REAL(QuKi),             INTENT(IN) :: A(:,:)
      INTEGER,                INTENT(IN) :: Un
      CHARACTER(*),           INTENT(IN) :: ReFmt   ! Format for printing ReKi numbers  
      CHARACTER(*), OPTIONAL, INTENT(IN) :: MatName

      INTEGER                            :: ErrStat
      INTEGER                            :: nr, nc  ! size (rows and columns) of A
      INTEGER                            :: i       ! indices into A
      CHARACTER(256)                     :: Fmt
   
   
      nr = SIZE(A,1)
      nc = SIZE(A,2)

      IF ( PRESENT(MatName) ) THEN
         WRITE( Un, '(A,": ",A," x ",A)', IOSTAT=ErrStat ) TRIM(MatName), TRIM(Num2LStr(nr)), TRIM(Num2LStr(nc))
      END IF
      
      Fmt = "(2x, "//TRIM(Num2LStr(nc))//"(1x,"//ReFmt//"))"   

      DO i=1,nr
         WRITE( Un, Fmt, IOSTAT=ErrStat ) A(i,:)
         IF (ErrStat /= 0) THEN
            CALL WrScr('Error '//TRIM(Num2LStr(ErrStat))//' writing matrix in WrMatrix2R16().')
            RETURN
         END IF
         
         
      END DO

   RETURN
   END SUBROUTINE WrMatrix2R16
!=======================================================================  
!> Based on nwtc_io::wrmatrix, this routine writes a matrix to an already-open text file. It allows
!! the user to omit rows and columns of A in the the file.
!! Use WrPartialMatrix (nwtc_io::wrpartialmatrix) instead of directly calling a specific routine in the generic interface.
   SUBROUTINE WrPartialMatrix1R8( A, Un, ReFmt, MatName, UseCol, UseAllCols, ExtCol )
   
      REAL(R8Ki),             INTENT(IN) :: A(:)          !< matrix to write        
      INTEGER,                INTENT(IN) :: Un            !< unit where matrix will be written
      CHARACTER(*),           INTENT(IN) :: ReFmt         !< Format for printing ReKi numbers  
      CHARACTER(*),           INTENT(IN) :: MatName       !< name of the matrix to write
      LOGICAL,      OPTIONAL, INTENT(IN) :: UseCol(:)     !< must be size(A,2); this routine will print only the columns where UseCol is true
      LOGICAL,      OPTIONAL, INTENT(IN) :: UseAllCols    !< a scalar that, if set to true, overrides UseCol and will print all columns
      REAL(R8Ki),   OPTIONAL, INTENT(IN) :: ExtCol(:)     !< columns to add to the end of matrix A               
                                                          
      INTEGER                            :: ErrStat
      INTEGER                            :: nc       ! size (rows and columns) of A
      INTEGER                            :: j        ! indices into A
      INTEGER                            :: jc       ! index into ThisRow
      CHARACTER(256)                     :: Fmt
      LOGICAL                            :: UseAllCols2
      REAL(R8Ki), ALLOCATABLE            :: ThisRow(:)

           
      UseAllCols2 = .false.
      if (.not. present(UseCol)) then
         UseAllCols2 = .true.
      else
         if (present(UseAllCols)) then
            if (UseAllCols) UseAllCols2 = .true. 
         end if
      end if
      
         ! how many columns will we print?
      if (UseAllCols2) then
         nc = SIZE(A)       ! default number of columns
      else
         nc = 0
         do j = 1,size(A)
            if (UseCol(j)) nc = nc + 1
         end do
      end if
      if (present(ExtCol)) nc = nc + size(ExtCol)
      
      
            
      WRITE( Un, '(A,": ",A," x ",A)', IOSTAT=ErrStat ) TRIM(MatName), '1', TRIM(Num2LStr(nc))
      
      Fmt = "(2x, "//TRIM(Num2LStr(nc))//"(1x,"//ReFmt//"))"   

      ALLOCATE(ThisRow(nc), STAT=ErrStat)
      IF (ErrStat /= 0) THEN
         CALL WrScr('Error '//TRIM(Num2LStr(ErrStat))//' allocating temporary row WrPartialMatrix1().')
         RETURN
      END IF
      
                        
      if (UseAllCols2) then
         ThisRow = A
      else
         jc = 1
         do j = 1,size(A)
            if (UseCol(j)) then
               ThisRow(jc) = A(j)
               jc = jc + 1
            end if            
         end do
         if (present(ExtCol)) ThisRow(jc:) = ExtCol(:)         
      end if         
                              
      WRITE( Un, Fmt, IOSTAT=ErrStat ) ThisRow
      IF (ErrStat /= 0) THEN
         deallocate(ThisRow)
         CALL WrScr('Error '//TRIM(Num2LStr(ErrStat))//' writing matrix in WrPartialMatrix1().')
         RETURN
      END IF
         
   deallocate(ThisRow)
   RETURN
   END SUBROUTINE WrPartialMatrix1R8
!=======================================================================  
!> \copydoc nwtc_io::wrpartialmatrix1r8
   SUBROUTINE WrPartialMatrix2R8( A, Un, ReFmt, MatName, UseRow, UseCol, UseAllRows, UseAllCols, ExtCol )
   
      REAL(R8Ki),             INTENT(IN) :: A(:,:)          ! matrix to write
      INTEGER,                INTENT(IN) :: Un              ! unit where matrix will be written
      CHARACTER(*),           INTENT(IN) :: ReFmt           ! Format for printing ReKi numbers  
      CHARACTER(*),           INTENT(IN) :: MatName         ! name of the matrix to write
      LOGICAL,      OPTIONAL, INTENT(IN) :: UseRow(:)       !< must be size(A,1); this routine will print only the rows where UseRow is true
      LOGICAL,      OPTIONAL, INTENT(IN) :: UseCol(:)       ! must be size(A,2); this routine will print only the columns where UseCol is true
      LOGICAL,      OPTIONAL, INTENT(IN) :: UseAllRows      !< a scalar that, if set to true, overrides UseRow and will print all rows
      LOGICAL,      OPTIONAL, INTENT(IN) :: UseAllCols      ! a scalar that, if set to true, overrides UseCol and will print all columns
      REAL(R8Ki),   OPTIONAL, INTENT(IN) :: ExtCol(:,:)     ! columns to add to the end of matrix A          

      INTEGER                            :: ErrStat
      INTEGER                            :: nr, nc   ! size (rows and columns) of A
      INTEGER                            :: i, j     ! indices into A
      INTEGER                            :: jc       ! index into ThisRow
      CHARACTER(256)                     :: Fmt
      LOGICAL                            :: UseAllRows2
      LOGICAL                            :: UseAllCols2
      REAL(R8Ki), ALLOCATABLE            :: ThisRow(:)

      
      UseAllRows2 = .false.
      if (.not. present(UseRow)) then
         UseAllRows2 = .true.
      else
         if (present(UseAllRows)) then
            if (UseAllRows) UseAllRows2 = .true. 
         end if
      end if
      
      UseAllCols2 = .false.
      if (.not. present(UseCol)) then
         UseAllCols2 = .true.
      else
         if (present(UseAllCols)) then
            if (UseAllCols) UseAllCols2 = .true. 
         end if
      end if
      
         ! how many rows will we print?
      if (UseAllRows2) then
         nr = SIZE(A,1)       ! default number of rows
      else
         nr = 0
         do i = 1,size(A,1)
            if (UseRow(i)) nr = nr + 1
         end do
      end if
      
         
         ! how many columns will we print?
      if (UseAllCols2) then
         nc = SIZE(A,2)       ! default number of columns
      else
         nc = 0
         do j = 1,size(A,2)
            if (UseCol(j)) nc = nc + 1
         end do
      end if
      
      if (present(ExtCol)) nc = nc + size(ExtCol,2)
      
      
      if (nr == 0 .or. nc == 0) return !don't print anything if the matrix is empty
      
      
      
      WRITE( Un, '(A,": ",A," x ",A)', IOSTAT=ErrStat ) TRIM(MatName), TRIM(Num2LStr(nr)), TRIM(Num2LStr(nc))
      
      Fmt = "(2x, "//TRIM(Num2LStr(nc))//"(1x,"//ReFmt//"))"   

      ALLOCATE(ThisRow(nc), STAT=ErrStat)
      IF (ErrStat /= 0) THEN
         CALL WrScr('Error '//TRIM(Num2LStr(ErrStat))//' allocating temporary row WrPartialMatrix2().')
         RETURN
      END IF
      
      
      DO i=1,size(A,1) ! loop through rows
         
         if ( .not. UseAllRows2 ) then
            if (.not. UseRow(i)) cycle ! skip this row
         end if
                  
         if (UseAllCols2) then
            ThisRow(1:size(A,2)) = A(i,:)
            if (present(ExtCol)) ThisRow(size(A,2)+1:) = ExtCol(i,:)
         else
            jc = 1
            do j = 1,size(A,2)
               if (UseCol(j)) then
                  ThisRow(jc) = A(i,j)
                  jc = jc + 1
               end if            
            end do
            if (present(ExtCol)) ThisRow(jc:) = ExtCol(i,:)            
         end if         
                              
         WRITE( Un, Fmt, IOSTAT=ErrStat ) ThisRow
         IF (ErrStat /= 0) THEN
            deallocate(ThisRow)
            CALL WrScr('Error '//TRIM(Num2LStr(ErrStat))//' writing matrix in WrPartialMatrix2().')
            RETURN
         END IF
         
         
      END DO
      
   deallocate(ThisRow)
   RETURN
   END SUBROUTINE WrPartialMatrix2R8
!=======================================================================  
!> This routine writes out a prompt to the screen without
!! following it with a new line, though a new line precedes it.
   SUBROUTINE WrPr ( Str )

      ! Argument declarations:

   CHARACTER(*), INTENT(IN)     :: Str                                          !< The prompt string to print.



   CALL WrScr ( ' ' )
   CALL WrNR  ( TRIM( Str )//' > ' )


   RETURN
   END SUBROUTINE WrPr
!=======================================================================
!> This routine writes out a real array to the file connected to Unit without following it with a new line.
!! Use WrNumAryFileNR (nwtc_io::wrnumaryfilenr) instead of directly calling a specific routine in the generic interface.   
   SUBROUTINE WrR4AryFileNR ( Unit, Ary, Fmt, ErrStat, ErrMsg  )

      ! Argument declarations.

   INTEGER,      INTENT(IN)     :: Unit                                         !< I/O unit for input file.
   REAL(SiKi),   INTENT(IN)     :: Ary (:)                                      !< Array to be written without a newline at the end.
   CHARACTER(*), INTENT(IN)     :: Fmt                                          !< Fmt of one element to be written.

   INTEGER(IntKi), INTENT(OUT)  :: ErrStat                                      !< Error status
   CHARACTER(*),   INTENT(OUT)  :: ErrMsg                                       !< Error message associated with ErrStat

      ! Local variables:
   CHARACTER(50)                :: Fmt2                                         ! Fmt of entire array to be written (will be copied).



   IF ( SIZE(Ary) == 0 ) THEN
      ErrStat = ErrID_None
      ErrMsg  = ''
      RETURN
   END IF
   

   WRITE(Fmt2,*) SIZE(Ary)
   Fmt2 = '('//TRIM(Fmt2)//'('//TRIM(Fmt)//'))'

   WRITE (Unit,Fmt2,ADVANCE='NO',IOSTAT=ErrStat)  Ary
   IF ( ErrStat /= 0 ) THEN
      ErrStat = ErrID_Fatal
      ErrMsg = 'WrR4AryFileNR:Error '//TRIM(Num2LStr(ErrStat))//' occurred while writing to file using this format: '//TRIM(Fmt2)
   ELSE
      ErrStat = ErrID_None
      ErrMsg  = ''
   END IF


   RETURN
   END SUBROUTINE WrR4AryFileNR
!=======================================================================
!> This routine writes out an integer array to the file connected to Unit without following it with a new line.
!! Use WrNumAryFileNR (nwtc_io::wrnumaryfilenr) instead of directly calling a specific routine in the generic interface.   
   SUBROUTINE WrIAryFileNR ( Unit, Ary, Fmt, ErrStat, ErrMsg  )

      ! Argument declarations.

   INTEGER,        INTENT(IN)   :: Unit                                         !< I/O unit for input file.
   INTEGER(IntKi), INTENT(IN)   :: Ary (:)                                      !< Array to be written without a newline at the end.
   CHARACTER(*),   INTENT(IN)   :: Fmt                                          !< Fmt of one element to be written.

   INTEGER(IntKi), INTENT(OUT)  :: ErrStat                                      !< Error status
   CHARACTER(*),   INTENT(OUT)  :: ErrMsg                                       !< Error message associated with ErrStat

      ! Local variables:
   CHARACTER(50)                :: Fmt2                                         ! Fmt of entire array to be written (will be copied).



   IF ( SIZE(Ary) == 0 ) THEN
      ErrStat = ErrID_None
      ErrMsg  = ''
      RETURN
   END IF
   

   WRITE(Fmt2,*) SIZE(Ary)
   Fmt2 = '('//TRIM(Fmt2)//'('//TRIM(Fmt)//'))'

   WRITE (Unit,Fmt2,ADVANCE='NO',IOSTAT=ErrStat)  Ary
   IF ( ErrStat /= 0 ) THEN
      ErrStat = ErrID_Fatal
      ErrMsg = 'WrIAryFileNR:Error '//TRIM(Num2LStr(ErrStat))//' occurred while writing to file using this format: '//TRIM(Fmt2)
   ELSE
      ErrStat = ErrID_None
      ErrMsg  = ''
   END IF


   RETURN
   END SUBROUTINE WrIAryFileNR
!=======================================================================
!> \copydoc nwtc_io::wrr4aryfilenr
   SUBROUTINE WrR8AryFileNR ( Unit, Ary, Fmt, ErrStat, ErrMsg  )

      ! Argument declarations.

   INTEGER,      INTENT(IN)     :: Unit                                         ! I/O unit for input file.
   REAL(R8Ki),   INTENT(IN)     :: Ary (:)                                      ! Array to be written without a newline at the end.
   CHARACTER(*), INTENT(IN)     :: Fmt                                          ! Fmt of one element to be written.

   INTEGER(IntKi), INTENT(OUT)  :: ErrStat                                      ! Error status
   CHARACTER(*),   INTENT(OUT)  :: ErrMsg                                       ! Error message associated with ErrStat

      ! Local variables:
   CHARACTER(50)                :: Fmt2                                         ! Fmt of entire array to be written (will be copied).



   IF ( SIZE(Ary) == 0 ) THEN
      ErrStat = ErrID_None
      ErrMsg  = ''
      RETURN
   END IF
   

   WRITE(Fmt2,*) SIZE(Ary)
   Fmt2 = '('//TRIM(Fmt2)//'('//TRIM(Fmt)//'))'

   WRITE (Unit,Fmt2,ADVANCE='NO',IOSTAT=ErrStat)  Ary
   IF ( ErrStat /= 0 ) THEN
      ErrStat = ErrID_Fatal
      ErrMsg = 'WrR8AryFileNR:Error '//TRIM(Num2LStr(ErrStat))//' occurred while writing to file using this format: '//TRIM(Fmt2)
   ELSE
      ErrStat = ErrID_None
      ErrMsg  = ''
   END IF


   RETURN
   END SUBROUTINE WrR8AryFileNR
!=======================================================================
!> \copydoc nwtc_io::wrr4aryfilenr
   SUBROUTINE WrR16AryFileNR ( Unit, Ary, Fmt, ErrStat, ErrMsg  )

      ! Argument declarations.

   INTEGER,      INTENT(IN)     :: Unit                                         !  I/O unit for input file.
   REAL(QuKi),   INTENT(IN)     :: Ary (:)                                      !  Array to be written without a newline at the end.
   CHARACTER(*), INTENT(IN)     :: Fmt                                          !  Fmt of one element to be written.
                                                                                  
   INTEGER(IntKi), INTENT(OUT)  :: ErrStat                                      !  Error status
   CHARACTER(*),   INTENT(OUT)  :: ErrMsg                                       !  Error message associated with ErrStat
                                                                                  
      ! Local variables:
   CHARACTER(50)                :: Fmt2                                         ! Fmt of entire array to be written (will be copied).



   IF ( SIZE(Ary) == 0 ) THEN
      ErrStat = ErrID_None
      ErrMsg  = ''
      RETURN
   END IF
   

   WRITE(Fmt2,*) SIZE(Ary)
   Fmt2 = '('//TRIM(Fmt2)//'('//TRIM(Fmt)//'))'

   WRITE (Unit,Fmt2,ADVANCE='NO',IOSTAT=ErrStat)  Ary
   IF ( ErrStat /= 0 ) THEN
      ErrStat = ErrID_Fatal
      ErrMsg = 'WrR16AryFileNR:Error '//TRIM(Num2LStr(ErrStat))//' occurred while writing to file using this format: '//TRIM(Fmt2)
   ELSE
      ErrStat = ErrID_None
      ErrMsg  = ''
   END IF


   RETURN
   END SUBROUTINE WrR16AryFileNR
!=======================================================================
!> This routine writes out a string to the screen.
   RECURSIVE SUBROUTINE WrScr ( InStr )


   IMPLICIT                        NONE


      ! Argument declarations.

   CHARACTER(*), INTENT(IN)     :: InStr                                        !< The input string to write to the screen.


      ! Local declarations.

   INTEGER                      :: Beg                                          ! The beginning of the next line of text.
   INTEGER                      :: Indent                                       ! The amunt to be indented.
   INTEGER                      :: LStr                                         ! The length of the remaining portion of the string.
   INTEGER                      :: MaxLen                                       ! Maximum number of columns to be written to the screen.
   INTEGER                      :: NewLineIndx                                  ! The string index where the NewLine character occurs

   CHARACTER(10)                :: Frm                                          ! Format specifier for the output.
   CHARACTER(LEN(InStr))        :: Str                                          ! The next string to be processed



   Str = InStr

         ! Check if we are writing multiple lines:

   NewLineIndx = INDEX( Str, NewLine, BACK=.TRUE. )
   IF ( NewLineIndx > 0  ) THEN     ! The user requested a new line
      IF ( NewLineIndx == 1 ) THEN  ! The first character is a new line, so write a blank line
         CALL WrScr( '' )
      ELSE
         CALL WrScr( Str(:NewLineIndx-1) ) ! Write everything up to the new line (recursively)
      END IF
      Str = Str( (NewLineIndx + LEN(NewLine)): ) ! Remove the part we already wrote to the screen (also remove the NewLine character)
   END IF


      ! Find the amount of indent.  Create format.

   MaxLen = MaxWrScrLen
   Indent = LEN_TRIM( Str ) - LEN_TRIM( ADJUSTL( Str ) )
   Indent = MIN( Indent, MaxLen-2 )                                              ! at least 2 characters per line
   MaxLen = MaxLen - Indent
   IF ( Indent > 0 )  THEN
      Frm    = '(1X,  X,A)'
      WRITE (Frm(5:6),'(I2)')  Indent
   ELSE
      Frm    = '(1X,A)'
   END IF


   !  Break long messages into multiple lines.

   Beg  = Indent + 1
   LStr = LEN_TRIM( Str(Beg:) )



   DO WHILE ( Lstr > MaxLen )

      CALL FindLine ( Str(Beg:) , MaxLen , LStr )

      CALL WriteScr( TRIM( ADJUSTL( Str(Beg:Beg+LStr-1) ) ), Frm )

      Beg = Beg + LStr


         ! If we have a space at the beginning of the string, let's get rid of it

      DO WHILE ( Beg < LEN_TRIM( Str ) .AND. Str(Beg:Beg) == ' ' )
         Beg = Beg + 1
      ENDDO

      LStr = LEN_TRIM( Str(Beg:) )

   ENDDO

   CALL WriteScr( TRIM( ADJUSTL( Str(Beg:Beg+LStr-1) ) ), Frm )


   RETURN
   END SUBROUTINE WrScr
!=======================================================================
!> This routine writes out a string to the screen after a blank line.
   SUBROUTINE WrScr1 ( Str )

      ! This routine is DEPRECATED. Call WrScr directly instead.

      ! Argument declarations.

   CHARACTER(*)                 :: Str                                         !< The string to print.


   CALL WrScr( NewLine//TRIM( Str ) )


   RETURN
   END SUBROUTINE WrScr1
!=======================================================================
!> This routine writes out the heading for an vtk xml file (associated footer generated in
!! nwtc_io::wrvtk_footer). It tries to open a text file for writing and returns the Unit number of the opened file.
   SUBROUTINE WrVTK_header( FileName, NumberOfPoints, NumberOfLines, NumberOfPolys, Un, ErrStat, ErrMsg ) 
   
      CHARACTER(*)    , INTENT(IN   )        :: FileName             !< Name of output file
      INTEGER(IntKi)  , INTENT(IN   )        :: NumberOfPoints       !< Number of points in this VTK file
      INTEGER(IntKi)  , INTENT(IN   )        :: NumberOfLines        !< Number of lines in this VTK file
      INTEGER(IntKi)  , INTENT(IN   )        :: NumberOfPolys        !< Number of polygons in this VTK file
      INTEGER(IntKi)  , INTENT(  OUT)        :: Un                   !< unit number of opened file
      INTEGER(IntKi)  , INTENT(  OUT)        :: ErrStat              !< error level/status of OpenFOutFile operation
      CHARACTER(*)    , INTENT(  OUT)        :: ErrMsg               !< message when error occurs
   
      CALL GetNewUnit( Un, ErrStat, ErrMsg )      
      CALL OpenFOutFile ( Un, TRIM(FileName), ErrStat, ErrMsg )
         if (ErrStat >= AbortErrLev) return
      
      ! Write a VTP mesh file (Polygonal VTK file) with positions and polygons (surfaces)
      ! (note alignment of WRITE statements to make sure spaces are lined up in XML file)
      WRITE(Un,'(A)')         '<?xml version="1.0"?>'
      WRITE(Un,'(A)')         '<VTKFile type="PolyData" version="0.1" byte_order="LittleEndian">' ! bjj note: we don't have binary data in this file, so byte_order shouldn't matter, right?
      WRITE(Un,'(A)')         '  <PolyData>'
      WRITE(Un,'(2(A,i7),A)') '    <Piece NumberOfPoints="', NumberOfPoints, '" NumberOfVerts="  0" NumberOfLines="', NumberOfLines, '"'
      WRITE(Un,'(A,i7,A)')    '           NumberOfStrips="  0" NumberOfPolys="',  NumberOfPolys, '">'
   
      RETURN
   END SUBROUTINE WrVTK_header
!=======================================================================
!> This routine writes out the footer for an vtk xml file (associated header generated  
!! in nwtc_io::wrvtk_header). It closes the file Un.
   SUBROUTINE WrVTK_footer( Un ) 
   
      INTEGER(IntKi)  , INTENT(IN   )        :: Un                   !< unit number of opened file
         
      WRITE(Un,'(A)')         '    </Piece>'
      WRITE(Un,'(A)')         '  </PolyData>'
      WRITE(Un,'(A)')         '</VTKFile>'
      CLOSE(Un)         
   
      RETURN
   END SUBROUTINE WrVTK_footer
   
!=======================================================================
!> This routine reads the header for a vtk, ascii, structured_points dataset file,
!! including all the information about the structured points.  It tries to open a 
!! text file for reading and returns the Unit number of the opened file.
!! The caller is responsible for closing the file unit unless caller set Un = -1!
   SUBROUTINE ReadVTK_SP_info( FileName, descr, dims, origin, gridSpacing, vecLabel, Un, ErrStat, ErrMsg ) 
   
      CHARACTER(*)    , INTENT(IN   )        :: FileName             !< Name of output file     
      CHARACTER(1024) , INTENT(  OUT)        :: descr                !< Line describing the contents of the file
      INTEGER(IntKi)  , INTENT(  OUT)        :: dims(3)              !< dimension of the 3D grid (nX,nY,nZ)
      REAL(ReKi)      , INTENT(  OUT)        :: origin(3)            !< the lower-left corner of the 3D grid (X0,Y0,Z0)
      REAL(ReKi)      , INTENT(  OUT)        :: gridSpacing(3)       !< spacing between grid points in each of the 3 directions (dX,dY,dZ)
      CHARACTER(1024) , INTENT(  OUT)        :: vecLabel
      INTEGER(IntKi)  , INTENT(INOUT)        :: Un                   !< unit number of opened file
      INTEGER(IntKi)  , INTENT(  OUT)        :: ErrStat              !< error level/status of OpenFOutFile operation
      CHARACTER(*)    , INTENT(  OUT)        :: ErrMsg               !< message when error occurs
   
      INTEGER(IntKi)              :: ErrStat2              ! local error level/status of OpenFOutFile operation
      CHARACTER(ErrMsgLen)        :: ErrMsg2              ! local message when error occurs   
      CHARACTER(1024)             :: Line, Line2              ! one line of the file
      CHARACTER(1024)             :: formatLbl
      CHARACTER(*), PARAMETER     :: RoutineName = 'ReadVTK_SP_info'
      INTEGER(IntKi)              :: sz, nPts
      LOGICAL                     :: closeOnReturn
      
      ErrStat = ErrID_None
      ErrMsg  = ''
      
      IF (Un == -1 ) THEN
         closeOnReturn = .TRUE.
      ELSE
         closeOnReturn = .FALSE.
      END IF
      
      CALL GetNewUnit( Un, ErrStat, ErrMsg )      
      CALL OpenFInpFile ( Un, TRIM(FileName), ErrStat, ErrMsg )
         if (ErrStat >= AbortErrLev) return
      
       CALL ReadCom( Un, FileName, 'File header: Module Version (line 1)', ErrStat2, ErrMsg2, 0 )
         CALL SetErrStat( ErrStat2, ErrMsg2, ErrStat, ErrMsg, RoutineName )
   
      CALL ReadStr( Un, FileName, descr, 'descr', 'File Description line', ErrStat2, ErrMsg2, 0 )
         CALL SetErrStat( ErrStat2, ErrMsg2, ErrStat, ErrMsg, RoutineName )
         
      formatLbl = ""   
      CALL ReadStr( Un, FileName, formatLbl, 'formatLbl', 'ASCII label', ErrStat2, ErrMsg2 )
         CALL SetErrStat( ErrStat2, ErrMsg2, ErrStat, ErrMsg, RoutineName )
      call Conv2UC(formatLbl)
      if (INDEX(formatLbl, "ASCII" ) /= 1 ) THEN ! If this line doesn't contain the word ASCII, we have a bad file header
         CALL SetErrStat( ErrID_Fatal, 'Invalid vtk structured_points file: did not find ASCII label', ErrStat, ErrMsg, RoutineName )
      end if  
      Line = ""
      CALL ReadStr( Un, FileName, Line, "dataset", "DATASET STRUCTURED_POINTS", ErrStat2, ErrMsg2 )
      CALL SetErrStat( ErrStat2, ErrMsg2, ErrStat, ErrMsg, RoutineName )
         
      CALL Conv2UC( Line )
      IF ( INDEX(Line, "DATASET" ) /= 1 ) THEN ! If this line doesn't contain the word dataset, we have a bad file header
        CALL SetErrStat( ErrID_Fatal, 'Invalid vtk structured_points file: did not find DATASET label', ErrStat, ErrMsg, RoutineName )
      END IF 
      IF ( INDEX(Line, "STRUCTURED_POINTS" ) == 0 ) THEN ! If this line doesn't also contain the word structured_points, we have a bad file header
         CALL SetErrStat( ErrID_Fatal, 'Invalid vtk structured_points file: did not find STRUCTURED_POINTS label', ErrStat, ErrMsg, RoutineName )
      end if
        
         ! Dimensions
      Line = ""
      CALL ReadStr( Un, FileName, Line, "Dimensions", "DIMENSIONS data", ErrStat2, ErrMsg2 )
      CALL SetErrStat( ErrStat2, ErrMsg2, ErrStat, ErrMsg, RoutineName )
      
      Line = trim(Line)
      CALL Conv2UC( Line )
      IF ( INDEX(Line, "DIMENSIONS" ) /= 1 ) THEN ! If this line doesn't contain the word dataset, we have a bad file header
         CALL SetErrStat( ErrID_Fatal, 'Invalid vtk structured_points file: did not find DIMENSIONS label', ErrStat, ErrMsg, RoutineName )
      ELSE
         sz = len(Line)
         Line = Line(12:sz)
         READ(Line,*, IOSTAT=ErrStat2)  dims
         if (ErrStat2 /= 0) then
            CALL SetErrStat( ErrID_Fatal, 'Error reading "dims".', ErrStat, ErrMsg, RoutineName )
         end if
      END IF 
      
         ! Origin
      Line = ""
      CALL ReadStr( Un, FileName, Line, "Origin", "ORIGIN data", ErrStat2, ErrMsg2 )
      CALL SetErrStat( ErrStat2, ErrMsg2, ErrStat, ErrMsg, RoutineName )
      
      Line = trim(Line)
      CALL Conv2UC( Line )
      IF ( INDEX(Line, "ORIGIN" ) /= 1 ) THEN ! If this line doesn't contain the word dataset, we have a bad file header
         CALL SetErrStat( ErrID_Fatal, 'Invalid vtk structured_points file: did not find ORIGIN label', ErrStat, ErrMsg, RoutineName )
      ELSE
         sz = len(Line)
         Line = Line(8:sz)
         READ(Line,*, IOSTAT=ErrStat2)  origin
         if (ErrStat2 /= 0) then
            CALL SetErrStat( ErrID_Fatal, 'Error reading "origin".', ErrStat, ErrMsg, RoutineName )
         end if

      END IF 
      
         ! Spacing      
      Line = ""
      CALL ReadStr( Un, FileName, Line, "gridSpacing", "SPACING data", ErrStat2, ErrMsg2 )
      CALL SetErrStat( ErrStat2, ErrMsg2, ErrStat, ErrMsg, RoutineName )
      
      Line = trim(Line)
      CALL Conv2UC( Line )
      IF ( INDEX(Line, "SPACING" ) /= 1 ) THEN ! If this line doesn't contain the word dataset, we have a bad file header
         CALL SetErrStat( ErrID_Fatal, 'Invalid vtk structured_points file: did not find SPACING label', ErrStat, ErrMsg, RoutineName )
      ELSE
         sz = len(Line)
         Line = Line(9:sz)
         READ(Line,*,IOSTAT=ErrStat2)  gridSpacing
         if (ErrStat2 /= 0) then
            CALL SetErrStat( ErrID_Fatal, 'Error reading "gridSpacing".', ErrStat, ErrMsg, RoutineName )
         end if
         
      END IF 
      
         ! Point Data
      Line = ""
      CALL ReadStr( Un, FileName, Line, "Point_Data", "POINT_DATA", ErrStat2, ErrMsg2 )
      CALL SetErrStat( ErrStat2, ErrMsg2, ErrStat, ErrMsg, RoutineName )
      
      Line = trim(Line)
      CALL Conv2UC( Line )
      IF ( INDEX(Line, "POINT_DATA" ) /= 1 ) THEN ! If this line doesn't contain the word dataset, we have a bad file header
         CALL SetErrStat( ErrID_Fatal, 'Invalid vtk structured_points file: did not find POINT_DATA label', ErrStat, ErrMsg, RoutineName )
      ELSE
         sz = len(Line)
         Line = Line(12:sz)
         READ(Line,*,IOSTAT=ErrStat2)  nPts
         if (ErrStat2 /= 0) then
            CALL SetErrStat( ErrID_Fatal, 'Error reading "nPts".', ErrStat, ErrMsg, RoutineName )
         end if
      END IF 
      
         ! Vector Label
      Line = ""
      CALL ReadStr( Un, FileName, Line, "Vectors", "VECTORS label", ErrStat2, ErrMsg2 )
      CALL SetErrStat( ErrStat2, ErrMsg2, ErrStat, ErrMsg, RoutineName )
      
      Line = trim(Line)
      Line2 = Line
      CALL Conv2UC( Line2 )
      IF ( INDEX(Line2, "VECTORS" ) /= 1 ) THEN ! If this line doesn't contain the word dataset, we have a bad file header
         CALL SetErrStat( ErrID_Fatal, 'Invalid vtk structured_points file: did not find VECTORS label', ErrStat, ErrMsg, RoutineName )
      ELSE
         sz = INDEX(Line2, "FLOAT" )
         IF ( sz == 0 ) THEN
            CALL SetErrStat( ErrID_Fatal, 'Invalid VECTORS datatype.  Must be set to float.', ErrStat, ErrMsg, RoutineName )
         ELSE        
            vecLabel = Line(9:sz-2)
         END IF
      END IF 
      
      IF ( (ErrStat >= AbortErrLev) .or. closeOnReturn ) THEN        
         close(Un)
         Un = -1
         RETURN
      END IF
      
      RETURN
   END SUBROUTINE ReadVTK_SP_info
   
!=======================================================================
!> This routine reads the vector data for a vtk, ascii, structured_points dataset file,
!! The Unit number of the  file is already assumed to be valid via a previous call to
!! ReadVTK_SP_info.  
   SUBROUTINE ReadVTK_SP_vectors( Un, dims, gridVals, ErrStat, ErrMsg ) 
   
      INTEGER(IntKi)  , INTENT(IN   )        :: Un                   !< unit number of opened file
      INTEGER(IntKi)  , INTENT(IN   )        :: dims(3)              !< dimension of the 3D grid (nX,nY,nZ)
      REAL(ReKi)      , INTENT(  OUT)        :: gridVals(:,:,:,:)    !< 4D array of data, size (3,nX,nY,nZ), must be pre-allocated
      INTEGER(IntKi)  , INTENT(  OUT)        :: ErrStat              !< error level/status of OpenFOutFile operation
      CHARACTER(*)    , INTENT(  OUT)        :: ErrMsg               !< message when error occurs
   
      INTEGER(IntKi)                         :: ErrStat2             ! local error level/status of OpenFOutFile operation
      CHARACTER(*), PARAMETER                :: RoutineName = 'ReadVTK_SP_vectors'
      
      ErrStat = ErrID_None
      ErrMsg  = ''
      
      READ(Un,*, IOSTAT=ErrStat2)  gridVals(1:3,1:dims(1),1:dims(2),1:dims(3))
      if (ErrStat2 /= 0) then
         CALL SetErrStat( ErrID_Fatal, 'Error reading vector data.', ErrStat, ErrMsg, RoutineName )
      end if
     
      close(Un)
      
   END SUBROUTINE ReadVTK_SP_vectors
   
!=======================================================================
!> This routine writes out the heading for an vtk, ascii, structured_points dataset file .
!! It tries to open a text file for writing and returns the Unit number of the opened file.
   SUBROUTINE WrVTK_SP_header( FileName, descr, Un, ErrStat, ErrMsg ) 
   
      CHARACTER(*)    , INTENT(IN   )        :: FileName             !< Name of output file     
      CHARACTER(*)    , INTENT(IN   )        :: descr                !< Line describing the contents of the file
      INTEGER(IntKi)  , INTENT(  OUT)        :: Un                   !< unit number of opened file
      INTEGER(IntKi)  , INTENT(  OUT)        :: ErrStat              !< error level/status of OpenFOutFile operation
      CHARACTER(*)    , INTENT(  OUT)        :: ErrMsg               !< message when error occurs
   
      CALL GetNewUnit( Un, ErrStat, ErrMsg )      
      CALL OpenFOutFile ( Un, TRIM(FileName), ErrStat, ErrMsg )
         if (ErrStat >= AbortErrLev) return
      
      WRITE(Un,'(A)')  '# vtk DataFile Version 3.0'
      WRITE(Un,'(A)')  trim(descr)
      WRITE(Un,'(A)')  'ASCII'
      WRITE(Un,'(A)')  'DATASET STRUCTURED_POINTS'
      
      RETURN
   END SUBROUTINE WrVTK_SP_header
   
   
   
   SUBROUTINE WrVTK_SP_vectors3D( Un, dataDescr, dims, origin, gridSpacing, gridVals, ErrStat, ErrMsg ) 
   
      INTEGER(IntKi)  , INTENT(IN   )        :: Un                   !< unit number of previously opened file (via call to WrVTK_SP_header)
      CHARACTER(*)    , INTENT(IN   )        :: dataDescr            !< Short label describing the vector data
      INTEGER(IntKi)  , INTENT(IN   )        :: dims(3)              !< dimension of the 3D grid (nX,nY,nZ)
      REAL(ReKi)      , INTENT(IN   )        :: origin(3)            !< the lower-left corner of the 3D grid (X0,Y0,Z0)
      REAL(ReKi)      , INTENT(IN   )        :: gridSpacing(3)       !< spacing between grid points in each of the 3 directions (dX,dY,dZ)
      REAL(ReKi)      , INTENT(IN   )        :: gridVals(:,:,:,:)      !< 3D array of data, size (nX,nY,nZ)
      INTEGER(IntKi)  , INTENT(  OUT)        :: ErrStat              !< error level/status of OpenFOutFile operation
      CHARACTER(*)    , INTENT(  OUT)        :: ErrMsg               !< message when error occurs
 
      INTEGER(IntKi)                         :: nPts                 ! Total number of grid points 
      
      if ( .not. (Un > 0) ) then
         ErrStat = ErrID_Fatal
         ErrMsg  = 'WrVTK_SP_points: Invalid file unit, be sure to call WrVTK_SP_header prior to calling WrVTK_SP_points.'
         return
      end if
   
      ErrStat = ErrID_None
      ErrMsg  = ''
      nPts    = dims(1)*dims(2)*dims(3)
      
      ! Note: gridVals must be stored such that the left-most dimension is X and the right-most dimension is Z
      WRITE(Un,'(A,3(i5,1X))')    'DIMENSIONS ',  dims
      WRITE(Un,'(A,3(f10.2,1X))') 'ORIGIN '    ,  origin
      WRITE(Un,'(A,3(f10.2,1X))') 'SPACING '   ,  gridSpacing
      WRITE(Un,'(A,i15)')         'POINT_DATA ',  nPts
      WRITE(Un,'(A)')            'VECTORS '//trim(dataDescr)//' float'
      WRITE(Un,'(3(f10.2,1X))')   gridVals
      close(Un)
      RETURN
      
   END SUBROUTINE WrVTK_SP_vectors3D
   
END MODULE NWTC_IO<|MERGE_RESOLUTION|>--- conflicted
+++ resolved
@@ -1502,10 +1502,10 @@
 
    FirstArgumentSet = .FALSE.
    SecondArgumentSet = .FALSE.
-
+                                        
    IF ( PRESENT(Arg2) ) Arg2 = ""
    IF ( PRESENT(Flag) ) Flag = ""
-
+   
       ! Save all arguments in a single argument array; this is primarily used to enable unit testing
    IF ( PRESENT(InputArgArray) ) THEN
       ALLOCATE( ArgArray( SIZE(InputArgArray) ) )
@@ -1556,20 +1556,7 @@
       Flag = Flags(I)(2:) ! This results in the flag without the switch character
       CALL Conv2UC( Flag )
 
-<<<<<<< HEAD
-         IF ( Arg(1:1) == SwChar .OR. Arg(1:1) == '-' ) THEN
-            IF (PRESENT(flag)) THEN
-               CALL Conv2UC( Arg )
-               Flag = Arg(2:) !this results in only the last flag
-               IF ( TRIM(Flag) == 'RESTART' ) CYCLE         ! Get next argument (which will be input [checkpoint] file name)
-               IF ( TRIM(Flag) == 'VTKLIN' )  CYCLE         ! Get next argument (which will be input [checkpoint] file name)
-
-            END IF
-                                                
-            CALL NWTC_DisplaySyntax( InputFile, ProgName )
-=======
       SELECT CASE ( TRIM(Flag) )
->>>>>>> 845b7248
 
       CASE ('H')
          CALL NWTC_DisplaySyntax( Arg1, ProgName )
@@ -1584,14 +1571,25 @@
          IF ( .NOT. FirstArgumentSet .AND. .NOT. SecondArgumentSet ) THEN
             CALL INVALID_SYNTAX( 'the restart capability requires at least one argument: <input_file (OPTIONAL)> -restart <checkpoint_file>' )
             CALL CLEANUP()
-            RETURN
+               RETURN
+         END IF
+
+      CASE ('VTKLIN')
+         IF ( FirstArgumentSet .AND. .NOT. SecondArgumentSet ) THEN
+            Arg2 = Arg1
+            Arg1 = ""
+         END IF
+         IF ( .NOT. FirstArgumentSet .AND. .NOT. SecondArgumentSet ) THEN
+            CALL INVALID_SYNTAX( 'the restart capability for vtk mode shapes requires at least one argument: <input_file (OPTIONAL)> -vtklin <visualization_input_file>' )
+            CALL CLEANUP()
+               RETURN
          END IF
 
       CASE DEFAULT
          CALL INVALID_SYNTAX( 'unknown command-line argument given: '//TRIM(Flag) )
          CALL CLEANUP()
          RETURN
-
+                                                
       END SELECT
 
    END DO
@@ -1599,7 +1597,7 @@
    IF ( PRESENT( ErrStat ) ) ErrStat = ErrID_None
    CALL CLEANUP()
 
-   RETURN
+                  RETURN
 
    CONTAINS
       SUBROUTINE CLEANUP()
@@ -1614,10 +1612,10 @@
 
          CALL NWTC_DisplaySyntax( Arg1, ProgName )
          CALL ProgAbort( ' Invalid syntax: '//TRIM(ErrorMessage), PRESENT(ErrStat) )
-         IF ( PRESENT(ErrStat) ) THEN
-            ErrStat = ErrID_Fatal
-            RETURN
-         END IF
+               IF ( PRESENT(ErrStat) ) THEN
+                  ErrStat = ErrID_Fatal
+                  RETURN
+               END IF
 
       END SUBROUTINE
 

!**********************************************************************************************************************************
! LICENSING
! Copyright (C) 2013-2016  National Renewable Energy Laboratory
!
!    This file is part of the NWTC Subroutine Library.
!
! Licensed under the Apache License, Version 2.0 (the "License");
! you may not use this file except in compliance with the License.
! You may obtain a copy of the License at
!
!     http://www.apache.org/licenses/LICENSE-2.0
!
! Unless required by applicable law or agreed to in writing, software
! distributed under the License is distributed on an "AS IS" BASIS,
! WITHOUT WARRANTIES OR CONDITIONS OF ANY KIND, either express or implied.
! See the License for the specific language governing permissions and
! limitations under the License.
!**********************************************************************************************************************************

!> This module contains I/O-related variables and routines with non-system-specific logic.
MODULE NWTC_IO

   USE SysSubs
   USE NWTC_Library_Types  ! ProgDesc and other types with copy and other routines for those types
   USE IEEE_ARITHMETIC
   USE VersionInfo

   IMPLICIT  NONE

!=======================================================================

   TYPE(ProgDesc), PARAMETER    :: NWTC_Ver = &                               
          ProgDesc( 'NWTC Subroutine Library', '', '')    !< The name, version, and date of the NWTC Subroutine Library

      !> This type stores a linked list of file names, used in MLB-style input file parsing (currently used in AirfoilInfo)
   TYPE, PUBLIC   :: FNlist_Type                                
      CHARACTER(1024)                        :: FileName                         !< A file name
      TYPE(FNlist_Type), POINTER             :: Next => NULL()                   !< The pointer to the next file name in the list
   END TYPE FNlist_Type


      ! Global coupling scheme variables.

   INTEGER(IntKi), PARAMETER     :: ExplicitLoose = 1                            !< parameter for global coupling scheme explicit-loose type
   !bjj: will add more of these as we work our way


      ! Global I/O-related variables.

   INTEGER(IntKi), PARAMETER     :: FlgType  = 1                                 !< Switch for telling if a variable is a flag (logical).
   INTEGER(IntKi), PARAMETER     :: NumType  = 2                                 !< Switch for telling if a variable is a number.
   INTEGER(IntKi), PARAMETER     :: StrType  = 3                                 !< Switch for telling if a variable is a string.

   INTEGER(B2Ki), PARAMETER      :: FileFmtID_WithTime    = 1                    !< ID for FAST Output File Format, specifies that the time channel is included in the output file (use if the output can occur at variable times)
   INTEGER(B2Ki), PARAMETER      :: FileFmtID_WithoutTime = 2                    !< ID for FAST Output File Format, specifies that the time channel is not included in the output file (used only with constant time-step output)
   INTEGER(B2Ki), PARAMETER      :: FileFmtID_NoCompressWithoutTime = 3          !< ID for FAST Output File Format, specifies that the time channel is not included in the output file (used only with constant time-step output), and data is not compressed, but written as double-precision floats
   INTEGER(B2Ki), PARAMETER      :: FileFmtID_ChanLen_In  = 4                    !< ID for FAST Output File Format, specifies that the time channel is not included in the output file, and channel length is included in the file


   LOGICAL                       :: Beep     = .TRUE.                            !< Flag that specifies whether or not to beep for error messages and program terminations.

   CHARACTER(20)                 :: ProgName = ' '                               !< The name of the calling program. DO NOT USE THIS IN NEW PROGRAMS (Modules)
   CHARACTER(99)                 :: ProgVer  = ' '                               !< The version (including date) of the calling program. DO NOT USE THIS IN NEW PROGRAMS
   CHARACTER(1), PARAMETER       :: Tab      = CHAR( 9 )                         !< The tab character.
   CHARACTER(*), PARAMETER       :: CommChars = '!#%'                            !< Comment characters that mark the end of useful input
   INTEGER(IntKi), PARAMETER     :: NWTC_SizeOfNumWord = 200                     !< maximum length of the words containing numeric input (for ParseVar routines)


      ! Parameters for writing to echo files (in this module only)

   INTEGER(IntKi), PARAMETER :: NWTC_MaxAryLen = 100 !< the maximum length of arrays that can be printed with the array formats below (used to make sure we don't crash when trying to write too many):
   ! >>> Note that the following array formats use 100, the value of NWTC_MaxAryLen above. Please keep the two numbers consistant!
   CHARACTER(*),PARAMETER :: Ec_StrAryFrmt =              "(15X,A,T30,' - ',A,/,2X,100('""',A,'""',:,1X))"   !< Output format for array of string parameters.
   CHARACTER(*),PARAMETER :: Ec_StrFrmt    =              "(15X,A,T30,' - ',A,/,2X, A )"                     !< Output format for string parameters
   CHARACTER(*),PARAMETER :: Ec_ReAryFrmt  =              "(15X,A,T30,' - ',A,/,100(2X,ES11.4e2,:))"         !< Output format for array of real parameters.
   CHARACTER(*),PARAMETER :: Ec_ReFrmt     = "( 2X, ES11.4e2,2X,A,T30,' - ',A )"                             !< Output format for real parameters
   CHARACTER(*),PARAMETER :: Ec_LgAryFrmt  =              "(15X,A,T30,' - ',A,/,100(2X,L11,:))"              !< Output format for array of logical parameters.
   CHARACTER(*),PARAMETER :: Ec_LgFrmt     =      "( 2X, L11,2X,A,T30,' - ',A )"                             !< Output format for logical parameters
   CHARACTER(*),PARAMETER :: Ec_IntAryFrmt =              "(15X,A,T30,' - ',A,/,100(2X,I11,:))"              !< Output format for array of integer parameters.
   CHARACTER(*),PARAMETER :: Ec_IntFrmt    =      "( 2X, I11,2X,A,T30,' - ',A )"                             !< Output format for integer parameters
   CHARACTER(*),PARAMETER :: Ec_Ch11Frmt   =      "( 2X, A11,2X,A,T30,' - ',A )"                             !< Output format for 11-character string parameters
   ! <<< End of arrays that use number defined in NWTC_MaxAryLen

!=======================================================================

      !> \copydoc nwtc_io::allcary1
   INTERFACE AllocAry
      MODULE PROCEDURE AllCAry1
      MODULE PROCEDURE AllCAry2
      MODULE PROCEDURE AllCAry3
   !   MODULE PROCEDURE AllCAry4                               Not yet coded.
      MODULE PROCEDURE AllI1BAry1      ! 1-dimensional array of B1Ki integers
      MODULE PROCEDURE AllI2BAry1      ! 1-dimensional array of B2Ki integers
      MODULE PROCEDURE AllI4BAry1      ! 1-dimensional array of B4Ki integers
      MODULE PROCEDURE AllIAry2
      MODULE PROCEDURE AllIAry3
   !   MODULE PROCEDURE AllIAry4                               Not yet coded.
      MODULE PROCEDURE AllLAry1
      MODULE PROCEDURE AllLAry2
      MODULE PROCEDURE AllLAry3
   !   MODULE PROCEDURE AllLAry4                               Not yet coded.

      MODULE PROCEDURE AllR4Ary1       ! 1-dimensional array of SiKi reals
      MODULE PROCEDURE AllR8Ary1       ! 1-dimensional array of R8Ki reals
      MODULE PROCEDURE AllR16Ary1      ! 1-dimensional array of QuKi reals
      MODULE PROCEDURE AllR4Ary2       ! 2-dimensional array of SiKi reals
      MODULE PROCEDURE AllR8Ary2       ! 2-dimensional array of R8Ki reals
      MODULE PROCEDURE AllR16Ary2      ! 2-dimensional array of QuKi reals

      MODULE PROCEDURE AllR4Ary3       ! 3-dimensional array of SiKi reals
      MODULE PROCEDURE AllR8Ary3       ! 3-dimensional array of R8Ki reals
      MODULE PROCEDURE AllR16Ary3      ! 3-dimensional array of QuKi reals
      MODULE PROCEDURE AllR4Ary4       ! 4-dimensional array of SiKi reals
      MODULE PROCEDURE AllR8Ary4       ! 4-dimensional array of R8Ki reals
      MODULE PROCEDURE AllR16Ary4      ! 4-dimensional array of QuKi reals
      MODULE PROCEDURE AllR4Ary5       ! 5-dimensional array of SiKi reals
      MODULE PROCEDURE AllR8Ary5       ! 5-dimensional array of R8Ki reals
      MODULE PROCEDURE AllR16Ary5      ! 5-dimensional array of QuKi reals
   END INTERFACE

      !> \copydoc nwtc_io::allipary1
   INTERFACE AllocPAry
      MODULE PROCEDURE AllIPAry1
      MODULE PROCEDURE AllIPAry2
      MODULE PROCEDURE AllFPAry1
      MODULE PROCEDURE AllRPAry2
      MODULE PROCEDURE AllR4PAry3
      MODULE PROCEDURE AllR8PAry3
      MODULE PROCEDURE AllR16PAry3
!      MODULE PROCEDURE AllRPAry4   !not yet coded
   END INTERFACE

      !> \copydoc nwtc_io::parsechvar
   INTERFACE ParseVar                                                         ! Parses a character variable name and value from a string.
      MODULE PROCEDURE ParseChVar                                             ! Parses a character string from a string.
      MODULE PROCEDURE ParseDbVar                                             ! Parses a double-precision REAL from a string.
      MODULE PROCEDURE ParseInVar                                             ! Parses an INTEGER from a string.
      MODULE PROCEDURE ParseLoVar                                             ! Parses an LOGICAL from a string.
      MODULE PROCEDURE ParseSiVar                                             ! Parses a single-precision REAL from a string.
   END INTERFACE

      !> \copydoc nwtc_io::parsechvarwdefault
   INTERFACE ParseVarWDefault                                                 ! Parses a character variable name and value from a string, potentially sets to a default value if "Default" is parsed.
      MODULE PROCEDURE ParseChVarWDefault                                     ! Parses a character string from a string, potentially sets to a default value if "Default" is parsed.
      MODULE PROCEDURE ParseDbVarWDefault                                     ! Parses a double-precision REAL from a string, potentially sets to a default value if "Default" is parsed.
      MODULE PROCEDURE ParseInVarWDefault                                     ! Parses an INTEGER from a string, potentially sets to a default value if "Default" is parsed.
      MODULE PROCEDURE ParseLoVarWDefault                                     ! Parses an LOGICAL from a string, potentially sets to a default value if "Default" is parsed.
      MODULE PROCEDURE ParseSiVarWDefault                                     ! Parses a single-precision REAL from a string, potentially sets to a default value if "Default" is parsed.
   END INTERFACE

      !> \copydoc nwtc_io::parsedbary
   INTERFACE ParseAry                                                         ! Parse an array of numbers from a string.
      MODULE PROCEDURE ParseDbAry                                             ! Parse an array of double-precision REAL values.
      MODULE PROCEDURE ParseInAry                                             ! Parse an array of whole numbers.
      MODULE PROCEDURE ParseLoAry                                             ! Parse an array of LOGICAL values.
      MODULE PROCEDURE ParseSiAry                                             ! Parse an array of single-precision REAL values.
      MODULE PROCEDURE ParseChAry
   END INTERFACE

      !> \copydoc nwtc_io::checkr4var
   INTERFACE CheckRealVar
      MODULE PROCEDURE CheckR4Var     ! 4-byte real
      MODULE PROCEDURE CheckR8Var     ! 8-byte real
      MODULE PROCEDURE CheckR16Var    ! 16-byte real
   END INTERFACE
   
      !> \copydoc nwtc_io::readcvar
   INTERFACE ReadVar
      MODULE PROCEDURE ReadCVar
      MODULE PROCEDURE ReadIVar
      MODULE PROCEDURE ReadLVar
      MODULE PROCEDURE ReadR4Var     ! 4-byte real
      MODULE PROCEDURE ReadR8Var     ! 8-byte real
      MODULE PROCEDURE ReadR16Var    ! 16-byte real
   END INTERFACE

      !> \copydoc nwtc_io::readivarwdefault
   INTERFACE ReadVarWDefault
      !MODULE PROCEDURE ReadCVar
      MODULE PROCEDURE ReadIVarWDefault
      MODULE PROCEDURE ReadLVarWDefault      ! Logical
      MODULE PROCEDURE ReadR4VarWDefault     ! 4-byte real
      MODULE PROCEDURE ReadR8VarWDefault     ! 8-byte real
      MODULE PROCEDURE ReadR16VarWDefault    ! 16-byte real
   END INTERFACE
   
      !> \copydoc nwtc_io::readcary
   INTERFACE ReadAry
      MODULE PROCEDURE ReadCAry
      MODULE PROCEDURE ReadCAryFromStr
      MODULE PROCEDURE ReadIAry
      MODULE PROCEDURE ReadLAry
      MODULE PROCEDURE ReadR4Ary  ! read array of 4-byte reals
      MODULE PROCEDURE ReadR4AryFromStr
      MODULE PROCEDURE ReadR8Ary  ! read array of 8-byte reals
      MODULE PROCEDURE ReadR8AryFromStr
      MODULE PROCEDURE ReadR16Ary ! read array of 16-byte reals
      MODULE PROCEDURE ReadR16AryFromStr
   END INTERFACE

      !> \copydoc nwtc_io::readcarylines   
   INTERFACE ReadAryLines
      MODULE PROCEDURE ReadCAryLines
      MODULE PROCEDURE ReadR4AryLines
      MODULE PROCEDURE ReadR8AryLines
      MODULE PROCEDURE ReadR16AryLines
!     MODULE PROCEDURE ReadIAryLines         ! Not coded yet
!     MODULE PROCEDURE ReadLAryLines         ! Not coded yet
   END INTERFACE

      !> \copydoc nwtc_io::int2lstr
   INTERFACE Num2LStr
      MODULE PROCEDURE Int2LStr        ! default integers
      MODULE PROCEDURE R2LStr4         ! 4-byte  reals
      MODULE PROCEDURE R2LStr8         ! 8-byte  reals
      MODULE PROCEDURE R2LStr16        ! 16-byte reals
   END INTERFACE

      !> \copydoc nwtc_io::dispnvd0
   INTERFACE DispNVD
      MODULE PROCEDURE DispNVD0        ! No arguments.
      MODULE PROCEDURE DispNVD1        ! Single argument of TYPE ProgDesc
      MODULE PROCEDURE DispNVD2        ! Two arguments of TYPE character
   END INTERFACE

      !> \copydoc nwtc_io::wrmatrix1r4
   INTERFACE WrMatrix
      MODULE PROCEDURE WrMatrix1R4     ! Single dimension matrix (Ary) of SiKi
      MODULE PROCEDURE WrMatrix2R4     ! Two dimension matrix of SiKi
      MODULE PROCEDURE WrMatrix1R8     ! Single dimension matrix (Ary) of R8Ki
      MODULE PROCEDURE WrMatrix2R8     ! Two dimension matrix of R8Ki
      MODULE PROCEDURE WrMatrix1R16    ! Single dimension matrix (Ary) of QuKi
      MODULE PROCEDURE WrMatrix2R16    ! Two dimension matrix of QuKi
   END INTERFACE

      !> \copydoc nwtc_io::wrpartialmatrix1r8
   INTERFACE WrPartialMatrix
      MODULE PROCEDURE WrPartialMatrix1R8     ! Single dimension matrix (array) of R8Ki
      MODULE PROCEDURE WrPartialMatrix2R8     ! Two dimension matrix of R8Ki
   END INTERFACE   
   
      !> \copydoc nwtc_io::wrr4aryfilenr
   INTERFACE WrNumAryFileNR
      MODULE PROCEDURE WrIAryFileNR
      MODULE PROCEDURE WrR4AryFileNR
      MODULE PROCEDURE WrR8AryFileNR
      MODULE PROCEDURE WrR16AryFileNR
   END INTERFACE
<<<<<<< HEAD
   
   INTERFACE WrVTK_SP_vectors3D
      MODULE PROCEDURE WrVTK_SP_R4vectors3D
      MODULE PROCEDURE WrVTK_SP_R8vectors3D
      MODULE PROCEDURE WrVTK_SP_R16vectors3D
   END INTERFACE
   
=======

>>>>>>> 83cf8d90
CONTAINS

!> This routine adjusts strings created from real numbers (4, 8, or 16-byte)
! It removes leading spaces and trailing zeros. It is intended to be called
! from routines R2LStr4, R2LStr8, and R2LStr16 (nwtc_io::r2lstr).
!=======================================================================
   SUBROUTINE AdjRealStr( NumStr )


   CHARACTER(*), INTENT(INOUT) :: NumStr       !< String representing a real number (e.g., from R2LStr4)

         ! Local declarations.

   INTEGER                      :: IC          ! Character index.


   NumStr = ADJUSTL( NumStr )


      ! Replace trailing zeros and possibly the decimal point with blanks.
      ! Stop trimming once we find the decimal point or a nonzero.


      ! Don't remove (important!) trailing zeros if they are in the exponent:

   IF (INDEX( NumStr, "E" ) > 0 ) RETURN
   IF (INDEX( NumStr, "e" ) > 0 ) RETURN

      ! These are not in the exponent

   DO IC=LEN_TRIM( NumStr ),1,-1

      IF ( NumStr(IC:IC) == '.' )  THEN
         NumStr(IC:IC) = ' '
         RETURN
      ELSE IF ( NumStr(IC:IC) /= '0' )  THEN
         RETURN
      END IF

      NumStr(IC:IC) = ' '

   END DO ! IC


   END SUBROUTINE AdjRealStr
!=======================================================================
!> This routine allocates an array to the size specified in the AryDim input arguement(s).
!! Arrays are of type ALLOCATABLE.   
!! If the array is already allocated on entry to this routine, an error will be generated. \n
!! Use AllocAry (nwtc_io::allocary) instead of directly calling a specific routine in the generic interface.   
   SUBROUTINE AllCAry1 ( Ary, AryDim1, Descr, ErrStat, ErrMsg )

      ! This routine allocates a 1-D CHARACTER array.

      ! Argument declarations.

   CHARACTER(*), ALLOCATABLE         :: Ary    (:)                                 !< Array to be allocated
   INTEGER,      INTENT(IN)          :: AryDim1                                    !< The size of the first dimension of the array.
   CHARACTER(*), INTENT(IN)          :: Descr                                      !< Brief array description (for error message).
   INTEGER,      INTENT(OUT)         :: ErrStat                                    !< Error status
   CHARACTER(*), INTENT(OUT)         :: ErrMsg                                     !< Error message corresponding to ErrStat

   
   ALLOCATE ( Ary(AryDim1) , STAT=ErrStat )


   IF ( ErrStat /= 0 ) THEN
      ErrStat = ErrID_Fatal
      IF ( ALLOCATED(Ary) ) THEN ! or Sttus=151 on IVF
         ErrMsg = 'Error allocating memory for the '//TRIM( Descr )//' array; array was already allocated.'
      ELSE
         ErrMsg = 'Error allocating memory for '//TRIM(Num2LStr(AryDim1))//' characters in the '//TRIM( Descr )//' array.'
      END IF
   ELSE
      ErrStat = ErrID_None
      ErrMsg  = ''
   END IF

   RETURN
   END SUBROUTINE AllCAry1 
!=======================================================================
!> \copydoc nwtc_io::allcary1
   SUBROUTINE AllCAry2 ( Ary, AryDim1, AryDim2, Descr, ErrStat, ErrMsg )

      ! This routine allocates a 2-D CHARACTER array.


      ! Argument declarations.

   CHARACTER(*), ALLOCATABLE         :: Ary    (:,:)                               !  Array to be allocated
   INTEGER,      INTENT(IN)          :: AryDim1                                    !  The size of the first dimension of the array.
   INTEGER,      INTENT(IN)          :: AryDim2                                    !< The size of the second dimension of the array.
   INTEGER,      INTENT(OUT)         :: ErrStat                                    !  Error status
   CHARACTER(*), INTENT(OUT)         :: ErrMsg                                     !  Error message corresponding to ErrStat
   CHARACTER(*), INTENT(IN)          :: Descr                                      !  Brief array description.



   ALLOCATE ( Ary(AryDim1,AryDim2) , STAT=ErrStat )

   IF ( ErrStat /= 0 ) THEN
      ErrStat = ErrID_Fatal
      IF ( ALLOCATED(Ary) ) THEN ! or Sttus=151 on IVF
         ErrMsg = 'Error allocating memory for the '//TRIM( Descr )//' array; array was already allocated.'
      ELSE
         ErrMsg = 'Error allocating memory for '//TRIM(Num2LStr(AryDim1*AryDim2))//' characters in the '//TRIM( Descr )//' array.'
      END IF
   ELSE
      ErrStat = ErrID_None
      ErrMsg  = ''
   END IF


   RETURN
   END SUBROUTINE AllCAry2
!=======================================================================
!> \copydoc nwtc_io::allcary1
   SUBROUTINE AllCAry3 (  Ary, AryDim1, AryDim2, AryDim3, Descr, ErrStat, ErrMsg )


      ! This routine allocates a 3-D CHARACTER array.


      ! Argument declarations.

   CHARACTER(*), ALLOCATABLE         :: Ary    (:,:,:)                             !  Array to be allocated
   INTEGER,      INTENT(IN)          :: AryDim1                                    !  The size of the first dimension of the array.
   INTEGER,      INTENT(IN)          :: AryDim2                                    !< The size of the second dimension of the array.
   INTEGER,      INTENT(IN)          :: AryDim3                                    !< The size of the third dimension of the array.
   CHARACTER(*), INTENT(IN)          :: Descr                                      !  Brief array description.
   INTEGER,      INTENT(OUT)         :: ErrStat                                    !  Error status
   CHARACTER(*), INTENT(OUT)         :: ErrMsg                                     !  Error message corresponding to ErrStat


   ALLOCATE ( Ary(AryDim1,AryDim2,AryDim3) , STAT=ErrStat )

   IF ( ErrStat /= 0 ) THEN
      ErrStat = ErrID_Fatal
      IF ( ALLOCATED(Ary) ) THEN ! or Sttus=151 on IVF
         ErrMsg = 'Error allocating memory for the '//TRIM( Descr )//' array; array was already allocated.'
      ELSE
         ErrMsg = 'Error allocating memory for '//TRIM(Num2LStr(AryDim1*AryDim2*AryDim3))//' characters in the '//TRIM( Descr )//' array.'
      END IF
   ELSE
      ErrStat = ErrID_None
      ErrMsg  = ''
   END IF



   RETURN
   END SUBROUTINE AllCAry3
!=======================================================================
!> \copydoc nwtc_io::allcary1
   SUBROUTINE AllI1BAry1 ( Ary, AryDim1, Descr, ErrStat, ErrMsg )

      ! This routine allocates a 1-D INTEGER B1Ki array.


      ! Argument declarations.

   INTEGER(B1Ki),  ALLOCATABLE :: Ary    (:)                                 ! Array to be allocated
   INTEGER(IntKi), INTENT(IN)  :: AryDim1                                    ! The size of the array
   CHARACTER(*),   INTENT(IN)  :: Descr                                      ! Brief array description
   INTEGER(IntKi), INTENT(OUT) :: ErrStat                                    ! Error status
   CHARACTER(*),   INTENT(OUT) :: ErrMsg                                     ! Error message corresponding to ErrStat


   ALLOCATE ( Ary(AryDim1) , STAT=ErrStat )

   IF ( ErrStat /= 0 ) THEN
      ErrStat = ErrID_Fatal
      IF ( ALLOCATED(Ary) ) THEN ! or Sttus=151 on IVF
         ErrMsg = 'Error allocating memory for the '//TRIM( Descr )//' array; array was already allocated.'
      ELSE
         ErrMsg = 'Error allocating '//TRIM(Num2LStr(AryDim1*1))//' bytes of memory for the '//TRIM( Descr )//' array.'
      END IF
   ELSE
      ErrStat = ErrID_None
      ErrMsg = ' '
   END IF

   RETURN
   END SUBROUTINE AllI1BAry1
!=======================================================================
!> \copydoc nwtc_io::allcary1
   SUBROUTINE AllI2BAry1 ( Ary, AryDim1, Descr, ErrStat, ErrMsg )


      ! This routine allocates a 1-D INTEGER B2Ki array.


      ! Argument declarations.

   INTEGER(B2Ki),  ALLOCATABLE :: Ary    (:)                                 ! Array to be allocated
   INTEGER(IntKi), INTENT(IN)  :: AryDim1                                     ! The size of the array
   CHARACTER(*),   INTENT(IN)  :: Descr                                      ! Brief array description
   INTEGER(IntKi), INTENT(OUT) :: ErrStat                                    ! Error status
   CHARACTER(*),   INTENT(OUT) :: ErrMsg                                     ! Error message corresponding to ErrStat


   ALLOCATE ( Ary(AryDim1) , STAT=ErrStat )

   IF ( ErrStat /= 0 ) THEN
      ErrStat = ErrID_Fatal
      IF ( ALLOCATED(Ary) ) THEN ! or Sttus=151 on IVF
         ErrMsg = 'Error allocating memory for the '//TRIM( Descr )//' array; array was already allocated.'
      ELSE
         ErrMsg = 'Error allocating '//TRIM(Num2LStr(AryDim1*2))//' bytes of memory for the '//TRIM( Descr )//' array.'
      END IF
   ELSE
      ErrStat = ErrID_None
      ErrMsg = ' '
   END IF

   RETURN
   END SUBROUTINE AllI2BAry1
!=======================================================================
!> \copydoc nwtc_io::allcary1
   SUBROUTINE AllI4BAry1 ( Ary, AryDim1, Descr, ErrStat, ErrMsg )


      ! This routine allocates a 1-D INTEGER B1Ki array.


      ! Argument declarations.

   INTEGER(B4Ki),  ALLOCATABLE :: Ary    (:)                                 !  Array to be allocated
   INTEGER(IntKi), INTENT(IN)  :: AryDim1                                     !  The size of the array
   CHARACTER(*),   INTENT(IN)  :: Descr                                      !  Brief array description
   INTEGER(IntKi), INTENT(OUT) :: ErrStat                                    !  Error status
   CHARACTER(*),   INTENT(OUT) :: ErrMsg                                     !  Error message corresponding to ErrStat


   ALLOCATE ( Ary(AryDim1) , STAT=ErrStat )

   IF ( ErrStat /= 0 ) THEN
      ErrStat = ErrID_Fatal
      IF ( ALLOCATED(Ary) ) THEN ! or Sttus=151 on IVF
         ErrMsg = 'Error allocating memory for the '//TRIM( Descr )//' array; array was already allocated.'
      ELSE
         ErrMsg = 'Error allocating '//TRIM(Num2LStr(AryDim1*4))//' bytes of memory for the '//TRIM( Descr )//' array.'
      END IF
   ELSE
      ErrStat = ErrID_None
      ErrMsg = ' '
   END IF

   RETURN
   END SUBROUTINE AllI4BAry1
!=======================================================================
!> \copydoc nwtc_io::allcary1
   SUBROUTINE AllIAry2 (  Ary, AryDim1, AryDim2, Descr, ErrStat, ErrMsg )


      ! This routine allocates a 2-D INTEGER array.


      ! Argument declarations.

   INTEGER(IntKi), ALLOCATABLE       :: Ary    (:,:)                               ! Array to be allocated
   INTEGER,      INTENT(IN)          :: AryDim1                                    ! The size of the first dimension of the array.
   INTEGER,      INTENT(IN)          :: AryDim2                                    !< The size of the second dimension of the array.
   CHARACTER(*), INTENT(IN)          :: Descr                                      ! Brief array description.
   INTEGER,      INTENT(OUT)         :: ErrStat                                    ! Error status
   CHARACTER(*), INTENT(OUT)         :: ErrMsg                                     ! Error message corresponding to ErrStat


   ALLOCATE ( Ary(AryDim1,AryDim2) , STAT=ErrStat )

   IF ( ErrStat /= 0 ) THEN
      ErrStat = ErrID_Fatal
      IF ( ALLOCATED(Ary) ) THEN ! or Sttus=151 on IVF
         ErrMsg = 'Error allocating memory for the '//TRIM( Descr )//' array; array was already allocated.'
      ELSE
         ErrMsg = 'Error allocating '//TRIM(Num2LStr(AryDim1*AryDim2*BYTES_IN_INT))//' bytes of memory for the '//TRIM( Descr )//' array.'
      END IF
   ELSE
      ErrStat = ErrID_None
      ErrMsg  = ''
   END IF

   RETURN
   END SUBROUTINE AllIAry2
!=======================================================================
!> \copydoc nwtc_io::allcary1
   SUBROUTINE AllIAry3 (  Ary, AryDim1, AryDim2, AryDim3, Descr, ErrStat, ErrMsg )


      ! This routine allocates a 3-D INTEGER array.


      ! Argument declarations.

   INTEGER(IntKi),  ALLOCATABLE      :: Ary    (:,:,:)                             !  Array to be allocated
   INTEGER,      INTENT(IN)          :: AryDim1                                    !  The size of the first dimension of the array.
   INTEGER,      INTENT(IN)          :: AryDim2                                    !< The size of the second dimension of the array.
   INTEGER,      INTENT(IN)          :: AryDim3                                    !< The size of the third dimension of the array.
   CHARACTER(*), INTENT(IN)          :: Descr                                      !  Brief array description.
   INTEGER,      INTENT(OUT)         :: ErrStat                                    !  Error status; if present, program does not abort on error
   CHARACTER(*), INTENT(OUT)         :: ErrMsg                                     !  Error message corresponding to ErrStat



   ALLOCATE ( Ary(AryDim1,AryDim2,AryDim3) , STAT=ErrStat )

   IF ( ErrStat /= 0 ) THEN
      ErrStat = ErrID_Fatal
      IF ( ALLOCATED(Ary) ) THEN ! or Sttus=151 on IVF
         ErrMsg = 'Error allocating memory for the '//TRIM( Descr )//' array; array was already allocated.'
      ELSE
         ErrMsg = 'Error allocating '//TRIM(Num2LStr(AryDim1*AryDim2*AryDim3*BYTES_IN_INT))//' bytes of memory for the '//TRIM( Descr )//' array.'
      END IF
   ELSE
      ErrStat = ErrID_None
      ErrMsg  = ''
   END IF
   

   RETURN
   END SUBROUTINE AllIAry3
!=======================================================================
!> This routine allocates an array to the size specified in the AryDim input arguement(s).
!! Arrays are of type POINTER.   
!! If the array pointer is already associated on entry to this routine, the array it points to 
!! will be deallocated first. \n
!! Use AllocPAry (nwtc_io::allocpary) instead of directly calling a specific routine in the generic interface.   
   SUBROUTINE AllIPAry1 ( Ary, AryDim1, Descr, ErrStat, ErrMsg )

      ! This routine allocates a 1-D INTEGER array.

      ! Argument declarations.

   INTEGER,      POINTER             :: Ary    (:)                                 !< Array to be allocated
   INTEGER,      INTENT(IN)          :: AryDim1                                    !< The size of the first dimension of the array.
   INTEGER,      INTENT(OUT)         :: ErrStat                                    !< Error status
   CHARACTER(*), INTENT(OUT)         :: ErrMsg                                     !< Error message corresponding to ErrStat
   CHARACTER(*), INTENT(IN)          :: Descr                                      !< Brief array description.


   IF ( ASSOCIATED(Ary) ) THEN
      DEALLOCATE(Ary)
      !ErrStat = ErrID_Warn
      !ErrMsg = " AllIPAry1: Ary already allocated."
   END IF

   ALLOCATE ( Ary(AryDim1) , STAT=ErrStat )
   
   IF ( ErrStat /= 0 ) THEN
      ErrStat = ErrID_Fatal
      ErrMsg = 'Error allocating memory for the '//TRIM( Descr )//' array.'
   ELSE
      ErrStat = ErrID_None
      ErrMsg  = ''
   END IF
   
   Ary = 0

   RETURN
   END SUBROUTINE AllIPAry1 
!=======================================================================
!> \copydoc nwtc_io::allipary1
   SUBROUTINE AllIPAry2 (  Ary, AryDim1, AryDim2, Descr, ErrStat, ErrMsg )


      ! This routine allocates a 2-D INTEGER array.

      ! Argument declarations.

   INTEGER,      POINTER             :: Ary    (:,:)                               !  Array to be allocated
   INTEGER,      INTENT(IN)          :: AryDim1                                    !  The size of the first dimension of the array.
   INTEGER,      INTENT(IN)          :: AryDim2                                    !< The size of the second dimension of the array.
   INTEGER,      INTENT(OUT)         :: ErrStat                                    !  Error status
   CHARACTER(*), INTENT(OUT)         :: ErrMsg                                     !  Error message corresponding to ErrStat
   CHARACTER(*), INTENT(IN)          :: Descr                                      !  Brief array description.



   IF ( ASSOCIATED(Ary) ) THEN
      DEALLOCATE(Ary)
      !ErrStat = ErrID_Warn
      !ErrMsg = " AllIPAry2: Ary already allocated."
   END IF

   ALLOCATE ( Ary(AryDim1,AryDim2) , STAT=ErrStat )
   IF ( ErrStat /= 0 ) THEN
      ErrStat = ErrID_Fatal
      ErrMsg = 'Error allocating memory for the '//TRIM( Descr )//' array.'
   ELSE
      ErrStat = ErrID_None
      ErrMsg  = ''
   END IF
   
   Ary = 0
   RETURN
   END SUBROUTINE AllIPAry2 
!=======================================================================
!> \copydoc nwtc_io::allipary1
   SUBROUTINE AllFPAry1 (  Ary, AryDim1, Descr, ErrStat, ErrMsg )

      ! This routine allocates a 1-D REAL array.
      ! Argument declarations.

   REAL(C_FLOAT), POINTER            :: Ary    (:)                                 !  Array to be allocated
   INTEGER,      INTENT(IN)          :: AryDim1                                    !  The size of the first dimension of the array.
   INTEGER,      INTENT(OUT)         :: ErrStat                                    !< Error status
   CHARACTER(*), INTENT(OUT)         :: ErrMsg                                     !  Error message corresponding to ErrStat
   CHARACTER(*), INTENT(IN)          :: Descr                                      !  Brief array description.


   IF ( ASSOCIATED(Ary) ) THEN
      DEALLOCATE(Ary)
      !ErrStat = ErrID_Warn
      !ErrMsg = " AllRPAry2: Ary already allocated."
   END IF

   ALLOCATE ( Ary(AryDim1) , STAT=ErrStat )
   IF ( ErrStat /= 0 ) THEN
      ErrStat = ErrID_Fatal
      ErrMsg = 'Error allocating '//TRIM(Num2LStr(AryDim1*BYTES_IN_REAL))//&
                  ' bytes of memory for the '//TRIM( Descr )//' array.'
   ELSE
      ErrStat = ErrID_None
      ErrMsg  = ''
   END IF
   
   Ary = 0
   RETURN
   END SUBROUTINE AllFPAry1
!=======================================================================
!> \copydoc nwtc_io::allipary1
   SUBROUTINE AllRPAry2 (  Ary, AryDim1, AryDim2, Descr, ErrStat, ErrMsg )

      ! This routine allocates a 2-D REAL array.
      ! Argument declarations.

   REAL(ReKi),   POINTER             :: Ary    (:,:)                               !  Array to be allocated
   INTEGER,      INTENT(IN)          :: AryDim1                                    !  The size of the first dimension of the array.
   INTEGER,      INTENT(IN)          :: AryDim2                                    !< The size of the second dimension of the array.
   INTEGER,      INTENT(OUT)         :: ErrStat                                    !  Error status
   CHARACTER(*), INTENT(OUT)         :: ErrMsg                                     !  Error message corresponding to ErrStat
   CHARACTER(*), INTENT(IN)          :: Descr                                      !  Brief array description.


   IF ( ASSOCIATED(Ary) ) THEN
      DEALLOCATE(Ary)
      !ErrStat = ErrID_Warn
      !ErrMsg = " AllRPAry2: Ary already allocated."
   END IF

   ALLOCATE ( Ary(AryDim1,AryDim2) , STAT=ErrStat )
   IF ( ErrStat /= 0 ) THEN
      ErrStat = ErrID_Fatal
      ErrMsg = 'Error allocating '//TRIM(Num2LStr(AryDim1*AryDim2*BYTES_IN_REAL))//&
                  ' bytes of memory for the '//TRIM( Descr )//' array.'
   ELSE
      ErrStat = ErrID_None
      ErrMsg  = ''
   END IF
   
   Ary = 0
   RETURN
   END SUBROUTINE AllRPAry2 
!=======================================================================
!> \copydoc nwtc_io::allipary1
   SUBROUTINE AllR4PAry3 (  Ary, AryDim1, AryDim2, AryDim3, Descr, ErrStat, ErrMsg ) 


      ! This routine allocates a 3-D REAL array.

      ! Argument declarations.

   REAL(SiKi),   POINTER             :: Ary    (:,:,:)                             !  Array to be allocated
   INTEGER,      INTENT(IN)          :: AryDim1                                    !  The size of the first dimension of the array.
   INTEGER,      INTENT(IN)          :: AryDim2                                    !< The size of the second dimension of the array.
   INTEGER,      INTENT(IN)          :: AryDim3                                    !< The size of the third dimension of the array.
   INTEGER,      INTENT(OUT)         :: ErrStat                                    !  Error status
   CHARACTER(*), INTENT(OUT)         :: ErrMsg                                     !  Error message corresponding to ErrStat
   CHARACTER(*), INTENT(IN)          :: Descr                                      !  Brief array description.


   IF ( ASSOCIATED(Ary) ) THEN
      DEALLOCATE(Ary)
      !ErrStat = ErrID_Warn
      !ErrMsg = " AllRPAry3: Ary already allocated."
   END IF

   ALLOCATE ( Ary(AryDim1,AryDim2,AryDim3) , STAT=ErrStat )
   IF ( ErrStat /= 0 ) THEN
      ErrStat = ErrID_Fatal
      ErrMsg = 'Error allocating '//TRIM(Num2LStr(AryDim1*AryDim2*AryDim3*BYTES_IN_REAL))//&
                  ' bytes of memory for the '//TRIM( Descr )//' array.'
   ELSE
      ErrStat = ErrID_None
      ErrMsg  = ''
   END IF
   
   Ary = 0
   RETURN
  END SUBROUTINE AllR4PAry3
!=======================================================================
!> \copydoc nwtc_io::allipary1
   SUBROUTINE AllR8PAry3 (  Ary, AryDim1, AryDim2, AryDim3, Descr, ErrStat, ErrMsg ) 


      ! This routine allocates a 3-D REAL array.

      ! Argument declarations.

   REAL(R8Ki),   POINTER             :: Ary    (:,:,:)                             !  Array to be allocated
   INTEGER,      INTENT(IN)          :: AryDim1                                    !  The size of the first dimension of the array.
   INTEGER,      INTENT(IN)          :: AryDim2                                    !< The size of the second dimension of the array.
   INTEGER,      INTENT(IN)          :: AryDim3                                    !< The size of the third dimension of the array.
   INTEGER,      INTENT(OUT)         :: ErrStat                                    !  Error status
   CHARACTER(*), INTENT(OUT)         :: ErrMsg                                     !  Error message corresponding to ErrStat
   CHARACTER(*), INTENT(IN)          :: Descr                                      !  Brief array description.


   IF ( ASSOCIATED(Ary) ) THEN
      DEALLOCATE(Ary)
      !ErrStat = ErrID_Warn
      !ErrMsg = " AllRPAry3: Ary already allocated."
   END IF

   ALLOCATE ( Ary(AryDim1,AryDim2,AryDim3) , STAT=ErrStat )
   IF ( ErrStat /= 0 ) THEN
      ErrStat = ErrID_Fatal
      ErrMsg = 'Error allocating '//TRIM(Num2LStr(AryDim1*AryDim2*AryDim3*BYTES_IN_REAL))//&
                  ' bytes of memory for the '//TRIM( Descr )//' array.'
   ELSE
      ErrStat = ErrID_None
      ErrMsg  = ''
   END IF
   
   Ary = 0
   RETURN
   END SUBROUTINE AllR8PAry3
!=======================================================================
!> \copydoc nwtc_io::allipary1
   SUBROUTINE AllR16PAry3 (  Ary, AryDim1, AryDim2, AryDim3, Descr, ErrStat, ErrMsg ) 


      ! This routine allocates a 3-D REAL array.

      ! Argument declarations.

   REAL(QuKi),   POINTER             :: Ary    (:,:,:)                             !  Array to be allocated
   INTEGER,      INTENT(IN)          :: AryDim1                                    !  The size of the first dimension of the array.
   INTEGER,      INTENT(IN)          :: AryDim2                                    !< The size of the second dimension of the array.
   INTEGER,      INTENT(IN)          :: AryDim3                                    !< The size of the third dimension of the array.
   INTEGER,      INTENT(OUT)         :: ErrStat                                    !  Error status
   CHARACTER(*), INTENT(OUT)         :: ErrMsg                                     !  Error message corresponding to ErrStat
   CHARACTER(*), INTENT(IN)          :: Descr                                      !  Brief array description.


   IF ( ASSOCIATED(Ary) ) THEN
      DEALLOCATE(Ary)
      !ErrStat = ErrID_Warn
      !ErrMsg = " AllRPAry3: Ary already allocated."
   END IF

   ALLOCATE ( Ary(AryDim1,AryDim2,AryDim3) , STAT=ErrStat )
   IF ( ErrStat /= 0 ) THEN
      ErrStat = ErrID_Fatal
      ErrMsg = 'Error allocating '//TRIM(Num2LStr(AryDim1*AryDim2*AryDim3*BYTES_IN_REAL))//&
                  ' bytes of memory for the '//TRIM( Descr )//' array.'
   ELSE
      ErrStat = ErrID_None
      ErrMsg  = ''
   END IF
   
   Ary = 0
   RETURN
   END SUBROUTINE AllR16PAry3
!=======================================================================
!> \copydoc nwtc_io::allcary1
   SUBROUTINE AllLAry1 ( Ary, AryDim1, Descr, ErrStat, ErrMsg )


      ! This routine allocates a 1-D LOGICAL array.


      ! Argument declarations.

   LOGICAL,      ALLOCATABLE         :: Ary    (:)                                 !  Array to be allocated
   INTEGER,      INTENT(IN)          :: AryDim1                                    !  The size of the array.
   CHARACTER(*), INTENT(IN)          :: Descr                                      !  Brief array description.
   INTEGER,      INTENT(OUT)         :: ErrStat                                    !  Error status; if present, program does not abort on error
   CHARACTER(*), INTENT(OUT)         :: ErrMsg                                     !  Error message corresponding to ErrStat



   ALLOCATE ( Ary(AryDim1) , STAT=ErrStat )

   IF ( ErrStat /= 0 ) THEN
      ErrStat = ErrID_Fatal
      IF ( ALLOCATED(Ary) ) THEN ! or Sttus=151 on IVF
         ErrMsg = 'Error allocating memory for the '//TRIM( Descr )//' array; array was already allocated.'
      ELSE
         ErrMsg = 'Error allocating memory for '//TRIM(Num2LStr(AryDim1))//&
                  ' logical values in the '//TRIM( Descr )//' array.'
      END IF      
   ELSE
      ErrStat = ErrID_None
      ErrMsg  = ''
   END IF


   RETURN
   END SUBROUTINE AllLAry1
!=======================================================================
!> \copydoc nwtc_io::allcary1
   SUBROUTINE AllLAry2 (  Ary, AryDim1, AryDim2, Descr, ErrStat, ErrMsg )


      ! This routine allocates a 2-D LOGICAL array.


      ! Argument declarations.

   LOGICAL,      ALLOCATABLE         :: Ary    (:,:)                               !  Array to be allocated
   INTEGER,      INTENT(IN)          :: AryDim1                                    !  The size of the first dimension of the array.
   INTEGER,      INTENT(IN)          :: AryDim2                                    !< The size of the second dimension of the array.
   CHARACTER(*), INTENT(IN)          :: Descr                                      !  Brief array description.
   INTEGER,      INTENT(OUT)         :: ErrStat                                    !  Error status; if present, program does not abort on error
   CHARACTER(*), INTENT(OUT)         :: ErrMsg                                     !  Error message corresponding to ErrStat



   ALLOCATE ( Ary(AryDim1,AryDim2) , STAT=ErrStat )

   IF ( ErrStat /= 0 ) THEN
      ErrStat = ErrID_Fatal
      IF ( ALLOCATED(Ary) ) THEN ! or Sttus=151 on IVF
         ErrMsg = 'Error allocating memory for the '//TRIM( Descr )//' array; array was already allocated.'
      ELSE
         ErrMsg = 'Error allocating memory for '//TRIM(Num2LStr(AryDim1*AryDim2))//&
                  ' logical values in the '//TRIM( Descr )//' array.'
      END IF      
   ELSE
      ErrStat = ErrID_None
      ErrMsg  = ''
   END IF


   RETURN
   END SUBROUTINE AllLAry2
!=======================================================================
!> \copydoc nwtc_io::allcary1
   SUBROUTINE AllLAry3 (  Ary, AryDim1, AryDim2, AryDim3, Descr, ErrStat, ErrMsg )

      ! Argument declarations.
   LOGICAL,      ALLOCATABLE         :: Ary    (:,:,:)                             !  Array to be allocated
   INTEGER,      INTENT(IN)          :: AryDim1                                    !  The size of the first dimension of the array.
   INTEGER,      INTENT(IN)          :: AryDim2                                    !< The size of the second dimension of the array.
   INTEGER,      INTENT(IN)          :: AryDim3                                    !< The size of the third dimension of the array.

   CHARACTER(*), INTENT(IN)          :: Descr                                      !  Brief array description.
   INTEGER,      INTENT(OUT)         :: ErrStat                                    !  Error status; if present, program does not abort on error
   CHARACTER(*), INTENT(OUT)         :: ErrMsg                                     !  Error message corresponding to ErrStat



   ALLOCATE ( Ary(AryDim1,AryDim2,AryDim3) , STAT=ErrStat )

   IF ( ErrStat /= 0 ) THEN
      ErrStat = ErrID_Fatal
      IF ( ALLOCATED(Ary) ) THEN ! or Sttus=151 on IVF
         ErrMsg = 'Error allocating memory for the '//TRIM( Descr )//' array; array was already allocated.'
      ELSE
         ErrMsg = 'Error allocating memory for '//TRIM(Num2LStr(AryDim1*AryDim2*AryDim3))//&
                  ' logical values in the '//TRIM( Descr )//' array.'
      END IF      
   ELSE
      ErrStat = ErrID_None
      ErrMsg  = ''
   END IF


   RETURN
   END SUBROUTINE AllLAry3
!=======================================================================
!> \copydoc nwtc_io::allcary1
   SUBROUTINE AllR4Ary1 ( Ary, AryDim1, Descr, ErrStat, ErrMsg )

      ! Argument declarations.

   REAL(SiKi),      ALLOCATABLE      :: Ary    (:)                                 !  Array to be allocated
   INTEGER,      INTENT(IN)          :: AryDim1                                    !  The size of the array.

   CHARACTER(*), INTENT(IN)          :: Descr                                      !  Brief array description.
   INTEGER,      INTENT(OUT)         :: ErrStat                                    !  Error status
   CHARACTER(*), INTENT(OUT)         :: ErrMsg                                     !  Error message corresponding to ErrStat


   ALLOCATE ( Ary(AryDim1) , STAT=ErrStat )

   IF ( ErrStat /= 0 ) THEN
      ErrStat = ErrID_Fatal
      IF ( ALLOCATED(Ary) ) THEN ! or Sttus=151 on IVF
         ErrMsg = 'Error allocating memory for the '//TRIM( Descr )//' array; array was already allocated.'
      ELSE
         ErrMsg = 'Error allocating '//TRIM(Num2LStr(AryDim1*BYTES_IN_SiKi))//' bytes of memory for the '//TRIM( Descr )//' array.'
      END IF
   ELSE
      ErrStat = ErrID_None
      ErrMsg  = ''
   END IF

   RETURN
   END SUBROUTINE AllR4Ary1
!=======================================================================
!> \copydoc nwtc_io::allcary1
   SUBROUTINE AllR8Ary1 ( Ary, AryDim1, Descr, ErrStat, ErrMsg )


      ! This routine allocates a 1-D 8-byte REAL array.


      ! Argument declarations.

   REAL(R8Ki),      ALLOCATABLE      :: Ary    (:)                                 !  Array to be allocated
   INTEGER,      INTENT(IN)          :: AryDim1                                    !  The size of the array.
                                                                                     
   CHARACTER(*), INTENT(IN)          :: Descr                                      !  Brief array description.
   INTEGER,      INTENT(OUT)         :: ErrStat                                    !  Error status
   CHARACTER(*), INTENT(OUT)         :: ErrMsg                                     !  Error message corresponding to ErrStat

   
   ALLOCATE ( Ary(AryDim1) , STAT=ErrStat )

   IF ( ErrStat /= 0 ) THEN
      ErrStat = ErrID_Fatal
      IF ( ALLOCATED(Ary) ) THEN ! or Sttus=151 on IVF
         ErrMsg = 'Error allocating memory for the '//TRIM( Descr )//' array; array was already allocated.'
      ELSE
         ErrMsg = 'Error allocating '//TRIM(Num2LStr(AryDim1*BYTES_IN_R8Ki))//' bytes of memory for the '//TRIM( Descr )//' array.'
      END IF
   ELSE
      ErrStat = ErrID_None
      ErrMsg  = ''
   END IF

   RETURN
   END SUBROUTINE AllR8Ary1
!=======================================================================
!> \copydoc nwtc_io::allcary1
   SUBROUTINE AllR16Ary1 ( Ary, AryDim1, Descr, ErrStat, ErrMsg )


      ! This routine allocates a 1-D 16-byte REAL array.


      ! Argument declarations.

   REAL(QuKi),      ALLOCATABLE      :: Ary    (:)                                 !  Array to be allocated
   INTEGER,      INTENT(IN)          :: AryDim1                                    !  The size of the array.
                                                                                     
   CHARACTER(*), INTENT(IN)          :: Descr                                      !  Brief array description.
   INTEGER,      INTENT(OUT)         :: ErrStat                                    !  Error status
   CHARACTER(*), INTENT(OUT)         :: ErrMsg                                     !  Error message corresponding to ErrStat


   ALLOCATE ( Ary(AryDim1) , STAT=ErrStat )

   IF ( ErrStat /= 0 ) THEN
      ErrStat = ErrID_Fatal
      IF ( ALLOCATED(Ary) ) THEN ! or Sttus=151 on IVF
         ErrMsg = 'Error allocating memory for the '//TRIM( Descr )//' array; array was already allocated.'
      ELSE
         ErrMsg = 'Error allocating '//TRIM(Num2LStr(AryDim1*BYTES_IN_QuKi))//' bytes of memory for the '//TRIM( Descr )//' array.'
      END IF
   ELSE
      ErrStat = ErrID_None
      ErrMsg  = ''
   END IF


   RETURN
   END SUBROUTINE AllR16Ary1
!=======================================================================
!> \copydoc nwtc_io::allcary1
   SUBROUTINE AllR4Ary2 (  Ary, AryDim1, AryDim2, Descr, ErrStat, ErrMsg )


      ! This routine allocates a 2-D 4-Byte REAL array.


      ! Argument declarations.

   REAL(SiKi), ALLOCATABLE           :: Ary    (:,:)                               !  Array to be allocated
                                                                                     
   INTEGER,      INTENT(IN)          :: AryDim1                                    !  The size of the first dimension of the array.
   INTEGER,      INTENT(IN)          :: AryDim2                                    !< The size of the second dimension of the array.
   CHARACTER(*), INTENT(IN)          :: Descr                                      !  Brief array description.
   INTEGER,      INTENT(OUT)         :: ErrStat                                    !  Error status
   CHARACTER(*), INTENT(OUT)         :: ErrMsg                                     !  Error message corresponding to ErrStat


   ALLOCATE ( Ary(AryDim1,AryDim2) , STAT=ErrStat )

   
   IF ( ErrStat /= 0 ) THEN
      ErrStat = ErrID_Fatal
      IF ( ALLOCATED(Ary) ) THEN
         ErrMsg = 'Error allocating memory for the '//TRIM( Descr )//' array; array was already allocated.'
      ELSE
         ErrMsg = 'Error allocating '//TRIM(Num2LStr(AryDim1*AryDim2*BYTES_IN_SiKi))//&
                  ' bytes of memory for the '//TRIM( Descr )//' array.'
      END IF
   ELSE
      ErrStat = ErrID_None
      ErrMsg  = ''
   END IF


   RETURN
   END SUBROUTINE AllR4Ary2
!=======================================================================
!> \copydoc nwtc_io::allcary1
   SUBROUTINE AllR8Ary2 (  Ary, AryDim1, AryDim2, Descr, ErrStat, ErrMsg )


      ! This routine allocates a 2-D 8-Byte REAL array.


      ! Argument declarations.

   REAL(R8Ki), ALLOCATABLE           :: Ary    (:,:)                               !  Array to be allocated
                                                                                     
   INTEGER,      INTENT(IN)          :: AryDim1                                    !  The size of the first dimension of the array.
   INTEGER,      INTENT(IN)          :: AryDim2                                    !< The size of the second dimension of the array.
   CHARACTER(*), INTENT(IN)          :: Descr                                      !  Brief array description.
   INTEGER,      INTENT(OUT)         :: ErrStat                                    !  Error status
   CHARACTER(*), INTENT(OUT)         :: ErrMsg                                     !  Error message corresponding to ErrStat



   ALLOCATE ( Ary(AryDim1,AryDim2) , STAT=ErrStat )

   IF ( ErrStat /= 0 ) THEN
      ErrStat = ErrID_Fatal
      IF ( ALLOCATED(Ary) ) THEN
         ErrMsg = 'Error allocating memory for the '//TRIM( Descr )//' array; array was already allocated.'
      ELSE
         ErrMsg = 'Error allocating '//TRIM(Num2LStr(AryDim1*AryDim2*BYTES_IN_R8Ki))//&
                  ' bytes of memory for the '//TRIM( Descr )//' array.'
      END IF
   ELSE
      ErrStat = ErrID_None
      ErrMsg  = ''
   END IF


   RETURN
   END SUBROUTINE AllR8Ary2
!=======================================================================
!> \copydoc nwtc_io::allcary1
   SUBROUTINE AllR16Ary2 (  Ary, AryDim1, AryDim2, Descr, ErrStat, ErrMsg )


      ! This routine allocates a 2-D 4-Byte REAL array.


      ! Argument declarations.

   REAL(QuKi), ALLOCATABLE           :: Ary    (:,:)                               !  Array to be allocated
                                                                                     
   INTEGER,      INTENT(IN)          :: AryDim1                                    !  The size of the first dimension of the array.
   INTEGER,      INTENT(IN)          :: AryDim2                                    !< The size of the second dimension of the array.
   CHARACTER(*), INTENT(IN)          :: Descr                                      !  Brief array description.
   INTEGER,      INTENT(OUT)         :: ErrStat                                    !  Error status
   CHARACTER(*), INTENT(OUT)         :: ErrMsg                                     !  Error message corresponding to ErrStat



   ALLOCATE ( Ary(AryDim1,AryDim2) , STAT=ErrStat )

   IF ( ErrStat /= 0 ) THEN
      ErrStat = ErrID_Fatal
      IF ( ALLOCATED(Ary) ) THEN ! or Sttus=151 on IVF
         ErrMsg = 'Error allocating memory for the '//TRIM( Descr )//' array; array was already allocated.'
      ELSE
         ErrMsg = 'Error allocating '//TRIM(Num2LStr(AryDim1*AryDim2*BYTES_IN_QuKi))//&
                  ' bytes of memory for the '//TRIM( Descr )//' array.'
      END IF
   ELSE
      ErrStat = ErrID_None
      ErrMsg  = ''
   END IF

   RETURN
   END SUBROUTINE AllR16Ary2
!=======================================================================
!> \copydoc nwtc_io::allcary1
   SUBROUTINE AllR4Ary3 (  Ary, AryDim1, AryDim2, AryDim3, Descr, ErrStat, ErrMsg )


      ! This routine allocates a 3-D 4-byte REAL array.


      ! Argument declarations.

   REAL(SiKi), ALLOCATABLE           :: Ary    (:,:,:)                             !  Array to be allocated
                                                                                     
   INTEGER,      INTENT(IN)          :: AryDim1                                    !  The size of the first dimension of the array.
   INTEGER,      INTENT(IN)          :: AryDim2                                    !< The size of the second dimension of the array.
   INTEGER,      INTENT(IN)          :: AryDim3                                    !< The size of the third dimension of the array.
   CHARACTER(*), INTENT(IN)          :: Descr                                      !  Brief array description.
   INTEGER,      INTENT(OUT)         :: ErrStat                                    !  Error status; if present, program does not abort on error
   CHARACTER(*), INTENT(OUT)         :: ErrMsg                                     !  Error message corresponding to ErrStat


   ALLOCATE ( Ary(AryDim1,AryDim2,AryDim3) , STAT=ErrStat )

   IF ( ErrStat /= 0 ) THEN
      ErrStat = ErrID_Fatal
      IF ( ALLOCATED(Ary) ) THEN ! or Sttus=151 on IVF
         ErrMsg = 'Error allocating memory for the '//TRIM( Descr )//' array; array was already allocated.'
      ELSE
         ErrMsg = 'Error allocating '//TRIM(Num2LStr(AryDim1*AryDim2*AryDim3*BYTES_IN_REAL))//&
                  ' bytes of memory for the '//TRIM( Descr )//' array.'
      END IF
   ELSE
      ErrStat = ErrID_None
      ErrMsg  = ''
   END IF

   RETURN
   END SUBROUTINE AllR4Ary3
!=======================================================================
!> \copydoc nwtc_io::allcary1
   SUBROUTINE AllR8Ary3 (  Ary, AryDim1, AryDim2, AryDim3, Descr, ErrStat, ErrMsg )


      ! This routine allocates a 3-D 8-byte REAL array.


      ! Argument declarations.

   REAL(R8Ki), ALLOCATABLE           :: Ary    (:,:,:)                             !  Array to be allocated
                                                                                     
   INTEGER,      INTENT(IN)          :: AryDim1                                    !  The size of the first dimension of the array.
   INTEGER,      INTENT(IN)          :: AryDim2                                    !< The size of the second dimension of the array.
   INTEGER,      INTENT(IN)          :: AryDim3                                    !< The size of the third dimension of the array.
   CHARACTER(*), INTENT(IN)          :: Descr                                      !  Brief array description.
   INTEGER,      INTENT(OUT)         :: ErrStat                                    !  Error status; if present, program does not abort on error
   CHARACTER(*), INTENT(OUT)         :: ErrMsg                                     !  Error message corresponding to ErrStat


   ALLOCATE ( Ary(AryDim1,AryDim2,AryDim3) , STAT=ErrStat )

   IF ( ErrStat /= 0 ) THEN
      ErrStat = ErrID_Fatal
      IF ( ALLOCATED(Ary) ) THEN ! or Sttus=151 on IVF
         ErrMsg = 'Error allocating memory for the '//TRIM( Descr )//' array; array was already allocated.'
      ELSE
         ErrMsg = 'Error allocating '//TRIM(Num2LStr(AryDim1*AryDim2*AryDim3*BYTES_IN_REAL))//&
                  ' bytes of memory for the '//TRIM( Descr )//' array.'
      END IF
   ELSE
      ErrStat = ErrID_None
      ErrMsg  = ''
   END IF

   RETURN
   END SUBROUTINE AllR8Ary3
!=======================================================================
!> \copydoc nwtc_io::allcary1
   SUBROUTINE AllR16Ary3 (  Ary, AryDim1, AryDim2, AryDim3, Descr, ErrStat, ErrMsg )


      ! This routine allocates a 3-D 16-byte REAL array.


      ! Argument declarations.

   REAL(QuKi), ALLOCATABLE           :: Ary    (:,:,:)                             !  Array to be allocated
                                                                                     
   INTEGER,      INTENT(IN)          :: AryDim1                                    !  The size of the first dimension of the array.
   INTEGER,      INTENT(IN)          :: AryDim2                                    !< The size of the second dimension of the array.
   INTEGER,      INTENT(IN)          :: AryDim3                                    !< The size of the third dimension of the array.
   CHARACTER(*), INTENT(IN)          :: Descr                                      !  Brief array description.
   INTEGER,      INTENT(OUT)         :: ErrStat                                    !  Error status; if present, program does not abort on error
   CHARACTER(*), INTENT(OUT)         :: ErrMsg                                     !  Error message corresponding to ErrStat


   ALLOCATE ( Ary(AryDim1,AryDim2,AryDim3) , STAT=ErrStat )

   IF ( ErrStat /= 0 ) THEN
      ErrStat = ErrID_Fatal
      IF ( ALLOCATED(Ary) ) THEN ! or Sttus=151 on IVF
         ErrMsg = 'Error allocating memory for the '//TRIM( Descr )//' array; array was already allocated.'
      ELSE
         ErrMsg = 'Error allocating '//TRIM(Num2LStr(AryDim1*AryDim2*AryDim3*BYTES_IN_REAL))//&
                  ' bytes of memory for the '//TRIM( Descr )//' array.'
      END IF
   ELSE
      ErrStat = ErrID_None
      ErrMsg  = ''
   END IF

   RETURN
   END SUBROUTINE AllR16Ary3
!=======================================================================
!> \copydoc nwtc_io::allcary1
   SUBROUTINE AllR4Ary4 (  Ary, AryDim1, AryDim2, AryDim3, AryDim4, Descr, ErrStat, ErrMsg )


      ! This routine allocates a 4-D 4-byte REAL array.


      ! Argument declarations.

   REAL(SiKi),      ALLOCATABLE      :: Ary    (:,:,:,:)                           !  Array to be allocated
                                                                                     
   INTEGER,      INTENT(IN)          :: AryDim1                                    !  The size of the first dimension of the array.
   INTEGER,      INTENT(IN)          :: AryDim2                                    !< The size of the second dimension of the array.
   INTEGER,      INTENT(IN)          :: AryDim3                                    !< The size of the third dimension of the array.
   INTEGER,      INTENT(IN)          :: AryDim4                                    !< The size of the fourth dimension of the array.
   CHARACTER(*), INTENT(IN)          :: Descr                                      !  Brief array description.
   INTEGER,      INTENT(OUT)         :: ErrStat                                    !  Error status; if present, program does not abort on error
   CHARACTER(*), INTENT(OUT)         :: ErrMsg                                     !  Error message corresponding to ErrStat


   ALLOCATE ( Ary(AryDim1,AryDim2,AryDim3,AryDim4) , STAT=ErrStat )

   IF ( ErrStat /= 0 ) THEN
      ErrStat = ErrID_Fatal
      IF ( ALLOCATED(Ary) ) THEN ! or Sttus=151 on IVF
         ErrMsg = 'Error allocating memory for the '//TRIM( Descr )//' array; array was already allocated.'
      ELSE
         ErrMsg = 'Error allocating '//TRIM(Num2LStr(AryDim1*AryDim2*AryDim3*AryDim4*BYTES_IN_REAL))//&
                  ' bytes of memory for the '//TRIM( Descr )//' array.'
      END IF
   ELSE
      ErrStat = ErrID_None
      ErrMsg  = ''
   END IF

   RETURN
   END SUBROUTINE AllR4Ary4
!=======================================================================
!> \copydoc nwtc_io::allcary1
   SUBROUTINE AllR8Ary4 (  Ary, AryDim1, AryDim2, AryDim3, AryDim4, Descr, ErrStat, ErrMsg )


      ! This routine allocates a 4-D 8-byte REAL array.


      ! Argument declarations.

   REAL(R8Ki),      ALLOCATABLE      :: Ary    (:,:,:,:)                           !  Array to be allocated
                                                                                     
   INTEGER,      INTENT(IN)          :: AryDim1                                    !  The size of the first dimension of the array.
   INTEGER,      INTENT(IN)          :: AryDim2                                    !< The size of the second dimension of the array.
   INTEGER,      INTENT(IN)          :: AryDim3                                    !< The size of the third dimension of the array.
   INTEGER,      INTENT(IN)          :: AryDim4                                    !< The size of the fourth dimension of the array.
   CHARACTER(*), INTENT(IN)          :: Descr                                      !  Brief array description.
   INTEGER,      INTENT(OUT)         :: ErrStat                                    !  Error status; if present, program does not abort on error
   CHARACTER(*), INTENT(OUT)         :: ErrMsg                                     !  Error message corresponding to ErrStat


   ALLOCATE ( Ary(AryDim1,AryDim2,AryDim3,AryDim4) , STAT=ErrStat )

   IF ( ErrStat /= 0 ) THEN
      ErrStat = ErrID_Fatal
      IF ( ALLOCATED(Ary) ) THEN ! or Sttus=151 on IVF
         ErrMsg = 'Error allocating memory for the '//TRIM( Descr )//' array; array was already allocated.'
      ELSE
         ErrMsg = 'Error allocating '//TRIM(Num2LStr(AryDim1*AryDim2*AryDim3*AryDim4*BYTES_IN_REAL))//&
                  ' bytes of memory for the '//TRIM( Descr )//' array.'
      END IF
   ELSE
      ErrStat = ErrID_None
      ErrMsg  = ''
   END IF

   RETURN
   END SUBROUTINE AllR8Ary4
!=======================================================================
!> \copydoc nwtc_io::allcary1
   SUBROUTINE AllR16Ary4 (  Ary, AryDim1, AryDim2, AryDim3, AryDim4, Descr, ErrStat, ErrMsg )


      ! This routine allocates a 4-D 16-byte REAL array.


      ! Argument declarations.

   REAL(QuKi),      ALLOCATABLE      :: Ary    (:,:,:,:)                           !  Array to be allocated
                                                                                     
   INTEGER,      INTENT(IN)          :: AryDim1                                    !  The size of the first dimension of the array.
   INTEGER,      INTENT(IN)          :: AryDim2                                    !< The size of the second dimension of the array.
   INTEGER,      INTENT(IN)          :: AryDim3                                    !< The size of the third dimension of the array.
   INTEGER,      INTENT(IN)          :: AryDim4                                    !< The size of the fourth dimension of the array.
   CHARACTER(*), INTENT(IN)          :: Descr                                      !  Brief array description.
   INTEGER,      INTENT(OUT)         :: ErrStat                                    !  Error status; if present, program does not abort on error
   CHARACTER(*), INTENT(OUT)         :: ErrMsg                                     !  Error message corresponding to ErrStat


   ALLOCATE ( Ary(AryDim1,AryDim2,AryDim3,AryDim4) , STAT=ErrStat )

   IF ( ErrStat /= 0 ) THEN
      ErrStat = ErrID_Fatal
      IF ( ALLOCATED(Ary) ) THEN ! or Sttus=151 on IVF
         ErrMsg = 'Error allocating memory for the '//TRIM( Descr )//' array; array was already allocated.'
      ELSE
         ErrMsg = 'Error allocating '//TRIM(Num2LStr(AryDim1*AryDim2*AryDim3*AryDim4*BYTES_IN_REAL))//&
                  ' bytes of memory for the '//TRIM( Descr )//' array.'
      END IF
   ELSE
      ErrStat = ErrID_None
      ErrMsg  = ''
   END IF

   RETURN
   END SUBROUTINE AllR16Ary4
!=======================================================================
!> \copydoc nwtc_io::allcary1
   SUBROUTINE AllR4Ary5 (  Ary, AryDim1, AryDim2, AryDim3, AryDim4, AryDim5, Descr, ErrStat, ErrMsg )


      ! This routine allocates a 5-D 4-byte REAL array.


      ! Argument declarations.

   REAL(SiKi),      ALLOCATABLE      :: Ary    (:,:,:,:,:)                         !  Array to be allocated
                                                                                     
   INTEGER,      INTENT(IN)          :: AryDim1                                    !  The size of the first dimension of the array.
   INTEGER,      INTENT(IN)          :: AryDim2                                    !< The size of the second dimension of the array.
   INTEGER,      INTENT(IN)          :: AryDim3                                    !< The size of the third dimension of the array.
   INTEGER,      INTENT(IN)          :: AryDim4                                    !< The size of the fourth dimension of the array.
   INTEGER,      INTENT(IN)          :: AryDim5                                    !< The size of the fourth dimension of the array.
   CHARACTER(*), INTENT(IN)          :: Descr                                      !  Brief array description.
   INTEGER,      INTENT(OUT)         :: ErrStat                                    !  Error status; if present, program does not abort on error
   CHARACTER(*), INTENT(OUT)         :: ErrMsg                                     !  Error message corresponding to ErrStat


   ALLOCATE ( Ary(AryDim1,AryDim2,AryDim3,AryDim4,AryDim5) , STAT=ErrStat )

   IF ( ErrStat /= 0 ) THEN
      ErrStat = ErrID_Fatal
      IF ( ALLOCATED(Ary) ) THEN ! or Sttus=151 on IVF
         ErrMsg = 'Error allocating memory for the '//TRIM( Descr )//' array; array was already allocated.'
      ELSE
         ErrMsg = 'Error allocating '//TRIM(Num2LStr(AryDim1*AryDim2*AryDim3*AryDim4*AryDim5*BYTES_IN_REAL))//&
                  ' bytes of memory for the '//TRIM( Descr )//' array.'
      END IF
   ELSE
      ErrStat = ErrID_None
      ErrMsg  = ''
   END IF



   RETURN
   END SUBROUTINE AllR4Ary5
!=======================================================================
!> \copydoc nwtc_io::allcary1
   SUBROUTINE AllR8Ary5 (  Ary, AryDim1, AryDim2, AryDim3, AryDim4, AryDim5, Descr, ErrStat, ErrMsg )


      ! This routine allocates a 5-D 8-byte REAL array.


      ! Argument declarations.

   REAL(R8Ki),      ALLOCATABLE      :: Ary    (:,:,:,:,:)                         !  Array to be allocated
                                                                                     
   INTEGER,      INTENT(IN)          :: AryDim1                                    !  The size of the first dimension of the array.
   INTEGER,      INTENT(IN)          :: AryDim2                                    !< The size of the second dimension of the array.
   INTEGER,      INTENT(IN)          :: AryDim3                                    !< The size of the third dimension of the array.
   INTEGER,      INTENT(IN)          :: AryDim4                                    !< The size of the fourth dimension of the array.
   INTEGER,      INTENT(IN)          :: AryDim5                                    !< The size of the fourth dimension of the array.
   CHARACTER(*), INTENT(IN)          :: Descr                                      !  Brief array description.
   INTEGER,      INTENT(OUT)         :: ErrStat                                    !  Error status; if present, program does not abort on error
   CHARACTER(*), INTENT(OUT)         :: ErrMsg                                     !  Error message corresponding to ErrStat


   ALLOCATE ( Ary(AryDim1,AryDim2,AryDim3,AryDim4,AryDim5) , STAT=ErrStat )

   IF ( ErrStat /= 0 ) THEN
      ErrStat = ErrID_Fatal
      IF ( ALLOCATED(Ary) ) THEN ! or Sttus=151 on IVF
         ErrMsg = 'Error allocating memory for the '//TRIM( Descr )//' array; array was already allocated.'
      ELSE
         ErrMsg = 'Error allocating '//TRIM(Num2LStr(AryDim1*AryDim2*AryDim3*AryDim4*AryDim5*BYTES_IN_REAL))//&
                  ' bytes of memory for the '//TRIM( Descr )//' array.'
      END IF
   ELSE
      ErrStat = ErrID_None
      ErrMsg  = ''
   END IF



   RETURN
   END SUBROUTINE AllR8Ary5
!=======================================================================
!> \copydoc nwtc_io::allcary1
   SUBROUTINE AllR16Ary5 (  Ary, AryDim1, AryDim2, AryDim3, AryDim4, AryDim5, Descr, ErrStat, ErrMsg )


      ! This routine allocates a 5-D 16-byte REAL array.


      ! Argument declarations.

   REAL(QuKi),      ALLOCATABLE      :: Ary    (:,:,:,:,:)                         !  Array to be allocated
                                                                                     
   INTEGER,      INTENT(IN)          :: AryDim1                                    !  The size of the first dimension of the array.
   INTEGER,      INTENT(IN)          :: AryDim2                                    !< The size of the second dimension of the array.
   INTEGER,      INTENT(IN)          :: AryDim3                                    !< The size of the third dimension of the array.
   INTEGER,      INTENT(IN)          :: AryDim4                                    !< The size of the fourth dimension of the array.
   INTEGER,      INTENT(IN)          :: AryDim5                                    !< The size of the fourth dimension of the array.
   CHARACTER(*), INTENT(IN)          :: Descr                                      !  Brief array description.
   INTEGER,      INTENT(OUT)         :: ErrStat                                    !  Error status; if present, program does not abort on error
   CHARACTER(*), INTENT(OUT)         :: ErrMsg                                     !  Error message corresponding to ErrStat


   ALLOCATE ( Ary(AryDim1,AryDim2,AryDim3,AryDim4,AryDim5) , STAT=ErrStat )

   IF ( ErrStat /= 0 ) THEN
      ErrStat = ErrID_Fatal
      IF ( ALLOCATED(Ary) ) THEN ! or Sttus=151 on IVF
         ErrMsg = 'Error allocating memory for the '//TRIM( Descr )//' array; array was already allocated.'
      ELSE
         ErrMsg = 'Error allocating '//TRIM(Num2LStr(AryDim1*AryDim2*AryDim3*AryDim4*AryDim5*BYTES_IN_REAL))//&
                  ' bytes of memory for the '//TRIM( Descr )//' array.'
      END IF
   ELSE
      ErrStat = ErrID_None
      ErrMsg  = ''
   END IF



   RETURN
   END SUBROUTINE AllR16Ary5
!=======================================================================
!> This subroutine checks for command-line arguments.
   SUBROUTINE CheckArgs ( Arg1, ErrStat, Arg2, Flag, InputArgArray )

      ! Argument declarations:
   CHARACTER(*), INTENT(INOUT)           :: Arg1               !< The first non-flag argument; generally, the name of the input file.
   INTEGER,      INTENT(  OUT), OPTIONAL :: ErrStat            !< An optional argument for catching errors; if present, program does not abort on error.
   CHARACTER(*), INTENT(  OUT), OPTIONAL :: Arg2               !< An optional 2nd non-flag argument.
   CHARACTER(*), INTENT(  OUT), OPTIONAL :: Flag               !< An optional flag argument; the first argument starting with a switch character. 
   CHARACTER(*), INTENT(IN   ), DIMENSION(:), OPTIONAL :: InputArgArray  !< An optional argument containing the arguments to parse; primarily used for unit testing.

      ! Local declarations:
   INTEGER                                    :: I, J          ! Iterator variables
   CHARACTER(1024)                            :: Arg, FlagIter
   CHARACTER(1024), DIMENSION(:), ALLOCATABLE :: ArgArray, TempArray, Flags
   LOGICAL :: FirstArgumentSet, SecondArgumentSet

   FirstArgumentSet = .FALSE.
   SecondArgumentSet = .FALSE.
                                        
   IF ( PRESENT(Arg2) ) Arg2 = ""
   IF ( PRESENT(Flag) ) Flag = ""
   
      ! Save all arguments in a single argument array; this is primarily used to enable unit testing
   IF ( PRESENT(InputArgArray) ) THEN
      ALLOCATE( ArgArray( SIZE(InputArgArray) ) )
      ArgArray = InputArgArray
   ELSE
      ALLOCATE( ArgArray( COMMAND_ARGUMENT_COUNT() ) )
      DO I = 1, SIZE(ArgArray)
         CALL GET_COMMAND_LINE_ARG( I, ArgArray(I) )
      END DO
   END IF

      ! Early return if no arguments and no default input file given
   IF ( SIZE(ArgArray) == 0 .AND. LEN( TRIM(Arg1) ) == 0 ) THEN
      CALL INVALID_SYNTAX( 'no command-line arguments given.' )
      CALL CLEANUP()
      RETURN
   END IF

      ! Split arguments into flags and non-flags
   ALLOCATE( Flags(0) )
   DO I = 1, SIZE(ArgArray)
      Arg = TRIM(ArgArray(I))
      IF ( IsFlag(Arg) ) THEN
            ! This is how we can dynamically resize an array in Fortran...
            ! Dont do this where performance matters.
         ALLOCATE( TempArray( SIZE(Flags) + 1 ) )
         DO J = 1, SIZE(Flags)
            TempArray(J) = Flags(J)
         END DO
         TempArray(SIZE(Flags) + 1) = TRIM(Arg)
         DEALLOCATE(Flags)
         CALL MOVE_ALLOC(TempArray, Flags)
      ELSE IF ( .NOT. FirstArgumentSet ) THEN
         Arg1 = TRIM(Arg)
         FirstArgumentSet = .TRUE.
      ELSE IF ( .NOT. SecondArgumentSet ) THEN
         Arg2 = TRIM(Arg)
         SecondArgumentSet = .True.
      ELSE
         CALL INVALID_SYNTAX( 'too many command-line arguments given.' )
         CALL CLEANUP()
         RETURN
      END IF
   END DO

   DO I = 1, SIZE(Flags)

      FlagIter = Flags(I)(2:) ! This results in the flag without the switch character
      CALL Conv2UC( FlagIter )
      IF ( PRESENT(Flag) ) Flag = FlagIter

      SELECT CASE ( TRIM(FlagIter) )

      CASE ('H')
         CALL DispCopyrightLicense( ProgName )
         CALL DispCompileRuntimeInfo
         CALL NWTC_DisplaySyntax( Arg1, ProgName )
         IF ( PRESENT( ErrStat ) ) ErrStat = ErrID_None
         CALL CLEANUP()
         RETURN

      CASE ('V', 'VERSION')
         CALL DispCopyrightLicense( ProgName )
         CALL DispCompileRuntimeInfo
         IF ( PRESENT( ErrStat ) ) ErrStat = ErrID_None
         CALL CLEANUP()
         RETURN

      CASE ('RESTART')
         IF ( FirstArgumentSet .AND. .NOT. SecondArgumentSet ) THEN
            Arg2 = Arg1
            Arg1 = ""
         END IF
         IF ( .NOT. FirstArgumentSet .AND. .NOT. SecondArgumentSet ) THEN
            CALL INVALID_SYNTAX( 'the restart capability requires at least one argument: <input_file (OPTIONAL)> -restart <checkpoint_file>' )
            CALL CLEANUP()
               RETURN
         END IF

      CASE ('VTKLIN')
         IF ( FirstArgumentSet .AND. .NOT. SecondArgumentSet ) THEN
            Arg2 = Arg1
            Arg1 = ""
         END IF
         IF ( .NOT. FirstArgumentSet .AND. .NOT. SecondArgumentSet ) THEN
            CALL INVALID_SYNTAX( 'the restart capability for vtk mode shapes requires at least one argument: <input_file (OPTIONAL)> -vtklin <visualization_input_file>' )
            CALL CLEANUP()
               RETURN
         END IF

      CASE DEFAULT
         CALL INVALID_SYNTAX( 'unknown command-line argument given: '//TRIM(FlagIter) )
         CALL CLEANUP()
         RETURN
                                                
      END SELECT

   END DO

   IF ( PRESENT( ErrStat ) ) ErrStat = ErrID_None
   CALL CLEANUP()

                  RETURN

   CONTAINS
      SUBROUTINE CLEANUP()
         IF ( ALLOCATED(ArgArray) ) DEALLOCATE(ArgArray)
         IF ( ALLOCATED(Flags) ) DEALLOCATE(Flags)
         IF ( ALLOCATED(TempArray) ) DEALLOCATE(TempArray)
      END SUBROUTINE

      SUBROUTINE INVALID_SYNTAX(ErrorMessage)

         CHARACTER(*), INTENT(IN) :: ErrorMessage

         CALL DispCopyrightLicense( ProgName )
         CALL DispCompileRuntimeInfo
         CALL NWTC_DisplaySyntax( Arg1, ProgName )
         CALL ProgAbort( ' Invalid syntax: '//TRIM(ErrorMessage), PRESENT(ErrStat) )
         IF ( PRESENT(ErrStat) ) ErrStat = ErrID_Fatal

      END SUBROUTINE

      SUBROUTINE GET_COMMAND_LINE_ARG(ArgIndex, ArgGiven)

         INTEGER, INTENT(IN) :: ArgIndex           !< Index location of the argument to get.
         CHARACTER(1024), INTENT(OUT) :: ArgGiven  !< The gotten command-line argument.
         INTEGER :: Error                          !< Indicates if there was an error getting an argument.

         CALL GET_COMMAND_ARGUMENT( ArgIndex, ArgGiven, STATUS=Error )
         ArgGiven = TRIM(ArgGiven)
         IF ( Error /= 0 )  THEN
            CALL ProgAbort ( ' Error getting command-line argument #'//TRIM( Int2LStr( ArgIndex ) )//'.', PRESENT(ErrStat) )
            IF ( PRESENT(ErrStat) ) ErrStat = ErrID_Fatal
         END IF

      END SUBROUTINE

      FUNCTION IsFlag(ArgString)

         CHARACTER(*), INTENT(IN) :: ArgString
         LOGICAL :: IsFlag

         IF ( ArgString(1:1) == SwChar .OR. ArgString(1:1) == '-' ) THEN
            IsFlag = .TRUE.
         ELSE
            IsFlag = .FALSE.
         END IF

      END FUNCTION

   END SUBROUTINE CheckArgs
!=======================================================================
!> This subroutine checks the data to be parsed to make sure it finds
!! the expected variable name and an associated value.
   SUBROUTINE ChkParseData ( Words, ExpVarName, FileName, FileLineNum, NameIndx, ErrStat, ErrMsg )

         ! Arguments declarations.

      INTEGER(IntKi), INTENT(OUT)            :: ErrStat                       !< The error status.
      INTEGER(IntKi), INTENT(IN)             :: FileLineNum                   !< The number of the line in the file being parsed.
      INTEGER(IntKi), INTENT(OUT)            :: NameIndx                      !< The index into the Words array that points to the variable name.

      CHARACTER(*),   INTENT(OUT)            :: ErrMsg                        !< The error message, if ErrStat /= 0.
      CHARACTER(*),   INTENT(IN)             :: ExpVarName                    !< The expected variable name.
      CHARACTER(*),   INTENT(IN)             :: FileName                      !< The name of the file being parsed.
      CHARACTER(*),   INTENT(IN)             :: Words       (2)               !< The two words to be parsed from the line.


         ! Local declarations.

      CHARACTER(20)                          :: ExpUCVarName                  ! The uppercase version of ExpVarName.
      CHARACTER(20)                          :: FndUCVarName                  ! The uppercase version of the word being tested.



         ! Convert the found and expected names to uppercase.

      FndUCVarName = Words(1)
      ExpUCVarName = ExpVarName

      CALL Conv2UC ( FndUCVarName )
      CALL Conv2UC ( ExpUCVarName )


         !  Allow for an empty variable name to be passed.  This occurs when we have
         !  multiple lines of items that may not have variable keys associated.  In
         !  this case, we will assume the first word has the value and return that.
         !  Otherwise, we will check which is the variable keyname.
      IF ( LEN_TRIM(ExpVarName) == 0 ) THEN
         !  There isn't actually a variable name passed in, but this satisfies the
         !  logic for retrieving the value in the calling routine
         NameIndx = 2

      ELSE
            ! See which word is the variable name.  Generate an error if it is neither.
            ! If it is the first word, check to make sure the second word is not empty.
 
         IF ( TRIM( FndUCVarName ) == TRIM( ExpUCVarName ) )  THEN
            NameIndx = 1
            IF ( LEN_TRIM( Words(2) ) == 0 )  THEN
               CALL ExitThisRoutine ( ErrID_Fatal, NewLine//' >> A fatal error occurred when parsing data from "'//TRIM( FileName ) &
                         //'".'//NewLine//' >> The variable "'//TRIM( Words(1) )//'" was not assigned a value on line #' &
                         //TRIM( Num2LStr( FileLineNum ) )//'.' )
               RETURN
            ENDIF
         ELSE
            FndUCVarName = Words(2)
            CALL Conv2UC ( FndUCVarName )
            IF ( TRIM( FndUCVarName ) == TRIM( ExpUCVarName ) )  THEN
               NameIndx = 2
            ELSE
               CALL ExitThisRoutine ( ErrID_Fatal, NewLine//' >> A fatal error occurred when parsing data from "'//TRIM( FileName ) &
                        //'".'//NewLine//' >> The variable "'//TRIM( ExpVarName )//'" was not found on line #' &
                        //TRIM( Num2LStr( FileLineNum ) )//'.' )
               RETURN
            ENDIF
         ENDIF

      ENDIF


      CALL ExitThisRoutine ( ErrID_None, ' ' )

      RETURN

   !=======================================================================
   CONTAINS
   !=======================================================================
      SUBROUTINE ExitThisRoutine ( ErrID, Msg )

         ! This subroutine cleans up the parent routine before exiting.


            ! Argument declarations.

         INTEGER(IntKi), INTENT(IN)       :: ErrID                            ! The error identifier (ErrLev)

         CHARACTER(*),   INTENT(IN)       :: Msg                              ! The error message (ErrMsg)


            ! Local declarations.

         LOGICAL                          :: IsOpen                           ! A flag that indicates if the input unit is still open.


            ! Set error status/message

         ErrStat = ErrID
         ErrMsg  = Msg


         RETURN

      END SUBROUTINE ExitThisRoutine ! ( ErrID, Msg )

   END SUBROUTINE ChkParseData ! ( Words, ExpVarName, FileName, FileLineNum, NameIndx, ErrStat, ErrMsg )
!=======================================================================
!> This routine tests to make sure we have a valid format string for real numbers (i.e., it doesn't produce "****").
   SUBROUTINE ChkRealFmtStr ( RealFmt, RealFmtVar, FmtWidth, ErrStat, ErrMsg )


      ! Argument declarations.

   INTEGER(IntKi), INTENT(OUT)      :: ErrStat                               !< An error level to be returned to the calling routine.
   INTEGER(IntKi), INTENT(OUT)      :: FmtWidth                              !< The number of characters that will result from writes.

   CHARACTER(*), INTENT(OUT)        :: ErrMsg                                !< An error message to be returned to the calling routine.

   CHARACTER(*), INTENT(IN)         :: RealFmt                               !< The proposed format string.
   CHARACTER(*), INTENT(IN)         :: RealFmtVar                            !< The name of the variable storing the format string.


      ! Local delarations.

   REAL, PARAMETER                  :: TestVal    = -1.0                     ! The value to test the format specifier with.

   INTEGER                          :: IOS                                   ! An integer to store the I/O status of the attempted internal write.
   INTEGER, PARAMETER               :: TestStrLen  = 30                      ! A parameter for specifying the length of RealStr.

   CHARACTER(TestStrLen)            :: RealStr                               ! A string to test writing a real number to.



      ! Try writing TestVal to RealStr using RealFmt as the format.
      ! Determine the format width.

   WRITE (RealStr,'('//RealFmt//')',IOSTAT=IOS)  TestVal

   FmtWidth = Len_Trim( RealStr )


       ! Check to see if the format is invalid or if it did not have even a reasonable width.

   IF ( IOS /= 0 )  THEN
      ErrStat = ErrID_Fatal
      ErrMsg = 'The real-format specifier, '//TRIM(RealFmtVar)//', is invalid.  You set it to "'//TRIM( RealFmt )//'".'
      FmtWidth = 0
   ELSEIF ( INDEX( RealStr, '*' ) > 0 )  THEN
      ErrStat = ErrID_Severe
      ErrMsg = 'The real-format specifier, '//TRIM(RealFmtVar)//', is too narrow to print even '//TRIM(Num2LStr(TestVal)) &
             //'. You set it to "'//TRIM( RealFmt )//'".'
   ELSE
      ErrStat = ErrID_None
      ErrMsg = ""
   ENDIF


   RETURN
   END SUBROUTINE ChkRealFmtStr
!=======================================================================
!> This routine checks the I/O status and prints either an end-of-file or
!! an invalid-input message, and then aborts the program or returns an appropriate error level and message.
   SUBROUTINE CheckIOS ( IOS, Fil, Variable, VarType, ErrStat, ErrMsg, TrapErrors )

      ! Argument declarations.

   INTEGER,     INTENT(IN)           :: IOS                                   !< I/O status
   CHARACTER(*),INTENT(IN)           :: Fil                                   !< Name of input file
   CHARACTER(*),INTENT(IN)           :: Variable                              !< Variable name
   INTEGER,     INTENT(IN)           :: VarType                               !< Type of variable
   LOGICAL,     INTENT(IN), OPTIONAL :: TrapErrors                            !< Determines if the program should abort or return to calling function
   INTEGER,     INTENT(OUT),OPTIONAL :: ErrStat                               !< Error status
   CHARACTER(*),INTENT(OUT),OPTIONAL :: ErrMsg                                !< Error message (if present, no message is written to the screen)

      ! local variables
   LOGICAL                           :: TrapThisError                         ! The local version of TrapErrors
   CHARACTER(ErrMsgLen)              :: Msg                                   ! Temporary error message



   IF ( PRESENT( TrapErrors ) ) THEN
      TrapThisError = TrapErrors
   ELSE
      TrapThisError = .FALSE.
   END IF


   IF ( IOS < 0 )  THEN

      Msg = 'Premature EOF for file "'//TRIM( Fil )//'" occurred while trying to read '//TRIM( Variable )//'.'

      IF ( PRESENT(ErrStat) ) ErrStat = ErrID_Fatal
      IF ( PRESENT(ErrMsg) ) THEN
         ErrMsg = Msg
      ELSE
         CALL WrScr( ' ' )
         CALL ProgAbort( ' '//TRIM(Msg), TrapThisError )
      END IF

   ELSE IF ( IOS > 0 )  THEN

      SELECTCASE ( VarType )

      CASE ( NumType )
         Msg = 'Invalid numerical input'
      CASE ( FlgType )
         Msg = 'Invalid logical input'
      CASE ( StrType )
         Msg = 'Invalid character input'
      CASE DEFAULT
         Msg = 'Invalid input (unknown type)'
      ENDSELECT
      Msg = TRIM(Msg)//' for file "'//TRIM( Fil )//'" occurred while trying to read '//TRIM( Variable )//'.'

      IF ( PRESENT(ErrStat) ) ErrStat = ErrID_Fatal
      
      IF ( PRESENT(ErrMsg) ) THEN
         ErrMsg = Msg
      ELSE
         CALL WrScr( ' ' )
         CALL ProgAbort( ' '//TRIM(Msg), TrapThisError )
      END IF

   ELSE

      IF ( PRESENT(ErrStat) ) ErrStat = ErrID_None
      IF ( PRESENT(ErrMsg) ) ErrMsg = ""

   END IF


   RETURN
   END SUBROUTINE CheckIOS
!=======================================================================
!> This routine checks that real values are finite and not NaNs
SUBROUTINE CheckR4Var( RealVar, RealDesc, ErrStat, ErrMsg )

   REAL(SiKi),  INTENT(IN)            :: RealVar                               !< Real value to check
   CHARACTER(*),INTENT(IN)            :: RealDesc                              !< description of RealVar
   INTEGER,     INTENT(OUT)           :: ErrStat                               !< Error status
   CHARACTER(*),INTENT(OUT)           :: ErrMsg                                !< Error message

   IF (IEEE_IS_NAN(RealVar) .or. .not. IEEE_IS_FINITE( RealVar) ) THEN
      ErrStat = ErrID_Fatal
      ErrMsg = trim(RealDesc)//': value is not a finite real number.'
   ELSE
      ErrStat = ErrID_None
      ErrMsg  = ""
   END IF
   
END SUBROUTINE CheckR4Var
!=======================================================================
!> \copydoc nwtc_io::checkr4var
SUBROUTINE CheckR8Var( RealVar, RealDesc, ErrStat, ErrMsg )

   REAL(R8Ki),  INTENT(IN)            :: RealVar                               !< Real value to check
   CHARACTER(*),INTENT(IN)            :: RealDesc                              !< description of RealVar
   INTEGER,     INTENT(OUT)           :: ErrStat                               !< Error status
   CHARACTER(*),INTENT(OUT)           :: ErrMsg                                !< Error message

   IF (IEEE_IS_NAN(RealVar) .or. .not. IEEE_IS_FINITE( RealVar) ) THEN
      ErrStat = ErrID_Fatal
      ErrMsg = trim(RealDesc)//': value is not a finite real number.'
   ELSE
      ErrStat = ErrID_None
      ErrMsg  = ""
   END IF
   
END SUBROUTINE CheckR8Var
!=======================================================================
!> \copydoc nwtc_io::checkr4var
SUBROUTINE CheckR16Var( RealVar, RealDesc, ErrStat, ErrMsg )

   REAL(QuKi),  INTENT(IN)            :: RealVar                               !< Real value to check
   CHARACTER(*),INTENT(IN)            :: RealDesc                              !< description of RealVar
   INTEGER,     INTENT(OUT)           :: ErrStat                               !< Error status
   CHARACTER(*),INTENT(OUT)           :: ErrMsg                                !< Error message

   IF (IEEE_IS_NAN(RealVar) .or. .not. IEEE_IS_FINITE( RealVar) ) THEN
      ErrStat = ErrID_Fatal
      ErrMsg = trim(RealDesc)//': value is not a finite real number.'
   ELSE
      ErrStat = ErrID_None
      ErrMsg  = ""
   END IF
   
END SUBROUTINE CheckR16Var
!=======================================================================
!> This routine converts all the text in a string to upper case.
   SUBROUTINE Conv2UC ( Str )

      ! Argument declarations.

   CHARACTER(*), INTENT(INOUT)  :: Str                                          !< The string to be converted to UC (upper case).


      ! Local declarations.

   INTEGER                      :: IC                                           ! Character index



   DO IC=1,LEN_TRIM( Str )

      IF ( ( Str(IC:IC) >= 'a' ).AND.( Str(IC:IC) <= 'z' ) )  THEN
         Str(IC:IC) = CHAR( ICHAR( Str(IC:IC) ) - 32 )
      END IF

   END DO ! IC


   RETURN
   END SUBROUTINE Conv2UC
!=======================================================================
!> This subroutine is used to count the number of "words" in a line of text.
!! It uses spaces, tabs, commas, semicolons, single quotes, and double quotes ("whitespace")
!!  as word separators. Use GetWords (nwtc_io::getwords) to return the words from the line.
   FUNCTION CountWords ( Line )

      ! Function declaration.

   INTEGER                      :: CountWords                                   !< Number of "words" in Line


      ! Argument declarations.

   CHARACTER(*), INTENT(IN)     :: Line                                         !< Count the words in this text string.


      ! Local declarations.

   INTEGER                      :: Ch                                           ! Character position.
   INTEGER                      :: NextWhite                                    ! Position of the next white space.



      ! Let's initialize the number of columns and the character pointer.

   CountWords = 0


      ! Let's make sure we have text on this line.

   IF ( LEN_TRIM( Line ) == 0 )  RETURN


      ! Count words separated by any combination of spaces, tabs, commas,
      ! semicolons, single quotes, and double quotes ("whitespace").

   Ch = 0

   DO

      NextWhite = SCAN( Line(Ch+1:) , ' ,;''"'//Tab )
      Ch        = Ch + NextWhite

      IF ( NextWhite > 1 )  THEN
         CountWords = CountWords + 1
      ELSE IF ( NextWhite == 1 )  THEN
         CYCLE
      ELSE
         EXIT
      END IF

   END DO


   RETURN
   END FUNCTION CountWords
!=======================================================================
!> This function returns a character string encoded with today's date in the form dd-mmm-ccyy.
   FUNCTION CurDate( )

      ! Function declaration.

   CHARACTER(11)                :: CurDate                                      !< 'dd-mmm-yyyy' string with the current date


      ! Local declarations.

   CHARACTER(8)                 :: CDate                                        ! String to hold the returned value from the DATE_AND_TIME subroutine call.



   !  Call the system date function.

   CALL DATE_AND_TIME ( CDate )


   !  Parse out the day.

   CurDate(1:3) = CDate(7:8)//'-'


   !  Parse out the month.

   SELECT CASE ( CDate(5:6) )
      CASE ( '01' )
         CurDate(4:6) = 'Jan'
      CASE ( '02' )
         CurDate(4:6) = 'Feb'
      CASE ( '03' )
         CurDate(4:6) = 'Mar'
      CASE ( '04' )
         CurDate(4:6) = 'Apr'
      CASE ( '05' )
         CurDate(4:6) = 'May'
      CASE ( '06' )
         CurDate(4:6) = 'Jun'
      CASE ( '07' )
         CurDate(4:6) = 'Jul'
      CASE ( '08' )
         CurDate(4:6) = 'Aug'
      CASE ( '09' )
         CurDate(4:6) = 'Sep'
      CASE ( '10' )
         CurDate(4:6) = 'Oct'
      CASE ( '11' )
         CurDate(4:6) = 'Nov'
      CASE ( '12' )
         CurDate(4:6) = 'Dec'
   END SELECT


   !  Parse out the year.

   CurDate(7:11) = '-'//CDate(1:4)


   RETURN
   END FUNCTION CurDate
!=======================================================================
!> This function returns a character string encoded with the time in the form "hh:mm:ss".
   FUNCTION CurTime( )

      ! Function declaration.

   CHARACTER(8)                 :: CurTime                                      !< The current time in the form "hh:mm:ss".


      ! Local declarations.

   CHARACTER(10)                :: CTime                                        ! String to hold the returned value from the DATE_AND_TIME subroutine call.



   CALL DATE_AND_TIME ( TIME=CTime )

   CurTime = CTime(1:2)//':'//CTime(3:4)//':'//CTime(5:6)


   RETURN
   END FUNCTION CurTime
!=======================================================================
!> This routine displays some text about copyright and license.
   SUBROUTINE DispCopyrightLicense( ProgramName, AdditionalComment )

   CHARACTER(*),     INTENT(IN)           :: ProgramName          !< The name of the program being run
   CHARACTER(*),     INTENT(IN), OPTIONAL :: AdditionalComment    !< An additional comment displayed in the copyright notice. Typically used to describe alpha versions or one-off versions.

      ! local variable
   INTEGER(IntKi)         :: I         ! generic loop/index
   CHARACTER(4)           :: Year      ! the year, determined from the FPP __DATE__ variable
   CHARACTER(MaxWrScrLen) :: Stars     ! a line of '*******' characters

   DO I=1,MaxWrScrLen
      Stars(I:I)='*'
   END DO

   Year = __DATE__(8:11)

   CALL WrScr('')
   CALL WrScr(Stars)
   CALL WrScr( TRIM(ProgramName) )
   CALL WrScr('')
   CALL WrScr( 'Copyright (C) '//TRIM(Year)//' National Renewable Energy Laboratory' )
   CALL WrScr( 'Copyright (C) '//TRIM(Year)//' Envision Energy USA LTD' )
   CALL WrScr('')
   IF (PRESENT(AdditionalComment)) THEN
      CALL WrScr( AdditionalComment )
      CALL WrScr('')       
   END IF
   CALL WrScr( 'This program is licensed under Apache License Version 2.0 and comes with ABSOLUTELY NO WARRANTY. '//&
               'See the "LICENSE" file distributed with this software for details.')   
   CALL WrScr(Stars)
   CALL WrScr('')


   END SUBROUTINE DispCopyrightLicense
!=======================================================================
!> This routine packs the DLL_Type (nwtc_base::dll_type) data into an integer buffer.
!! It is required for the FAST Registry. It is the inverse of DLLTypeUnPack (nwtc_io::dlltypeunpack).
   SUBROUTINE DLLTypePack( InData, ReKiBuf, DbKiBuf, IntKiBuf, ErrStat, ErrMsg, SizeOnly )
   
   
      TYPE(DLL_Type),                INTENT(IN   ) :: InData             !< DLL data to pack (store in arrays of type ReKi, DbKi, and/or IntKi)
      REAL(ReKi),       ALLOCATABLE, INTENT(  OUT) :: ReKiBuf(:)         !< buffer with real (ReKi) data from InData structure
      REAL(DbKi),       ALLOCATABLE, INTENT(  OUT) :: DbKiBuf(:)         !< buffer with double (DbKi) data from InData structure
      INTEGER(IntKi),   ALLOCATABLE, INTENT(  OUT) :: IntKiBuf(:)        !< buffer with integer (IntKi) data from InData structure
      INTEGER(IntKi),                INTENT(  OUT) :: ErrStat            !< error status
      CHARACTER(*),                  INTENT(  OUT) :: ErrMsg             !< error message
      LOGICAL,          OPTIONAL,    INTENT(IN   ) :: SizeOnly           !< flag to determine if we're just looking for the size of the buffers instead of the packed data
      
         ! Local variable
      INTEGER(IntKi)                               :: Int_BufSz
      INTEGER(IntKi)                               :: i,buf_start
      
      ErrStat = ErrID_None
      ErrMsg  = ""

         ! get size of buffer:
      Int_BufSz = LEN(InData%FileName) + LEN(InData%ProcName(1))*NWTC_MAX_DLL_PROC + 1
      
      ALLOCATE( IntKiBuf(Int_BufSz), STAT=ErrStat )
      IF (ErrStat /= 0 ) THEN
         ErrStat = ErrID_Fatal
         ErrMsg  = ' DLLTypePack: Error allocating IntKiBuf.'
         RETURN
      END IF
            
      IF ( PRESENT(SizeOnly) ) THEN
         IF ( SizeOnly ) RETURN
      ENDIF      
      
      !..............
      ! Fill buffer
      !..............
      
         ! has the DLL procedure been loaded?
      IF ( C_ASSOCIATED(InData%ProcAddr(1))) THEN
         IntKiBuf(1) = 1
      ELSE
         IntKiBuf(1) = 0         
      END IF
      
         ! Put an ascii representation of the strings in the integer array
      CALL Str2IntAry( InData%FileName, IntKiBuf(2:), ErrStat, ErrMsg )
      buf_start=LEN(InData%FileName)+2
      DO i=1,NWTC_MAX_DLL_PROC
         CALL Str2IntAry( InData%ProcName(i), IntKiBuf(buf_start:), ErrStat, ErrMsg )
         buf_start = buf_start + LEN(InData%ProcName(i))
      END DO
      
      
   END SUBROUTINE DLLTypePack
!=======================================================================
!> This routine unpacks the DLL_Type data from an integer buffer.
!! It is required for the FAST Registry. It is the inverse of DLLTypePack (nwtc_io::dlltypepack).
   SUBROUTINE DLLTypeUnPack( OutData, ReKiBuf, DbKiBuf, IntKiBuf, ErrStat, ErrMsg )
   
   
      REAL(ReKi),       ALLOCATABLE, INTENT(IN   ) :: ReKiBuf(:)        !< buffer with real (ReKi) data to place in the OutData structure
      REAL(DbKi),       ALLOCATABLE, INTENT(IN   ) :: DbKiBuf(:)        !< buffer with real (DbKi) data to place in the OutData structure
      INTEGER(IntKi),   ALLOCATABLE, INTENT(IN   ) :: IntKiBuf(:)       !< buffer with integer (IntKi) data to place in the OutData structure
      TYPE(DLL_Type),                INTENT(  OUT) :: OutData           !< the reconstituted OutData structure, created from 3 buffers
      INTEGER(IntKi),                INTENT(  OUT) :: ErrStat           !< error status/level
      CHARACTER(*),                  INTENT(  OUT) :: ErrMsg            !< message corresponding to ErrStat
      
         ! Local variable
      INTEGER(IntKi)                               :: Int_BufSz
      INTEGER(IntKi)                               :: i, Int_BufEnd
      
      ErrStat = ErrID_None
      ErrMsg  = ""

      IF (.NOT. ALLOCATED(IntKiBuf) ) THEN
         ErrStat = ErrID_Fatal
         ErrMsg  = ' DLLTypeUnPack: invalid buffer.'
      END IF
                     
         ! Get an ascii representation of the strings from the integer array                           
      Int_BufSz = LEN(OutData%FileName) + 1
      CALL IntAry2Str( IntKiBuf(2:(Int_BufSz)), OutData%FileName, ErrStat, ErrMsg )
      IF (ErrStat >= AbortErrLev) RETURN
      Int_BufSz = Int_BufSz + 1
      do i=1,NWTC_MAX_DLL_PROC
         Int_BufEnd=Int_BufSz+LEN(OutData%ProcName(i))-1
         CALL IntAry2Str( IntKiBuf(Int_BufSz:Int_BufEnd), OutData%ProcName(i), ErrStat, ErrMsg )
         IF (ErrStat >= AbortErrLev) RETURN
         Int_BufSz = Int_BufSz+LEN(OutData%ProcName(i))
      end do
      
      
      IF ( IntKiBuf(1) == 1 .AND. LEN_TRIM(OutData%FileName) > 0 .AND. LEN_TRIM(OutData%ProcName(1)) > 0 ) THEN
         CALL LoadDynamicLib( OutData, ErrStat, ErrMsg )
      END IF
      
   END SUBROUTINE DLLTypeUnPack   
!=======================================================================
!>
   SUBROUTINE DispCompileRuntimeInfo()
#ifdef _OPENMP    
      USE OMP_LIB 
#endif
#ifdef HAS_FORTRAN2008_FEATURES
      USE iso_fortran_env, ONLY: compiler_version
#endif
      CHARACTER(200) :: compiler_version_str
      CHARACTER(200) :: name
      CHARACTER(200) :: git_commit, architecture, compiled_precision
      CHARACTER(200) :: execution_date, execution_time, execution_zone

      name = ProgName
      git_commit = QueryGitVersion()
      architecture = TRIM(Num2LStr(BITS_IN_ADDR))//' bit'
      IF (ReKi == SiKi) THEN
         compiled_precision = 'single'
      ELSE IF (ReKi == R8Ki) THEN
         compiled_precision = 'double'
      ELSE
         compiled_precision = 'unknown'
      END IF

#if defined(HAS_FORTRAN2008_FEATURES)
      compiler_version_str = compiler_version()
#elif defined(__INTEL_COMPILER)
      compiler_version_str = 'Intel(R) Fortran Compiler '//num2lstr(__INTEL_COMPILER)
#else
      compiler_version_str = OS_Desc
#endif

      CALL WrScr(trim(name)//'-'//trim(git_commit))
      CALL WrScr('Compile Info:')
      call wrscr(' - Compiler: '//trim(compiler_version_str))
      CALL WrScr(' - Architecture: '//trim(architecture))
      CALL WrScr(' - Precision: '//trim(compiled_precision))
#ifdef _OPENMP   
      !$OMP PARALLEL default(shared)
      if (omp_get_thread_num()==0) then
         call WrScr(' - OpenMP: Yes, number of threads: '//trim(Num2LStr(omp_get_num_threads()))//'/'//trim(Num2LStr(omp_get_max_threads())))
      endif
      !$OMP END PARALLEL 
#else
   call WrScr(' - OpenMP: No')
#endif
      CALL WrScr(' - Date: '//__DATE__)
      CALL WrScr(' - Time: '//__TIME__)
      ! call wrscr(' - Options: '//trim(compiler_options()))

      CALL DATE_AND_TIME(execution_date, execution_time, execution_zone)

      CALL WrScr('Execution Info:')
      CALL WrScr(' - Date: '//TRIM(execution_date(5:6)//'/'//execution_date(7:8)//'/'//execution_date(1:4)))
      CALL WrScr(' - Time: '//TRIM(execution_time(1:2)//':'//execution_time(3:4)//':'//execution_time(5:6))//TRIM(execution_zone))
      CALL WrScr('')

   END SUBROUTINE
!=======================================================================
!> This routine displays the name of the program, its version, and its release date.
!! Use DispNVD (nwtc_io::dispnvd) instead of directly calling a specific routine in the generic interface.
   SUBROUTINE DispNVD0()
     
      ! Print out program name, version, and date.
      CALL WrScr ( NewLine//' Running '//TRIM( ProgName )//' '//Trim( ProgVer )//'.' )

   RETURN
   END SUBROUTINE DispNVD0

!=======================================================================
!> \copydoc nwtc_io::dispnvd0
   SUBROUTINE DispNVD1 ( ProgInfo, DispNWTCVer )

      IMPLICIT NONE
      
      TYPE( ProgDesc ), INTENT(IN) :: ProgInfo    !< Contains the name and version info
      LOGICAL,INTENT(IN),OPTIONAL  :: DispNWTCVer !< Option to display what version of the library is linked with the code

      ! Print out program name, version, and date.
      
      ! As a special case, display the library version with the program version
      IF ( PRESENT(DispNWTCVer) ) THEN
         IF ( DispNWTCVer .AND. ProgInfo%Name /= NWTC_Ver%Name ) THEN
            CALL WrScr ( NewLine//' Running '//TRIM( GetNVD( ProgInfo ) )//' linked with '//TRIM( GetNVD( NWTC_Ver ) )//'.' )
            RETURN
         END IF
      END IF
      
      CALL WrScr ( 'Running '//TRIM( GetNVD( ProgInfo ) )//'.' )

   RETURN
   END SUBROUTINE DispNVD1

!=======================================================================
!> This routine displays the name of the program, its version, and its release date passed in as strings
!! This routine is depricated and for legacy purposes only. Please don't use for any new code (Dec-2012).
   SUBROUTINE DispNVD2 ( Name, Ver )

      IMPLICIT NONE
     
      CHARACTER(*),  INTENT(IN) :: Name     !< String containing the name of the program using the library
      CHARACTER(*),  INTENT(IN) :: Ver      !< String containing the version and date info
     
      ! Print out program name, version, and date.
      CALL WrScr ( NewLine//' Running '//TRIM( Name )//' ('//Trim( Ver )//').' )

   RETURN
   END SUBROUTINE DispNVD2
   
!=======================================================================
!> This routine finds one line of text with a maximum length of MaxLen from the Str.
!! It tries to break the line at a blank.
   SUBROUTINE FindLine ( Str , MaxLen , StrEnd )

   IMPLICIT                        NONE


      ! Argument declarations:

   INTEGER, INTENT(IN)          :: MaxLen                                       !< The maximum length of the string.
   INTEGER, INTENT(OUT)         :: StrEnd                                       !< The location of the end of the string.

   CHARACTER(*), INTENT(IN)     :: Str                                          !< The string to search.


      ! Local declarations:

   INTEGER         IC



   StrEnd = MaxLen

   IF ( LEN_TRIM( Str ) > MaxLen )  THEN

      IC = INDEX( Str(1:MaxLen), ' ', BACK = .TRUE. ) ! Find the last space in the line

      IF ( IC > 1 ) THEN ! We don't want to return just one character that's a space, or do we?

         StrEnd = IC-1    ! StrEnd > 0
         DO WHILE ( Str(StrEnd:StrEnd) == ' ' )
            StrEnd = StrEnd - 1
            IF ( StrEnd <= 0 ) THEN  ! This occurs if everything before IC is a space
               StrEnd = IC
               EXIT
            ENDIF
         ENDDO

      ENDIF ! IC > 1

   ENDIF ! LEN_TRIM( Str ) > MaxLen


   RETURN
   END SUBROUTINE FindLine
!=======================================================================
!> This routine returns the next unit number greater than 9 that is not currently in use.
!! If it cannot find any unit between 10 and 99 that is available, it either aborts or returns an appropriate error status/message.   
   SUBROUTINE GetNewUnit ( UnIn, ErrStat, ErrMsg )



      ! Argument declarations.

   INTEGER,        INTENT(OUT)            :: UnIn                                         !< Logical unit for the file.
   INTEGER(IntKi), INTENT(OUT), OPTIONAL  :: ErrStat                                      !< The error status code; If not present code aborts
   CHARACTER(*),   INTENT(OUT), OPTIONAL  :: ErrMsg                                       !< The error message, if an error occurred


      ! Local declarations.

   INTEGER                                :: Un                                           ! Unit number
   LOGICAL                                :: Opened                                       ! Flag indicating whether or not a file is opened.
   INTEGER(IntKi), PARAMETER              :: StartUnit = 10                               ! Starting unit number to check (numbers less than 10 reserved)
   INTEGER(IntKi), PARAMETER              :: MaxUnit   = 99                               ! The maximum unit number available (or 10 less than the number of files you want to have open at a time)
   CHARACTER(ErrMsgLen)                   :: Msg                                          ! Temporary error message


      ! Initialize subroutine outputs

   Un = StartUnit

   IF ( PRESENT( ErrStat ) ) ErrStat = ErrID_None
   IF ( PRESENT( ErrMsg  ) ) ErrMsg  =  ''

      ! See if unit is connected to an open file. Check the next largest number until it is not opened.

   DO

      INQUIRE ( UNIT=Un , OPENED=Opened )

      IF ( .NOT. Opened )  EXIT
      Un = Un + 1

      IF ( Un > MaxUnit ) THEN

         Msg = 'GetNewUnit() was unable to find an open file unit specifier between '//TRIM(Num2LStr(StartUnit)) &
                                                                            //' and '//TRIM(Num2LStr(MaxUnit))//'.'

         IF ( PRESENT( ErrStat ) ) THEN
            ErrStat = ErrID_Severe
            IF ( PRESENT( ErrMsg) ) ErrMsg  =  Msg
         ELSE
            CALL ProgAbort( Msg )
         END IF

         EXIT           ! stop searching now

      END IF


   END DO

   UnIn = Un

   RETURN
   END SUBROUTINE GetNewUnit
!=======================================================================
!> This function returns a text description of the ErrID (ErrStat) code.
   FUNCTION GetErrStr  ( ErrID )

      ! This function returns a description of the ErrID code

      ! Argument declarations.
   INTEGER(IntKi), INTENT(IN) :: ErrID          !< error status/level

      ! Function delcaration
   CHARACTER(13)              :: GetErrStr      !< description of the ErrID level

      SELECT CASE ( ErrID )
         CASE ( ErrID_None )
            GetErrStr = ''
         CASE ( ErrID_Info )
            GetErrStr = 'INFORMATION'
         CASE ( ErrID_Warn )
            GetErrStr = 'WARNING'
         CASE ( ErrID_Severe )
            GetErrStr = 'SEVERE ERROR'
         CASE ( ErrID_Fatal )
            GetErrStr = 'FATAL ERROR'
         CASE DEFAULT
            GetErrStr = 'Unknown ErrID'
      END SELECT


   END FUNCTION GetErrStr
   
!=======================================================================
!> This function extracts the Name field from the ProgDesc data type
!  and return it.
   FUNCTION GetNVD ( ProgInfo )

      ! Argument declarations.
      TYPE( ProgDesc ), INTENT(IN) :: ProgInfo    !< Contains the name, date, and version info

      ! Function delcaration
      CHARACTER(200)               :: GetNVD      !< A single string containing the name, date, and version info

      ! Store all the version info into a single string:
      if (len_trim(ProgInfo%Ver) > 0) then
         GetNVD = TRIM( ProgInfo%Name )//' ('//Trim( ProgInfo%Ver )//', '//Trim( ProgInfo%Date )//')'
      else
         GetNVD = TRIM( ProgInfo%Name )
      end if

   END FUNCTION GetNVD
!=======================================================================
!> Let's parse the path name from the name of the given file.
!! We'll count everything before (and including) the last "\" or "/".
   SUBROUTINE GetPath ( GivenFil, PathName, FileName )

      ! Argument declarations.

   CHARACTER(*), INTENT(IN)             :: GivenFil                                     !< The name of the given file.
   CHARACTER(*), INTENT(OUT)            :: PathName                                     !< The path name of the given file (based solely on the GivenFil text string).
   CHARACTER(*), INTENT(OUT), OPTIONAL  :: FileName                                     !< The name of the given file without the PathName (based solely on the GivenFil text string).


      ! Local declarations.

   INTEGER                      :: I                                            ! DO index for character position.


      ! Look for path separators

   I = INDEX( GivenFil, '\', BACK=.TRUE. )
   I = MAX( I, INDEX( GivenFil, '/', BACK=.TRUE. ) )

   IF ( I == 0 ) THEN
      ! we don't have a path specified, return '.'
      PathName = '.'//PathSep
      IF (PRESENT(FileName)) FileName = GivenFil
   ELSE
      PathName = GivenFil(:I)
      IF (PRESENT(FileName)) THEN
         IF ( LEN_TRIM(GivenFil) > I ) THEN
            FileName = GivenFil(I+1:)
         ELSE
            FileName = ""
         END IF
      END IF
   END IF


   RETURN
   END SUBROUTINE GetPath
!=======================================================================
!> Let's parse the root file name from the name of the given file.
!! We'll count everything after the last period as the extension.
   SUBROUTINE GetRoot ( GivenFil, RootName )

      ! Argument declarations.

   CHARACTER(*), INTENT(IN)     :: GivenFil                                     !< The name of the given file.
   CHARACTER(*), INTENT(OUT)    :: RootName                                     !< The parsed root name of the given file.


      ! Local declarations.

   INTEGER                      :: I                                            ! DO index for character position.



      ! Deal with a couple of special cases.

   IF ( ( TRIM( GivenFil ) == "." ) .OR. (  TRIM( GivenFil ) == ".." ) )  THEN
      RootName = TRIM( GivenFil )
      RETURN
   END IF


      ! More-normal cases.

   DO I=LEN_TRIM( GivenFil ),1,-1


      IF ( GivenFil(I:I) == '.' )  THEN


         IF ( I < LEN_TRIM( GivenFil ) ) THEN                   ! Make sure the index I is okay
            IF ( INDEX( '\/', GivenFil(I+1:I+1)) == 0 ) THEN    ! Make sure we don't have the RootName in a different directory
               RootName = GivenFil(:I-1)
            ELSE
               RootName = GivenFil                              ! This does not have a file extension
            END IF
         ELSE
            IF ( I == 1 ) THEN
               RootName = ''
            ELSE
               RootName = GivenFil(:I-1)
            END IF
         END IF

         RETURN

      END IF
   END DO ! I

   RootName =  GivenFil


   RETURN
   END SUBROUTINE GetRoot
!=======================================================================
!> This routine will parse Line for NumTok "tokens" and return them in the Tokens array.
!! This routine differs from GetWords() (nwtc_io::getwords) in that it uses only spaces as token separators.
   SUBROUTINE GetTokens ( Line, NumTok, Tokens, Error )

      ! Argument declarations.

   INTEGER, INTENT(IN)          :: NumTok                                       !< The number of "words" to look for.

   LOGICAL, INTENT(OUT)         :: Error                                        !< Error flag to indicate an insuffient number of tokens were found.

   CHARACTER(*), INTENT(INOUT)  :: Line                                         !< The string to search.
   CHARACTER(*), INTENT(OUT)    :: Tokens  (:)                                  !< The tokens that were found.


      ! Local declarations.

   INTEGER                      :: IT                                           ! Token index
   INTEGER                      :: NextBlank                                    ! The location of the next blank character



   NextBlank = 0

   DO IT=1,NumTok

      Line      = ADJUSTL( Line(NextBlank+1:) )
      NextBlank = INDEX  ( Line , ' ' )

      IF ( NextBlank == 0 .OR. IT > SIZE(Tokens) )  THEN
        Error = .TRUE.
        RETURN
      END IF

      Tokens(IT) = Line(1:NextBlank-1)

   END DO ! IT

   Error = .FALSE.


   RETURN
   END SUBROUTINE GetTokens
!=======================================================================
!> This subroutine is used to get the NumWords "words" from a line of text.
!! It uses spaces, tabs, commas, semicolons, single quotes, and double quotes ("whitespace")
!! as word separators. If there aren't NumWords in the line, the remaining array elements will remain empty.
!! Use CountWords (nwtc_io::countwords) to count the number of words in a line.
   SUBROUTINE GetWords ( Line, Words, NumWords )

      ! Argument declarations.

   INTEGER, INTENT(IN)          :: NumWords                                     !< The number of words to look for.

   CHARACTER(*), INTENT(IN)     :: Line                                         !< The string to search.
   CHARACTER(*), INTENT(OUT)    :: Words(NumWords)                              !< The array of found words.


      ! Local declarations.

   INTEGER                      :: Ch                                           ! Character position within the string.
   INTEGER                      :: IW                                           ! Word index.
   INTEGER                      :: NextWhite                                    ! The location of the next whitespace in the string.



      ! Let's prefill the array with blanks.

   DO IW=1,NumWords
      Words(IW) = ' '
   END DO ! IW


      ! Let's make sure we have text on this line.

   IF ( LEN_TRIM( Line ) == 0 )  RETURN


      ! Parse words separated by any combination of spaces, tabs, commas,
      ! semicolons, single quotes, and double quotes ("whitespace").

   Ch = 0
   IW = 0

   DO

      NextWhite = SCAN( Line(Ch+1:) , ' ,;''"'//Tab )

      IF ( NextWhite > 1 )  THEN

         IW        = IW + 1
         Words(IW) = Line(Ch+1:Ch+NextWhite-1)
         if (NextWhite > len(words(iw)) ) then 
            call ProgWarn('Error reading field from file. There are too many characters in the input file to store in the field. Value may be truncated.') 
         end if 

         IF ( IW == NumWords )  EXIT

         Ch = Ch + NextWhite

      ELSE IF ( NextWhite == 1 )  THEN

         Ch = Ch + 1

         CYCLE

      ELSE

         EXIT

      END IF

   END DO


   RETURN
   END SUBROUTINE GetWords
!=======================================================================
!> This routine converts an ASCII array of integers into an equivalent string
!! (character array). This routine is the inverse of the Str2IntAry() (nwtc_io::str2intary) routine.
   SUBROUTINE IntAry2Str( IntAry, Str, ErrStat, ErrMsg )

         ! Argument declarations:
      INTEGER(IntKi), INTENT(IN)    :: IntAry(:)                                    !< ASCII array to convert to a string
      CHARACTER(*),   INTENT(OUT)   :: Str                                          !< The string representation of IntAry

      INTEGER(IntKi), INTENT(OUT)   :: ErrStat                                      !< Error status
      CHARACTER(*),   INTENT(OUT)   :: ErrMsg                                       !< Error message associated with ErrStat

         ! Argument declarations:
      INTEGER(IntKi)                :: I                                            ! generic loop counter
      INTEGER(IntKi)                :: LStr                                         ! length of the string
      INTEGER(IntKi)                :: LAry                                         ! length of the integer array


         ! Get the size of the arrays:
      LStr = LEN(Str)
      LAry = SIZE(IntAry)


      Str = ''

         ! Determine if the string will fit in the integer array:
      IF ( LAry > LStr ) THEN
         ErrStat = ErrID_Warn
         ErrMsg  = 'Int2Char:Array exceeds string size.'
         LAry    = LStr  ! we'll only convert the string values up to the array length
      ELSE
         ErrStat = ErrID_None
         ErrMsg  = ''
      END IF


         ! Convert the ASCII array to a string:
      DO I=1,LAry
         Str(I:I) = CHAR(IntAry(I))
      END DO

   END SUBROUTINE IntAry2Str   
!=======================================================================
!> This function returns a left-adjusted string representing the passed numeric value. 
!! It eliminates trailing zeroes and even the decimal point if it is not a fraction. \n
!! Use Num2LStr (nwtc_io::num2lstr) instead of directly calling a specific routine in the generic interface.   
   FUNCTION Int2LStr ( Num )

   CHARACTER(11)                :: Int2LStr                                     !< string representing input number.


      ! Argument declarations.

   INTEGER, INTENT(IN)          :: Num                                          !< The number to convert to a left-justified string.



   WRITE (Int2LStr,'(I11)')  Num

   Int2Lstr = ADJUSTL( Int2LStr )


   RETURN
   END FUNCTION Int2LStr
!=======================================================================
!> This function returns true if and only if the first character of the input StringToCheck matches on the of comment characters
!! nwtc_io::commchars.
   FUNCTION IsComment(StringToCheck)
         ! Note: only the first character in the word is checked. Otherwise we would falsely grab the units '(%)'
      LOGICAL                       :: IsComment
      CHARACTER(*),   INTENT(IN  )  :: StringToCheck                          ! String to check

            
      if ( LEN_TRIM(StringToCheck) > 0 ) then
         ISComment = INDEX( CommChars, StringToCheck(1:1) ) > 0
      else
         IsComment = .FALSE.
      end if
      
   END FUNCTION IsComment   
!=======================================================================
!> This routine gets the name of the input file from the InArgth command-line argument, 
!! removes the extension if there is one, and appends OutExten to the end.
   SUBROUTINE NameOFile ( InArg, OutExten, OutFile, ErrStat, ErrMsg )


      ! Argument declarations.

   INTEGER, INTENT(OUT)         :: ErrStat                                      !< Error status; if present, program does not abort on error
   INTEGER, INTENT(IN)          :: InArg                                        !< The number of the command-line argument that should hold the input file name.

   CHARACTER(*), INTENT(IN)     :: OutExten                                     !< The requested extension for the output file.
   CHARACTER(*), INTENT(OUT)    :: OutFile                                      !< The name of the output file.
   CHARACTER(*), INTENT(OUT)    :: ErrMsg                                       !< Description of error


      ! Local declarations.

   CHARACTER(100)               :: InFile                                       ! The name of the input file.
   CHARACTER(100)               :: RootName                                     ! The root name of the input file.



      ! See if the command line has enough arguments.

   IF ( InArg > COMMAND_ARGUMENT_COUNT() )  THEN
      ErrStat = ErrID_Fatal
      ErrMsg = 'NameOFile:Insufficient arguments on the command line (at least '//&
                         TRIM( Int2LStr( InArg ) )//' were expected).'
      RETURN
   ELSE
      ErrStat = ErrID_None
      ErrMsg = ''      
   END IF


      ! Get the root of the input file name (strip off the extension).

   CALL GET_COMMAND_ARGUMENT( InArg, InFile )
   CALL GetRoot ( TRIM( InFile ), RootName )

   OutFile = TRIM( RootName )//'.'//OutExten


   RETURN
   END SUBROUTINE NameOFile
!=======================================================================
!> This routine performs a normal termination of the program.
   SUBROUTINE NormStop()

   IF ( LEN_TRIM(ProgName) > 0 ) THEN
      CALL WrScr   ( NewLine//' '//TRIM( ProgName )//' terminated normally.' )
   ELSE
      CALL WrScr   ( NewLine//' Program terminated normally.' )
   END IF
   CALL WrScr    ( '' )
   CALL ProgExit ( 0 )


   END SUBROUTINE NormStop
!=======================================================================
!> This routine displays the expected command-line syntax for 
!!  most software developed at the NWTC.
   SUBROUTINE NWTC_DisplaySyntax( DefaultInputFile, ThisProgName )
      
      CHARACTER(*),  INTENT(IN)  :: DefaultInputFile     !< the default name of the input file, if any
      CHARACTER(*),  INTENT(IN)  :: ThisProgName         !< the name of the executable to be displayed in the calling syntax
      
               
      CALL WrScr ( NewLine//' Syntax is:' )
      IF ( LEN_TRIM( DefaultInputFile ) == 0 )  THEN
         CALL WrScr ( NewLine//'    '//TRIM( ThisProgName )//' ['//SwChar//'h] <InputFile>' )
         CALL WrScr ( NewLine//' where:' )
         CALL WrScr ( NewLine//'    '//SwChar//'h generates this help message.' )
         CALL WrScr ( '    <InputFile> is the name of the required primary input file.' )
      ELSE
         CALL WrScr ( NewLine//'    '//TRIM( ThisProgName )//' ['//SwChar//'h] [<InputFile>]' )
         CALL WrScr ( NewLine//' where:' )
         CALL WrScr ( NewLine//'    '//SwChar//'h generates this help message.' )
         CALL WrScr ( '    <InputFile> is the name of the primary input file.  If omitted, the default file is "' &
                     //TRIM( DefaultInputFile )//'".' )
      END IF
      CALL WrScr    ( NewLine//' Note: values enclosed in square brackets [] are optional. Do not enter the brackets.')      
      CALL WrScr    ( ' ')
                     
   END SUBROUTINE NWTC_DisplaySyntax
!=======================================================================
!> This routine opens a binary input file.
   SUBROUTINE OpenBInpFile ( Un, InFile, ErrStat, ErrMsg )

   IMPLICIT                        NONE

      ! Argument declarations.

   INTEGER(IntKi), INTENT(IN)       :: Un                                          !< Logical unit for the input file.
   INTEGER(IntKi), INTENT(OUT)      :: ErrStat                                     !< Error status: returns "fatal" if the file doesn't exist or can't be opened
   CHARACTER(*),   INTENT(OUT)      :: ErrMsg                                      !< Error message
   CHARACTER(*),   INTENT(IN)       :: InFile                                      !< Name of the input file.


      ! Local declarations.

      ! NOTE: Do not explicitly declare the precision of this variable [as in
      !       LOGICAL(1)] so that the statements using this variable work with
      !       any compiler:
   LOGICAL                      :: Exists                                       ! Flag indicating whether or not a file Exists.


   ErrStat = ErrID_None
   ErrMsg  = ''


      ! See if input file Exists.

   INQUIRE ( FILE=TRIM( InFile ) , EXIST=Exists )

   IF ( .NOT. Exists )  THEN
      ErrStat = ErrID_Fatal
      ErrMsg  = 'OpenBInpFile:The input file, "'//TRIM( InFile )//'", was not found.'
      RETURN
   END IF


      ! Open input file.  Make sure it worked.
   OPEN( Un, FILE=TRIM( InFile ), STATUS='OLD', FORM='UNFORMATTED', ACCESS='STREAM', IOSTAT=ErrStat, ACTION='READ' )

   IF ( ErrStat /= 0 ) THEN
      ErrStat = ErrID_Fatal
      ErrMsg  = 'OpenBInpFile:Cannot open file "'//TRIM( InFile )//'" for reading. Another program may have locked it.'
   ELSE
      ErrStat = ErrID_None
      ErrMsg  = ''
   END IF


   RETURN
   END SUBROUTINE OpenBInpFile
!=======================================================================
!> This routine opens a binary output file with stream access,
!! implemented in standrad Fortran 2003.
!! Valid in gfortran 4.6.1 and IVF 10.1 and later
   SUBROUTINE OpenBOutFile ( Un, OutFile, ErrStat, ErrMsg )

      ! Argument declarations.

   INTEGER(IntKi),  INTENT(IN)       :: Un                                  !< Logical unit for the output file
   INTEGER(IntKi),  INTENT(OUT)      :: ErrStat                             !< Error status
   CHARACTER(*),    INTENT(OUT)      :: ErrMsg                              !< Error message
   CHARACTER(*),    INTENT(IN)       :: OutFile                             !< Name of the output file



      ! Open output file.  Make sure it worked.
   OPEN( Un, FILE=TRIM( OutFile ), STATUS='UNKNOWN', FORM='UNFORMATTED' , ACCESS='STREAM', IOSTAT=ErrStat, ACTION='WRITE' )

   IF ( ErrStat /= 0 ) THEN
      ErrStat = ErrID_Fatal
      ErrMsg  = 'OpenBOutFile:Cannot open file "'//TRIM( OutFile )//'". Another program may have locked it for writing.' &
                //' (IOSTAT is '//TRIM(Num2LStr(ErrStat))//')'
   ELSE
      ErrStat = ErrID_None
      ErrMsg  = ''
   END IF



   RETURN
   END SUBROUTINE OpenBOutFile
!=======================================================================
!> This routine opens a formatted output file for the echo file.
   SUBROUTINE OpenEcho ( Un, OutFile, ErrStat, ErrMsg, ProgVer )

      ! Argument declarations.

   INTEGER,        INTENT(INOUT)         :: Un                                        !< Logical unit for the input file.
   CHARACTER(*),   INTENT(IN)            :: OutFile                                   !< Name of the input file.
   INTEGER(IntKi), INTENT(OUT)           :: ErrStat                                   !< Error status
   CHARACTER(*),   INTENT(OUT)           :: ErrMsg                                    !< Error message

   TYPE(ProgDesc), INTENT(IN),  OPTIONAL :: ProgVer                                   !< Program version info to display in echo file


      ! local variables

   INTEGER(IntKi)                        :: ErrStat2                                   ! Temporary Error status
   CHARACTER(ErrMsgLen)                  :: ErrMsg2                                    ! Temporary Error message
   CHARACTER(*),PARAMETER                :: RoutineName = 'OpenEcho'

   ErrStat = ErrID_None
   ErrMsg  = ''


      ! Get a unit number for the echo file:

   IF ( Un < 0 ) THEN
      CALL GetNewUnit( Un, ErrStat2, ErrMsg2 )
         CALL SetErrStat(ErrStat2, ErrMsg2,ErrStat, ErrMsg, RoutineName )
   END IF


      ! Open the file for writing:

   CALL OpenFOutFile( Un, OutFile, ErrStat2, ErrMsg2 )
      CALL SetErrStat(ErrStat2, ErrMsg2,ErrStat, ErrMsg, RoutineName )
      IF ( ErrStat >= AbortErrLev ) RETURN


      ! Write a heading line to the file

   IF ( PRESENT( ProgVer ) ) THEN

      WRITE (Un,'(/,A)', IOSTAT=ErrStat2  )  'This file of echoed input was generated by '//TRIM(GetNVD(ProgVer))// &
                            ' on '//CurDate()//' at '//CurTime()//'.'

      IF ( ErrStat2 /= 0 ) THEN
         CALL SetErrStat(ErrID_Info, 'Could not write header information to the file.', ErrStat, ErrMsg, RoutineName )
      END IF

   END IF


   RETURN
   END SUBROUTINE OpenEcho
!=======================================================================
!> This routine opens a formatted input file.
   SUBROUTINE OpenFInpFile ( Un, InFile, ErrStat, ErrMsg )

      ! Argument declarations.

   INTEGER,        INTENT(IN)          :: Un                                           !< Logical unit for the input file.
   CHARACTER(*),   INTENT(IN)          :: InFile                                       !< Name of the input file.
   INTEGER(IntKi), INTENT(OUT)         :: ErrStat                                      !< Error status
   CHARACTER(*),   INTENT(OUT)         :: ErrMsg                                       !< Error message


      ! Local declarations.

   INTEGER                      :: IOS                                                 ! I/O status of OPEN.

   LOGICAL                      :: Exists                                              ! Flag indicating whether or not a file Exists.
   CHARACTER(*), PARAMETER      :: RoutineName = 'OpenFInpFile'
   
   
   ErrStat = ErrID_None
   ErrMsg  = ""

      ! See if input file Exists.

   INQUIRE ( FILE=TRIM( InFile ) , EXIST=Exists )

   IF ( .NOT. Exists )  THEN
      CALL SetErrStat( ErrID_Fatal, 'The input file, "'//TRIM( InFile )//'", was not found.', ErrStat, ErrMsg, RoutineName)
   ELSE

      ! Open input file.  Make sure it worked.

      OPEN( Un, FILE=TRIM( InFile ), STATUS='OLD', FORM='FORMATTED', IOSTAT=IOS, ACTION='READ' )

      IF ( IOS /= 0 )  THEN
         CALL SetErrStat( ErrID_Fatal, 'Cannot open file "'//TRIM( InFile )//'".', ErrStat,ErrMsg,RoutineName)
      END IF

   END IF


   RETURN
   END SUBROUTINE OpenFInpFile
!=======================================================================
!> This routine opens a formatted output file.
   SUBROUTINE OpenFOutFile ( Un, OutFile, ErrStat, ErrMsg )

      ! Argument declarations.

   INTEGER, INTENT(IN)                   :: Un                                          !< Logical unit for the output file.
   CHARACTER(*), INTENT(IN)              :: OutFile                                     !< Name of the output file.

   INTEGER(IntKi), INTENT(OUT)           :: ErrStat                                     !< Error status
   CHARACTER(*),   INTENT(OUT)           :: ErrMsg                                      !< Error message



      ! Local declarations.

   INTEGER                                :: IOS                                         ! I/O status of OPEN
   CHARACTER(*), PARAMETER                :: RoutineName = 'OpenFOutFile'

   
      ! Open output file.  Make sure it worked.

   OPEN( Un, FILE=TRIM( OutFile ), STATUS='UNKNOWN', FORM='FORMATTED', IOSTAT=IOS, ACTION="WRITE" )


   IF ( IOS /= 0 )  THEN
      ErrStat = ErrID_Fatal
      ErrMsg  = 'OpenFOutFile:Cannot open file "'//TRIM( OutFile )//&
         '". Another program like MS Excel may have locked it for writing.'
   ELSE
      ErrStat = ErrID_None
      ErrMsg  = ""      
   END IF


   RETURN
   END SUBROUTINE OpenFOutFile
!=======================================================================
!> This routine opens a formatted output file and returns a flag telling if it already existed.
   SUBROUTINE OpenFUnkFile ( Un, OutFile, FailAbt, Failed, Exists, ErrStat, ErrMsg )

      ! Argument declarations.

   INTEGER, INTENT(IN)          :: Un                                           !< Logical unit for the output file.
   INTEGER(IntKi), INTENT(OUT)  :: ErrStat                                      !< Error status: returns "fatal" if the file doesn't exist or can't be opened
   CHARACTER(*),   INTENT(OUT)  :: ErrMsg                                       !< Error message

   LOGICAL, INTENT(OUT)         :: Exists                                       !< Flag that indicates if the file already existedo.
   LOGICAL, INTENT(IN)          :: FailAbt                                      !< Flag that tells this routine to abort if the open fails.
   LOGICAL, INTENT(OUT)         :: Failed                                       !< Flag that indicates if the open failed.

   CHARACTER(*), INTENT(IN)     :: OutFile                                      !< Name of the output file.


      ! Local declarations.

   INTEGER                      :: IOS                                          ! I/O status of OPEN.



      ! Check to see if the file already exists.

   INQUIRE ( FILE=TRIM( OutFile ) , EXIST=Exists )   


      ! Open output file.  Make sure it worked.

   OPEN( Un, FILE=TRIM( OutFile ), STATUS='UNKNOWN', FORM='FORMATTED', IOSTAT=IOS )


   IF ( IOS /= 0 )  THEN
      Failed = .TRUE.
      ErrStat = ErrID_Fatal
      ErrMsg = 'OpenFUnkFile:Cannot open file "'//TRIM( OutFile )//'".  Another program like MS Excel may have locked it for writing.'
      IF ( FailAbt )  CALL ProgAbort ( TRIM(ErrMsg) )
   ELSE
      Failed = .FALSE.
      ErrStat = ErrID_None
      ErrMsg = ''
   END IF


   RETURN
   END SUBROUTINE OpenFUnkFile
!=======================================================================
!> This routine opens a formatted output file in append mode if it exists, otherwise opens a new file
   SUBROUTINE OpenFUnkFileAppend ( Un, OutFile, ErrStat, ErrMsg )

      ! Argument declarations.

   INTEGER, INTENT(IN)                   :: Un                                          ! Logical unit for the output file.
   CHARACTER(*), INTENT(IN)              :: OutFile                                     ! Name of the output file.

   INTEGER(IntKi), INTENT(OUT), OPTIONAL :: ErrStat                                     ! Error status; if present, program does not abort on error
   CHARACTER(*),   INTENT(OUT), OPTIONAL :: ErrMsg                                      ! Error message



      ! Local declarations.
   LOGICAL                                :: FileExists                                  ! Does the file exist?
   INTEGER                                :: IOS                                         ! I/O status of OPEN
   CHARACTER(1024)                        :: Msg                                         ! Temporary error message


      ! Open output file.  Make sure it worked.

   inquire(file=TRIM( OutFile ), exist=FileExists)

   if (FileExists) then
      OPEN( Un, FILE=TRIM( OutFile ), STATUS='OLD', POSITION='APPEND', FORM='FORMATTED', IOSTAT=IOS, ACTION="WRITE" )
   else
      OPEN( Un, FILE=TRIM( OutFile ), STATUS='UNKNOWN', FORM='FORMATTED', IOSTAT=IOS, ACTION="WRITE" )
   end if


   IF ( IOS /= 0 )  THEN

      Msg = 'Cannot open file "'//TRIM( OutFile )//'".  Another program like MS Excel may have locked it for writing.'

      IF ( PRESENT(ErrStat) ) THEN
         ErrStat = ErrID_Fatal
         ErrMsg  = Msg
      ELSE
         CALL ProgAbort( ' '//Msg )
      END IF

   ELSE
      IF ( PRESENT(ErrStat) )  ErrStat = ErrID_None
      IF ( PRESENT(ErrMsg)  )  ErrMsg  = ""
   END IF


   RETURN
   END SUBROUTINE OpenFUnkFileAppend ! ( Un, OutFile [, ErrStat] [, ErrMsg] )
!=======================================================================
!>  This routine opens an unformatted input file of RecLen-byte data records
!!  stored in Big Endian format.
   SUBROUTINE OpenUInBEFile( Un, InFile, RecLen, ErrStat, ErrMsg )

      ! Argument declarations.

   INTEGER, INTENT(IN)           ::  Un                                         !< Logical unit for the input file
   CHARACTER(*), INTENT(IN)      ::  InFile                                     !< Name of the input file
   INTEGER, INTENT(IN)           ::  RecLen                                     !< The input file's record length in bytes
   INTEGER(IntKi), INTENT(OUT)   ::  ErrStat                                    !< Error status: returns "fatal" if the file doesn't exist or can't be opened
   CHARACTER(*),   INTENT(OUT)   ::  ErrMsg                                     !< Error message


      ! Local declarations.

   LOGICAL                       :: Exists                                       ! Flag to indicate if a file exists
   LOGICAL                       :: Error                                        ! Flag to indicate the open failed



      ! See if input file Exists.

   INQUIRE ( FILE=TRIM( InFile ) , EXIST=Exists )

   IF ( .NOT. Exists )  THEN
      ErrStat = ErrID_Fatal
      ErrMsg = 'OpenUInBEFile:The input file, "'//TRIM( InFile )//'", was not found.'
      RETURN
   END IF


      ! Open the file.

   CALL OpenUnfInpBEFile ( Un, InFile, RecLen, Error )

   IF ( Error )  THEN
      ErrStat = ErrID_Fatal
      ErrMsg = 'OpenUInBEFile:Cannot open file "'//TRIM( InFile )//'".  Another program may have locked it.'
      RETURN
   ELSE
      ErrStat = ErrID_None
      ErrMsg = ''
   END IF


   RETURN

   END SUBROUTINE OpenUInBEFile
!=======================================================================
!>  This routine opens an unformatted input file.
   SUBROUTINE OpenUInfile ( Un, InFile, ErrStat, ErrMsg )

      ! Argument declarations.

   INTEGER, INTENT(IN)         ::  Un                                           !< Logical unit for the input file
   INTEGER(IntKi), INTENT(OUT) ::  ErrStat                                      !< Error status: returns "fatal" if the file doesn't exist or can't be opened
   CHARACTER(*),   INTENT(OUT) ::  ErrMsg                                       !< Error message

   CHARACTER(*), INTENT(IN)    ::  InFile                                       !< Name of the input file


      ! Local declarations.

   INTEGER                     ::  IOS                                          ! Returned input/output status.

   LOGICAL                      :: Exists                                       ! Flag indicating whether or not a file Exists.



      ! See if input file Exists.

   INQUIRE ( FILE=TRIM( InFile ) , EXIST=Exists )

   IF ( .NOT. Exists )  THEN
      ErrStat = ErrID_Fatal
      ErrMsg = 'OpenUInfile:The input file, "'//TRIM( InFile )//'", was not found.'
      RETURN
   END IF


      ! Open the file.

   OPEN ( Un, FILE=TRIM( InFile ), STATUS='UNKNOWN', FORM=UnfForm, ACCESS='SEQUENTIAL', IOSTAT=IOS, ACTION='READ' )

   IF ( IOS /= 0 )  THEN
      ErrStat = ErrID_Fatal
      ErrMsg  = 'OpenUInfile:Cannot open file "'//TRIM( InFile )//'". Another program may have locked it.'
   ELSE
      ErrStat = ErrID_None
      ErrMsg  = ''
   END IF


   RETURN
   END SUBROUTINE OpenUInfile
!=======================================================================
!>  This routine opens an unformatted output file.
   SUBROUTINE OpenUOutfile ( Un, OutFile, ErrStat, ErrMsg )

      ! Argument declarations.

   INTEGER, INTENT(IN)            ::  Un                                        !< Logical unit for the output file
   INTEGER(IntKi), INTENT(OUT)    ::  ErrStat                                   !< Error status: returns "fatal" if the file doesn't exist or can't be opened
   CHARACTER(*),   INTENT(OUT)    ::  ErrMsg                                    !< Error message

   CHARACTER(*), INTENT(IN)       ::  OutFile                                   !< Name of the output file


      ! Local declarations.

   INTEGER                        ::  IOS                                       ! Returned input/output status.



      ! Open the file.

   OPEN ( Un, FILE=TRIM( OutFile ), STATUS='UNKNOWN', FORM=UnfForm, ACCESS='SEQUENTIAL', IOSTAT=IOS, ACTION='WRITE' )

   IF ( IOS /= 0 )  THEN
      ErrStat = ErrID_Fatal
      ErrMsg  = 'OpenUOutfile:Cannot open file "'//TRIM( OutFile )//'".  Another program may have locked it for writing.'
   ELSE
      ErrStat = ErrID_None
      ErrMsg  = ''
   END IF


   RETURN
   END SUBROUTINE OpenUOutfile
!=======================================================================
!> This subroutine prints the contents of the FileInfo data structure to the screen
!! This may be useful for diagnostic purposes.  this is written to unit U
   subroutine Print_FileInfo_Struct( U, FileInfo )
      integer(IntKi),      intent(in   ) :: U         !< Unit number to print to
      type(FileInfoType),  intent(in   ) :: FileInfo  !< derived type containing everything read from file
      integer(IntKi)                     :: i         !< generic counter
      character(20)                      :: TmpStr20
      character(45)                      :: TmpStr45
      write(U,*)  '-------------- Print_FileInfo_Struct ------------'
      write(U,*)  '  info stored in the FileInfo data type'
      write(U,*)  '        %NumLines           (integer): ',FileInfo%NumLines
      write(U,*)  '        %NumFiles           (integer): ',FileInfo%NumFiles
      write(U,*)  '        %FileList  (array of strings): ',size(FileInfo%FileList)
      write(U,*)  '        %FileIndx  (array of integer): ',size(FileInfo%FileIndx)
      write(U,*)  '        %FileLine  (array of integer): ',size(FileInfo%FileLine)
      write(U,*)  '        %Lines     (array of strings): ',size(FileInfo%Lines   )
      if (allocated(FileInfo%FileList)) then
         write(U,*)  '  list of files read:'
         write(U,*)  '     FileIdx     FileName'
         do i=1,FileInfo%NumFiles
            write(TmpStr20,'(7x,I3,10x)')  i
            write(U,*) TmpStr20//trim(FileInfo%FileList(i))
         enddo
      endif
      if (allocated(FileInfo%FileLine) .and. allocated(FileInfo%FileIndx) .and. allocated(FileInfo%Lines)) then
         write(U,*) '  Non-comment lines stored in memory from files:'
         write(U,*) '         i       FileIndx       FileLine     Lines(i)'
         do i=1,FileInfo%NumLines
            write(TmpStr45, '(5x,I5,10x,I5,10x,I5,5x)') i, FileInfo%FileIndx(i), FileInfo%FileLine(i)
            write(U,*) TmpStr45, trim(FileInfo%Lines(i))
         enddo
      endif
   end subroutine Print_FileInfo_Struct
!=======================================================================
!> This subroutine parses the specified line of text for AryLen CHARACTER values.
!! Generate an error message if the value is the wrong type.
!! Use ParseAry (nwtc_io::parseary) instead of directly calling a specific routine in the generic interface.   
   SUBROUTINE ParseChAry ( FileInfo, LineNum, AryName, Ary, AryLen, ErrStat, ErrMsg, UnEc )

         ! Arguments declarations.

      INTEGER,             INTENT(IN)             :: AryLen                        !< The length of the array to parse.
      TYPE (FileInfoType), INTENT(IN)             :: FileInfo                      !< The derived type for holding the file information.
      INTEGER(IntKi),      INTENT(INOUT)          :: LineNum                       !< The number of the line to parse.
      CHARACTER(*),        INTENT(IN)             :: AryName                       !< The array name we are trying to fill.
      CHARACTER(*),        INTENT(OUT)            :: Ary(AryLen)                   !< The array to receive the input values.
      INTEGER(IntKi),      INTENT(OUT)            :: ErrStat                       !< The error status.
      CHARACTER(*),        INTENT(OUT)            :: ErrMsg                        !< The error message, if ErrStat /= 0.
      INTEGER,             INTENT(IN), OPTIONAL   :: UnEc                          !< I/O unit for echo file. If present and > 0, write to UnEc.

         ! Local declarations.

      INTEGER(IntKi)                         :: ErrStatLcl                    ! Error status local to this routine.
      INTEGER(IntKi)                         :: i                             ! Error status local to this routine.

      CHARACTER(*), PARAMETER                :: RoutineName = 'ParseChAry'

      ErrStat = ErrID_None
      ErrMsg  = ""
   
      IF (LineNum > size(FileInfo%Lines) ) THEN
         CALL SetErrStat ( ErrID_Fatal, NewLine//' >> A fatal error occurred when parsing data.'//NewLine//  &
                  ' >> The "'//TRIM( AryName )//'" array was not assigned because the file is too short.' &
                  , ErrStat, ErrMsg, RoutineName )
         RETURN
      END IF
   
      READ (FileInfo%Lines(LineNum),*,IOSTAT=ErrStatLcl) Ary
      IF ( ErrStatLcl /= 0 )  THEN
         CALL SetErrStat ( ErrID_Fatal, 'A fatal error occurred when parsing data from "' &
                  //TRIM( FileInfo%FileList(FileInfo%FileIndx(LineNum)) )//'".'//NewLine//  &
                  ' >> The "'//TRIM( AryName )//'" array was not assigned valid REAL values on line #' &
                  //TRIM( Num2LStr( FileInfo%FileLine(LineNum) ) )//'.'//NewLine//' >> The text being parsed was :'//NewLine &
                  //'    "'//TRIM( FileInfo%Lines(LineNum) )//'"',ErrStat,ErrMsg,RoutineName )
         RETURN
      ENDIF

      IF ( PRESENT(UnEc) )  THEN
         IF ( UnEc > 0 )  WRITE (UnEc,'(A)')  TRIM( FileInfo%Lines(LineNum) )
      END IF

      LineNum = LineNum + 1

      RETURN

   END SUBROUTINE ParseChAry
!=======================================================================
!> This subroutine parses the specified line of text for two words.  One should be a
!! the name of a variable and the other the value of the variable.
!! Generate an error message if the value is the wrong type or if only one "word" is found.
!!
!! WARNING: This routine assumes the "words" containing the variable name and value are <= 20 characters. \n
!! Use ParseVar (nwtc_io::parsevar) instead of directly calling a specific routine in the generic interface.   
   SUBROUTINE ParseChVar ( FileInfo, LineNum, ExpVarName, Var, ErrStat, ErrMsg, UnEc )

         ! Arguments declarations.


      INTEGER(IntKi), INTENT(OUT)            :: ErrStat                       !< The error status.
      INTEGER(IntKi), INTENT(INOUT)          :: LineNum                       !< The number of the line to parse.

      INTEGER,        INTENT(IN), OPTIONAL   :: UnEc                          !< I/O unit for echo file. If present and > 0, write to UnEc.

      CHARACTER(*),   INTENT(OUT)            :: Var                           !< The variable to receive the input value.
      CHARACTER(*),   INTENT(OUT)            :: ErrMsg                        !< The error message, if ErrStat /= 0.
      CHARACTER(*),   INTENT(IN)             :: ExpVarName                    !< The expected variable name.

      TYPE (FileInfoType), INTENT(IN)        :: FileInfo                      !< The derived type for holding the file information.


         ! Local declarations.

      INTEGER(IntKi)                         :: ErrStatLcl                    ! Error status local to this routine.
      INTEGER(IntKi)                         :: NameIndx                      ! The index into the Words array that points to the variable name.

      CHARACTER(200)                         :: Words       (2)               ! The two "words" parsed from the line.
      CHARACTER(ErrMsgLen)                   :: ErrMsg2
      CHARACTER(*), PARAMETER                :: RoutineName = 'ParseChVar'

      
      ErrStat=ErrID_None
      ErrMsg = ""

      !' >> The text being parsed was :'//NewLine//'    "'//TRIM( FileInfo%Lines(LineNum) )//'
      
      IF (LineNum > size(FileInfo%Lines) ) THEN
         CALL SetErrStat ( ErrID_Fatal, NewLine//' >> A fatal error occurred when parsing data.'//NewLine//  &
                   ' >> The "'//TRIM( ExpVarName )//'" variable was not assigned because the file is too short.' &
                   , ErrStat, ErrMsg, RoutineName )
         RETURN
      END IF
      
      
      CALL GetWords ( FileInfo%Lines(LineNum), Words, 2 )                     ! Read the first two words in Line.
      IF ( Words(2) == '' .and. (LEN_TRIM(ExpVarName) > 0) )  THEN
         CALL SetErrStat ( ErrID_Fatal, 'A fatal error occurred when parsing data from "' &
                   //TRIM( FileInfo%FileList(FileInfo%FileIndx(LineNum)) )//'".'//NewLine//  &
                   ' >> The variable "'//TRIM( ExpVarName )//'" was not assigned valid string value on line #' &
                   //TRIM( Num2LStr( LineNum ) )//'.'//NewLine//' >> The text being parsed was :'//NewLine &
                   //'    "'//TRIM( FileInfo%Lines(LineNum) )//'"',ErrStat,ErrMsg,RoutineName )
         RETURN
      ENDIF

      CALL ChkParseData ( Words, ExpVarName, FileInfo%FileList(FileInfo%FileIndx(LineNum)) &
                        , FileInfo%FileLine(LineNum), NameIndx, ErrStatLcl, ErrMsg2 )
      CALL SetErrStat(ErrStatLcl, ErrMsg2, ErrStat, ErrMsg, RoutineName )
         IF (ErrStat >= AbortErrLev) RETURN
         
      Var = Words(3-NameIndx)

      IF ( PRESENT(UnEc) )  THEN
         IF ( UnEc > 0 )  WRITE (UnEc,'(1X,A15," = ",A20)')  Words
      END IF

      LineNum = LineNum + 1

      RETURN
   END SUBROUTINE ParseChVar
!=======================================================================
!> This subroutine parses the specified line of text for two words.  One should be a
!! the name of a variable and the other a value for the variable. If the variable is the
!! character string "DEFAULT", a default value will be used to set the variable.
!! Generate an error message if the value is the wrong type or if only one "word" is found.   
!!
!! WARNING: This routine assumes the "words" containing the variable name and value are <= 20 characters.
!! Use ParseVarWDefault (nwtc_io::parsevarwdefault) instead of directly calling a specific routine in the generic interface.   
   SUBROUTINE ParseChVarWDefault ( FileInfo, LineNum, ExpVarName, Var, VarDefault, ErrStat, ErrMsg, UnEc )

         ! Arguments declarations.


      INTEGER(IntKi), INTENT(OUT)            :: ErrStat                       !< The error status.
      INTEGER(IntKi), INTENT(INOUT)          :: LineNum                       !< The number of the line to parse.

      INTEGER,        INTENT(IN), OPTIONAL   :: UnEc                          !< I/O unit for echo file. If present and > 0, write to UnEc.

      CHARACTER(*),   INTENT(OUT)            :: Var                           !< The variable to receive the input value.
      CHARACTER(*),   INTENT(IN)             :: VarDefault                    !< The default value for the variable.
      CHARACTER(*),   INTENT(OUT)            :: ErrMsg                        !< The error message, if ErrStat /= 0.
      CHARACTER(*),   INTENT(IN)             :: ExpVarName                    !< The expected variable name.

      TYPE (FileInfoType), INTENT(IN)        :: FileInfo                      !< The derived type for holding the file information.


         ! Local declarations.

      INTEGER(IntKi)                         :: ErrStatLcl                    ! Error status local to this routine.

      CHARACTER(ErrMsgLen)                   :: ErrMsg2
      CHARACTER(*), PARAMETER                :: RoutineName = 'ParseChVarDefault'
      CHARACTER(20)                          :: defaultStr
      
      ErrStat=ErrID_None
      ErrMsg = ""

         ! First parse this as a string
      CALL ParseVar ( FileInfo, LineNum, ExpVarName, defaultStr, ErrStatLcl, ErrMsg2, UnEc )
         CALL SetErrStat(ErrStatLcl, ErrMsg2, ErrStat, ErrMsg, RoutineName )
         IF (ErrStat >= AbortErrLev) RETURN
      CALL Conv2UC( defaultStr )
      IF ( INDEX(defaultStr, "DEFAULT" ) /= 1 ) THEN ! If it's not "default", read this variable
         Var = defaultStr
      ELSE
         Var = VarDefault  ! "DEFAULT" value
      END IF             
      
      RETURN
   END SUBROUTINE ParseChVarWDefault
!=======================================================================
!> This subroutine parses the specified line of text for AryLen REAL values.
!! Generate an error message if the value is the wrong type.
!! Use ParseAry (nwtc_io::parseary) instead of directly calling a specific routine in the generic interface.   
   SUBROUTINE ParseDbAry ( FileInfo, LineNum, AryName, Ary, AryLen, ErrStat, ErrMsg, UnEc )

         ! Arguments declarations.

      INTEGER, INTENT(IN)                    :: AryLen                        !< The length of the array to parse.

      REAL(DbKi), INTENT(OUT)                :: Ary       (AryLen)            !< The array to receive the input values.

      INTEGER(IntKi), INTENT(OUT)            :: ErrStat                       !< The error status.
      INTEGER(IntKi), INTENT(INOUT)          :: LineNum                       !< The number of the line to parse.

      INTEGER,        INTENT(IN), OPTIONAL   :: UnEc                          !< I/O unit for echo file. If present and > 0, write to UnEc.

      CHARACTER(*),   INTENT(In)             :: AryName                       !< The array name we are trying to fill.
      CHARACTER(*),   INTENT(OUT)            :: ErrMsg                        !< The error message, if ErrStat /= 0.

      TYPE (FileInfoType), INTENT(IN)        :: FileInfo                      !< The derived type for holding the file information.


         ! Local declarations.

      INTEGER(IntKi)                         :: ErrStatLcl                    ! Error status local to this routine.
      INTEGER(IntKi)                         :: i                             ! Error status local to this routine.

      CHARACTER(*), PARAMETER                :: RoutineName = 'ParseDbAry'


      ErrStat = ErrID_None
      ErrMsg  = ""
      
      IF (LineNum > size(FileInfo%Lines) ) THEN
         CALL SetErrStat ( ErrID_Fatal, NewLine//' >> A fatal error occurred when parsing data.'//NewLine//  &
                   ' >> The "'//TRIM( AryName )//'" array was not assigned because the file is too short.' &
                   , ErrStat, ErrMsg, RoutineName )
         RETURN
      END IF
      
      
      READ (FileInfo%Lines(LineNum),*,IOSTAT=ErrStatLcl)  Ary
      IF ( ErrStatLcl /= 0 )  THEN
         CALL SetErrStat ( ErrID_Fatal, 'A fatal error occurred when parsing data from "' &
                   //TRIM( FileInfo%FileList(FileInfo%FileIndx(LineNum)) )//'".'//NewLine//  &
                   ' >> The "'//TRIM( AryName )//'" array was not assigned valid REAL values on line #' &
                   //TRIM( Num2LStr( FileInfo%FileLine(LineNum) ) )//'.'//NewLine//' >> The text being parsed was :'//NewLine &
                   //'    "'//TRIM( FileInfo%Lines(LineNum) )//'"',ErrStat,ErrMsg,RoutineName )
         RETURN
      ENDIF
      
      DO i=1,AryLen
         call CheckRealVar( Ary(i), AryName, ErrStat, ErrMsg )
         if (ErrStat>= AbortErrLev) return
      END DO


      IF ( PRESENT(UnEc) )  THEN
         IF ( UnEc > 0 )  WRITE (UnEc,'(A)')  TRIM( FileInfo%Lines(LineNum) )
      END IF

      LineNum = LineNum + 1

      RETURN

   END SUBROUTINE ParseDbAry
!=======================================================================
!> \copydoc nwtc_io::parsechvar
   SUBROUTINE ParseDbVar ( FileInfo, LineNum, ExpVarName, Var, ErrStat, ErrMsg, UnEc )

         ! Arguments declarations.

      REAL(DbKi), INTENT(OUT)                :: Var                           ! The double-precision REAL variable to receive the input value.

      INTEGER(IntKi), INTENT(OUT)            :: ErrStat                       ! The error status.
      INTEGER(IntKi), INTENT(INOUT)          :: LineNum                       ! The number of the line to parse.

      INTEGER,        INTENT(IN), OPTIONAL   :: UnEc                          ! I/O unit for echo file. If present and > 0, write to UnEc.

      CHARACTER(*),   INTENT(OUT)            :: ErrMsg                        ! The error message, if ErrStat /= 0.
      CHARACTER(*),   INTENT(IN)             :: ExpVarName                    ! The expected variable name.

      TYPE (FileInfoType), INTENT(IN)        :: FileInfo                      ! The derived type for holding the file information.


         ! Local declarations.

      INTEGER(IntKi)                         :: ErrStatLcl                    ! Error status local to this routine.
      INTEGER(IntKi)                         :: NameIndx                      ! The index into the Words array that points to the variable name.

      CHARACTER(NWTC_SizeOfNumWord)          :: Words       (2)               ! The two "words" parsed from the line.
      CHARACTER(ErrMsgLen)                   :: ErrMsg2
      CHARACTER(*), PARAMETER                :: RoutineName = 'ParseDbVar'


      ErrStat = ErrID_None
      ErrMsg  = ""

      IF (LineNum > size(FileInfo%Lines) ) THEN
         CALL SetErrStat ( ErrID_Fatal, NewLine//' >> A fatal error occurred when parsing data.'//NewLine//  &
                   ' >> The "'//TRIM( ExpVarName )//'" variable was not assigned because the file is too short.' &
                   , ErrStat, ErrMsg, RoutineName )
         RETURN
      END IF
      
      CALL GetWords ( FileInfo%Lines(LineNum), Words, 2 )                     ! Read the first two words in Line.

      CALL ChkParseData ( Words, ExpVarName, FileInfo%FileList(FileInfo%FileIndx(LineNum)) &
                        , FileInfo%FileLine(LineNum), NameIndx, ErrStatLcl, ErrMsg2 )
         CALL SetErrStat(ErrStatLcl, ErrMsg2, ErrStat, ErrMsg, RoutineName )
         IF ( ErrStat >= AbortErrLev )  RETURN

      
      READ (Words(3-NameIndx),*,IOSTAT=ErrStatLcl)  Var
      IF ( ErrStatLcl /= 0 )  THEN
         CALL SetErrStat ( ErrID_Fatal, NewLine//'A fatal error occurred when parsing data from "' &
                   //TRIM( FileInfo%FileList(FileInfo%FileIndx(LineNum)) )//'".'//NewLine//  &
                   ' >> The variable "'//TRIM( Words(NameIndx) )//'" was not assigned valid REAL value on line #' &
                   //TRIM( Num2LStr( LineNum ) )//'.'//NewLine//' >> The text being parsed was :'//&
                   NewLine//'    "'//TRIM( FileInfo%Lines(LineNum) )//'"', ErrStat, ErrMsg, RoutineName)
         RETURN
      ENDIF
      CALL CheckRealVar( Var, ExpVarName, ErrStatLcl, ErrMsg2)
         CALL SetErrStat(ErrStatLcl, ErrMsg2, ErrStat, ErrMsg, RoutineName )
         
      IF ( PRESENT(UnEc) )  THEN
         IF ( UnEc > 0 )  WRITE (UnEc,'(1X,A15," = ",A20)')  Words
      END IF

      LineNum = LineNum + 1

      RETURN
   END SUBROUTINE ParseDbVar
!=======================================================================
!> \copydoc nwtc_io::parsechvarwdefault
   SUBROUTINE ParseDbVarWDefault ( FileInfo, LineNum, ExpVarName, Var, VarDefault, ErrStat, ErrMsg, UnEc )

         ! Arguments declarations.


      INTEGER(IntKi), INTENT(OUT)            :: ErrStat                       ! The error status.
      INTEGER(IntKi), INTENT(INOUT)          :: LineNum                       ! The number of the line to parse.

      INTEGER,        INTENT(IN), OPTIONAL   :: UnEc                          ! I/O unit for echo file. If present and > 0, write to UnEc.

      REAL(DbKi), INTENT(OUT)                :: Var                           ! The double-precision REAL variable to receive the input value.
      REAL(DbKi),     INTENT(IN)             :: VarDefault                    ! The double-precision REAL used as the default.
      CHARACTER(*),   INTENT(OUT)            :: ErrMsg                        ! The error message, if ErrStat /= 0.
      CHARACTER(*),   INTENT(IN)             :: ExpVarName                    ! The expected variable name.

      TYPE (FileInfoType), INTENT(IN)        :: FileInfo                      ! The derived type for holding the file information.


         ! Local declarations.

      INTEGER(IntKi)                         :: ErrStatLcl                    ! Error status local to this routine.

      CHARACTER(ErrMsgLen)                   :: ErrMsg2
      CHARACTER(*), PARAMETER                :: RoutineName = 'ParseDbVarDefault'
      CHARACTER(20)                          :: defaultStr
      
      ErrStat=ErrID_None
      ErrMsg = ""

         ! First parse this as a string
      CALL ParseVar ( FileInfo, LineNum, ExpVarName, defaultStr, ErrStatLcl, ErrMsg2, UnEc )
         CALL SetErrStat(ErrStatLcl, ErrMsg2, ErrStat, ErrMsg, RoutineName )
         IF (ErrStat >= AbortErrLev) RETURN
      CALL Conv2UC( defaultStr )
      IF ( INDEX(defaultStr, "DEFAULT" ) /= 1 ) THEN ! If it's not "default", read this variable
         LineNum = LineNum - 1  ! back up a line
         CALL ParseVar ( FileInfo, LineNum, ExpVarName, Var, ErrStatLcl, ErrMsg2, UnEc )
            CALL SetErrStat( ErrStatLcl, ErrMsg2, ErrStat, ErrMsg, RoutineName )
      ELSE
         Var = VarDefault  ! "DEFAULT" value
      END IF             
      
      RETURN
   END SUBROUTINE ParseDbVarWDefault
!=======================================================================
!> \copydoc nwtc_io::parsedbary
   SUBROUTINE ParseInAry ( FileInfo, LineNum, AryName, Ary, AryLen, ErrStat, ErrMsg, UnEc )

         ! Arguments declarations.

      INTEGER, INTENT(IN)                    :: AryLen                        ! The length of the array to parse.

      INTEGER, INTENT(OUT)                   :: Ary       (AryLen)            ! The INTEGER array to receive the input values.

      INTEGER(IntKi), INTENT(OUT)            :: ErrStat                       ! The error status.
      INTEGER(IntKi), INTENT(INOUT)          :: LineNum                       ! The number of the line to parse.

      INTEGER,        INTENT(IN), OPTIONAL   :: UnEc                          ! I/O unit for echo file. If present and > 0, write to UnEc.

      CHARACTER(*),   INTENT(In)             :: AryName                       ! The array name we are trying to fill.
      CHARACTER(*),   INTENT(OUT)            :: ErrMsg                        ! The error message, if ErrStat /= 0.

      TYPE (FileInfoType), INTENT(IN)        :: FileInfo                      ! The derived type for holding the file information.


         ! Local declarations.

      INTEGER(IntKi)                         :: ErrStatLcl                    ! Error status local to this routine.

      CHARACTER(*), PARAMETER                :: RoutineName = 'ParseInAry'

      ErrStat = ErrID_None
      ErrMsg  = ""

      IF (LineNum > size(FileInfo%Lines) ) THEN
         CALL SetErrStat ( ErrID_Fatal, NewLine//' >> A fatal error occurred when parsing data.'//NewLine//  &
                   ' >> The "'//TRIM( AryName )//'" array was not assigned because the file is too short.' &
                   , ErrStat, ErrMsg, RoutineName )
         RETURN
      END IF


      READ (FileInfo%Lines(LineNum),*,IOSTAT=ErrStatLcl)  Ary
      IF ( ErrStatLcl /= 0 )  THEN
         CALL SetErrStat ( ErrID_Fatal, 'A fatal error occurred when parsing data from "' &
                   //TRIM( FileInfo%FileList(FileInfo%FileIndx(LineNum)) )//'".'//NewLine//  &
                   ' >> The "'//TRIM( AryName )//'" array was not assigned valid INTEGER values on line #' &
                   //TRIM( Num2LStr( FileInfo%FileLine(LineNum) ) )//'.'//NewLine//' >> The text being parsed was :'//NewLine &
                   //'    "'//TRIM( FileInfo%Lines(LineNum) )//'"',ErrStat,ErrMsg,RoutineName )
         RETURN
      ENDIF

      IF ( PRESENT(UnEc) )  THEN
         IF ( UnEc > 0 )  WRITE (UnEc,'(A)')  TRIM( FileInfo%Lines(LineNum) )
      END IF

      LineNum = LineNum + 1


      RETURN


   END SUBROUTINE ParseInAry
!=======================================================================
!> This subroutine parses the include information that occurs after a "@" when processing an input file.
   SUBROUTINE ParseInclInfo ( InclInfo, RelativePathFileName, FileName, RangeBeg, RangeEnd, ErrStat, ErrMsg )

         ! Arguments declarations.

      INTEGER(IntKi), INTENT(OUT)            :: ErrStat                       !< The error status.

      INTEGER, INTENT(OUT)                   :: RangeBeg                      !< The beginning of a range of lines to be processed in an included file.
      INTEGER, INTENT(OUT)                   :: RangeEnd                      !< The end of a range of lines to be processed in an included file.

      CHARACTER(*),   INTENT(OUT)            :: ErrMsg                        !< The error message, if ErrStat /= 0.
      CHARACTER(*),   INTENT(OUT)            :: FileName                      !< The file name that was parsed from InclInfo.
      CHARACTER(*),   INTENT(INOUT)          :: InclInfo                      !< The text following the "@" on an input line being processed.
      CHARACTER(*),   INTENT(IN)             :: RelativePathFileName          !< The name of the file that any new file is relative to.


         ! Local declarations.

      INTEGER(IntKi)                         :: ErrStatLcl                    ! Error status local to this routine.

      INTEGER                                :: DashLoc                       ! The possible location of the dash in the range text.

      CHARACTER( 20)                         :: InclInfoUC                    ! InclInfo converted to upper case.
      CHARACTER(512)                         :: Words       (2)               ! The two "words" parsed from the line.
      CHARACTER(1024)                        :: PriPath                       ! path name of primary file (RelativePathFileName)
      CHARACTER(*), PARAMETER                :: RoutineName = 'ParseInclInfo'

      ErrStat = ErrID_None
      ErrMsg  = ""

         ! Check for an integer at the beginning of the line.  If found, it is where
         ! we will start reading the included file.
         ! Check to make sure the case-independent string " in " is found between the number and the file name.

      InclInfoUC = InclInfo

      CALL Conv2UC  ( InclInfoUC )
      CALL GetWords ( InclInfoUC, Words, 2 )

      IF ( TRIM( Words(2) ) == 'IN' )  THEN

         DashLoc = INDEX( Words(1), '-' )

         IF ( DashLoc > 0 )  THEN                                             ! Must be in the form of "<num1>-<num2>".

            READ (Words(1)(:DashLoc-1),*,IOSTAT=ErrStatLcl)  RangeBeg         ! Parse the first number as the beginning fo the range.
            IF ( ErrStatLcl /= 0 )  THEN
               CALL SetErrStat(ErrID_Fatal,'Fatal error for an incorrectly formatted include-file line range.',ErrStat,ErrMsg,RoutineName)
               RETURN
            ENDIF ! ( ErrStatLcl /= 0 )

            READ (Words(1)(DashLoc+1:),*,IOSTAT=ErrStatLcl)  RangeEnd
            IF ( ErrStatLcl /= 0 )  THEN
               CALL SetErrStat(ErrID_Fatal,'Fatal error for an incorrectly formatted include-file line range.',ErrStat,ErrMsg,RoutineName)
               RETURN
            ENDIF ! ( ErrStatLcl /= 0 )


               ! Are the line numbers valid?

            IF ( RangeBeg <= 0 )  THEN
               CALL SetErrStat(ErrID_Fatal,'Fatal error for an incorrectly formatted include-file line range.'//NewLine// &
                  '    The start of the range must be > 0.',ErrStat,ErrMsg,RoutineName)
               RETURN
            ELSEIF ( RangeEnd < 0 )  THEN
               CALL SetErrStat(ErrID_Fatal,'Fatal error for an incorrectly formatted include-file line range.'//NewLine// &
                  '    The end of the range must be >= 0.',ErrStat,ErrMsg,RoutineName)
               RETURN
            ELSEIF ( ( RangeEnd > 0 ) .AND. ( RangeEnd < RangeBeg ) )  THEN
               CALL SetErrStat(ErrID_Fatal,'Fatal error for an incorrectly formatted include-file line range.'//NewLine// &
                  '    The end of the range must be >= '//TRIM( Num2LStr( RangeBeg ) )//' or = 0.',ErrStat,ErrMsg,RoutineName)
               RETURN
            ENDIF ! ( ErrStatLcl /= 0 )

         ELSE

            READ (Words(1),*,IOSTAT=ErrStatLcl)  RangeBeg
            IF ( ErrStatLcl /= 0 )  THEN                                      ! Was there a number after the "@"?  If so, assume it is the line to start reading.
               CALL SetErrStat(ErrID_Fatal,'Fatal error for an incorrectly formatted include-file line range.'//NewLine// &
                  '    The end of the range must be >= '//TRIM( Num2LStr( RangeBeg ) )//' or = 0.',ErrStat,ErrMsg,RoutineName)
               RETURN
            ELSE                                                              ! Number found.  Assume it is the line to start reading.
               RangeEnd = 0                                                   ! TEMP: Read entire file after the start line.
            ENDIF ! ( ErrStartLcl /= 0 )

         ENDIF ! ( DashLoc > 0 )

         FileName = ADJUSTL( InclInfo(INDEX( InclInfoUC, 'IN' )+3:) )         ! File name must be at least three characters after the "I" in "IN".

      ELSE
                                                                              ! Line did not have the form "@<int> in <filename>".
         FileName = ADJUSTL( InclInfo )                                       ! Shift the file name to the beginning of Line.
         RangeBeg = 1
         RangeEnd = 0

      ENDIF ! ( Words(2) == 'IN' )


         ! Check for quotes and remove them from the file name.
         ! If the file name is quote delimited, we should be able to read it as a quoted string.  Otherwise, leave it as is.

      IF ( INDEX( FileName, '"' )+INDEX( FileName, "'" ) > 0 )  THEN
         READ (FileName,*,IOSTAT=ErrStatLcl)  FileName  !,IOMSG=ErrMsg2
         IF ( ErrStatLcl /= 0 )  THEN
            CALL SetErrStat(ErrID_Fatal,'Fatal error for an incorrectly formatted include-file line range.',ErrStat,ErrMsg,RoutineName)
            RETURN
         ENDIF ! ( ErrStatLcl /= 0 )
      ENDIF ! ( INDEX( InclInfo, '"' )+INDEX( InclInfo, "'" ) > 0 )
      
      IF ( PathIsRelative( Filename ) ) then
         CALL GetPath( RelativePathFileName, PriPath )     ! Input files will be relative to the path where the primary input file is located.
         Filename = TRIM(PriPath)//TRIM(Filename)
      END IF
            

      RETURN

   END SUBROUTINE ParseInclInfo
!=======================================================================
!> \copydoc nwtc_io::parsechvar
   SUBROUTINE ParseInVar ( FileInfo, LineNum, ExpVarName, Var, ErrStat, ErrMsg, UnEc )

      ! This subroutine parses the specified line of text for two words.  One should be a
      ! variable name and the other an INTEGER value.
      ! Generate an error message if the value is the wrong type.


         ! Arguments declarations.

      INTEGER, INTENT(OUT)                   :: Var                           ! The INTEGER variable to receive the input value.

      INTEGER(IntKi), INTENT(OUT)            :: ErrStat                       ! The error status.
      INTEGER(IntKi), INTENT(INOUT)          :: LineNum                       ! The number of the line to parse.

      INTEGER,        INTENT(IN), OPTIONAL   :: UnEc                          ! I/O unit for echo file. If present and > 0, write to UnEc.

      CHARACTER(*),   INTENT(OUT)            :: ErrMsg                        ! The error message, if ErrStat /= 0.
      CHARACTER(*),   INTENT(IN)             :: ExpVarName                    ! The expected variable name.

      TYPE (FileInfoType), INTENT(IN)        :: FileInfo                      ! The derived type for holding the file information.


         ! Local declarations.

      INTEGER(IntKi)                         :: ErrStatLcl                    ! Error status local to this routine.
      INTEGER(IntKi)                         :: NameIndx                      ! The index into the Words array that points to the variable name.

      CHARACTER(NWTC_SizeOfNumWord)          :: Words       (2)               ! The two "words" parsed from the line.
      CHARACTER(ErrMsgLen)                   :: ErrMsg2
      CHARACTER(*), PARAMETER                :: RoutineName = 'ParseInVar'

      ErrStat = ErrID_None
      ErrMsg  = ""


      IF (LineNum > size(FileInfo%Lines) ) THEN
         CALL SetErrStat ( ErrID_Fatal, NewLine//' >> A fatal error occurred when parsing data.'//NewLine//  &
                   ' >> The "'//TRIM( ExpVarName )//'" variable was not assigned because the file is too short.' &
                   , ErrStat, ErrMsg, RoutineName )
         RETURN
      END IF
      
      
      CALL GetWords ( FileInfo%Lines(LineNum), Words, 2 )                                        ! Read the first two words in Line.

      CALL ChkParseData ( Words, ExpVarName, FileInfo%FileList(FileInfo%FileIndx(LineNum)) &
                        , FileInfo%FileLine(LineNum), NameIndx, ErrStatLcl, ErrMsg2 )
         CALL SetErrStat ( ErrStatLcl, ErrMsg2, ErrStat, ErrMsg, RoutineName )
         IF (ErrStat >= AbortErrLev) RETURN

      READ (Words(3-NameIndx),*,IOSTAT=ErrStatLcl)  Var
      IF ( ErrStatLcl /= 0 )  THEN
         CALL SetErrStat ( ErrID_Fatal, NewLine//' >> A fatal error occurred when parsing data from "' &
                   //TRIM( FileInfo%FileList(FileInfo%FileIndx(LineNum)) )//'".'//NewLine//  &
                   ' >> The variable "'//TRIM( Words(NameIndx) )//'" was not assigned valid INTEGER value on line #' &
                   //TRIM( Num2LStr( FileInfo%FileLine(LineNum) ) )//'.'//NewLine//&
                   ' >> The text being parsed was :'//NewLine//'    "'//TRIM( FileInfo%Lines(LineNum) )//'"', ErrStat, ErrMsg, RoutineName )
         RETURN
      ENDIF

      IF ( PRESENT(UnEc) )  THEN
         IF ( UnEc > 0 )  WRITE (UnEc,'(1X,A15," = ",A20)')  Words
      END IF

      LineNum = LineNum + 1

      RETURN

   END SUBROUTINE ParseInVar
!=======================================================================
!> \copydoc nwtc_io::parsechvarwdefault
   SUBROUTINE ParseInVarWDefault ( FileInfo, LineNum, ExpVarName, Var, VarDefault, ErrStat, ErrMsg, UnEc )

      ! This subroutine parses the specified line of text for two words.  One should be a
      ! the name of a integer variable and the other an integer value.
      ! Generate an error message if the value is the wrong type.

      ! WARNING: This routine assumes the "words" containing the variable name and value are <= 20 characters.


         ! Arguments declarations.


      INTEGER(IntKi), INTENT(OUT)            :: ErrStat                       ! The error status.
      INTEGER(IntKi), INTENT(INOUT)          :: LineNum                       ! The number of the line to parse.

      INTEGER,        INTENT(IN), OPTIONAL   :: UnEc                          ! I/O unit for echo file. If present and > 0, write to UnEc.

      INTEGER(IntKi), INTENT(OUT)            :: Var                           ! The INTEGER variable to receive the input value.
      INTEGER(IntKi),   INTENT(IN)           :: VarDefault                    ! The INTEGER used as the default.
      CHARACTER(*),   INTENT(OUT)            :: ErrMsg                        ! The error message, if ErrStat /= 0.
      CHARACTER(*),   INTENT(IN)             :: ExpVarName                    ! The expected variable name.

      TYPE (FileInfoType), INTENT(IN)        :: FileInfo                      ! The derived type for holding the file information.


         ! Local declarations.

      INTEGER(IntKi)                         :: ErrStatLcl                    ! Error status local to this routine.

      CHARACTER(ErrMsgLen)                   :: ErrMsg2
      CHARACTER(*), PARAMETER                :: RoutineName = 'ParseInVarDefault'
      CHARACTER(20)                          :: defaultStr
      
      ErrStat=ErrID_None
      ErrMsg = ""

         ! First parse this as a string
      CALL ParseVar ( FileInfo, LineNum, ExpVarName, defaultStr, ErrStatLcl, ErrMsg2, UnEc )
         CALL SetErrStat(ErrStatLcl, ErrMsg2, ErrStat, ErrMsg, RoutineName )
         IF (ErrStat >= AbortErrLev) RETURN
      CALL Conv2UC( defaultStr )
      IF ( INDEX(defaultStr, "DEFAULT" ) /= 1 ) THEN ! If it's not "default", read this variable
         LineNum = LineNum - 1  ! back up a line
         CALL ParseVar ( FileInfo, LineNum, ExpVarName, Var, ErrStatLcl, ErrMsg2, UnEc )
            CALL SetErrStat( ErrStatLcl, ErrMsg2, ErrStat, ErrMsg, RoutineName )
      ELSE
         Var = VarDefault  ! "DEFAULT" value
      END IF             
      
      RETURN
   END SUBROUTINE ParseInVarWDefault
!=======================================================================
!> \copydoc nwtc_io::parsedbary
   SUBROUTINE ParseLoAry ( FileInfo, LineNum, AryName, Ary, AryLen, ErrStat, ErrMsg, UnEc )

      ! This subroutine parses the specified line of text for AryLen LOGICAL values.
      ! Generate an error message if the value is the wrong type.


         ! Arguments declarations.

      INTEGER, INTENT(IN)                    :: AryLen                        ! The length of the array to parse.

      INTEGER(IntKi), INTENT(OUT)            :: ErrStat                       ! The error status.
      INTEGER(IntKi), INTENT(INOUT)          :: LineNum                       ! The number of the line to parse.

      INTEGER,        INTENT(IN), OPTIONAL   :: UnEc                          ! I/O unit for echo file. If present and > 0, write to UnEc.

      LOGICAL, INTENT(OUT)                   :: Ary       (AryLen)            ! The LOGICAL array to receive the input values.

      CHARACTER(*),   INTENT(In)             :: AryName                       ! The array name we are trying to fill.
      CHARACTER(*),   INTENT(OUT)            :: ErrMsg                        ! The error message, if ErrStat /= 0.

      TYPE (FileInfoType), INTENT(IN)        :: FileInfo                      ! The derived type for holding the file information.


         ! Local declarations.

      INTEGER(IntKi)                         :: ErrStatLcl                    ! Error status local to this routine.

      CHARACTER(*), PARAMETER                :: RoutineName = 'ParseLoAry'

      ErrStat = ErrID_None
      ErrMsg  = ""

      IF (LineNum > size(FileInfo%Lines) ) THEN
         CALL SetErrStat ( ErrID_Fatal, NewLine//' >> A fatal error occurred when parsing data.'//NewLine//  &
                   ' >> The "'//TRIM( AryName )//'" array was not assigned because the file is too short.' &
                   , ErrStat, ErrMsg, RoutineName )
         RETURN
      END IF


      READ (FileInfo%Lines(LineNum),*,IOSTAT=ErrStatLcl)  Ary
      IF ( ErrStatLcl /= 0 )  THEN
         CALL SetErrStat ( ErrID_Fatal, 'A fatal error occurred when parsing data from "' &
                   //TRIM( FileInfo%FileList(FileInfo%FileIndx(LineNum)) )//'".'//NewLine//  &
                   ' >> The "'//TRIM( AryName )//'" array was not assigned valid LOGICAL values on line #' &
                   //TRIM( Num2LStr( FileInfo%FileLine(LineNum) ) )//'.'//NewLine//' >> The text being parsed was :'//NewLine &
                   //'    "'//TRIM( FileInfo%Lines(LineNum) )//'"',ErrStat,ErrMsg,RoutineName )
         RETURN
      ENDIF

      IF ( PRESENT(UnEc) )  THEN
         IF ( UnEc > 0 )  WRITE (UnEc,'(A)')  TRIM( FileInfo%Lines(LineNum) )
      END IF

      LineNum = LineNum + 1

      RETURN

   END SUBROUTINE ParseLoAry
!=======================================================================
!> \copydoc nwtc_io::parsechvar
   SUBROUTINE ParseLoVar ( FileInfo, LineNum, ExpVarName, Var, ErrStat, ErrMsg, UnEc )

      ! This subroutine parses the specified line of text for two words.  One should be a
      ! variable name and the other a LOGICAL value.
      ! Generate an error message if the value is the wrong type.


         ! Arguments declarations.

      LOGICAL, INTENT(OUT)                   :: Var                           ! The LOGICAL variable to receive the input value.

      INTEGER(IntKi), INTENT(OUT)            :: ErrStat                       ! The error status.
      INTEGER(IntKi), INTENT(INOUT)          :: LineNum                       ! The number of the line to parse.

      INTEGER,        INTENT(IN), OPTIONAL   :: UnEc                          ! I/O unit for echo file. If present and > 0, write to UnEc.

      CHARACTER(*),   INTENT(OUT)            :: ErrMsg                        ! The error message, if ErrStat /= 0.
      CHARACTER(*),   INTENT(IN)             :: ExpVarName                    ! The expected variable name.

      TYPE (FileInfoType), INTENT(IN)        :: FileInfo                      ! The derived type for holding the file information.


         ! Local declarations.

      INTEGER(IntKi)                         :: ErrStatLcl                    ! Error status local to this routine.
      INTEGER(IntKi)                         :: NameIndx                      ! The index into the Words array that points to the variable name.

      CHARACTER(NWTC_SizeOfNumWord)          :: Words       (2)               ! The two "words" parsed from the line.
      CHARACTER(ErrMsgLen)                   :: ErrMsg2
      CHARACTER(*), PARAMETER                :: RoutineName = 'ParseLoVar'

      ErrStat = ErrID_None
      ErrMsg  = ""

      IF (LineNum > size(FileInfo%Lines) ) THEN
         CALL SetErrStat ( ErrID_Fatal, NewLine//' >> A fatal error occurred when parsing data.'//NewLine//  &
                   ' >> The "'//TRIM( ExpVarName )//'" variable was not assigned because the file is too short.' &
                   , ErrStat, ErrMsg, RoutineName )
         RETURN
      END IF

      
      CALL GetWords ( FileInfo%Lines(LineNum), Words, 2 )                     ! Read the first two words in Line.

      CALL ChkParseData ( Words, ExpVarName, FileInfo%FileList(FileInfo%FileIndx(LineNum)) &
                        , FileInfo%FileLine(LineNum), NameIndx, ErrStatLcl, ErrMsg2 )
      IF ( ErrStatLcl /= 0 )  THEN
         CALL SetErrStat ( ErrStatLcl, ErrMsg2, ErrStat, ErrMsg, RoutineName )
         RETURN
      ENDIF

      READ (Words(3-NameIndx),*,IOSTAT=ErrStatLcl)  Var

      IF ( ErrStatLcl /= 0 )  THEN
         CALL SetErrStat ( ErrID_Fatal, 'A fatal error occurred when parsing data from "' &
                   //TRIM( FileInfo%FileList(FileInfo%FileIndx(LineNum)) )//'".'//NewLine//  &
                   ' >> The variable "'//TRIM( Words(NameIndx) )//'" was not assigned valid LOGICAL value on line #' &
                   //TRIM( Num2LStr( LineNum ) )//'.'//NewLine//' >> The text being parsed was :'//NewLine &
                   //'    "'//TRIM( FileInfo%Lines(LineNum) )//'"', ErrStat, ErrMsg, RoutineName )
         RETURN
      ENDIF

      IF ( PRESENT(UnEc) )  THEN
         IF ( UnEc > 0 )  WRITE (UnEc,'(1X,A15," = ",A20)')  Words
      END IF

      LineNum = LineNum + 1

      RETURN

   END SUBROUTINE ParseLoVar
!=======================================================================
!> \copydoc nwtc_io::parsechvarwdefault
   SUBROUTINE ParseLoVarWDefault ( FileInfo, LineNum, ExpVarName, Var, VarDefault, ErrStat, ErrMsg, UnEc )

         ! Arguments declarations.


      INTEGER(IntKi), INTENT(OUT)            :: ErrStat                       ! The error status.
      INTEGER(IntKi), INTENT(INOUT)          :: LineNum                       ! The number of the line to parse.

      INTEGER,        INTENT(IN), OPTIONAL   :: UnEc                          ! I/O unit for echo file. If present and > 0, write to UnEc.

      LOGICAL, INTENT(OUT)                   :: Var                           ! The LOGICAL variable to receive the input value.
      LOGICAL,   INTENT(IN)                  :: VarDefault                    ! The LOGICAL used as the default.
      CHARACTER(*),   INTENT(OUT)            :: ErrMsg                        ! The error message, if ErrStat /= 0.
      CHARACTER(*),   INTENT(IN)             :: ExpVarName                    ! The expected variable name.

      TYPE (FileInfoType), INTENT(IN)        :: FileInfo                      ! The derived type for holding the file information.


         ! Local declarations.

      INTEGER(IntKi)                         :: ErrStatLcl                    ! Error status local to this routine.

      CHARACTER(ErrMsgLen)                   :: ErrMsg2
      CHARACTER(*), PARAMETER                :: RoutineName = 'ParseLoVarDefault'
      CHARACTER(20)                          :: defaultStr
      
      ErrStat=ErrID_None
      ErrMsg = ""

         ! First parse this as a string
      CALL ParseVar ( FileInfo, LineNum, ExpVarName, defaultStr, ErrStatLcl, ErrMsg2, UnEc )
         CALL SetErrStat(ErrStatLcl, ErrMsg2, ErrStat, ErrMsg, RoutineName )
         IF (ErrStat >= AbortErrLev) RETURN
      CALL Conv2UC( defaultStr )
      IF ( INDEX(defaultStr, "DEFAULT" ) /= 1 ) THEN ! If it's not "default", read this variable
         LineNum = LineNum - 1  ! back up a line
         CALL ParseVar ( FileInfo, LineNum, ExpVarName, Var, ErrStatLcl, ErrMsg2, UnEc )
            CALL SetErrStat( ErrStatLcl, ErrMsg2, ErrStat, ErrMsg, RoutineName )
      ELSE
         Var = VarDefault  ! "DEFAULT" value
      END IF             
      
      RETURN
   END SUBROUTINE ParseLoVarWDefault
!=======================================================================
!> \copydoc nwtc_io::parsedbary
   SUBROUTINE ParseSiAry ( FileInfo, LineNum, AryName, Ary, AryLen, ErrStat, ErrMsg, UnEc )

         ! Arguments declarations.

      INTEGER, INTENT(IN)                    :: AryLen                        ! The length of the array to parse.

      REAL(ReKi), INTENT(OUT)                :: Ary       (AryLen)            ! The single-precision REAL array to receive the input values.

      INTEGER(IntKi), INTENT(OUT)            :: ErrStat                       ! The error status.
      INTEGER(IntKi), INTENT(INOUT)          :: LineNum                       ! The number of the line to parse.

      INTEGER,        INTENT(IN), OPTIONAL   :: UnEc                          ! I/O unit for echo file. If present and > 0, write to UnEc.

      CHARACTER(*),   INTENT(In)             :: AryName                       ! The array name we are trying to fill.
      CHARACTER(*),   INTENT(OUT)            :: ErrMsg                        ! The error message, if ErrStat /= 0.

      TYPE (FileInfoType), INTENT(IN)        :: FileInfo                      ! The derived type for holding the file information.


         ! Local declarations.

      INTEGER(IntKi)                         :: ErrStatLcl                    ! Error status local to this routine.
      INTEGER(IntKi)                         :: i

      CHARACTER(*), PARAMETER                :: RoutineName = 'ParseSiAry'

      ErrStat = ErrID_None
      ErrMsg  = ""

      IF (LineNum > size(FileInfo%Lines) ) THEN
         CALL SetErrStat ( ErrID_Fatal, NewLine//' >> A fatal error occurred when parsing data.'//NewLine//  &
                   ' >> The "'//TRIM( AryName )//'" array was not assigned because the file is too short.' &
                   , ErrStat, ErrMsg, RoutineName )
         RETURN
      END IF

      READ (FileInfo%Lines(LineNum),*,IOSTAT=ErrStatLcl)  Ary
      IF ( ErrStatLcl /= 0 )  THEN
         CALL SetErrStat ( ErrID_Fatal, NewLine//' >> A fatal error occurred when parsing data from "' &
                   //TRIM( FileInfo%FileList(FileInfo%FileIndx(LineNum)) )//'".'//NewLine//  &
                   ' >> The "'//TRIM( AryName )//'" array was not assigned valid REAL values on line #' &
                   //TRIM( Num2LStr( FileInfo%FileLine(LineNum) ) )//'.'//NewLine//' >> The text being parsed was :'//NewLine &
                   //'    "'//TRIM( FileInfo%Lines(LineNum) )//'"', ErrStat, ErrMsg, RoutineName )
         RETURN
      ENDIF

      IF ( PRESENT(UnEc) )  THEN
         IF ( UnEc > 0 )  WRITE (UnEc,'(A)')  TRIM( FileInfo%Lines(LineNum) )
      END IF

      DO i=1,AryLen
         call CheckRealVar( Ary(i), AryName, ErrStat, ErrMsg )
         if (ErrStat>= AbortErrLev) return
      END DO
      
      LineNum = LineNum + 1

      RETURN

   END SUBROUTINE ParseSiAry
!=======================================================================
!> \copydoc nwtc_io::parsechvar  
   SUBROUTINE ParseSiVar ( FileInfo, LineNum, ExpVarName, Var, ErrStat, ErrMsg, UnEc )

         ! Arguments declarations.

      REAL(ReKi), INTENT(OUT)                :: Var                           ! The single-precision REAL variable to receive the input value.

      INTEGER(IntKi), INTENT(OUT)            :: ErrStat                       ! The error status.
      INTEGER(IntKi), INTENT(INOUT)          :: LineNum                       ! The number of the line to parse.

      INTEGER,        INTENT(IN), OPTIONAL   :: UnEc                          ! I/O unit for echo file. If present and > 0, write to UnEc.

      CHARACTER(*),   INTENT(OUT)            :: ErrMsg                        ! The error message, if ErrStat /= 0.
      CHARACTER(*),   INTENT(IN)             :: ExpVarName                    ! The expected variable name.

      TYPE (FileInfoType), INTENT(IN)        :: FileInfo                      ! The derived type for holding the file information.


         ! Local declarations.

      INTEGER(IntKi)                         :: ErrStatLcl                    ! Error status local to this routine.
      INTEGER(IntKi)                         :: NameIndx                      ! The index into the Words array that points to the variable name.

      CHARACTER(NWTC_SizeOfNumWord)          :: Words       (2)               ! The two "words" parsed from the line.
      CHARACTER(ErrMsgLen)                   :: ErrMsg2
      CHARACTER(*), PARAMETER                :: RoutineName = 'ParseSiVar'

      ErrStat = ErrID_None
      ErrMsg  = ""
      
      IF (LineNum > size(FileInfo%Lines) ) THEN
         CALL SetErrStat ( ErrID_Fatal, NewLine//' >> A fatal error occurred when parsing data.'//NewLine//  &
                   ' >> The "'//TRIM( ExpVarName )//'" variable was not assigned because the file is too short.' &
                   , ErrStat, ErrMsg, RoutineName )
         RETURN
      END IF
      
      
      CALL GetWords ( FileInfo%Lines(LineNum), Words, 2 )                     ! Read the first two words in Line.

      CALL ChkParseData ( Words, ExpVarName, FileInfo%FileList(FileInfo%FileIndx(LineNum)) &
                        , FileInfo%FileLine(LineNum), NameIndx, ErrStatLcl, ErrMsg2 )
      CALL SetErrStat( ErrStatLcl, ErrMsg2, ErrStat, ErrMsg, RoutineName )
      IF ( ErrStat >= AbortErrLev )  RETURN

      READ (Words(3-NameIndx),*,IOSTAT=ErrStatLcl)  Var
      IF ( ErrStatLcl /= 0 )  THEN
         CALL SetErrStat ( ErrID_Fatal, NewLine//' >> A fatal error occurred when parsing data from "' &
                   //TRIM( FileInfo%FileList(FileInfo%FileIndx(LineNum)) )//'".'//NewLine//  &
                   ' >> The variable "'//TRIM( Words(NameIndx) )//'" was not assigned valid REAL value on line #' &
                   //TRIM( Num2LStr( LineNum ) )//'.'//NewLine//' >> The text being parsed was :'//NewLine// &
                   '    "'//TRIM( FileInfo%Lines(LineNum) )//'"', ErrStat, ErrMsg, RoutineName )
         RETURN
      ENDIF

      CALL CheckRealVar( Var, ExpVarName, ErrStat, ErrMsg)
      
      IF ( PRESENT(UnEc) )  THEN
         IF ( UnEc > 0 )  WRITE (UnEc,'(1X,A15," = ",A20)')  Words !bjj: not sure this is the best way to echo the number being read (in case of truncation, etc)
      END IF

      LineNum = LineNum + 1

      RETURN

   END SUBROUTINE ParseSiVar
!=======================================================================
!> \copydoc nwtc_io::parsechvarwdefault
   SUBROUTINE ParseSiVarWDefault ( FileInfo, LineNum, ExpVarName, Var, VarDefault, ErrStat, ErrMsg, UnEc )

         ! Arguments declarations.


      INTEGER(IntKi), INTENT(OUT)            :: ErrStat                       ! The error status.
      INTEGER(IntKi), INTENT(INOUT)          :: LineNum                       ! The number of the line to parse.

      INTEGER,        INTENT(IN), OPTIONAL   :: UnEc                          ! I/O unit for echo file. If present and > 0, write to UnEc.

      REAL(ReKi), INTENT(OUT)                :: Var                           ! The single-precision REAL variable to receive the input value.
      REAL(ReKi),   INTENT(IN)               :: VarDefault                    ! The single-precision REAL used as the default.
      CHARACTER(*),   INTENT(OUT)            :: ErrMsg                        ! The error message, if ErrStat /= 0.
      CHARACTER(*),   INTENT(IN)             :: ExpVarName                    ! The expected variable name.

      TYPE (FileInfoType), INTENT(IN)        :: FileInfo                      ! The derived type for holding the file information.


         ! Local declarations.

      INTEGER(IntKi)                         :: ErrStatLcl                    ! Error status local to this routine.

      CHARACTER(ErrMsgLen)                   :: ErrMsg2
      CHARACTER(*), PARAMETER                :: RoutineName = 'ParseSiVarDefault'
      CHARACTER(20)                          :: defaultStr
      
      ErrStat=ErrID_None
      ErrMsg = ""

         ! First parse this as a string
      CALL ParseVar ( FileInfo, LineNum, ExpVarName, defaultStr, ErrStatLcl, ErrMsg2, UnEc )
         CALL SetErrStat(ErrStatLcl, ErrMsg2, ErrStat, ErrMsg, RoutineName )
         IF (ErrStat >= AbortErrLev) RETURN
      CALL Conv2UC( defaultStr )
      IF ( INDEX(defaultStr, "DEFAULT" ) /= 1 ) THEN ! If it's not "default", read this variable
         LineNum = LineNum - 1  ! back up a line
         CALL ParseVar ( FileInfo, LineNum, ExpVarName, Var, ErrStatLcl, ErrMsg2, UnEc )
            CALL SetErrStat( ErrStatLcl, ErrMsg2, ErrStat, ErrMsg, RoutineName )
      ELSE
         Var = VarDefault  ! "DEFAULT" value
      END IF             
      
      RETURN
   END SUBROUTINE ParseSiVarWDefault
!=======================================================================
!> This routine determines if the given file name is absolute or relative.
!! We will consider an absolute path one that satisfies one of the
!! following four criteria:
!!     1. It contains ":/"
!!     2. It contains ":\"
!!     3. It starts with "/"
!!     4. It starts with "\"
!!   
!! All others are considered relative.
   FUNCTION PathIsRelative ( GivenFil )

      ! Argument declarations.

   CHARACTER(*), INTENT(IN)     :: GivenFil                                            !< The name of the given file.
   LOGICAL                      :: PathIsRelative                                      !< The function return value

   

      ! Determine if file name begins with an absolute path name or if it is relative 
      !    note that Doxygen has serious issues if you use the single quote instead of  
      !    double quote characters in the strings below:

   PathIsRelative = .FALSE.

   IF ( ( INDEX( GivenFil, ":/") == 0 ) .AND. ( INDEX( GivenFil, ":\") == 0 ) ) THEN   ! No drive is specified (by ":\" or ":/")

      IF ( INDEX( "/\", GivenFil(1:1) ) == 0 ) THEN                                    ! The file name doesn't start with "\" or "/"

         PathIsRelative = .TRUE.

      END IF

   END IF

   RETURN
   END FUNCTION PathIsRelative
!=======================================================================
!> This routine prints out an end-of-file message and aborts the program.
   SUBROUTINE PremEOF ( Fil , Variable, TrapErrors, ErrMsg )

      ! Argument declarations.

   CHARACTER(*), INTENT(IN)          :: Fil                                          !< The name of the file that ran out of data.
   CHARACTER(*), INTENT(IN)          :: Variable                                     !< The name of the variable we were trying to read at the time.
   LOGICAL, INTENT(IN), OPTIONAL     :: TrapErrors                                   !< Determines if the program should abort or return to calling function
   CHARACTER(*), INTENT(OUT),OPTIONAL:: ErrMsg                                       !< The name of the file that ran out of data.

      ! LOCAL variables
   LOGICAL                           :: TrapThisError                                ! The local version of TrapErrors
   CHARACTER(ErrMsgLen)              :: Msg                                          ! The local version of ErrMsg


   IF ( PRESENT( TrapErrors ) ) THEN
      TrapThisError = TrapErrors
   ELSE
      TrapThisError = .FALSE.
   END IF


   Msg = 'Premature EOF for file "'//TRIM( Fil )//'" while trying to read '//TRIM( Variable )//'.'

   IF ( PRESENT(ErrMsg) ) THEN
      ErrMsg = Msg
   ELSE
      CALL WrScr( ' ' )
      CALL ProgAbort( ' '//TRIM(Msg), TrapThisError )
   END IF


   RETURN
   END SUBROUTINE PremEOF
!=======================================================================
   SUBROUTINE InitFileInfo( StringArray, FileInfo, ErrStat, ErrMsg )

      CHARACTER(*), DIMENSION(:), INTENT(IN   ) :: StringArray
      TYPE(FileInfoType),         INTENT(  OUT) :: FileInfo
      INTEGER(IntKi),             INTENT(  OUT) :: ErrStat
      CHARACTER(*),               INTENT(  OUT) :: ErrMsg

      character(len=len(StringArray))  :: TmpStringArray(size(StringArray))
      character(len=len(StringArray))  :: Line
      integer                          :: TmpFileLine(size(StringArray))

      CHARACTER(*), PARAMETER :: RoutineName = 'InitFileInfo'
      INTEGER :: i, NumLines, IC, NumCommChars, LineLen, FirstComm, CommLoc

      ErrStat = ErrID_None
      ErrMsg  = ""
      NumLines = 0      ! Initialize counter for non-comment populated lines
      TmpFileLine = 0   ! Line number that was passed in 
      NumCommChars = LEN_TRIM( CommChars )   ! Number of globally specified CommChars

         ! Find how many non-comment lines we have
      do i=1,size(StringArray)
         Line=StringArray(i)
         LineLen      = LEN_TRIM( Line )
         IF ( ( NumCommChars == 0 ) .OR. ( LineLen == 0 ) ) CYCLE 
 
         FirstComm = MIN( LEN( Line ), LineLen + 1 )
 
         DO IC=1,NumCommChars
            CommLoc = INDEX( Line, CommChars(IC:IC) )
            IF ( CommLoc > 0 )  THEN
               FirstComm = MIN( CommLoc, FirstComm )
            ENDIF
         END DO

            ! Only keep lines with no comments and some sort of length
         if ( LEN_TRIM( Line(:FirstComm-1) ) > 0 ) then
            NumLines=NumLines+1
            TmpStringArray(NumLines) = Line(:FirstComm-1)   ! Store non-comment line
            TmpFileLine(NumLines) = i                        ! Corresponding line number of passed in info
         endif
      enddo

         ! Now save the FileInfo
      FileInfo%NumLines = NumLines        ! only lines that contained anything 
      FileInfo%NumFiles = 1
      ALLOCATE( FileInfo%Lines(FileInfo%NumLines) )
      ALLOCATE( FileInfo%FileLine(FileInfo%NumLines) )
      ALLOCATE( FileInfo%FileIndx(FileInfo%NumLines) )
      ALLOCATE( FileInfo%FileList(FileInfo%NumFiles) )

      DO i = 1, FileInfo%NumLines
         IF ( LEN(TmpStringArray(i)) > LEN(FileInfo%Lines(i)) ) THEN
            CALL SetErrStat( ErrID_Fatal, 'Input string exceeds the bounds of FileInfoType.' , ErrStat, ErrMsg, RoutineName )
            RETURN
         END IF
         FileInfo%Lines(i)    = TmpStringArray(i)
         FileInfo%FileLine(i) = TmpFileLine(i)
      END DO      
      FileInfo%FileIndx = FileInfo%NumFiles
      FileInfo%FileList = (/ "passed file info" /)

   END SUBROUTINE
!=======================================================================
!> This routine calls ScanComFile (nwtc_io::scancomfile) and ReadComFile (nwtc_io::readcomfile) 
!! to move non-comments in a set of nested files starting with TopFile into the FileInfo (nwtc_io::fileinfo) structure.
   SUBROUTINE ProcessComFile ( TopFileName, FileInfo, ErrStat, ErrMsg )

      IMPLICIT                                        NONE

         ! Argument declarations.

      INTEGER(IntKi), INTENT(OUT)                  :: ErrStat                 !< Error status.

      CHARACTER(*), INTENT(OUT)                    :: ErrMsg                  !< Error message.
      CHARACTER(*), INTENT(IN)                     :: TopFileName             !< The name of the top file in the nested structure.

      TYPE (FileInfoType), INTENT(OUT)             :: FileInfo                !< The derived type for holding the file information.


         ! Local declarations.

      INTEGER(IntKi)                               :: AryInd    = 0           ! The index into the FileInfo arrays.  There is no data in the arrays at the start.
      INTEGER(IntKi)                               :: ErrStatLcl              ! Error status local to this routine.
      INTEGER(IntKi)                               :: FileIndx  = 1           ! The index into the FileInfo%FileList array.  Start with the first file in the list.
      INTEGER(IntKi)                               :: RangeBeg  = 1           ! The first line in a range of lines to be included from a file.
      INTEGER(IntKi)                               :: RangeEnd  = 0           ! The last line in a range of lines to be included from a file.  Zero to read to the end of the file.

      INTEGER                                      :: File      = 0           ! Index into the arrays.
      
      CHARACTER(ErrMsgLen)                         :: ErrMsg2
      CHARACTER(*),       PARAMETER                :: RoutineName = 'ProcessComFile'
      TYPE (FNlist_Type), POINTER                  :: CurrFile                ! The current file being pointed to in the linked list.
      TYPE (FNlist_Type), POINTER                  :: FirstFile               ! The first file in the linked list (TopFile).
      TYPE (FNlist_Type), POINTER                  :: LastFile                ! The last file in the linked list.


         ! Scan the file, and it's included files, to determine how many lines will be kept and generate
         ! a linked list of the different files.
         ! This MUST be done before calling ReadComFile.

      ErrStat = ErrID_None
      ErrMsg  = ""
      
      ALLOCATE ( FirstFile ) !bjj: fix me , IOStat=ErrStatLcl2
      LastFile => FirstFile
      NULLIFY ( LastFile%Next )
      LastFile%Filename = TopFileName
      CurrFile => LastFile
      FileInfo%NumLines = 0

      CALL ScanComFile ( FirstFile, CurrFile, LastFile, 1, 0, FileInfo%NumLines, ErrStatLcl, ErrMsg2 )
         CALL SetErrStat( ErrStatLcl, ErrMsg2, ErrStat, ErrMsg, RoutineName )
         IF ( ErrStatLcl >= AbortErrLev )  THEN
            CALL Cleanup()
            RETURN
         ENDIF


         ! Count the number of different files in the linked list and allocate the array for the list of files.
         ! This MUST be done before calling ReadComFile.

      CurrFile => FirstFile
      FileInfo%NumFiles = 0

      DO
         IF ( .NOT. ASSOCIATED( CurrFile ) )  EXIT
         FileInfo%NumFiles = FileInfo%NumFiles + 1
         CurrFile => CurrFile%Next
      ENDDO

      ALLOCATE ( FileInfo%FileList( FileInfo%NumFiles ) , STAT=ErrStatLcl )
         IF ( ErrStatLcl /= 0 )  THEN
            CALL SetErrStat( ErrID_Fatal, 'Error allocating memory for the FileInfo%FileList array.' , ErrStat, ErrMsg, RoutineName )
            CALL Cleanup()
            RETURN
         ENDIF


         ! Copy the linked list of file names into the FileList array.
         ! This MUST be done before calling ReadComFile.

      CurrFile => FirstFile
      File     =  0
      DO
         IF ( .NOT. ASSOCIATED( CurrFile ) )  EXIT
         File = File + 1
         FileInfo%FileList(File) = CurrFile%Filename
         CurrFile => CurrFile%Next
      ENDDO


         ! Allocate the arrays to hold the non-comments, the files they occur in, and which lines they were found on.
         ! This MUST be done before calling ReadComFile.

      ALLOCATE ( FileInfo%FileLine( FileInfo%NumLines ) , STAT=ErrStatLcl )
         IF ( ErrStatLcl /= 0 )  THEN
            CALL SetErrStat( ErrID_Fatal, 'Error allocating memory for the FileInfo%FileLine array.' , ErrStat, ErrMsg, RoutineName )
            CALL Cleanup()
            RETURN
         ENDIF

      ALLOCATE ( FileInfo%FileIndx( FileInfo%NumLines ) , STAT=ErrStatLcl )
         IF ( ErrStatLcl /= 0 )  THEN
            CALL SetErrStat( ErrID_Fatal, 'Error allocating memory for the FileInfo%FileIndx array.' , ErrStat, ErrMsg, RoutineName )
            CALL Cleanup()
            RETURN
         ENDIF

      ALLOCATE ( FileInfo%Lines( FileInfo%NumLines ) , STAT=ErrStatLcl )
         IF ( ErrStatLcl /= 0 )  THEN
            CALL SetErrStat( ErrID_Fatal, 'Error allocating memory for the FileInfo%Lines array.' , ErrStat, ErrMsg, RoutineName )
            CALL Cleanup()
            RETURN
         ENDIF


         ! Read the file and save all but the comments.

      AryInd = 0
      CALL ReadComFile ( FileInfo, FileIndx, AryInd, RangeBeg, RangeEnd, ErrStatLcl, ErrMsg2 )
         CALL SetErrStat( ErrStatLcl, ErrMsg2, ErrStat, ErrMsg, RoutineName )
         IF ( ErrStatLcl >= AbortErrLev )  THEN
            CALL Cleanup()
            RETURN
         ENDIF

      CALL Cleanup()         
      RETURN

   !=======================================================================
   CONTAINS
   !=======================================================================
      SUBROUTINE Cleanup (  )

         ! This subroutine cleans up all the allocatable arrays and closes the binary file

            ! Local arguments.

         TYPE (FNlist_Type), POINTER     :: NextFile    ! The next file being pointed to in the linked list.

            ! Deallocate the linked list of file names.

          CurrFile => FirstFile
          NextFile => CurrFile%Next
          DO
              DEALLOCATE(CurrFile)
              IF ( .NOT. ASSOCIATED( NextFile ) )  EXIT
              CurrFile => NextFile
              NextFile => CurrFile%Next
          ENDDO
          
!bjj: this needs to happen elsewhere...
          
         !IF ( ALLOCATED( FileInfo%FileLine ) ) DEALLOCATE( FileInfo%FileLine )
         !IF ( ALLOCATED( FileInfo%Lines    ) ) DEALLOCATE( FileInfo%FileIndx )
         !IF ( ALLOCATED( FileInfo%FileLine ) ) DEALLOCATE( FileInfo%FileList )
         !IF ( ALLOCATED( FileInfo%Lines    ) ) DEALLOCATE( FileInfo%Lines    )
                    
      END SUBROUTINE Cleanup 

   END SUBROUTINE ProcessComFile
!=======================================================================
!> This routine outputs fatal error messages and stops the program.
   SUBROUTINE ProgAbort ( Message, TrapErrors, TimeWait, ErrLevel )

      ! Argument declarations.

   REAL(ReKi), INTENT(IN), OPTIONAL       :: TimeWait             !< Tells whether to wait for TimeWait s, or pause if < 0.

   INTEGER(IntKi), INTENT(IN), OPTIONAL   :: ErrLevel             !< The error level to report to the OS.

   LOGICAL, INTENT(IN), OPTIONAL          :: TrapErrors           !< Determines if the program should abort or return to calling function

   CHARACTER(*), INTENT(IN)               :: Message              !< Error message.



   IF ( Beep )  CALL UsrAlarm

   CALL WrScr    ( Message )

   IF ( PRESENT(TrapErrors) )  THEN
      IF ( TrapErrors ) RETURN
   END IF

   IF ( LEN_TRIM(ProgName) > 0 ) THEN
      CALL WrScr ( NewLine//' Aborting '//TRIM( ProgName )//'.'//NewLine )
   ELSE
      CALL WrScr ( NewLine//' Aborting program.'//NewLine )
   END IF

      ! Do we pause (<0), proceed (=0), or wait (>0)?

   IF ( PRESENT( TimeWait ) )  THEN
      IF ( ( TimeWait < 0.0 ) .AND. KBInputOK )  THEN
         CALL ProgPause
      ELSE IF ( TimeWait > 0.0 )  THEN
         CALL WaitTime( TimeWait )
      END IF
   END IF


      ! Do we report a specific error level to the OS or use the default of 1?

   IF ( PRESENT( ErrLevel ) )  THEN
      CALL ProgExit ( ErrLevel )
   ELSE
      CALL ProgExit ( 1 )
   END IF


   END SUBROUTINE ProgAbort
!=======================================================================
!> This routine pauses the program.
   SUBROUTINE ProgPause()

   CALL WrScr ( ' Hit the <Enter> key to continue.' )

   READ (*,'()')


   RETURN
   END SUBROUTINE ProgPause
!=======================================================================
!> This routine outputs non-fatal warning messages and returns to the calling routine.
!! It beeps if ntwc_io::beep is true.
   SUBROUTINE ProgWarn ( Message )

      ! Argument declarations.

   CHARACTER(*), INTENT(IN)     :: Message                                      !< Warning message to print



   IF ( Beep )  CALL UsrAlarm
   CALL WrScr ( ' WARNING:  '//Message )


   RETURN
   END SUBROUTINE ProgWarn 

!=======================================================================
!> \copydoc nwtc_io::int2lstr
   FUNCTION R2LStr4 ( Num, Fmt_in )

      ! Function declaration.

   CHARACTER(15)                :: R2LStr4                                         ! This function.
   CHARACTER(*), OPTIONAL       :: Fmt_in


      ! Argument declarations.

   REAL(SiKi), INTENT(IN)       :: Num                                             ! The number to convert.
   CHARACTER(15)                :: Fmt                                             ! format for output


      ! Return a 0 if that's what we have.

   IF ( Num == 0.0_SiKi )  THEN
      R2LStr4 = '0'
      RETURN
   END IF


      ! Write the number into the string using G format and left justify it.
   if ( present( Fmt_in ) ) then
      Fmt = '('//Fmt_in//')'
   else
      Fmt = '(1PG15.5)'
   end if
      

   WRITE (R2LStr4,Fmt)  Num

   CALL AdjRealStr( R2LStr4 )


   RETURN
   END FUNCTION R2LStr4
!=======================================================================
!> \copydoc nwtc_io::int2lstr
   FUNCTION R2LStr8 ( Num, Fmt_in )

      ! Function declaration.

   CHARACTER(15)                :: R2LStr8                                         ! This function.
   CHARACTER(*), OPTIONAL       :: Fmt_in


      ! Argument declarations.

   REAL(R8Ki), INTENT(IN)       :: Num                                             ! The floating-point number to convert.
   CHARACTER(15)                :: Fmt                                             ! format for output


      ! Return a 0 if that's what we have.

   IF ( Num == 0.0_R8Ki )  THEN
      R2LStr8 = '0'
      RETURN
   END IF


      ! Write the number into the string using G format and left justify it.
   if ( present( Fmt_in ) ) then
      Fmt = '('//Fmt_in//')'
   else
      Fmt = '(1PG15.5)'
   end if

   WRITE (R2LStr8,Fmt)  Num

   CALL AdjRealStr( R2LStr8 )


   RETURN
   END FUNCTION R2LStr8
!=======================================================================
!> \copydoc nwtc_io::int2lstr
   FUNCTION R2LStr16 ( Num, Fmt_in )

      ! This function converts a 16-byte floating point number to
      ! a left-aligned string.  It eliminates trailing zeroes
      ! and even the decimal point if it is not a fraction.


      ! Function declaration.

   CHARACTER(15)                :: R2LStr16                                        ! This function.
   CHARACTER(*), OPTIONAL       :: Fmt_in


      ! Argument declarations.

   REAL(QuKi), INTENT(IN)       :: Num                                             ! The floating-point number to convert.
   CHARACTER(15)                :: Fmt                                             ! format for output


      ! Return a 0 if that's what we have.

   IF ( Num == 0.0_QuKi )  THEN
      R2LStr16 = '0'
      RETURN
   END IF


      ! Write the number into the string using G format and left justify it.
   if ( present( Fmt_in ) ) then
      Fmt = '('//Fmt_in//')'
   else
      Fmt = '(1PG15.5)'
   end if

   WRITE (R2LStr16,Fmt)  Num

   CALL AdjRealStr( R2LStr16 )


   RETURN
   END FUNCTION R2LStr16
!======================================================================
!> This routine reads a AryLen values separated by whitespace (or other Fortran record delimiters such as commas) 
!!  into an array (either on same line or multiple lines).
!! Use ReadAry (nwtc_io::readary) instead of directly calling a specific routine in the generic interface.   
   SUBROUTINE ReadCAry ( UnIn, Fil, Ary, AryLen, AryName, AryDescr, ErrStat, ErrMsg, UnEc )

      ! Argument declarations:

   INTEGER, INTENT(IN)          :: AryLen                                          !< Length of the array.
   INTEGER, INTENT(IN)          :: UnIn                                            !< I/O unit for input file.
   INTEGER, INTENT(IN), OPTIONAL:: UnEc                                            !< I/O unit for echo file. If present and > 0, write to UnEc
   INTEGER, INTENT(OUT)         :: ErrStat                                         !< Error status
   CHARACTER(*), INTENT(OUT)    :: ErrMsg                                          !< Error message describing ErrStat

   CHARACTER(*), INTENT(OUT)    :: Ary(AryLen)                                     !< Array being read.
   CHARACTER(*), INTENT(IN)     :: AryDescr                                        !< Text string describing the variable.
   CHARACTER(*), INTENT(IN)     :: AryName                                         !< Text string containing the variable name.
   CHARACTER(*), INTENT(IN)     :: Fil                                             !< Name of the input file.


      ! Local declarations:

   INTEGER                      :: Ind                                             ! Index into the string array.  Assumed to be one digit.
   INTEGER                      :: IOS                                             ! I/O status returned from the read statement.


   READ (UnIn,*,IOSTAT=IOS)  ( Ary(Ind), Ind=1,AryLen )

   CALL CheckIOS ( IOS, Fil, TRIM( AryName ), StrType, ErrStat, ErrMsg )

   IF (ErrStat >= AbortErrLev) RETURN

   IF ( PRESENT(UnEc) )  THEN
      IF ( UnEc > 0 ) &
         WRITE (UnEc,Ec_StrAryFrmt)  TRIM( AryName ), AryDescr, ( TRIM( Ary(Ind) ), Ind=1,MIN(AryLen,NWTC_MaxAryLen) )
   END IF


   RETURN
   END SUBROUTINE ReadCAry
!======================================================================
!> This routine reads a AryLen values separated by whitespace (or other Fortran record delimiters such as commas) 
!!  into an array (either on same line or multiple lines) from an input string
!! Use ReadAry (nwtc_io::readary) instead of directly calling a specific routine in the generic interface.   
   SUBROUTINE ReadCAryFromStr ( Str, Ary, AryLen, AryName, AryDescr, ErrStat, ErrMsg, UnEc )

   ! Argument declarations:
   CHARACTER(*), INTENT(IN)     :: Str                                             !< String to read from
   INTEGER, INTENT(IN)          :: AryLen                                          !< Length of the array.
   INTEGER, INTENT(IN), OPTIONAL:: UnEc                                            !< I/O unit for echo file. If present and > 0, write to UnEc
   INTEGER, INTENT(OUT)         :: ErrStat                                         !< Error status
   CHARACTER(*), INTENT(OUT)    :: ErrMsg                                          !< Error message describing ErrStat
   CHARACTER(*), INTENT(OUT)    :: Ary(AryLen)                                     !< Array being read.
   CHARACTER(*), INTENT(IN)     :: AryDescr                                        !< Text string describing the variable.
   CHARACTER(*), INTENT(IN)     :: AryName                                         !< Text string containing the variable name.
   ! Local declarations:
   INTEGER                      :: Ind                                             ! Index into the string array.  Assumed to be one digit.
   INTEGER                      :: IOS                                             ! I/O status returned from the read statement.

   ! Init of output
   do Ind=1,AryLen
       Ary(Ind)=''
   end do
   ! Reading fields from string
   READ (Str,*,IOSTAT=IOS)  ( Ary(Ind), Ind=1,AryLen )

   ! Dedicated "CheckIOS"
   IF ( IOS < 0 )  THEN
      write(ErrMsg,'(A,I0,A)') 'End of line reached while trying to read ',AryLen,' fields from string.'
      ErrStat = ErrID_Fatal
   ELSE IF ( IOS > 0 )  THEN
      write(ErrMsg,'(A,I0,A)') 'Unexpected error while trying to read ',AryLen,' fields from string.'
   ELSE
       ErrMsg=''
       ErrStat = ErrID_None
   END IF
   IF (ErrStat >= AbortErrLev) RETURN
   IF ( PRESENT(UnEc) )  THEN
      IF ( UnEc > 0 ) &
         WRITE (UnEc,Ec_StrAryFrmt)  TRIM( AryName ), AryDescr, ( TRIM( Ary(Ind) ), Ind=1,MIN(AryLen,NWTC_MaxAryLen) )
   END IF
   RETURN
   END SUBROUTINE ReadCAryFromStr
!=======================================================================
!> This routine reads a AryLen values into a real array from the next AryLen lines of the input file (one value per line).
!! Use ReadAryLines (nwtc_io::readarylines) instead of directly calling a specific routine in the generic interface.   
   SUBROUTINE ReadCAryLines ( UnIn, Fil, Ary, AryLen, AryName, AryDescr, ErrStat, ErrMsg, UnEc )

      ! Argument declarations:

   INTEGER, INTENT(IN)          :: AryLen                                          !< Length of the array.
   INTEGER, INTENT(IN)          :: UnIn                                            !< I/O unit for input file.
   INTEGER, INTENT(IN), OPTIONAL:: UnEc                                            !< I/O unit for echo file. If present and > 0, write to UnEc
   INTEGER, INTENT(OUT)         :: ErrStat                                         !< Error status
   CHARACTER(*), INTENT(OUT)    :: ErrMsg                                          !< Error message describing ErrStat

   CHARACTER(*), INTENT(OUT)    :: Ary(AryLen)                                     !< Array variable being read.

   CHARACTER(*), INTENT(IN)     :: Fil                                             !< Name of the input file.
   CHARACTER(*), INTENT(IN)     :: AryDescr                                        !< Text string describing the variable.
   CHARACTER(*), INTENT(IN)     :: AryName                                         !< Text string containing the variable name.


      ! Local declarations:

   INTEGER                      :: Ind                                             ! Index into the real array.  Assumed to be one digit.
   INTEGER                      :: IOS                                             ! I/O status returned from the read statement.


    ErrStat = ErrID_None
    ErrMsg = ""

   DO Ind=1,AryLen
      READ (UnIn,*,IOSTAT=IOS)  Ary(Ind)

      CALL CheckIOS ( IOS, Fil, TRIM( AryName )//'('//TRIM( Int2LStr( Ind ) )//')', StrType, ErrStat, ErrMsg )

      IF (ErrStat >= AbortErrLev) RETURN

      IF ( PRESENT(UnEc) )  THEN
         IF ( UnEc > 0 ) &
            WRITE (UnEc,Ec_StrFrmt)  TRIM( AryName )//'('//TRIM( Int2LStr( Ind ) )//')', AryDescr, TRIM(Ary(Ind))
      END IF
   END DO

   RETURN
   END SUBROUTINE ReadCAryLines
!=======================================================================
!> This routine reads a comment from the next line of the input file.
   SUBROUTINE ReadCom ( UnIn, Fil, ComName, ErrStat, ErrMsg, UnEc, Comment )

      ! Argument declarations:

   INTEGER,        INTENT(IN)              :: UnIn                                     !< I/O unit for input file.
   INTEGER,        INTENT(IN), OPTIONAL    :: UnEc                                     !< I/O unit for echo file. If present and > 0, write to UnEc
   CHARACTER(*),   INTENT(IN)              :: Fil                                      !< Name of the input file.
   CHARACTER(*),   INTENT(IN)              :: ComName                                  !< Text string containing the comment name.
   INTEGER(IntKi), INTENT(OUT)             :: ErrStat                                  !< Error status; if present, program does not abort on error
   CHARACTER(*),   INTENT(OUT)             :: ErrMsg                                   !< Error message
   CHARACTER(*),   INTENT(OUT), OPTIONAL   :: Comment                                  !< Text string containing the comment.



      ! Local declarations:

   INTEGER                      :: IOS                                             ! I/O status returned from the read statement.




   READ (UnIn,'(A)',IOSTAT=IOS)  Comment

   CALL CheckIOS ( IOS, Fil, ComName, StrType, ErrStat, ErrMsg )


   IF (ErrStat >= AbortErrLev) RETURN

   IF ( PRESENT(UnEc) )  THEN
      IF ( UnEc > 0 ) &
         WRITE (UnEc,'(A)')  TRIM(Comment)
   END IF


   RETURN
   END SUBROUTINE ReadCom
!=============================================================================
!> This routine opens and reads the contents of a file with comments and stores the good stuff in the FileInfo structure.
!! You need to call ScanComFile() first to count the number of lines and get the list of files in the recursive tree.
!! This information needs to be stored in the FileInfo structure before calling this routine.
   RECURSIVE SUBROUTINE ReadComFile ( FileInfo, FileIndx, AryInd, StartLine, LastLine, ErrStat, ErrMsg )

      ! Argument declarations.

   INTEGER(IntKi), INTENT(INOUT)             :: AryInd                        !< The current index into the FileInfo arrays.
   INTEGER(IntKi), INTENT(OUT)               :: ErrStat                       !< Error status.
   INTEGER(IntKi), INTENT(IN)                :: FileIndx                      !< The pointer to file name in the list of files.
   INTEGER(IntKi), INTENT(IN)                :: LastLine                      !< The last line to read from this file.  Includes blank and comment lines. Zero means read to the end of file.
   INTEGER(IntKi), INTENT(IN)                :: StartLine                     !< The line at which to start processing this file.  Includes blank and comment lines.

   CHARACTER(*), INTENT(OUT)                 :: ErrMsg                        !< Error message.

   TYPE (FileInfoType), INTENT(INOUT)        :: FileInfo                      !< The derived type for holding the file information.


      ! Local declarations.

   INTEGER(IntKi)                            :: ErrStatLcl                    ! Error status local to this routine.

   INTEGER                                   :: File                          ! The index into the FileList array.
   INTEGER                                   :: FileLine                      ! The current line of the input file.
   INTEGER                                   :: LineLen                       ! The length of the line returned from ReadLine().
   INTEGER                                   :: NewIndx                       ! The index into the FileList array that applied to the next file to be processed.
   INTEGER                                   :: RangeBeg                      ! The first line in a range of lines to be included from a file.
   INTEGER                                   :: RangeEnd                      ! The last line in a range of lines to be included from a file.
   INTEGER                                   :: UnIn                          ! The unit number used for the input file.
                                                                              ! Should the comment characters be passed to this routine instead of being hard coded? -mlb
   CHARACTER(1024)                           :: IncFileName                   ! The name of a file that this one includes.
   CHARACTER(512)                            :: Line                          ! The contents of a line returned from ReadLine() with comment removed.
   CHARACTER(ErrMsgLen)                      :: ErrMsg2
   CHARACTER(*), PARAMETER                   :: RoutineName = 'ReadComFile'

   
   ErrStat = ErrID_None
   ErrMsg  = ""
   
      ! Open the input file.

   CALL GetNewUnit ( UnIn, ErrStatLcl, ErrMsg2 )
      CALL SetErrStat( ErrStatLcl, ErrMsg2, ErrStat, ErrMsg, RoutineName )

   CALL OpenFInpFile ( UnIn, FileInfo%FileList(FileIndx), ErrStatLcl, ErrMsg2 )
      CALL SetErrStat( ErrStatLcl, ErrMsg2, ErrStat, ErrMsg, RoutineName )
      IF ( ErrStat >= AbortErrLev )  THEN
         CALL Cleanup()
         RETURN
      END IF
      


      ! Skip the beginning of the file, if requested.

   IF ( StartLine > 1 )  THEN
      DO FileLine=1,StartLine-1
         READ(UnIn,'()',IOStat=ErrStatLcl)
         IF (ErrStatLcl /= 0) THEN
            CALL SetErrStat( ErrID_Fatal, "Error reading file beginning.", ErrStat, ErrMsg, RoutineName )
            CALL Cleanup()
            RETURN
         END IF         
      ENDDO ! FileLine
   ENDIF ! ( StartLine > 1 )

   FileLine = StartLine - 1


      ! Read the data.

   ErrStatLcl = 0

   DO WHILE ( ErrStatLcl == 0 )


         ! Stop processing when CurrLine > LastLine.  If LastLine is zero, read to the end of file.

      FileLine = FileLine + 1

      IF ( ( LastLine > 0 ) .AND. ( FileLine > LastLine ) )  EXIT


         ! Process the next line.

      CALL ReadLine ( UnIn, CommChars, Line, LineLen, ErrStatLcl )            ! Reads a line.  Returns what is before the first comment character.

      IF ( ( ErrStatLcl == 0 )  .AND. ( LineLen > 0 ) )  THEN ! ErrStatLcl is IOStat from Read statement

         Line = ADJUSTL( Line )


            ! Is this line trying to include another file?  If so, recursively process it.

         IF ( Line(1:1) == '@' )  THEN


               ! Parse the contents of everything after the "@" to determine the name of the include file and the optional line range.

            CALL ParseInclInfo ( Line(2:), FileInfo%FileList(FileIndx), IncFileName, RangeBeg, RangeEnd, ErrStatLcl, ErrMsg2 )
               CALL SetErrStat( ErrStatLcl, TRIM( FileInfo%FileList(FileIndx) )//':Line#'//TRIM( Num2LStr( FileLine ) ) &
                                //':'//TRIM(ErrMsg2), ErrStat, ErrMsg, RoutineName )
               IF ( ErrStat >= AbortErrLev )  THEN
                  CALL Cleanup()
                  RETURN
               END IF
               ErrStatLcl = 0

               ! Which file in the prestored list is the new one?

            DO File=1,FileInfo%NumFiles
               IF ( TRIM( FileInfo%FileList(File) ) == TRIM( IncFileName ) )  THEN
                  NewIndx = File
                  EXIT
               ENDIF ! ( TRIM( FileInfo%FileList(File) ) == TRIM( Line(2:) ) )
            ENDDO ! File


               ! Let's recursively process this new file.

            CALL ReadComFile ( FileInfo, NewIndx, AryInd, RangeBeg, RangeEnd, ErrStatLcl, ErrMsg2 )
               CALL SetErrStat( ErrStatLcl, ErrMsg2, ErrStat, ErrMsg, RoutineName )
               IF ( ErrStat >= AbortErrLev )  THEN
                  CALL Cleanup()
                  RETURN
               END IF
               ErrStatLcl = 0

         ELSE


               ! Not a file name.  Add this line to stack.

            AryInd                    = AryInd + 1
            FileInfo%FileLine(AryInd) = FileLine
            FileInfo%FileIndx(AryInd) = FileIndx
            FileInfo%Lines   (AryInd) = Line

         ENDIF ! ( Line(1:1) == '@' )

      ENDIF ! ( ( ErrStatLcl == 0 )  .AND. ( LineLen > 0 ) )

   ENDDO ! WHILE ( ErrStatLcl == 0 )

   CALL Cleanup(  )

   RETURN

   !=======================================================================
   CONTAINS
   !=======================================================================
      SUBROUTINE Cleanup ( )

         ! This subroutine cleans up all the allocatable arrays, sets the error status/message and closes the binary file

            ! Close the input file.

         CLOSE ( UnIn )

      END SUBROUTINE Cleanup

   END SUBROUTINE ReadComFile
!=======================================================================
!> This routine reads a variable from the next line of the input file.
!! Use ReadVar (nwtc_io::readvar) instead of directly calling a specific routine in the generic interface.   
   SUBROUTINE ReadCVar ( UnIn, Fil, Var, VarName, VarDescr, ErrStat, ErrMsg, UnEc )

      ! Argument declarations:

   INTEGER,        INTENT(IN)          :: UnIn                                            !< I/O unit for input file.
   INTEGER,        INTENT(IN), OPTIONAL:: UnEc                                            !< I/O unit for echo file. If present and > 0, write to UnEc
   INTEGER(IntKi), INTENT(OUT)         :: ErrStat                                         !< Error status; if present, program does not abort on error
   CHARACTER(*),   INTENT(OUT)         :: ErrMsg                                          !< Error message

   CHARACTER(*),   INTENT(OUT)         :: Var                                             !< Variable being read
   CHARACTER(*),   INTENT(IN)          :: Fil                                             !< Name of the input file.
   CHARACTER(*),   INTENT(IN)          :: VarDescr                                        !< Text string describing the variable.
   CHARACTER(*),   INTENT(IN)          :: VarName                                         !< Text string containing the variable name.


      ! Local declarations:

   INTEGER                             :: IOS                                             ! I/O status returned from the read statement.



   READ (UnIn,*,IOSTAT=IOS)  Var


   CALL CheckIOS ( IOS, Fil, VarName, StrType, ErrStat, ErrMsg )


   IF (ErrStat >= AbortErrLev) RETURN

   IF ( PRESENT(UnEc) )  THEN
      IF ( UnEc > 0 ) &
         WRITE (UnEc,Ec_StrFrmt)  VarName, VarDescr, '"'//TRIM( Var )//'"'
   END IF


   RETURN
   END SUBROUTINE ReadCVar
!=======================================================================
!> This routine reads the contents of a FAST binary output file (FASTbinFile) and stores it in FASTdata.
!! It is assumed that the name of the binary file is preloaded into FASTdata%File by the calling procedure.
   SUBROUTINE ReadFASTbin ( UnIn, Init, FASTdata, ErrStat, ErrMsg )

      ! Argument declarations.

   INTEGER(IntKi),                     INTENT(  OUT)  :: ErrStat     !< An optional error level to be returned to the calling routine.
   INTEGER(IntKi),                     INTENT(INOUT)  :: UnIn        !< The IO unit for the FAST binary file.

   LOGICAL,                            INTENT(IN)     :: Init        !< A flag to tell the routine to read only the file header for initialization purposes.

   CHARACTER(*),                       INTENT(  OUT)  :: ErrMsg      !< An optional error message to be returned to the calling routine.

   TYPE (FASTdataType),                INTENT(INOUT)  :: FASTdata    !< The derived type for holding FAST output data.


      ! Local declarations.

   REAL(R8Ki)                             :: TimeIncr                ! The increment for the time data when a time channel is not included.
   REAL(R8Ki)                             :: TimeOff                 ! The offset for the time data when a time channel is included.
   REAL(R8Ki)                             :: TimeOut1                ! The first output data when a time channel is not included.
   REAL(R8Ki)                             :: TimeScl                 ! The slope for the time data when a time channel is included.

   REAL(ReKi), ALLOCATABLE                :: ColMax(:)               ! The maximum value of the column data.
   REAL(ReKi), ALLOCATABLE                :: ColMin(:)               ! The minimum value of the column data.

   REAL(SiKi), ALLOCATABLE                :: ColOff(:)               ! The offset for the column data.
   REAL(SiKi), ALLOCATABLE                :: ColScl(:)               ! The slope for the column data.

   INTEGER(IntKi)                         :: IChan                   ! The channel index used for DO loops.
   INTEGER(IntKi)                         :: IChr                    ! The character index used for DO loops.
   INTEGER(IntKi)                         :: IRow                    ! The row index used for DO loops.
   INTEGER(IntKi)                         :: LenDesc                 ! The length of the description string, DescStr.
   INTEGER(IntKi), PARAMETER              :: MaxLenDesc = 1024       ! The maximum allowed length of the description string, DescStr.
   INTEGER(IntKi)                         :: ChanLen2                ! The lengths of channel names in the file
   
   INTEGER(B4Ki), ALLOCATABLE             :: TmpTimeArray(:)         ! This array holds the normalized time channel that was read from the binary file.
   INTEGER(B4Ki)                          :: Tmp4BInt                ! This scalar temporarially holds a 4-byte integer that was stored in the binary file

   INTEGER(B2Ki)                          :: FileType                ! The type of FAST data file (1: Time channel included in file; 2: Time stored as start time and step).
   INTEGER(B2Ki)                          :: Tmp2BInt                ! This scalar temporarially holds a 2-byte integer that was stored in the binary file.
   INTEGER(B2Ki), ALLOCATABLE             :: TmpInArray(:,:)         ! This array holds the normalized channels that were read from the binary file.
   INTEGER(R8Ki), ALLOCATABLE             :: TmpR8InArray(:,:)       ! This array holds the uncompressed channels that were read from the binary file.

   INTEGER(B1Ki), ALLOCATABLE             :: DescStrASCII(:)         ! The ASCII equivalent of DescStr.
   INTEGER(B1Ki), ALLOCATABLE             :: TmpStrASCII(:)          ! The temporary ASCII equivalent of a channel name or units.

   INTEGER(IntKi)                         :: ErrStat2
   CHARACTER(ErrMsgLen)                   :: ErrMsg2
   CHARACTER(*), PARAMETER                :: RoutineName = 'ReadFASTbin'

   
   ErrStat = ErrID_None
   ErrMsg  = ""

   
   
      !  Open data file.

   CALL OpenBInpFile ( UnIn, FASTdata%File, ErrStat2, ErrMsg2 )
      CALL SetErrStat( ErrStat2, ErrMsg2, ErrStat, ErrMsg, RoutineName )
      IF (ErrStat >= AbortErrLev) THEN
         CALL Cleanup()
         RETURN
      END IF
      


      ! Process the requested data records of this file.

   CALL WrScr ( NewLine//' =======================================================' )
   CALL WrScr ( ' Reading in data from file "'//TRIM( FASTdata%File )//'".'//NewLine )


      ! Read some of the header information.

   READ (UnIn, IOSTAT=ErrStat2)  FileType
   IF ( ErrStat2 /= 0 )  THEN
      CALL SetErrStat ( ErrID_Fatal, 'Fatal error reading FileType from file "'//TRIM( FASTdata%File )//'".', ErrStat, ErrMsg, RoutineName )
      CALL Cleanup()
      RETURN
   ENDIF


   IF (FileType == FileFmtID_ChanLen_In) THEN
      READ (UnIn, IOSTAT=ErrStat2)  Tmp2BInt
      IF ( ErrStat2 /= 0 )  THEN
         CALL SetErrStat ( ErrID_Fatal, 'Fatal error reading ChanLen from file "'//TRIM( FASTdata%File )//'".', ErrStat, ErrMsg, RoutineName )
         CALL Cleanup()
         RETURN
      ENDIF
      ChanLen2 = Tmp2BInt
   ELSE
      ChanLen2 = 10
   END IF

   READ (UnIn, IOSTAT=ErrStat2)  Tmp4BInt
   IF ( ErrStat2 /= 0 )  THEN
      CALL SetErrStat ( ErrID_Fatal, 'Fatal error reading the number of channels from file "' &
                                      //TRIM( FASTdata%File )//'".', ErrStat, ErrMsg, RoutineName )
      CALL Cleanup()
      RETURN
   ENDIF
   FASTdata%NumChans = Tmp4BInt  ! possible type conversion

   READ (UnIn, IOSTAT=ErrStat2)  Tmp4BInt
   IF ( ErrStat2 /= 0 )  THEN
      CALL SetErrStat ( ErrID_Fatal, 'Fatal error reading the number of records from file "' &
                                          //TRIM( FASTdata%File )//'".', ErrStat, ErrMsg, RoutineName )
      CALL Cleanup()
      RETURN
   ENDIF
   FASTdata%NumRecs = Tmp4BInt ! possible type conversion


      ! Time is done differently for the two file types.

   IF ( FileType == FileFmtID_WithTime )  THEN

      READ (UnIn, IOSTAT=ErrStat2)  TimeScl
      IF ( ErrStat2 /= 0 )  THEN
         CALL SetErrStat ( ErrID_Fatal, 'Fatal error reading TimeScl from file "'//TRIM( FASTdata%File ) &
                                           //'".', ErrStat, ErrMsg, RoutineName )
         CALL Cleanup()
         RETURN
      ENDIF

      READ (UnIn, IOSTAT=ErrStat2)  TimeOff
      IF ( ErrStat2 /= 0 )  THEN
         CALL SetErrStat ( ErrID_Fatal, 'Fatal error reading TimeOff from file "'//TRIM( FASTdata%File ) &
                                           //'".', ErrStat, ErrMsg, RoutineName )
         RETURN
         CALL Cleanup()
      ENDIF

   ELSE

      READ (UnIn, IOSTAT=ErrStat2)  TimeOut1
      IF ( ErrStat2 /= 0 )  THEN
         CALL SetErrStat ( ErrID_Fatal, 'Fatal error reading TimeOut1 from file "'//TRIM( FASTdata%File ) &
                                           //'".', ErrStat, ErrMsg, RoutineName )
         CALL Cleanup()
         RETURN
      ENDIF

      READ (UnIn, IOSTAT=ErrStat2)  TimeIncr
      IF ( ErrStat2 /= 0 )  THEN
         CALL SetErrStat ( ErrID_Fatal, 'Fatal error reading TimeIncr from file "'//TRIM( FASTdata%File ) &
                                           //'".', ErrStat, ErrMsg, RoutineName )
         CALL Cleanup()
         RETURN
      ENDIF

   END IF ! IF ( FileType == FileFmtID_WithTime )


      ! Allocate the necessary arrays.
   
   ALLOCATE ( FASTdata%ChanNames( FASTdata%NumChans+1 ) , STAT=ErrStat2 )
   IF ( ErrStat2 /= 0 )  THEN
      CALL SetErrStat ( ErrID_Fatal, 'Fatal error allocating memory for FASTdata%ChanNames array.', ErrStat, ErrMsg, RoutineName )
      CALL Cleanup()
      RETURN
   ENDIF

   ALLOCATE ( FASTdata%ChanUnits( FASTdata%NumChans+1 ) , STAT=ErrStat2 )
   IF ( ErrStat2 /= 0 )  THEN
      CALL SetErrStat( ErrID_Fatal, 'Fatal error allocating memory for FASTdata%ChanUnits array.', ErrStat, ErrMsg, RoutineName )
      CALL Cleanup()
      RETURN
   ENDIF

   ALLOCATE ( FASTdata%Data( FASTdata%NumRecs, FASTdata%NumChans+1 ) , STAT=ErrStat2 )
   IF ( ErrStat2 /= 0 )  THEN
      CALL SetErrStat ( ErrID_Fatal, 'Fatal error allocating memory for the FASTdata%Data array.', ErrStat, ErrMsg, RoutineName )
      CALL Cleanup()
      RETURN
   ENDIF
   
   IF ( FileType == FileFmtID_NoCompressWithoutTime ) THEN 
      ALLOCATE ( TmpR8InArray( FASTdata%NumRecs, FASTdata%NumChans ) , STAT=ErrStat2 )
      IF ( ErrStat2 /= 0 )  THEN
         CALL SetErrStat ( ErrID_Fatal, 'Fatal error allocating memory for the TmpR8InArray array.', ErrStat, ErrMsg, RoutineName )
         CALL Cleanup()
         RETURN
      ENDIF

   ELSE
      
      ALLOCATE ( ColMax( FASTdata%NumChans ) , STAT=ErrStat2 )
      IF ( ErrStat2 /= 0 )  THEN
         CALL SetErrStat ( ErrID_Fatal, 'Fatal error allocating memory for ColMax array.', ErrStat, ErrMsg, RoutineName )
         CALL Cleanup()
         RETURN
      ENDIF

      ALLOCATE ( ColMin( FASTdata%NumChans ) , STAT=ErrStat2 )
      IF ( ErrStat2 /= 0 )  THEN
         CALL SetErrStat ( ErrID_Fatal, 'Fatal error allocating memory for ColMin array.', ErrStat, ErrMsg, RoutineName )
         CALL Cleanup()
         RETURN
      ENDIF

      ALLOCATE ( ColOff( FASTdata%NumChans ) , STAT=ErrStat2 )
      IF ( ErrStat2 /= 0 )  THEN
         CALL SetErrStat ( ErrID_Fatal, 'Fatal error allocating memory for ColOff array.', ErrStat, ErrMsg, RoutineName )
         CALL Cleanup()
         RETURN
      ENDIF

      ALLOCATE ( ColScl( FASTdata%NumChans ) , STAT=ErrStat2 )
      IF ( ErrStat2 /= 0 )  THEN
         CALL SetErrStat ( ErrID_Fatal, 'Fatal error allocating memory for ColScl array.', ErrStat, ErrMsg, RoutineName )
         CALL Cleanup()
         RETURN
      ENDIF
   
      ALLOCATE ( TmpInArray( FASTdata%NumRecs, FASTdata%NumChans ) , STAT=ErrStat2 )
      IF ( ErrStat2 /= 0 )  THEN
         CALL SetErrStat ( ErrID_Fatal, 'Fatal error allocating memory for the TmpInArray array.', ErrStat, ErrMsg, RoutineName )
         CALL Cleanup()
         RETURN
      ENDIF

      IF ( FileType == FileFmtID_WithTime ) THEN
         ALLOCATE ( TmpTimeArray( FASTdata%NumRecs ) , STAT=ErrStat2 )
         IF ( ErrStat2 /= 0 )  THEN
            CALL SetErrStat ( ErrID_Fatal, 'Fatal error allocating memory for the TmpTimeArray array.', ErrStat, ErrMsg, RoutineName )
            CALL Cleanup()
            RETURN
         ENDIF
      END IF
      
   END IF
   
   


      ! Read more of the header information.

   IF ( FileType /= FileFmtID_NoCompressWithoutTime ) THEN 
      
      READ (UnIn, IOSTAT=ErrStat2)  ColScl
      IF ( ErrStat2 /= 0 )  THEN
         CALL SetErrStat ( ErrID_Fatal, 'Fatal error reading the ColScl array from file "' &
                                             //TRIM( FASTdata%File )//'".', ErrStat, ErrMsg, RoutineName )
         CALL Cleanup()
         RETURN
      ENDIF

      READ (UnIn, IOSTAT=ErrStat2)  ColOff
      IF ( ErrStat2 /= 0 )  THEN
         CALL SetErrStat ( ErrID_Fatal, 'Fatal error reading the ColOff array from file "' &
                                             //TRIM( FASTdata%File )//'".', ErrStat, ErrMsg, RoutineName )
         CALL Cleanup()
         RETURN
      ENDIF
      
   ENDIF
   
   READ (UnIn, IOSTAT=ErrStat2)  LenDesc
   IF ( ErrStat2 /= 0 )  THEN
      CALL SetErrStat ( ErrID_Fatal, 'Fatal error reading LenDesc from file "'//TRIM( FASTdata%File )//'".', ErrStat, ErrMsg, RoutineName )
      CALL Cleanup()
      RETURN
   ENDIF
   LenDesc = MIN( LenDesc, MaxLenDesc )

   ALLOCATE ( DescStrASCII( LenDesc ) , STAT=ErrStat2 )
   IF ( ErrStat2 /= 0 )  THEN
      CALL SetErrStat ( ErrID_Fatal, 'Fatal error allocating memory for the DescStrASCII array.', ErrStat, ErrMsg, RoutineName )
      CALL Cleanup()
      RETURN
   ENDIF

   READ (UnIn, IOSTAT=ErrStat2)  DescStrASCII
   IF ( ErrStat2 /= 0 )  THEN
      CALL SetErrStat ( ErrID_Fatal, 'Fatal error reading the DescStrASCII array from file "' &
                                      //TRIM( FASTdata%File )//'".', ErrStat, ErrMsg, RoutineName )
      CALL Cleanup()
      RETURN
   ENDIF

   FASTdata%Descr = ''

   DO IChr=1,LenDesc
      FASTdata%Descr(IChr:IChr) = CHAR( DescStrASCII(IChr) )
   END DO

   
   ALLOCATE ( TmpStrASCII( ChanLen2 ) , STAT=ErrStat2 )
   IF ( ErrStat2 /= 0 )  THEN
      CALL SetErrStat ( ErrID_Fatal, 'Fatal error allocating memory for the DescStrASCII array.', ErrStat, ErrMsg, RoutineName )
      CALL Cleanup()
      RETURN
   ENDIF   
   TmpStrASCII(:) = ICHAR( ' ' )
   DO IChan=1,FASTdata%NumChans+1
      READ (UnIn, IOSTAT=ErrStat2)  TmpStrASCII
      IF ( ErrStat2 /= 0 )  THEN
         CALL SetErrStat ( ErrID_Fatal, 'Fatal error reading the title of Channel #'//Int2LStr(  IChan )// &
                                          ' from file "'//TRIM( FASTdata%File )//'".', ErrStat, ErrMsg, RoutineName )
         CALL Cleanup()
         RETURN
      ENDIF
      FASTdata%ChanNames(IChan) = ''
      DO IChr=1,ChanLen2
         FASTdata%ChanNames(IChan)(IChr:IChr) = CHAR( TmpStrASCII(IChr) )
      END DO
   END DO

   TmpStrASCII(:) = ICHAR( ' ' )
   DO IChan=1,FASTdata%NumChans+1
      READ (UnIn, IOSTAT=ErrStat2)  TmpStrASCII
      IF ( ErrStat2 /= 0 )  THEN
         CALL SetErrStat ( ErrID_Fatal, 'Fatal error reading the units of Channel #'//Int2LStr(  IChan )// &
                                          ' from file "'//TRIM( FASTdata%File )//'".', ErrStat, ErrMsg, RoutineName )
         CALL Cleanup()
         RETURN
      ENDIF
      FASTdata%ChanUnits(IChan) = ''
      DO IChr=1,ChanLen2
         FASTdata%ChanUnits(IChan)(IChr:IChr) = CHAR( TmpStrASCII(IChr) )
      END DO
   END DO


      ! Return if we only wanted to read the header.

   IF ( Init )  THEN
      CALL Cleanup()
      RETURN
   ENDIF


      ! If the file contains a time channel (as opposed to just initial time and time step), read it.
      ! There are four bytes per time value.

   IF ( FileType == FileFmtID_WithTime ) THEN

      READ (UnIn, IOSTAT=ErrStat2)  TmpTimeArray                                 ! Time data stored in normalized 32-bit integers
      IF ( ErrStat2 /= 0 )  THEN
         CALL SetErrStat ( ErrID_Fatal, 'Fatal error reading time data from file "'//TRIM( FASTdata%File )//'".', ErrStat, ErrMsg, RoutineName )
         CALL Cleanup()
         RETURN
      ENDIF

   END IF ! FileType


      ! Put time data in the data array.

   IF ( FileType == FileFmtID_WithTime )  THEN
      FASTdata%Data(:,1) = ( TmpTimeArray(:) - TimeOff )/TimeScl;
      FASTdata%TimeStep  = FASTdata%Data(2,1) - FASTdata%Data(1,1)
   ELSE
      FASTdata%Data(:,1) = REAL( TimeOut1, DbKi ) + REAL( TimeIncr, DbKi )*[ (IRow, IRow=0,FASTdata%NumRecs-1 ) ];
      FASTdata%TimeStep  = TimeIncr
   END IF


      ! Read the FAST channel data.

   DO IRow=1,FASTdata%NumRecs
      IF ( FileType == FileFmtID_NoCompressWithoutTime ) THEN
         READ (UnIn, IOSTAT=ErrStat2)  TmpR8InArray(IRow,:)
      ELSE
         READ (UnIn, IOSTAT=ErrStat2)  TmpInArray(IRow,:)
      ENDIF
      
      IF ( ErrStat2 /= 0 )  THEN
         CALL SetErrStat ( ErrID_Fatal, 'Fatal error reading channel data from file "'//TRIM( FASTdata%File )//'".', ErrStat, ErrMsg, RoutineName )
         CALL Cleanup()
         RETURN
      ENDIF
   END DO ! IRow=1,FASTdata%NumRecs


   IF ( FileType == FileFmtID_NoCompressWithoutTime ) THEN
      DO IRow=1,FASTdata%NumRecs
         FASTdata%Data(IRow,2:) = REAL(TmpR8InArray(IRow,:), ReKi)
      END DO ! IRow=1,FASTdata%NumRecs
   ELSE
      DO IRow=1,FASTdata%NumRecs
            ! Denormalize the data one row at a time and store it in the FASTdata%Data array.
         FASTdata%Data(IRow,2:) = ( TmpInArray(IRow,:) - ColOff(:) )/ColScl(:)
      END DO ! IRow=1,FASTdata%NumRecs
   END IF
      


   CALL Cleanup( )
   RETURN

   !=======================================================================
   CONTAINS
   !=======================================================================
      SUBROUTINE Cleanup ( )

         ! This subroutine cleans up all the allocatable arrays, sets the error status/message and closes the binary file


            ! Deallocate arrays created in this routine.

         IF ( ALLOCATED( ColMax             ) ) DEALLOCATE( ColMax             )
         IF ( ALLOCATED( ColMin             ) ) DEALLOCATE( ColMin             )
         IF ( ALLOCATED( ColOff             ) ) DEALLOCATE( ColOff             )
         IF ( ALLOCATED( ColScl             ) ) DEALLOCATE( ColScl             )
         IF ( ALLOCATED( DescStrASCII       ) ) DEALLOCATE( DescStrASCII       )
         IF ( ALLOCATED( TmpStrASCII        ) ) DEALLOCATE( TmpStrASCII        )
         IF ( ALLOCATED( TmpInArray         ) ) DEALLOCATE( TmpInArray         )
         IF ( ALLOCATED( TmpR8InArray       ) ) DEALLOCATE( TmpR8InArray         )
         IF ( ALLOCATED( TmpTimeArray       ) ) DEALLOCATE( TmpTimeArray       )


            ! Close file

         CLOSE ( UnIn )

      END SUBROUTINE Cleanup

   END SUBROUTINE ReadFASTbin
!=======================================================================
!> \copydoc nwtc_io::readcary
   SUBROUTINE ReadIAry ( UnIn, Fil, Ary, AryLen, AryName, AryDescr, ErrStat, ErrMsg, UnEc )

      ! Argument declarations:

   INTEGER, INTENT(IN)          :: AryLen                                          !  Length of the array.
   INTEGER, INTENT(OUT)         :: Ary(AryLen)                                     !  Integer array being read.
   INTEGER, INTENT(IN)          :: UnIn                                            !  I/O unit for input file.
   INTEGER, INTENT(IN), OPTIONAL:: UnEc                                            !  I/O unit for echo file. If present and > 0, write to UnEc
   INTEGER, INTENT(OUT)         :: ErrStat                                         !  Error status
   CHARACTER(*), INTENT(OUT)    :: ErrMsg                                          !  Error message associated with ErrStat

   CHARACTER(*), INTENT(IN)     :: Fil                                             !  Name of the input file.
   CHARACTER(*), INTENT(IN)     :: AryDescr                                        !  Text string describing the variable.
   CHARACTER(*), INTENT(IN)     :: AryName                                         !  Text string containing the variable name.


      ! Local declarations:

   INTEGER                      :: Ind                                             ! Index into the integer array.  Assumed to be one digit.
   INTEGER                      :: IOS                                             ! I/O status returned from the read statement.



   READ (UnIn,*,IOSTAT=IOS)  ( Ary(Ind), Ind=1,AryLen )

   CALL CheckIOS ( IOS, Fil, TRIM( AryName ), NumType, ErrStat, ErrMsg )

   IF (ErrStat >= AbortErrLev) RETURN

   IF ( PRESENT(UnEc) )  THEN
         IF ( UnEc > 0 ) THEN
            WRITE( UnEc, Ec_IntAryFrmt ) TRIM( AryName ), AryDescr, Ary(1:MIN(AryLen,NWTC_MaxAryLen))
         END IF
   END IF !present(unec)




   RETURN
   END SUBROUTINE ReadIAry
!=======================================================================
!> \copydoc nwtc_io::readcvar
!! WARNING: this routine limits the size of the number being read to 30 characters   
   SUBROUTINE ReadIVar ( UnIn, Fil, Var, VarName, VarDescr, ErrStat, ErrMsg, UnEc )


      ! This routine reads a single integer variable from the next line of the input file.


      ! Argument declarations:

   INTEGER,        INTENT(OUT)         :: Var                                             ! Integer variable being read.
   INTEGER,        INTENT(IN)          :: UnIn                                            ! I/O unit for input file.
   INTEGER,        INTENT(IN), OPTIONAL:: UnEc                                            ! I/O unit for echo file. If present and > 0, write to UnEc
   INTEGER(IntKi), INTENT(OUT)         :: ErrStat                                         ! Error status; if present, program does not abort on error
   CHARACTER(*),   INTENT(OUT)         :: ErrMsg                                          ! Error message

   CHARACTER(*),   INTENT(IN)          :: Fil                                             ! Name of the input file.
   CHARACTER(*),   INTENT(IN)          :: VarDescr                                        ! Text string describing the variable.
   CHARACTER(*),   INTENT(IN)          :: VarName                                         ! Text string containing the variable name.


      ! Local declarations:

   INTEGER                             :: IOS                                             ! I/O status returned from the read statement.

   CHARACTER(30)                       :: Word                                            ! String to hold the first word on the line.


   CALL ReadNum ( UnIn, Fil, Word, VarName, ErrStat, ErrMsg )   
   IF ( ErrStat >= AbortErrLev ) RETURN  ! If we're about to read a T/F and treat it as a number, we have a less severe ErrStat


   READ (Word,*,IOSTAT=IOS)  Var


   CALL CheckIOS ( IOS, Fil, VarName, NumType, ErrStat, ErrMsg )

   IF (ErrStat >= AbortErrLev) RETURN

   IF ( PRESENT(UnEc) )  THEN
      IF ( UnEc > 0 ) &
         WRITE (UnEc,Ec_IntFrmt)  Var, VarName, VarDescr
   END IF


   RETURN
   END SUBROUTINE ReadIVar
!=======================================================================
!> This routine reads a scalar variable from the next line of the input file.
!! Use ReadVarWDefault (nwtc_io::readvarwdefault) instead of directly calling a specific routine in the generic interface.    
!! WARNING: this routine limits the size of the number being read to 30 characters   
   SUBROUTINE ReadIVarWDefault ( UnIn, Fil, Var, VarName, VarDescr, VarDefault, ErrStat, ErrMsg, UnEc )

      ! Argument declarations:

   INTEGER,        INTENT(OUT)         :: Var                                             !< variable being read
   INTEGER,        INTENT(IN)          :: VarDefault                                      !< default value of variable being read
   INTEGER,        INTENT(IN)          :: UnIn                                            !< I/O unit for input file.
   INTEGER,        INTENT(IN), OPTIONAL:: UnEc                                            !< I/O unit for echo file. If present and > 0, write to UnEc
   INTEGER(IntKi), INTENT(OUT)         :: ErrStat                                         !< Error status; if present, program does not abort on error
   CHARACTER(*),   INTENT(OUT)         :: ErrMsg                                          !< Error message

   CHARACTER(*),   INTENT(IN)          :: Fil                                             !< Name of the input file.
   CHARACTER(*),   INTENT(IN)          :: VarDescr                                        !< Text string describing the variable.
   CHARACTER(*),   INTENT(IN)          :: VarName                                         !< Text string containing the variable name.


      ! Local declarations:

   INTEGER                             :: IOS                                             ! I/O status returned from the read statement.

   CHARACTER(30)                       :: Word                                            ! String to hold the first word on the line.


   CALL ReadNum ( UnIn, Fil, Word, VarName, ErrStat, ErrMsg )   
   IF ( ErrStat >= AbortErrLev ) RETURN  ! If we're about to read a T/F and treat it as a number, we have a less severe ErrStat

   CALL Conv2UC( Word )
   IF ( INDEX(Word, "DEFAULT" ) /= 1 ) THEN ! If it's not "default", read this variable; otherwise use the DEFAULT value
      READ (Word,*,IOSTAT=IOS)  Var

      CALL CheckIOS ( IOS, Fil, VarName, NumType, ErrStat, ErrMsg )

      IF (ErrStat >= AbortErrLev) RETURN
   ELSE
      Var = VarDefault
   END IF   

   IF ( PRESENT(UnEc) )  THEN
      IF ( UnEc > 0 ) &
         WRITE (UnEc,Ec_IntFrmt)  Var, VarName, VarDescr
   END IF


   RETURN
   END SUBROUTINE ReadIVarWDefault
!=======================================================================
!> This routine reads a logical variable from the next line of the input file.
!! Use ReadVarWDefault (nwtc_io::readvarwdefault) instead of directly calling a specific routine in the generic interface.    
!! WARNING: this routine limits the size of the number being read to 30 characters   
   SUBROUTINE ReadLVarWDefault ( UnIn, Fil, Var, VarName, VarDescr, VarDefault, ErrStat, ErrMsg, UnEc )

      ! Argument declarations:

   LOGICAL,        INTENT(OUT)         :: Var                                             !< variable being read
   LOGICAL,        INTENT(IN)          :: VarDefault                                      !< default value of variable being read
   INTEGER,        INTENT(IN)          :: UnIn                                            !< I/O unit for input file.
   INTEGER,        INTENT(IN), OPTIONAL:: UnEc                                            !< I/O unit for echo file. If present and > 0, write to UnEc
   INTEGER(IntKi), INTENT(OUT)         :: ErrStat                                         !< Error status; if present, program does not abort on error
   CHARACTER(*),   INTENT(OUT)         :: ErrMsg                                          !< Error message

   CHARACTER(*),   INTENT(IN)          :: Fil                                             !< Name of the input file.
   CHARACTER(*),   INTENT(IN)          :: VarDescr                                        !< Text string describing the variable.
   CHARACTER(*),   INTENT(IN)          :: VarName                                         !< Text string containing the variable name.


      ! Local declarations:

   INTEGER                             :: IOS                                             ! I/O status returned from the read statement.

   CHARACTER(30)                       :: Word                                            ! String to hold the first word on the line.


   CALL ReadNum ( UnIn, Fil, Word, VarName, ErrStat, ErrMsg )   
   IF ( ErrStat >= AbortErrLev ) RETURN  ! If we're about to read a T/F and treat it as a number, we have a less severe ErrStat

   CALL Conv2UC( Word )
   IF ( INDEX(Word, "DEFAULT" ) /= 1 ) THEN ! If it's not "default", read this variable; otherwise use the DEFAULT value
      READ (Word,*,IOSTAT=IOS)  Var

      CALL CheckIOS ( IOS, Fil, VarName, NumType, ErrStat, ErrMsg )

      IF (ErrStat >= AbortErrLev) RETURN
   ELSE
      Var = VarDefault
   END IF   

   IF ( PRESENT(UnEc) )  THEN
      IF ( UnEc > 0 ) &
         WRITE (UnEc,Ec_IntFrmt)  Var, VarName, VarDescr
   END IF


   RETURN
   END SUBROUTINE ReadLVarWDefault
!=======================================================================

!> \copydoc nwtc_io::readcary
   SUBROUTINE ReadLAry ( UnIn, Fil, Ary, AryLen, AryName, AryDescr, ErrStat, ErrMsg, UnEc )


      ! This routine reads a AryLen values into an logical array from the next AryLen lines of the input file.


      ! Argument declarations:

   INTEGER, INTENT(IN)          :: AryLen                                          ! Length of the array.
   INTEGER, INTENT(IN)          :: UnIn                                            ! I/O unit for input file.
   INTEGER, INTENT(IN), OPTIONAL:: UnEc                                            ! I/O unit for echo file. If present and > 0, write to UnEc
   INTEGER, INTENT(OUT)         :: ErrStat                                         ! Error status
   CHARACTER(*), INTENT(OUT)    :: ErrMsg                                          ! Error message associated with ErrStat

   LOGICAL, INTENT(OUT)         :: Ary(AryLen)                                     ! Logical array being read.

   CHARACTER(*), INTENT(IN)     :: Fil                                             ! Name of the input file.
   CHARACTER(*), INTENT(IN)     :: AryDescr                                        ! Text string describing the variable.
   CHARACTER(*), INTENT(IN)     :: AryName                                         ! Text string containing the variable name.


      ! Local declarations:

   INTEGER                      :: Ind                                             ! Index into the integer array.  Assumed to be one digit.
   INTEGER                      :: IOS                                             ! I/O status returned from the read statement.



   READ (UnIn,*,IOSTAT=IOS)  ( Ary(Ind), Ind=1,AryLen )

   CALL CheckIOS ( IOS, Fil, TRIM( AryName ), FlgType, ErrStat, ErrMsg )

   IF (ErrStat >= AbortErrLev) RETURN

   IF ( PRESENT(UnEc) )  THEN
      IF ( UnEc > 0 ) THEN
         WRITE( UnEc, Ec_LgAryFrmt ) TRIM( AryName ), AryDescr, Ary(1:MIN(AryLen,NWTC_MaxAryLen))
      END IF
   END IF !present(unec)

   RETURN
   END SUBROUTINE ReadLAry
!=============================================================================
!> This routine reads a line from the specified input file and returns the non-comment
!! portion of the line.
   SUBROUTINE ReadLine ( UnIn, CommentChars, Line, LineLen, IOStat )

      ! Argument declarations.

   INTEGER(IntKi), INTENT(OUT)               :: IOStat                        !< IOS error status from file read.

   INTEGER, INTENT(IN)                       :: UnIn                          !< The unit number for the file being read.
   INTEGER, INTENT(OUT)                      :: LineLen                       !< The length of the line returned from ReadLine().

   CHARACTER(*), INTENT(IN)                  :: CommentChars                  !< The list of possible comment characters.
   CHARACTER(*), INTENT(OUT)                 :: Line                          !< The decommented line being returned to the calling routine.

      ! Local declarations.

   INTEGER                                    :: CommLoc                      !  The left-most location of a given comment character in the Line.
   INTEGER                                    :: FirstComm                    !  The location of first comment character in the Line.
   INTEGER                                    :: IC                           !  The index for the character location in the string.
   INTEGER                                    :: NumCommChars                 !  The number of comment characters in the CommentChars array.


   READ (UnIn,'(A)',IOSTAT=IOStat)  Line

   IF ( IOStat /= 0 )  THEN
      Line    = ''
      LineLen = 0
      RETURN
   ENDIF

   LineLen      = LEN_TRIM( Line )
   NumCommChars = LEN_TRIM( CommentChars )

   IF ( ( NumCommChars == 0 ) .OR. ( LineLen == 0 ) )  RETURN

   FirstComm = MIN( LEN( Line ), LineLen + 1 )

   DO IC=1,NumCommChars
      CommLoc = INDEX( Line, CommentChars(IC:IC) )
      IF ( CommLoc > 0 )  THEN
         FirstComm = MIN( CommLoc, FirstComm )
      ENDIF
   END DO

   Line    = Line(:FirstComm-1)
   LineLen = LEN_TRIM( Line )


   RETURN
   END SUBROUTINE ReadLine
!=======================================================================
!> \copydoc nwtc_io::readcvar
   SUBROUTINE ReadLVar ( UnIn, Fil, Var, VarName, VarDescr, ErrStat, ErrMsg, UnEc )


      ! This routine reads a single logical variable from the next line of the input file.


      ! Argument declarations:

   INTEGER,        INTENT(IN)          :: UnIn                                            ! I/O unit for input file.
   INTEGER,        INTENT(IN), OPTIONAL:: UnEc                                            ! I/O unit for echo file. If present and > 0, write to UnEc
   INTEGER(IntKi), INTENT(OUT)         :: ErrStat                                         ! Error status; if present, program does not abort on error
   CHARACTER(*),   INTENT(OUT)         :: ErrMsg                                          ! Error message

   LOGICAL,        INTENT(OUT)         :: Var                                             ! Logical variable being read.

   CHARACTER(*),   INTENT(IN)          :: Fil                                             ! Name of the input file.
   CHARACTER(*),   INTENT(IN)          :: VarDescr                                        ! Text string describing the variable.
   CHARACTER(*),   INTENT(IN)          :: VarName                                         ! Text string containing the variable name.


      ! Local declarations:

   INTEGER                             :: IOS                                             ! I/O status returned from the read statement.


   READ (UnIn,*,IOSTAT=IOS)  Var

   CALL CheckIOS ( IOS, Fil, VarName, FlgType, ErrStat, ErrMsg )

   IF (ErrStat >= AbortErrLev) RETURN


   IF ( PRESENT(UnEc) )  THEN
      IF ( UnEc > 0 ) &
         WRITE (UnEc,Ec_LgFrmt)  Var, VarName, VarDescr
   END IF


   RETURN
   END SUBROUTINE ReadLVar
!=======================================================================
!> This routine reads a single word from a file and tests to see if it's a pure number (no true or false).
   SUBROUTINE ReadNum ( UnIn, Fil, Word, VarName, ErrStat, ErrMsg )

      ! Argument declarations:

   INTEGER,       INTENT(IN)          :: UnIn                                            !< I/O unit for input file.
   INTEGER(IntKi),INTENT(OUT)         :: ErrStat                                         !< Error status; if present, program does not abort on error
   CHARACTER(*),  INTENT(OUT)         :: ErrMsg                                          !< Error message

   CHARACTER(*),  INTENT(IN)          :: Fil                                             !< Name of the input file.
   CHARACTER(*),  INTENT(IN)          :: VarName                                         !< Text string containing the variable name.
   CHARACTER(*),  INTENT(Out)         :: Word                                            !< Text string containing the first word from the input line.


      ! Local declarations:

   INTEGER                            :: IOS                                             ! I/O status returned from the read statement.



      ! Read in the first word of the input line.  Check I/O status.

   READ (UnIn,*,IOSTAT=IOS)  Word


   CALL CheckIOS ( IOS, Fil, VarName, NumType, ErrStat, ErrMsg )


   IF (ErrStat >= AbortErrLev) RETURN


      ! See if the word starts with a T or F.  If so, flag it as an invalid number.

   IF ( INDEX( 'FTft', Word(:1) ) > 0 )  THEN
      
      ErrStat = ErrID_Severe
      ErrMsg = 'ReadNum:Invalid numeric input for file "'//TRIM( Fil )//'". "'//TRIM( Word )// &
               '" found when trying to read the number, '//TRIM( VarName )//'.'

   END IF



   RETURN
   END SUBROUTINE ReadNum
!=======================================================================
!> This routine reads up to MaxAryLen values from an input file and store them in CharAry(:).
!! These values represent the names of output channels, and they are specified in the format
!! required for OutList(:) in FAST input files.
!! The end of this list is specified with the line beginning with the 3 characters "END".
   SUBROUTINE ReadOutputList ( UnIn, Fil, CharAry, AryLenRead, AryName, AryDescr, ErrStat, ErrMsg, UnEc )

      ! Argument declarations:

   INTEGER,      INTENT(OUT)         :: AryLenRead                                 !< Length of the array that was actually read.
   INTEGER,      INTENT(IN)          :: UnIn                                       !< I/O unit for input file.
   INTEGER,      INTENT(IN)          :: UnEc                                       !< I/O unit for echo file (if > 0).
   INTEGER,      INTENT(OUT)         :: ErrStat                                    !< Error status
   CHARACTER(*), INTENT(OUT)         :: ErrMsg                                     !< Error message

   CHARACTER(*), INTENT(OUT)         :: CharAry(:)                                 !< Character array being read (calling routine dimensions it to max allowable size).

   CHARACTER(*), INTENT(IN)          :: Fil                                        !< Name of the input file.
   CHARACTER(*), INTENT(IN)          :: AryDescr                                   !< Text string describing the variable.
   CHARACTER(*), INTENT(IN)          :: AryName                                    !< Text string containing the variable name.


      ! Local declarations:

   INTEGER                          :: MaxAryLen                                   ! Maximum length of the array being read
   INTEGER                          :: NumWords                                    ! Number of words contained on a line


   CHARACTER(1000)                  :: OutLine                                     ! Character string read from file, containing output list
   CHARACTER(3)                     :: EndOfFile


      ! Initialize some values

   ErrStat = ErrID_None
   ErrMsg  = ''
   MaxAryLen  = SIZE(CharAry)
   AryLenRead = 0

   CharAry = ''


      ! Read in all of the lines containing output parameters and store them in CharAry(:).
      ! The end of this list is specified with the line beginning with END.

   DO

      CALL ReadVar ( UnIn, Fil, OutLine, AryName, AryDescr, ErrStat, ErrMsg, UnEc )
      IF ( ErrStat >= AbortErrLev ) RETURN

      EndOfFile = OutLine(1:3)            ! EndOfFile is the 1st 3 characters of OutLine
      CALL Conv2UC( EndOfFile )           ! Convert EndOfFile to upper case
      IF ( EndOfFile == 'END' )  EXIT     ! End of OutList has been reached; therefore, exit this DO

      NumWords = CountWords( OutLine )    ! The number of words in OutLine.

      AryLenRead = AryLenRead + NumWords  ! The total number of output channels read in so far.

         ! Check to see if the maximum # allowable in the array has been reached.

      IF ( AryLenRead > MaxAryLen )  THEN

         ErrStat = ErrID_Fatal
         ErrMsg = 'ReadOutputList:The maximum number of output channels allowed is '//TRIM( Int2LStr(MaxAryLen) )//'.'
         RETURN

      ELSE

         CALL GetWords ( OutLine, CharAry((AryLenRead - NumWords + 1):AryLenRead), NumWords )

      END IF

   END DO


   RETURN
   END SUBROUTINE ReadOutputList
!=======================================================================
!> This routine reads up to MaxAryLen values from an input file and store them in CharAry(:).
!! These values represent the names of output channels, and they are specified in the format
!! required for OutList(:) in FAST input files.
!! The end of this list is specified with the line beginning with the 3 characters "END".
   SUBROUTINE ReadOutputListFromFileInfo ( FileInfo, LineNum, CharAry, AryLenRead, AryName, AryDescr, ErrStat, ErrMsg, UnEc )

      ! Argument declarations:

   TYPE (FileInfoType), INTENT(IN)   :: FileInfo                                   !< The derived type for holding the file information.
   INTEGER(IntKi),      INTENT(INOUT):: LineNum                                    !< The number of the line to parse.
   INTEGER,             INTENT(OUT)  :: AryLenRead                                 !< Length of the array that was actually read.
   INTEGER,             INTENT(IN), OPTIONAL :: UnEc                               !< I/O unit for echo file (if > 0).
   INTEGER,             INTENT(OUT)  :: ErrStat                                    !< Error status
   CHARACTER(*),        INTENT(OUT)  :: ErrMsg                                     !< Error message

   CHARACTER(*),        INTENT(OUT)  :: CharAry(:)                                 !< Character array being read (calling routine dimensions it to max allowable size).

   CHARACTER(*),        INTENT(IN)   :: AryDescr                                   !< Text string describing the variable.
   CHARACTER(*),        INTENT(IN)   :: AryName                                    !< Text string containing the variable name.


      ! Local declarations:

   INTEGER                          :: MaxAryLen                                   ! Maximum length of the array being read
   INTEGER                          :: NumWords                                    ! Number of words contained on a line

   INTEGER                          :: QuoteCh                                     ! Character position.

   CHARACTER(1000)                  :: OutLine                                     ! Character string read from file, containing output list
   CHARACTER(3)                     :: EndOfFile


      ! Initialize some values

   ErrStat = ErrID_None
   ErrMsg  = ''
   MaxAryLen  = SIZE(CharAry)
   AryLenRead = 0

   CharAry = ''


      ! Read in all of the lines containing output parameters and store them in CharAry(:).
      ! The end of this list is specified with the line beginning with END.

   DO

      IF ( PRESENT(UnEc) )  THEN
         if (UnEc > 0) WRITE(UnEc, '(A)')  FileInfo%Lines(LineNum)
      ENDIF
      OutLine = adjustl(trim(FileInfo%Lines(LineNum)))   ! remove leading whitespace

      EndOfFile = OutLine(1:3)            ! EndOfFile is the 1st 3 characters of OutLine
      CALL Conv2UC( EndOfFile )           ! Convert EndOfFile to upper case
      IF ( EndOfFile == 'END' ) THEN
         LineNum = LineNum + 1
         EXIT     ! End of OutList has been reached; therefore, exit this DO
      ENDIF

      ! Check if we have a quoted string at the begining.  Ignore anything outside the quotes if so (this is the ReadVar behaviour for quoted strings).
      if (SCAN(OutLine(1:1), '''"' ) == 1_IntKi ) then
         QuoteCh = SCAN( OutLine(2:), '''"' )            ! last quote
         if (QuoteCh < 1)  QuoteCh = LEN_TRIM(OutLine)   ! in case no end quote
         OutLine(QuoteCh+2:) = ' '    ! blank out everything after last quote
      endif

      NumWords = CountWords( OutLine )    ! The number of words in OutLine.

      AryLenRead = AryLenRead + NumWords  ! The total number of output channels read in so far.

         ! Check to see if the maximum # allowable in the array has been reached.

      IF ( AryLenRead > MaxAryLen )  THEN

         ErrStat = ErrID_Fatal
         ErrMsg = 'ReadOutputList:The maximum number of output channels allowed is '//TRIM( Int2LStr(MaxAryLen) )//'.'
         RETURN

      ELSE

         CALL GetWords ( OutLine, CharAry((AryLenRead - NumWords + 1):AryLenRead), NumWords )

      END IF

      LineNum = LineNum+1

   END DO


   RETURN
   END SUBROUTINE ReadOutputListFromFileInfo

!=======================================================================
!> \copydoc nwtc_io::readcary
   SUBROUTINE ReadR4Ary ( UnIn, Fil, Ary, AryLen, AryName, AryDescr, ErrStat, ErrMsg, UnEc )


      ! This routine reads a AryLen values into a 4-byte real array separated by white space
      ! (possibly on the same line of the input file).


      ! Argument declarations:

   INTEGER,      INTENT(IN)          :: AryLen                                     ! Length of the array.
   INTEGER,      INTENT(IN)          :: UnIn                                       ! I/O unit for input file.
   INTEGER,      INTENT(IN),OPTIONAL :: UnEc                                       ! I/O unit for echo file. If present and > 0, write to UnEc
   INTEGER,      INTENT(OUT)         :: ErrStat                                    ! Error status
   CHARACTER(*), INTENT(OUT)         :: ErrMsg                                     ! Error message


   REAL(SiKi), INTENT(INOUT)         :: Ary(AryLen)                                ! Real array being read.

   CHARACTER(*), INTENT(IN)          :: Fil                                        ! Name of the input file.
   CHARACTER(*), INTENT(IN)          :: AryDescr                                   ! Text string describing the variable.
   CHARACTER(*), INTENT(IN)          :: AryName                                    ! Text string containing the variable name.


      ! Local declarations:

   INTEGER                      :: Ind                                             ! Index into the real array.  Assumed to be one digit.
   INTEGER                      :: IOS                                             ! I/O status returned from the read statement.



   READ (UnIn,*,IOSTAT=IOS)  ( Ary(Ind), Ind=1,AryLen )

   CALL CheckIOS ( IOS, Fil, TRIM( AryName ), NumType, ErrStat, ErrMsg )
      IF (ErrStat >= AbortErrLev) RETURN

   DO Ind=1,AryLen
      CALL CheckRealVar( Ary(Ind), AryName, ErrStat, ErrMsg)
         IF (ErrStat >= AbortErrLev) RETURN
   END DO

   IF ( PRESENT(UnEc) )  THEN
      IF ( UnEc > 0 ) THEN
         WRITE( UnEc, Ec_ReAryFrmt ) TRIM( AryName ), AryDescr, Ary(1:MIN(AryLen,NWTC_MaxAryLen))
      END IF
   END IF


   RETURN
   END SUBROUTINE ReadR4Ary
!======================================================================
!> This routine reads a AryLen values separated by whitespace (or other Fortran record delimiters such as commas) 
!!  into an array (either on same line or multiple lines) from an input string
!! Use ReadAry (nwtc_io::readary) instead of directly calling a specific routine in the generic interface.   
   SUBROUTINE ReadR4AryFromStr ( Str, Ary, AryLen, AryName, AryDescr, ErrStat, ErrMsg, UnEc )

   ! Argument declarations:
   CHARACTER(*), INTENT(IN)     :: Str                                             !< String to read from
   INTEGER, INTENT(IN)          :: AryLen                                          !< Length of the array.
   INTEGER, INTENT(IN), OPTIONAL:: UnEc                                            !< I/O unit for echo file. If present and > 0, write to UnEc
   INTEGER, INTENT(OUT)         :: ErrStat                                         !< Error status
   CHARACTER(*), INTENT(OUT)    :: ErrMsg                                          !< Error message describing ErrStat
   REAL(SiKi), INTENT(INOUT)    :: Ary(AryLen)                                ! Real array being read.
   CHARACTER(*), INTENT(IN)     :: AryDescr                                        !< Text string describing the variable.
   CHARACTER(*), INTENT(IN)     :: AryName                                         !< Text string containing the variable name.
   ! Local declarations:
   INTEGER                      :: Ind                                             ! Index into the string array.  Assumed to be one digit.
   INTEGER                      :: IOS                                             ! I/O status returned from the read statement.

   ! Init of output
   do Ind=1,AryLen
       Ary(Ind)=0.0
   end do
   ! Reading fields from string
   READ (Str,*,IOSTAT=IOS)  ( Ary(Ind), Ind=1,AryLen )

   ! Dedicated "CheckIOS"
   IF ( IOS < 0 )  THEN
      write(ErrMsg,'(A,I0,A)') 'End of line reached while trying to read ',AryLen,' value from string:`'//trim(Str)//'`'
      ErrStat = ErrID_Fatal
   ELSE IF ( IOS > 0 )  THEN
      write(ErrMsg,'(A,I0,A)') 'Unexpected error while trying to read ',AryLen,' value from string:`'//trim(Str)//'`'
   ELSE
       ErrMsg=''
       ErrStat = ErrID_None
   END IF
   IF (ErrStat >= AbortErrLev) RETURN
   IF ( PRESENT(UnEc) )  THEN
      IF ( UnEc > 0 ) &
         WRITE (UnEc,Ec_ReAryFrmt)  TRIM( AryName ), AryDescr, ( Ary(Ind), Ind=1,MIN(AryLen,NWTC_MaxAryLen) )
   END IF
   RETURN
   END SUBROUTINE ReadR4AryFromStr
!=======================================================================
!> \copydoc nwtc_io::readcary
   SUBROUTINE ReadR8Ary ( UnIn, Fil, Ary, AryLen, AryName, AryDescr, ErrStat, ErrMsg, UnEc )


      ! This routine reads a AryLen values into a 8-byte real array separated by white space
      ! (possibly on the same line of the input file).


      ! Argument declarations:

   INTEGER,      INTENT(IN)          :: AryLen                                     ! Length of the array.
   INTEGER,      INTENT(IN)          :: UnIn                                       ! I/O unit for input file.
   INTEGER,      INTENT(IN),OPTIONAL :: UnEc                                       ! I/O unit for echo file. If present and > 0, write to UnEc
   INTEGER,      INTENT(OUT)         :: ErrStat                                    ! Error status
   CHARACTER(*), INTENT(OUT)         :: ErrMsg                                     ! Error message


   REAL(R8Ki), INTENT(INOUT)         :: Ary(AryLen)                                ! Real array being read.

   CHARACTER(*), INTENT(IN)          :: Fil                                        ! Name of the input file.
   CHARACTER(*), INTENT(IN)          :: AryDescr                                   ! Text string describing the variable.
   CHARACTER(*), INTENT(IN)          :: AryName                                    ! Text string containing the variable name.


      ! Local declarations:

   INTEGER                      :: Ind                                             ! Index into the real array.  Assumed to be one digit.
   INTEGER                      :: IOS                                             ! I/O status returned from the read statement.



   READ (UnIn,*,IOSTAT=IOS)  ( Ary(Ind), Ind=1,AryLen )

   CALL CheckIOS ( IOS, Fil, TRIM( AryName ), NumType, ErrStat, ErrMsg )

   IF (ErrStat >= AbortErrLev) RETURN

   DO Ind=1,AryLen
      CALL CheckRealVar( Ary(Ind), AryName, ErrStat, ErrMsg)
         IF (ErrStat >= AbortErrLev) RETURN
   END DO
   
   IF ( PRESENT(UnEc) )  THEN
      IF ( UnEc > 0 ) THEN
         WRITE( UnEc, Ec_ReAryFrmt ) TRIM( AryName ), AryDescr, Ary(1:MIN(AryLen,NWTC_MaxAryLen))
      END IF
   END IF

   RETURN
   END SUBROUTINE ReadR8Ary
!======================================================================
!> This routine reads a AryLen values separated by whitespace (or other Fortran record delimiters such as commas) 
!!  into an array (either on same line or multiple lines) from an input string
!! Use ReadAry (nwtc_io::readary) instead of directly calling a specific routine in the generic interface.   
   SUBROUTINE ReadR8AryFromStr ( Str, Ary, AryLen, AryName, AryDescr, ErrStat, ErrMsg, UnEc )

   ! Argument declarations:
   CHARACTER(*), INTENT(IN)     :: Str                                             !< String to read from
   INTEGER, INTENT(IN)          :: AryLen                                          !< Length of the array.
   INTEGER, INTENT(IN), OPTIONAL:: UnEc                                            !< I/O unit for echo file. If present and > 0, write to UnEc
   INTEGER, INTENT(OUT)         :: ErrStat                                         !< Error status
   CHARACTER(*), INTENT(OUT)    :: ErrMsg                                          !< Error message describing ErrStat
   REAL(R8Ki), INTENT(INOUT)    :: Ary(AryLen)                                ! Real array being read.
   CHARACTER(*), INTENT(IN)     :: AryDescr                                        !< Text string describing the variable.
   CHARACTER(*), INTENT(IN)     :: AryName                                         !< Text string containing the variable name.
   ! Local declarations:
   INTEGER                      :: Ind                                             ! Index into the string array.  Assumed to be one digit.
   INTEGER                      :: IOS                                             ! I/O status returned from the read statement.

   ! Init of output
   do Ind=1,AryLen
       Ary(Ind)=0.0
   end do
   ! Reading fields from string
   READ (Str,*,IOSTAT=IOS)  ( Ary(Ind), Ind=1,AryLen )

   ! Dedicated "CheckIOS"
   IF ( IOS < 0 )  THEN
      write(ErrMsg,'(A,I0,A)') 'End of line reached while trying to read ',AryLen,' value from string:`'//trim(Str)//'`'
      ErrStat = ErrID_Fatal
   ELSE IF ( IOS > 0 )  THEN
      write(ErrMsg,'(A,I0,A)') 'Unexpected error while trying to read ',AryLen,' value from string:`'//trim(Str)//'`'
   ELSE
       ErrMsg=''
       ErrStat = ErrID_None
   END IF
   IF (ErrStat >= AbortErrLev) RETURN
   IF ( PRESENT(UnEc) )  THEN
      IF ( UnEc > 0 ) &
         WRITE (UnEc,Ec_ReAryFrmt)  TRIM( AryName ), AryDescr, ( Ary(Ind), Ind=1,MIN(AryLen,NWTC_MaxAryLen) )
   END IF
   RETURN
   END SUBROUTINE ReadR8AryFromStr
!=======================================================================
!> \copydoc nwtc_io::readcary
   SUBROUTINE ReadR16Ary ( UnIn, Fil, Ary, AryLen, AryName, AryDescr, ErrStat, ErrMsg, UnEc )


      ! This routine reads a AryLen values into a 16-byte real array separated by white space
      ! (possibly on the same line of the input file).


      ! Argument declarations:

   INTEGER,      INTENT(IN)          :: AryLen                                     ! Length of the array.
   INTEGER,      INTENT(IN)          :: UnIn                                       ! I/O unit for input file.
   INTEGER,      INTENT(IN),OPTIONAL :: UnEc                                       ! I/O unit for echo file. If present and > 0, write to UnEc
   INTEGER,      INTENT(OUT)         :: ErrStat                                    ! Error status
   CHARACTER(*), INTENT(OUT)         :: ErrMsg                                     ! Error message


   REAL(QuKi), INTENT(INOUT)         :: Ary(AryLen)                                ! Real array being read.

   CHARACTER(*), INTENT(IN)          :: Fil                                        ! Name of the input file.
   CHARACTER(*), INTENT(IN)          :: AryDescr                                   ! Text string describing the variable.
   CHARACTER(*), INTENT(IN)          :: AryName                                    ! Text string containing the variable name.


      ! Local declarations:

   INTEGER                      :: Ind                                             ! Index into the real array.  Assumed to be one digit.
   INTEGER                      :: IOS                                             ! I/O status returned from the read statement.



   READ (UnIn,*,IOSTAT=IOS)  ( Ary(Ind), Ind=1,AryLen )

   CALL CheckIOS ( IOS, Fil, TRIM( AryName ), NumType, ErrStat, ErrMsg )

   IF (ErrStat >= AbortErrLev) RETURN

   DO Ind=1,AryLen
      CALL CheckRealVar( Ary(Ind), AryName, ErrStat, ErrMsg)
         IF (ErrStat >= AbortErrLev) RETURN
   END DO
   
   IF ( PRESENT(UnEc) )  THEN
      IF ( UnEc > 0 ) THEN
         WRITE( UnEc, Ec_ReAryFrmt ) TRIM( AryName ), AryDescr, Ary(1:MIN(AryLen,NWTC_MaxAryLen))
      END IF
   END IF


   RETURN
   END SUBROUTINE ReadR16Ary
!======================================================================
!> This routine reads a AryLen values separated by whitespace (or other Fortran record delimiters such as commas) 
!!  into an array (either on same line or multiple lines) from an input string
!! Use ReadAry (nwtc_io::readary) instead of directly calling a specific routine in the generic interface.   
   SUBROUTINE ReadR16AryFromStr ( Str, Ary, AryLen, AryName, AryDescr, ErrStat, ErrMsg, UnEc )

   ! Argument declarations:
   CHARACTER(*), INTENT(IN)     :: Str                                             !< String to read from
   INTEGER, INTENT(IN)          :: AryLen                                          !< Length of the array.
   INTEGER, INTENT(IN), OPTIONAL:: UnEc                                            !< I/O unit for echo file. If present and > 0, write to UnEc
   INTEGER, INTENT(OUT)         :: ErrStat                                         !< Error status
   CHARACTER(*), INTENT(OUT)    :: ErrMsg                                          !< Error message describing ErrStat
   REAL(QuKi), INTENT(INOUT)   :: Ary(AryLen)                                ! Real array being read.
   CHARACTER(*), INTENT(IN)     :: AryDescr                                        !< Text string describing the variable.
   CHARACTER(*), INTENT(IN)     :: AryName                                         !< Text string containing the variable name.
   ! Local declarations:
   INTEGER                      :: Ind                                             ! Index into the string array.  Assumed to be one digit.
   INTEGER                      :: IOS                                             ! I/O status returned from the read statement.

   ! Init of output
   do Ind=1,AryLen
       Ary(Ind)=0.0
   end do
   ! Reading fields from string
   READ (Str,*,IOSTAT=IOS)  ( Ary(Ind), Ind=1,AryLen )

   ! Dedicated "CheckIOS"
   IF ( IOS < 0 )  THEN
      write(ErrMsg,'(A,I0,A)') 'End of line reached while trying to read ',AryLen,' value from string:`'//trim(Str)//'`'
      ErrStat = ErrID_Fatal
   ELSE IF ( IOS > 0 )  THEN
      write(ErrMsg,'(A,I0,A)') 'Unexpected error while trying to read ',AryLen,' value from string:`'//trim(Str)//'`'
   ELSE
       ErrMsg=''
       ErrStat = ErrID_None
   END IF
   IF (ErrStat >= AbortErrLev) RETURN
   IF ( PRESENT(UnEc) )  THEN
      IF ( UnEc > 0 ) &
         WRITE (UnEc,Ec_ReAryFrmt)  TRIM( AryName ), AryDescr, ( Ary(Ind), Ind=1,MIN(AryLen,NWTC_MaxAryLen) )
   END IF
   RETURN
   END SUBROUTINE ReadR16AryFromStr
!=======================================================================
!> \copydoc nwtc_io::readcarylines   
   SUBROUTINE ReadR4AryLines ( UnIn, Fil, Ary, AryLen, AryName, AryDescr, ErrStat, ErrMsg, UnEc )

      ! Argument declarations:

   INTEGER, INTENT(IN)          :: AryLen                                          ! Length of the array.
   INTEGER, INTENT(IN)          :: UnIn                                            ! I/O unit for input file.
   INTEGER, INTENT(IN), OPTIONAL:: UnEc                                            ! I/O unit for echo file. If present and > 0, write to UnEc
   INTEGER, INTENT(OUT)         :: ErrStat                                         ! Error status
   CHARACTER(*), INTENT(OUT)    :: ErrMsg                                          ! Error message associated with ErrStat

   REAL(SiKi), INTENT(OUT)      :: Ary(AryLen)                                     ! Real (4-byte) array being read.

   CHARACTER(*), INTENT(IN)     :: Fil                                             ! Name of the input file.
   CHARACTER(*), INTENT(IN)     :: AryDescr                                        ! Text string describing the variable.
   CHARACTER(*), INTENT(IN)     :: AryName                                         ! Text string containing the variable name.


      ! Local declarations:

   INTEGER                      :: Ind                                             ! Index into the real array.  Assumed to be one digit.
   INTEGER                      :: IOS                                             ! I/O status returned from the read statement.



   ErrStat = ErrID_None
   ErrMsg  = ""

   DO Ind=1,AryLen
      READ (UnIn,*,IOSTAT=IOS)  Ary(Ind)

      CALL CheckIOS ( IOS, Fil, TRIM( AryName )//'('//TRIM( Num2LStr( Ind ) )//')', NumType, ErrStat, ErrMsg )
         IF (ErrStat >= AbortErrLev) RETURN
      CALL CheckRealVar( Ary(Ind), AryName, ErrStat, ErrMsg)
         IF (ErrStat >= AbortErrLev) RETURN

      IF ( PRESENT(UnEc) )  THEN
         IF ( UnEc > 0 ) &
            WRITE (UnEc,Ec_ReFrmt)  Ary(Ind), TRIM( AryName )//'('//TRIM( Int2LStr( Ind ) )//')', AryDescr
      END IF
   END DO

   RETURN
   END SUBROUTINE ReadR4AryLines
!=======================================================================
!> \copydoc nwtc_io::readcarylines   
   SUBROUTINE ReadR8AryLines ( UnIn, Fil, Ary, AryLen, AryName, AryDescr, ErrStat, ErrMsg, UnEc )


      ! This routine reads a AryLen values into a real array from the next AryLen lines of the input file.


      ! Argument declarations:

   INTEGER, INTENT(IN)          :: AryLen                                          ! Length of the array.
   INTEGER, INTENT(IN)          :: UnIn                                            ! I/O unit for input file.
   INTEGER, INTENT(IN), OPTIONAL:: UnEc                                            ! I/O unit for echo file. If present and > 0, write to UnEc
   INTEGER, INTENT(OUT)         :: ErrStat                                         ! Error status
   CHARACTER(*), INTENT(OUT)    :: ErrMsg                                          ! Error message associated with ErrStat

   REAL(R8Ki), INTENT(OUT)      :: Ary(AryLen)                                     ! Real (8-byte) array being read.

   CHARACTER(*), INTENT(IN)     :: Fil                                             ! Name of the input file.
   CHARACTER(*), INTENT(IN)     :: AryDescr                                        ! Text string describing the variable.
   CHARACTER(*), INTENT(IN)     :: AryName                                         ! Text string containing the variable name.


      ! Local declarations:

   INTEGER                      :: Ind                                             ! Index into the real array.  Assumed to be one digit.
   INTEGER                      :: IOS                                             ! I/O status returned from the read statement.



   ErrStat = ErrID_None
   ErrMsg  = ""
   
   DO Ind=1,AryLen
      READ (UnIn,*,IOSTAT=IOS)  Ary(Ind)

      CALL CheckIOS ( IOS, Fil, TRIM( AryName )//'('//TRIM( Num2LStr( Ind ) )//')', NumType, ErrStat, ErrMsg )
         IF (ErrStat >= AbortErrLev) RETURN
      CALL CheckRealVar( Ary(Ind), AryName, ErrStat, ErrMsg)
         IF (ErrStat >= AbortErrLev) RETURN

      IF ( PRESENT(UnEc) )  THEN
         IF ( UnEc > 0 ) &
             WRITE (UnEc,Ec_ReFrmt)  Ary(Ind), TRIM( AryName )//'('//TRIM( Int2LStr( Ind ) )//')', AryDescr
      END IF
   END DO

   RETURN
   END SUBROUTINE ReadR8AryLines
!=======================================================================
!> \copydoc nwtc_io::readcarylines   
   SUBROUTINE ReadR16AryLines ( UnIn, Fil, Ary, AryLen, AryName, AryDescr, ErrStat, ErrMsg, UnEc )


      ! This routine reads a AryLen values into a real array from the next AryLen lines of the input file.


      ! Argument declarations:

   INTEGER, INTENT(IN)          :: AryLen                                          ! Length of the array.
   INTEGER, INTENT(IN)          :: UnIn                                            ! I/O unit for input file.
   INTEGER, INTENT(IN), OPTIONAL:: UnEc                                            ! I/O unit for echo file. If present and > 0, write to UnEc
   INTEGER, INTENT(OUT)         :: ErrStat                                         ! Error status
   CHARACTER(*), INTENT(OUT)    :: ErrMsg                                          ! Error message associated with ErrStat

   REAL(QuKi), INTENT(OUT)      :: Ary(AryLen)                                     ! Real (16-byte) array being read.

   CHARACTER(*), INTENT(IN)     :: Fil                                             ! Name of the input file.
   CHARACTER(*), INTENT(IN)     :: AryDescr                                        ! Text string describing the variable.
   CHARACTER(*), INTENT(IN)     :: AryName                                         ! Text string containing the variable name.


      ! Local declarations:

   INTEGER                      :: Ind                                             ! Index into the real array.  Assumed to be one digit.
   INTEGER                      :: IOS                                             ! I/O status returned from the read statement.



   ErrStat = ErrID_None
   ErrMsg  = ""
   
   DO Ind=1,AryLen
      READ (UnIn,*,IOSTAT=IOS)  Ary(Ind)

      CALL CheckIOS ( IOS, Fil, TRIM( AryName )//'('//TRIM( Num2LStr( Ind ) )//')', NumType, ErrStat, ErrMsg )
         IF (ErrStat >= AbortErrLev) RETURN
      CALL CheckRealVar( Ary(Ind), AryName, ErrStat, ErrMsg)
         IF (ErrStat >= AbortErrLev) RETURN

      IF ( PRESENT(UnEc) )  THEN
         IF ( UnEc > 0 ) &
                WRITE (UnEc,Ec_ReFrmt)  Ary(Ind), TRIM( AryName )//'('//TRIM( Int2LStr( Ind ) )//')', AryDescr
      END IF
   END DO

   RETURN
   END SUBROUTINE ReadR16AryLines
!=======================================================================
!> \copydoc nwtc_io::readcvar
!! WARNING: this routine limits the size of the number being read to 30 characters   
   SUBROUTINE ReadR4Var ( UnIn, Fil, Var, VarName, VarDescr, ErrStat, ErrMsg, UnEc )


      ! This routine reads a single double (real) variable from the next line of the input file.
      ! New code should call ReadVar instead of directly calling this routine.


      ! Argument declarations:

   REAL(SiKi),    INTENT(OUT)         :: Var                                             ! Real (4-byte) variable being read.
   INTEGER(IntKi),INTENT(OUT)         :: ErrStat                                         ! Error status; if present, program does not abort on error
   CHARACTER(*),  INTENT(OUT)         :: ErrMsg                                          ! Error message

   INTEGER,       INTENT(IN)          :: UnIn                                            ! I/O unit for input file.
   INTEGER,       INTENT(IN), OPTIONAL:: UnEc                                            ! I/O unit for echo file. If present and > 0, write to UnEc

   CHARACTER( *), INTENT(IN)          :: Fil                                             ! Name of the input file.
   CHARACTER( *), INTENT(IN)          :: VarDescr                                        ! Text string describing the variable.
   CHARACTER( *), INTENT(IN)          :: VarName                                         ! Text string containing the variable name.


      ! Local declarations:

   INTEGER                            :: IOS                                             ! I/O status returned from the read statement.
   CHARACTER(30)                      :: Word                                            ! String to hold the first word on the line.



   CALL ReadNum ( UnIn, Fil, Word, VarName, ErrStat, ErrMsg )
   IF ( ErrStat >= AbortErrLev) RETURN  ! If we're about to read a T/F and treat it as a number, we have a less severe ErrStat


   READ (Word,*,IOSTAT=IOS)  Var

   CALL CheckIOS ( IOS, Fil, VarName, NumType, ErrStat, ErrMsg )
      IF (ErrStat >= AbortErrLev) RETURN
   CALL CheckRealVar( Var, VarName, ErrStat, ErrMsg)
      IF (ErrStat >= AbortErrLev) RETURN


   IF ( PRESENT(UnEc) )  THEN
      IF ( UnEc > 0 ) &
         WRITE (UnEc,Ec_ReFrmt)  Var, VarName, VarDescr
   END IF

   RETURN
   END SUBROUTINE ReadR4Var
!=======================================================================
!> \copydoc nwtc_io::readivarwdefault
   SUBROUTINE ReadR4VarWDefault ( UnIn, Fil, Var, VarName, VarDescr, VarDefault, ErrStat, ErrMsg, UnEc )

      ! Argument declarations:

   REAL(SiKi),    INTENT(OUT)         :: Var                                             ! Variable being read
   REAL(SiKi),    INTENT(IN )         :: VarDefault                                      ! Default value for variable being read

   INTEGER(IntKi),INTENT(OUT)         :: ErrStat                                         ! Error status; if present, program does not abort on error
   CHARACTER(*),  INTENT(OUT)         :: ErrMsg                                          ! Error message

   INTEGER,       INTENT(IN)          :: UnIn                                            ! I/O unit for input file.
   INTEGER,       INTENT(IN), OPTIONAL:: UnEc                                            ! I/O unit for echo file. If present and > 0, write to UnEc

   CHARACTER( *), INTENT(IN)          :: Fil                                             ! Name of the input file.
   CHARACTER( *), INTENT(IN)          :: VarDescr                                        ! Text string describing the variable.
   CHARACTER( *), INTENT(IN)          :: VarName                                         ! Text string containing the variable name.


      ! Local declarations:

   INTEGER                            :: IOS                                             ! I/O status returned from the read statement.
   CHARACTER(30)                      :: Word                                            ! String to hold the first word on the line.


   CALL ReadNum ( UnIn, Fil, Word, VarName, ErrStat, ErrMsg )
   IF ( ErrStat >= AbortErrLev) RETURN  ! If we're about to read a T/F and treat it as a number, we have a less severe ErrStat

   
   CALL Conv2UC( Word )
   IF ( INDEX(Word, "DEFAULT" ) /= 1 ) THEN ! If it's not "default", read this variable; otherwise use the DEFAULT value
      READ (Word,*,IOSTAT=IOS)  Var

      CALL CheckIOS ( IOS, Fil, VarName, NumType, ErrStat, ErrMsg )
         IF (ErrStat >= AbortErrLev) RETURN
      CALL CheckRealVar( Var, VarName, ErrStat, ErrMsg)
         IF (ErrStat >= AbortErrLev) RETURN
   ELSE
      Var = VarDefault
   END IF   
   
   IF ( PRESENT(UnEc) )  THEN
      IF ( UnEc > 0 ) &
         WRITE (UnEc,Ec_ReFrmt)  Var, VarName, VarDescr
   END IF

   RETURN
   END SUBROUTINE ReadR4VarWDefault
!=======================================================================
!> \copydoc nwtc_io::readcvar
!! WARNING: this routine limits the size of the number being read to 30 characters   
   SUBROUTINE ReadR8Var ( UnIn, Fil, Var, VarName, VarDescr, ErrStat, ErrMsg, UnEc )

      ! Argument declarations:

   REAL(R8Ki),    INTENT(OUT)         :: Var                                             ! Real (8-byte) variable being read.
   INTEGER(IntKi),INTENT(OUT)         :: ErrStat                                         ! Error status; if present, program does not abort on error
   CHARACTER(*),  INTENT(OUT)         :: ErrMsg                                          ! Error message

   INTEGER,       INTENT(IN)          :: UnIn                                            ! I/O unit for input file.
   INTEGER,       INTENT(IN), OPTIONAL:: UnEc                                            ! I/O unit for echo file. If present and > 0, write to UnEc

   CHARACTER( *), INTENT(IN)          :: Fil                                             ! Name of the input file.
   CHARACTER( *), INTENT(IN)          :: VarDescr                                        ! Text string describing the variable.
   CHARACTER( *), INTENT(IN)          :: VarName                                         ! Text string containing the variable name.


      ! Local declarations:

   INTEGER                            :: IOS                                             ! I/O status returned from the read statement.

   CHARACTER(30)                      :: Word                                            ! String to hold the first word on the line.



   CALL ReadNum ( UnIn, Fil, Word, VarName, ErrStat, ErrMsg )
   IF ( ErrStat >= AbortErrLev) RETURN  ! If we're about to read a T/F and treat it as a number, we have a less severe ErrStat


   READ (Word,*,IOSTAT=IOS)  Var

   CALL CheckIOS ( IOS, Fil, VarName, NumType, ErrStat, ErrMsg )
      IF (ErrStat >= AbortErrLev) RETURN
   CALL CheckRealVar( Var, VarName, ErrStat, ErrMsg)
      IF (ErrStat >= AbortErrLev) RETURN

   IF ( PRESENT(UnEc) )  THEN
      IF ( UnEc > 0 ) &
         WRITE (UnEc,Ec_ReFrmt)  Var, VarName, VarDescr
   END IF


   RETURN
   END SUBROUTINE ReadR8Var
!=======================================================================
!> \copydoc nwtc_io::readr4varwdefault
   SUBROUTINE ReadR8VarWDefault ( UnIn, Fil, Var, VarName, VarDescr, VarDefault, ErrStat, ErrMsg, UnEc )

      ! Argument declarations:

   REAL(R8Ki),    INTENT(OUT)         :: Var                                             !< Variable being read
   REAL(R8Ki),    INTENT(IN )         :: VarDefault                                      !< Default value for variable being read

   INTEGER(IntKi),INTENT(OUT)         :: ErrStat                                         !< Error status; if present, program does not abort on error
   CHARACTER(*),  INTENT(OUT)         :: ErrMsg                                          !< Error message

   INTEGER,       INTENT(IN)          :: UnIn                                            !< I/O unit for input file.
   INTEGER,       INTENT(IN), OPTIONAL:: UnEc                                            !< I/O unit for echo file. If present and > 0, write to UnEc

   CHARACTER( *), INTENT(IN)          :: Fil                                             !< Name of the input file.
   CHARACTER( *), INTENT(IN)          :: VarDescr                                        !< Text string describing the variable.
   CHARACTER( *), INTENT(IN)          :: VarName                                         !< Text string containing the variable name.


      ! Local declarations:

   INTEGER                            :: IOS                                             ! I/O status returned from the read statement.
   CHARACTER(30)                      :: Word                                            ! String to hold the first word on the line.


   CALL ReadNum ( UnIn, Fil, Word, VarName, ErrStat, ErrMsg )
   IF ( ErrStat >= AbortErrLev) RETURN  ! If we're about to read a T/F and treat it as a number, we have a less severe ErrStat

   
   CALL Conv2UC( Word )
   IF ( INDEX(Word, "DEFAULT" ) /= 1 ) THEN ! If it's not "default", read this variable; otherwise use the DEFAULT value
      READ (Word,*,IOSTAT=IOS)  Var

      CALL CheckIOS ( IOS, Fil, VarName, NumType, ErrStat, ErrMsg )
         IF (ErrStat >= AbortErrLev) RETURN
      CALL CheckRealVar( Var, VarName, ErrStat, ErrMsg)
         IF (ErrStat >= AbortErrLev) RETURN
   ELSE
      Var = VarDefault
   END IF   
   
   IF ( PRESENT(UnEc) )  THEN
      IF ( UnEc > 0 ) &
         WRITE (UnEc,Ec_ReFrmt)  Var, VarName, VarDescr
   END IF

   RETURN
   END SUBROUTINE ReadR8VarWDefault
!=======================================================================
!> \copydoc nwtc_io::readcvar
!! WARNING: this routine limits the size of the number being read to 30 characters   
   SUBROUTINE ReadR16Var ( UnIn, Fil, Var, VarName, VarDescr, ErrStat, ErrMsg, UnEc )


      ! This routine reads a single double (real) variable from the next line of the input file.
      ! New code should call ReadVar instead of directly calling this routine.


      ! Argument declarations:

   REAL(QuKi),    INTENT(OUT)         :: Var                                             ! Real (16-byte) variable being read.
   INTEGER(IntKi),INTENT(OUT),OPTIONAL:: ErrStat                                         ! Error status; if present, program does not abort on error
   CHARACTER(*),  INTENT(OUT),OPTIONAL:: ErrMsg                                          ! Error message

   INTEGER,       INTENT(IN)          :: UnIn                                            ! I/O unit for input file.
   INTEGER,       INTENT(IN), OPTIONAL:: UnEc                                            ! I/O unit for echo file. If present and > 0, write to UnEc

   CHARACTER( *), INTENT(IN)          :: Fil                                             ! Name of the input file.
   CHARACTER( *), INTENT(IN)          :: VarDescr                                        ! Text string describing the variable.
   CHARACTER( *), INTENT(IN)          :: VarName                                         ! Text string containing the variable name.


      ! Local declarations:

   INTEGER                            :: IOS                                             ! I/O status returned from the read statement.

   CHARACTER(30)                      :: Word                                            ! String to hold the first word on the line.




   CALL ReadNum ( UnIn, Fil, Word, VarName, ErrStat, ErrMsg )
   IF ( ErrStat >= AbortErrLev) RETURN  ! If we're about to read a T/F and treat it as a number, we have a less severe ErrStat


   READ (Word,*,IOSTAT=IOS)  Var

   CALL CheckIOS ( IOS, Fil, VarName, NumType, ErrStat, ErrMsg )
      IF (ErrStat >= AbortErrLev) RETURN
   CALL CheckRealVar( Var, VarName, ErrStat, ErrMsg)
      IF (ErrStat >= AbortErrLev) RETURN

   IF ( PRESENT(UnEc) )  THEN
      IF ( UnEc > 0 ) &
         WRITE (UnEc,Ec_ReFrmt)  Var, VarName, VarDescr
   END IF


   RETURN
   END SUBROUTINE ReadR16Var
!=======================================================================
!> \copydoc nwtc_io::readr4varwdefault
   SUBROUTINE ReadR16VarWDefault ( UnIn, Fil, Var, VarName, VarDescr, VarDefault, ErrStat, ErrMsg, UnEc )

      ! Argument declarations:

   REAL(QuKi),    INTENT(OUT)         :: Var                                             !< Variable being read
   REAL(QuKi),    INTENT(IN )         :: VarDefault                                      !< Default value for variable being read

   INTEGER(IntKi),INTENT(OUT)         :: ErrStat                                         !< Error status; if present, program does not abort on error
   CHARACTER(*),  INTENT(OUT)         :: ErrMsg                                          !< Error message

   INTEGER,       INTENT(IN)          :: UnIn                                            !< I/O unit for input file.
   INTEGER,       INTENT(IN), OPTIONAL:: UnEc                                            !< I/O unit for echo file. If present and > 0, write to UnEc

   CHARACTER( *), INTENT(IN)          :: Fil                                             !< Name of the input file.
   CHARACTER( *), INTENT(IN)          :: VarDescr                                        !< Text string describing the variable.
   CHARACTER( *), INTENT(IN)          :: VarName                                         !< Text string containing the variable name.


      ! Local declarations:

   INTEGER                            :: IOS                                             ! I/O status returned from the read statement.
   CHARACTER(30)                      :: Word                                            ! String to hold the first word on the line.


   CALL ReadNum ( UnIn, Fil, Word, VarName, ErrStat, ErrMsg )
   IF ( ErrStat >= AbortErrLev) RETURN  ! If we're about to read a T/F and treat it as a number, we have a less severe ErrStat

   
   CALL Conv2UC( Word )
   IF ( INDEX(Word, "DEFAULT" ) /= 1 ) THEN ! If it's not "default", read this variable; otherwise use the DEFAULT value
      READ (Word,*,IOSTAT=IOS)  Var

      CALL CheckIOS ( IOS, Fil, VarName, NumType, ErrStat, ErrMsg )
         IF (ErrStat >= AbortErrLev) RETURN
      CALL CheckRealVar( Var, VarName, ErrStat, ErrMsg)
         IF (ErrStat >= AbortErrLev) RETURN
   ELSE
      Var = VarDefault
   END IF   
   
   IF ( PRESENT(UnEc) )  THEN
      IF ( UnEc > 0 ) &
         WRITE (UnEc,Ec_ReFrmt)  Var, VarName, VarDescr
   END IF

   RETURN
   END SUBROUTINE ReadR16VarWDefault
!=======================================================================
!> This routine reads a string from the next line of the input file.
   SUBROUTINE ReadStr ( UnIn, Fil, CharVar, VarName, VarDescr, ErrStat, ErrMsg, UnEc )

      ! Argument declarations:

   INTEGER,        INTENT(IN)          :: UnIn                                            !< I/O unit for input file.
   INTEGER,        INTENT(IN), OPTIONAL:: UnEc                                            !< I/O unit for echo file. If present and > 0, write to UnEc
   INTEGER(IntKi), INTENT(OUT)         :: ErrStat                                         !< Error status; if present, program does not abort on error
   CHARACTER(*),   INTENT(OUT)         :: ErrMsg                                          !< Error message

   CHARACTER(*),   INTENT(OUT)         :: CharVar                                         !< Integer variable being read.
   CHARACTER(*),   INTENT(IN)          :: Fil                                             !< Name of the input file.
   CHARACTER(*),   INTENT(IN)          :: VarDescr                                        !< Text string describing the variable.
   CHARACTER(*),   INTENT(IN)          :: VarName                                         !< Text string containing the variable name.


      ! Local declarations:

   INTEGER                             :: IOS                                             ! I/O status returned from the read statement.



   READ (UnIn,'(A)',IOSTAT=IOS)  CharVar

   CALL CheckIOS ( IOS, Fil, VarName, StrType, ErrStat, ErrMsg )

   IF (ErrStat >= AbortErrLev) RETURN

   IF ( PRESENT(UnEc) )  THEN
      IF ( UnEc > 0 ) &
         WRITE (UnEc,Ec_StrFrmt)  VarName, VarDescr, '"'//TRIM( CharVar )//'"'
   END IF



   RETURN
   END SUBROUTINE ReadStr
!=======================================================================   
!> This routine removes trailing C_NULL characters, which can be present when
!! passing strings between C and Fortran.
   SUBROUTINE RemoveNullChar( Str )
         
      CHARACTER(*), INTENT(INOUT) :: Str   !< string that will be truncated before the null character
   
      INTEGER(IntKi)  :: I
   
         I = INDEX( Str, C_NULL_CHAR ) - 1 
         IF ( I > 0 ) Str = Str(1:I) 
   
   END SUBROUTINE RemoveNullChar   
!=============================================================================
!> This routine opens and scans the contents of a file with comments counting non-comment lines.
!! If a line has "@Filename" on a line, it recursively scans that file to add the non-comment lines
!! to the total.
!! This routine is typically called before ReadComFile() (nwtc_io::readcomfile) to count the number on non-comment lines
!! that will need to be stored.
!! It also adds to a linked list of unique file names that are in the call chain.
   RECURSIVE SUBROUTINE ScanComFile ( FirstFile, ThisFile, LastFile, StartLine, LastLine, NumLines, ErrStat, ErrMsg )

      IMPLICIT                                        NONE


         ! Argument declarations.

      INTEGER(IntKi), INTENT(OUT)                  :: ErrStat                 !< Error status.
      INTEGER(IntKi), INTENT(IN)                   :: LastLine                !< The last line to read from this file.  Includes blank and comment lines. Zero means read to the end of file.
      INTEGER(IntKi), INTENT(INOUT)                :: NumLines                !< The total number of non-comment lines scanned so far.
      INTEGER(IntKi), INTENT(IN)                   :: StartLine               !< The line at which to start processing this file.  Includes blank and comment lines.

      CHARACTER(*), INTENT(OUT)                    :: ErrMsg                  !< Error message.

      TYPE (FNlist_Type), POINTER, INTENT(IN)      :: FirstFile               !< The first file in the linked list.
      TYPE (FNlist_Type), POINTER, INTENT(INOUT)   :: LastFile                !< The last file in the linked list.
      TYPE (FNlist_Type), POINTER, INTENT(IN)      :: ThisFile                !< The last file in the linked list.


         ! Local declarations.

      INTEGER(IntKi)                               :: ErrStatLcl              ! Error status local to this routine and/or IOStatus.

      INTEGER                                      :: CurrLine                ! The current line in the file.
      INTEGER                                      :: RangeBeg                ! The first line in a range of lines to be included from a file.
      INTEGER                                      :: RangeEnd                ! The last line in a range of lines to be included from a file.
      INTEGER                                      :: LineLen                 ! The length of the line returned from ReadLine().
      INTEGER                                      :: UnIn                    ! The unit number used for the input file.

      LOGICAL                                      :: FileFound               ! A flag that is set to TRUE if this file has already been read.
      LOGICAL                                      :: IsOpen                  ! A flag that is set to TRUE if this file is already open.

      CHARACTER(1024)                              :: FileName                ! The name of this file being processed.
      CHARACTER(1024)                              :: IncFileName             ! The name of a file that this one includes.
      CHARACTER(512)                               :: Line                    ! The contents of a line returned from ReadLine() with comment removed.
      CHARACTER(ErrMsgLen)                         :: ErrMsg2
      CHARACTER(*),       PARAMETER                :: RoutineName = 'ScanComFile'

      TYPE (FNlist_Type), POINTER                  :: CurrFile                ! The current file being pointed to in the linked list.
      TYPE (FNlist_Type), POINTER                  :: NewFile                 ! The file being pointed to in the linked list is is to be included by ThisFile.


      ErrStat = ErrID_None
      ErrMsg  = ""

         ! Is this file already open from earlier in the recursion.  That would be bad.

      FileName = ThisFile%Filename
      INQUIRE ( FILE=Filename, OPENED=IsOpen )
      IF ( IsOpen )  THEN
         CALL SetErrStat( ErrID_Fatal, 'Fatal error scanning "'//TRIM( Filename ) &
                          //'". A file cannot directly or indirectly include itself.', ErrStat, ErrMsg, RoutineName )
         RETURN
      ENDIF


         ! Open the input file.
      UnIn = -1
      CALL GetNewUnit ( UnIn, ErrStatLcl, ErrMsg2 )

      CALL OpenFInpFile ( UnIn, Filename, ErrStatLcl, ErrMsg2 )
      IF ( ErrStatLcl /= 0 )  THEN
         CALL SetErrStat( ErrStatLcl, ErrMsg2, ErrStat, ErrMsg, RoutineName )
         CALL Cleanup()
         RETURN
      ENDIF ! ( ErrStatLcl /= 0 )


         ! Skip the beginning of the file, if requested.

      IF ( StartLine > 1 )  THEN
         DO CurrLine=1,StartLine-1
            READ(UnIn,'()', IOStat=ErrStatLcl)
            IF (ErrStatLcl /= 0) THEN
               CALL SetErrStat( ErrID_Fatal, "Error reading file beginning.", ErrStat, ErrMsg, RoutineName )
               CALL Cleanup()
               RETURN
            END IF            
         ENDDO ! CurrLine
      ENDIF ! ( StartLine > 1 )

      CurrLine = StartLine - 1


         ! Make sure LastLine >= FirstLine unless it is zero.

      IF ( LastLine > 0 )  THEN
         IF ( StartLine > LastLine )  THEN
            CALL SetErrStat( ErrID_Fatal, 'Fatal error: LastLine must be >= StartLine unless it is zero.', ErrStat, ErrMsg, RoutineName )
            CALL Cleanup()
            RETURN
         ENDIF ! ( StartLine > LastLine )
      ENDIF ! ( LastLine > 0 )


         ! Scan the file to learn the number of non-comment lines and total number of files, including included files.

      ErrStatLcl = 0

      DO WHILE ( ErrStatLcl == 0 )


            ! Stop processing when CurrLine > LastLine.  If LastLine is zero, read to the end of file.

         CurrLine = CurrLine + 1

         IF ( ( LastLine > 0 ) .AND. ( CurrLine > LastLine ) )  EXIT


            ! Process the next line.

         CALL ReadLine ( UnIn, CommChars, Line, LineLen, ErrStatLcl )  ! Reads a line.  Returns what is before the first comment character.

         IF ( ( ErrStatLcl == 0 )  .AND. ( LineLen > 0 ) )  THEN ! ErrStatLcl is IOStatus from read statement

            Line = ADJUSTL( Line )


               ! Is this line trying to include another file?

            IF ( Line(1:1) == '@' )  THEN


                  ! Parse the contents of everything after the "@" to determine the name of the include file and the optional line range.

               CALL ParseInclInfo ( Line(2:), Filename, IncFileName, RangeBeg, RangeEnd, ErrStatLcl, ErrMsg2 )
                  CALL SetErrStat( ErrStatLcl, TRIM( FileName )//':Line#'//TRIM( Num2LStr( CurrLine ) )//':'//TRIM(ErrMsg2), ErrStat, ErrMsg, RoutineName )
                  IF (ErrStat >= AbortErrLev) THEN
                     CALL Cleanup()
                     RETURN
                  END IF
                  ErrStatLcl = 0


                  ! Check to see if this file has been opened before.

               CurrFile => FirstFile
               FileFound = .FALSE.

               DO
                  IF ( .NOT. ASSOCIATED( CurrFile ) )  EXIT
                  IF ( TRIM( IncFileName ) == TRIM( CurrFile%FileName ) )  THEN
                     FileFound = .TRUE.
                     NewFile => CurrFile
                     EXIT
                  ENDIF
                  CurrFile => CurrFile%Next
               ENDDO


                  ! We have not seen this file before.  Add it to the list.

               IF ( .NOT. FileFound )  THEN
                  ALLOCATE ( LastFile%Next )
                  LastFile => LastFile%Next
                  NULLIFY ( LastFile%Next )
                  LastFile%FileName = TRIM( IncFileName )
                  NewFile => LastFile
               ENDIF ! ( .NOT. FileFound )

               CALL ScanComFile ( FirstFile, NewFile, LastFile, RangeBeg, RangeEnd, NumLines, ErrStatLcl, ErrMsg2 )
                  CALL SetErrStat( ErrStatLcl, TRIM( FileName )//':Line#'//TRIM( Num2LStr( CurrLine ) )//':'//TRIM(ErrMsg2), ErrStat, ErrMsg, RoutineName )
                  IF (ErrStat >= AbortErrLev) THEN
                     CALL Cleanup()
                     RETURN
                  END IF
                  ErrStatLcl = 0

            ELSE

               NumLines = NumLines + 1

            ENDIF ! ( Line(1:1) == '@' )

         ENDIF ! IF ( ( ErrStatLcl == 0 )  .AND. ( LineLen > 0 ) )

      ENDDO ! WHILE ( ErrStatLcl == 0 )

      CALL Cleanup()


      RETURN

!=======================================================================
   CONTAINS
   !=======================================================================
      SUBROUTINE Cleanup ( )

         ! This subroutine cleans up the parent routine before exiting.

            ! Local declarations.

         LOGICAL                          :: IsOpen                           ! A flage that indicates if the input unit is still open.


            ! Close the file if it it open..

         INQUIRE ( UnIn, OPENED=IsOpen )
         IF ( IsOpen )  CLOSE ( UnIn )

         RETURN

      END SUBROUTINE Cleanup

   END SUBROUTINE ScanComFile
!=======================================================================
!> This routine converts a string (character array) into an 
!! equivalent ASCII array of integers.
!! This routine is the inverse of the IntAry2Str() routine.
   SUBROUTINE Str2IntAry( Str, IntAry, ErrStat, ErrMsg )
   

         ! Argument declarations:
      CHARACTER(*),   INTENT(IN)    :: Str                                          !< The string to convert
      INTEGER(IntKi),  INTENT(OUT)  :: IntAry(:)                                    !< ASCII representation of Str

      INTEGER(IntKi), INTENT(OUT)   :: ErrStat                                      !< Error status
      CHARACTER(*),   INTENT(OUT)   :: ErrMsg                                       !< Error message associated with ErrStat

         ! Local variables:
      INTEGER(IntKi)                :: I                                            ! generic loop counter
      INTEGER(IntKi)                :: LStr                                         ! length of the string
      INTEGER(IntKi)                :: LAry                                         ! length of the integer array


         ! Get the size of the arrays:
      LStr = LEN(Str)
      LAry = SIZE(IntAry)


         ! Determine if the string will fit in the integer array:
      IF ( LStr > LAry ) THEN
         ErrStat = ErrID_Warn
         ErrMsg  = 'Char2Int:String exceeds array size.'
         LStr    = LAry  ! we'll only convert the string values up to the array length
      ELSE
         ErrStat = ErrID_None
         ErrMsg  = ''
      END IF


         ! Convert the string to an ASCII array:
      DO I=1,LStr
         IntAry(I) = ICHAR(Str(I:I), IntKi)
      END DO

   END SUBROUTINE Str2IntAry   
!=======================================================================
!> This routine pauses program executaion for a specified
!! number of seconds.
   SUBROUTINE WaitTime ( WaitSecs )

   IMPLICIT NONE


      ! Argument declarations:

   REAL(ReKi), INTENT(IN)       :: WaitSecs                                        !< The number of seconds to wait.


      ! Local declarations:

   REAL(ReKi)                   :: EndCounts                                       ! The number of counts when wait time is over.

   INTEGER                      :: Counts                                          ! Current number of counts on the system clock.
   INTEGER                      :: CountMax                                        ! Maximum number of counts possible on the system clock.
   INTEGER                      :: CountRate                                       ! Number of counts per second on the system clock.



   CALL SYSTEM_CLOCK ( Counts, CountRate, CountMax )
   EndCounts = Counts + INT( WaitSecs*CountRate )

   DO
      CALL SYSTEM_CLOCK ( Counts, CountRate, CountMax )
      IF ( Counts > EndCounts )  EXIT
   END DO


   RETURN
   END SUBROUTINE WaitTime
!=======================================================================
!> This subroutine opens a binary file named FileName, and writes a the AllOutData Matrix to a 16-bit packed 
!! binary file. A text DescStr is written to the file as well as the text in the ChanName and ChanUnit arrays.
!!  The file is closed at the end of this subroutine call (and on error). \n
!! NOTE: Developers may wish to inquire if the file can be opened at the start of a simulation to ensure that 
!!       it's available before running the simulation (i.e., don't run a code for a long time only to find out 
!!       that the file cannot be opened for writing).
   SUBROUTINE WrBinFAST(FileName, FileID, DescStr, ChanName, ChanUnit, TimeData, AllOutData, ErrStat, ErrMsg)


   IMPLICIT                     NONE

      ! Passed data (sorted by element size, then alphabetical)

   REAL(DbKi),        INTENT(IN) :: TimeData(:)                      !< The time being output to the file (if using FileFmtID_WithoutTime: element 1 is the first output time, element 2 is the delta t)
   REAL(ReKi),        INTENT(IN) :: AllOutData(:,:)                  !< All of the data being written to the file (except time; note that the channels are the rows and time is the column--this is done for speed of saving the array)
   INTEGER(IntKi),    INTENT(OUT):: ErrStat                          !< Indicates whether an error occurred (see NWTC_Library)
   INTEGER(B2Ki),     INTENT(IN) :: FileID                           !< File ID, used to determine format of output file (use FileFmtID_WithTime or FileFmtID_WithoutTime)

   CHARACTER(ChanLen),INTENT(IN) :: ChanName(:)                      !< The output channel names (including Time)
   CHARACTER(ChanLen),INTENT(IN) :: ChanUnit(:)                      !< The output channel units (including Time)
   CHARACTER(*),      INTENT(IN) :: DescStr                          !< Description to write to the binary file (e.g., program version, date, & time)
   CHARACTER(*),      INTENT(OUT):: ErrMsg                           !< Error message associated with the ErrStat
   CHARACTER(*),      INTENT(IN) :: FileName                         !< Name of the file to write the output in


         ! Parameters required for scaling Real data to 16-bit integers

   REAL(R8Ki), PARAMETER         :: Int32Max =  65535.0              ! Largest integer represented in 4 bytes
   REAL(R8Ki), PARAMETER         :: Int32Min = -65536.0              ! Smallest integer represented in 4 bytes
   REAL(R8Ki), PARAMETER         :: Int32Rng = Int32Max - Int32Min   ! Max Range of 4-byte integer

   REAL(SiKi), PARAMETER         :: IntMax   =  32767.0              ! Largest integer represented in 2 bytes
   REAL(SiKi), PARAMETER         :: IntMin   = -32768.0              ! Smallest integer represented in 2 bytes
   REAL(SiKi), PARAMETER         :: IntRng   = IntMax - IntMin       ! Max Range of 2 byte integer


         ! Local variables

   REAL(DbKi)                    :: TimeMax                          ! Maximum value of the time data
   REAL(DbKi)                    :: TimeMin                          ! Minimum value of the time data
   REAL(R8Ki)                    :: TimeOff                          ! Offset for the time data
   REAL(R8Ki)                    :: TimeScl                          ! Slope for the time data
   REAL(R8Ki)                    :: TimeOut1                         ! The first output time
   REAL(R8Ki)                    :: TimeIncrement                    ! The delta t

   REAL(ReKi), ALLOCATABLE       :: ColMax(:)                        ! Maximum value of the column data
   REAL(ReKi), ALLOCATABLE       :: ColMin(:)                        ! Minimum value of the column data
   REAL(SiKi), ALLOCATABLE       :: ColOff(:)                        ! Offset for the column data
   REAL(SiKi), ALLOCATABLE       :: ColScl(:)                        ! Slope for the column data


   INTEGER(IntKi)                :: ErrStat2                         ! temporary error status
   INTEGER(IntKi)                :: I                                ! Generic loop counter
   INTEGER(IntKi)                :: IC                               ! Loop counter for the output channel
   INTEGER(IntKi)                :: IT                               ! Loop counter for the timestep
   INTEGER(IntKi)                :: J                                ! Generic counter
   INTEGER(IntKi)                :: LenDesc                          ! Length of the description string, DescStr
   INTEGER(IntKi)                :: NT                               ! Number of time steps
   INTEGER(IntKi)                :: NumOutChans                      ! Number of output channels
   INTEGER(IntKi)                :: UnIn                             ! Unit number for the binary file
   REAL(R8Ki),    ALLOCATABLE    :: TmpR8OutArray(:)                 ! This array holds the uncompressed output channels before being written to the binary file
   INTEGER(B2Ki), ALLOCATABLE    :: TmpOutArray(:)                   ! This array holds the normalized output channels before being written to the binary file
   INTEGER(B4Ki), ALLOCATABLE    :: TmpTimeArray(:)                  ! This array holds the normalized output time channel before being written to the binary file
   INTEGER(B1Ki), ALLOCATABLE    :: DescStrASCII(:)                  ! The ASCII equivalent of DescStr
   INTEGER(B1Ki), ALLOCATABLE    :: ChanNameASCII(:)                 ! The ASCII equivalent of ChanName
   INTEGER(B1Ki), ALLOCATABLE    :: ChanUnitASCII(:)                 ! The ASCII equivalent of ChanUnit

   INTEGER(IntKi)                :: LenName                          ! Max number of characters in a channel name
   
   CHARACTER(ErrMsgLen)          :: ErrMsg2                          ! temporary error message
   CHARACTER(*), PARAMETER       :: RoutineName = 'WrBinFAST'

   !...............................................................................................................................
   ! Initialize some values
   !...............................................................................................................................

   ErrStat     = ErrID_None             ! No error has yet occurred
   ErrMsg      = ''                     ! No error has yet occurred
   NumOutChans = SIZE(AllOutData,1)     ! The number of output channels
   NT          = SIZE(AllOutData,2)     ! The number of time steps to be written
   LenDesc     = LEN_TRIM( DescStr )    ! Length of the string that contains program name, version, date, and time

      ! Generate the unit number for the binary file
   UnIn = 0
   CALL GetNewUnit( UnIn, ErrStat2, ErrMsg2 )
      CALL SetErrStat( ErrStat2, ErrMsg2, ErrStat, ErrMsg, RoutineName )

   !...............................................................................................................................
   ! Open the binary file for output
   !...............................................................................................................................

   CALL OpenBOutFile ( UnIn, TRIM(FileName), ErrStat2, ErrMsg2 )
      CALL SetErrStat( ErrStat2, ErrMsg2, ErrStat, ErrMsg, RoutineName )
      IF ( ErrStat >= AbortErrLev ) THEN
         CALL Cleanup()
         RETURN
      END IF
      

   !...............................................................................................................................
   ! Allocate arrays
   !...............................................................................................................................
   IF (FileID==FileFmtID_ChanLen_In) THEN
      LenName = 1
      DO IC = 1,NumOutChans+1
         LenName = MAX(LenName,LEN_TRIM(ChanName(IC)))
         LenName = MAX(LenName,LEN_TRIM(ChanUnit(IC)))
      END DO
   ELSE
      LenName = 10
   END IF

   CALL AllocAry( ChanNameASCII, (1+NumOutChans)*LenName , 'temporary channel name array (ChanNameASCII)', ErrStat2, ErrMsg2 )
      CALL SetErrStat( ErrStat2, ErrMsg2, ErrStat, ErrMsg, RoutineName )

   CALL AllocAry( ChanUnitASCII, (1+NumOutChans)*LenName, 'temporary channel unit names (ChanUnitASCII)', ErrStat2, ErrMsg2 )
      CALL SetErrStat( ErrStat2, ErrMsg2, ErrStat, ErrMsg, RoutineName )

   CALL AllocAry( DescStrASCII, LenDesc, 'temporary file description (DescStrASCII)', ErrStat2, ErrMsg2 )
      CALL SetErrStat( ErrStat2, ErrMsg2, ErrStat, ErrMsg, RoutineName )

   IF ( FileID == FileFmtID_NoCompressWithoutTime ) THEN
      CALL AllocAry( TmpR8OutArray, NumOutChans*NT, 'temporary output array (TmpR8OutArray)', ErrStat2, ErrMsg2 )
         CALL SetErrStat( ErrStat2, ErrMsg2, ErrStat, ErrMsg, RoutineName )
   ELSE    
      
      CALL AllocAry( ColMax, NumOutChans, 'column maxima (ColMax)', ErrStat2, ErrMsg2 )
         CALL SetErrStat( ErrStat2, ErrMsg2, ErrStat, ErrMsg, RoutineName )

      CALL AllocAry( ColMin, NumOutChans, 'column minima (ColMin)', ErrStat2, ErrMsg2 )
         CALL SetErrStat( ErrStat2, ErrMsg2, ErrStat, ErrMsg, RoutineName )

      CALL AllocAry( ColOff, NumOutChans, 'column offsets (ColOff)', ErrStat2, ErrMsg2 )
         CALL SetErrStat( ErrStat2, ErrMsg2, ErrStat, ErrMsg, RoutineName )

      CALL AllocAry( ColScl, NumOutChans, 'column scales (ColScl)', ErrStat2, ErrMsg2 )
         CALL SetErrStat( ErrStat2, ErrMsg2, ErrStat, ErrMsg, RoutineName )
      
      CALL AllocAry( TmpOutArray, NumOutChans*NT, 'temporary output array (TmpOutArray)', ErrStat2, ErrMsg2 )  
         CALL SetErrStat( ErrStat2, ErrMsg2, ErrStat, ErrMsg, RoutineName )
   
      IF ( FileID == FileFmtID_WithTime ) THEN
         CALL AllocAry( TmpTimeArray, NT, 'temporary output time array (TmpTimeArray)', ErrStat2, ErrMsg2 )
            CALL SetErrStat( ErrStat2, ErrMsg2, ErrStat, ErrMsg, RoutineName )
      END IF
      
   ENDIF
   
   IF ( ErrStat >= AbortErrLev ) THEN
      CALL Cleanup( )
      RETURN
   END IF
      

   !...............................................................................................................................
   ! Convert character strings to ASCII
   !...............................................................................................................................

      ! Description string (DescStr)

   DO I=1,LenDesc
      DescStrASCII(I) = IACHAR( DescStr(I:I) )
   END DO

      ! Channel names (ChanName)
   J = 1
   DO IC = 1,SIZE(ChanName)
      DO I=1,LenName
         ChanNameASCII(J) = IACHAR( ChanName(IC)(I:I) )
         J = J + 1
      END DO
   END DO

      ! Channel units (ChanUnit)
   J = 1
   DO IC = 1,SIZE(ChanUnit)
      DO I=1,LenName
         ChanUnitASCII(J) = IACHAR( ChanUnit(IC)(I:I) )
         J = J + 1
      END DO
   END DO

   !...............................................................................................................................
   ! Find the range of our output channels
   !...............................................................................................................................
!BJJ: This scaling has issues if the channel contains NaN.



   IF ( FileID == FileFmtID_WithTime ) THEN
      TimeMin   = TimeData(1)                   ! Initialize the Min time value
      TimeMax   = MAX(TimeData(1),TimeData(NT)) ! Initialize the Max time value

      DO IT=2,NT                                ! Loop through the remaining time steps
         IF ( TimeData(IT) > TimeMax ) THEN
            TimeMax = TimeData(IT)
         ELSEIF ( TimeData(IT) < TimeMin ) THEN
            TimeMin = TimeData(IT)
         ENDIF
      ENDDO !IT

      IF ( TimeMax == TimeMin ) THEN
         TimeScl = 1
      ELSE
         TimeScl = Int32Rng/REAL( TimeMax - TimeMin, R8Ki )
      ENDIF

      TimeOff = Int32Min - TimeScl*REAL( TimeMin, R8Ki )
      
      ! Pack the time into 32-bit integers
      DO IT=1,NT                             ! Loop through the time steps
         TmpTimeArray(IT) = NINT( Max( Min( REAL( TimeScl*TimeData(IT) + TimeOff, R8Ki), Int32Max ), Int32Min) , B4Ki )
      ENDDO !IT
   
      
   ELSE ! FileFmtID_WithoutTime and FileFmtID_NoCompressWithoutTime
         ! Convert DbKi to R8Ki, if necessary
      TimeOut1      = TimeData(1)                ! The first output time
      TimeIncrement = TimeData(2)                ! The time increment
   END IF ! FileID
   
   IF ( FileID /= FileFmtID_NoCompressWithoutTime ) THEN
      
      ColMin(:) = AllOutData(:,1_IntKi)         ! Initialize the Min values for each channel
      ColMax(:) = AllOutData(:,1_IntKi)         ! Initialize the Max values for each channel

      DO IT=2,NT                                ! Loop through the remaining time steps
         DO IC=1,NumOutChans                    ! Loop through the output channels
            IF ( AllOutData(IC,IT) > ColMax(IC) ) THEN
               ColMax(IC) = AllOutData(IC,IT)
            ELSEIF ( AllOutData(IC,IT) < ColMin(IC) ) THEN
               ColMin(IC) = AllOutData(IC,IT)
            ENDIF
         ENDDO !IC
      ENDDO !IT

      !...............................................................................................................................
      ! Calculate the scaling parameters for each channel
      !...............................................................................................................................
      DO IC=1,NumOutChans                    ! Loop through the output channels
         IF ( ColMax(IC) == ColMin(IC) ) THEN
            ColScl(IC) = IntRng/SQRT(EPSILON(1.0_SiKi))
         ELSE
            ColScl(IC) = IntRng/REAL( ColMax(IC) - ColMin(IC), SiKi )
         ENDIF
         ColOff(IC) = IntMin - ColScl(IC)*REAL( ColMin(IC), SiKi )
      ENDDO !IC
      
   ENDIF

   !...............................................................................................................................
   ! Convert channels to 16-bit integers (packed binary) or (R8Ki if unpacked binary)
   !...............................................................................................................................
   J = 1
   DO IT=1,NT                                ! Loop through the time steps
     DO IC=1,NumOutChans                    ! Loop through the output channels
        IF ( FileID == FileFmtID_NoCompressWithoutTime ) THEN
           TmpR8OutArray(J) =   REAL( AllOutData(IC,IT), R8Ki )
        ELSE           
           TmpOutArray(J) =  NINT( Max( Min( REAL( ColScl(IC)*AllOutData(IC,IT) + ColOff(IC), SiKi), IntMax ), IntMin) , B2Ki )
        END IF
        J = J + 1
     ENDDO !IC
   ENDDO !IT

   !...............................................................................................................................
   ! Write the output file header
   !...............................................................................................................................
   WRITE (UnIn, IOSTAT=ErrStat2)   INT( FileID             , B2Ki )            ! FAST output file format
      IF ( ErrStat2 /= 0 ) THEN
         CALL SetErrStat( ErrID_Fatal, 'Error writing FileID to the FAST binary file.', ErrStat, ErrMsg, RoutineName )
         CALL Cleanup( )
         RETURN
      END IF

   IF (FileID==FileFmtID_ChanLen_In) THEN
      WRITE (UnIn, IOSTAT=ErrStat2)   INT( LenName          , B2Ki )            ! Length of channel names
         IF ( ErrStat2 /= 0 ) THEN
            CALL SetErrStat( ErrID_Fatal, 'Error writing ChanLen to the FAST binary file.', ErrStat, ErrMsg, RoutineName )
            CALL Cleanup( )
            RETURN
         END IF
   END IF

   WRITE (UnIn, IOSTAT=ErrStat2)   INT( NumOutChans        , B4Ki )            ! The number of output channels
      IF ( ErrStat2 /= 0 ) THEN
         CALL SetErrStat( ErrID_Fatal, 'Error writing NumOutChans to the FAST binary file.', ErrStat, ErrMsg, RoutineName )
         CALL Cleanup( )
         RETURN
      END IF

   WRITE (UnIn, IOSTAT=ErrStat2)   INT( NT                 , B4Ki )            ! The number of time steps
      IF ( ErrStat2 /= 0 ) THEN
         CALL SetErrStat( ErrID_Fatal, 'Error writing NT to the FAST binary file.', ErrStat, ErrMsg, RoutineName )
         CALL Cleanup( )
         RETURN
      END IF

   IF ( FileID == FileFmtID_WithTime ) THEN
         ! Write the slope and offset for the time channel

      WRITE (UnIn, IOSTAT=ErrStat2)  TimeScl                                  ! The time slope for scaling
         IF ( ErrStat2 /= 0 ) THEN
            CALL SetErrStat( ErrID_Fatal, 'Error writing TimeScl to the FAST binary file.', ErrStat, ErrMsg, RoutineName )
            CALL Cleanup( )
            RETURN
         END IF

      WRITE (UnIn, IOSTAT=ErrStat2)  TimeOff                                  ! The time offset for scaling
         IF ( ErrStat2 /= 0 ) THEN
            CALL SetErrStat( ErrID_Fatal, 'Error writing TimeOff to the FAST binary file.', ErrStat, ErrMsg, RoutineName )
            CALL Cleanup( )
            RETURN
         END IF

   ELSE ! FileFmtID_WithoutTime and FileFmtID_NoCompressWithoutTime
         ! Write the first output time and the time step

      WRITE (UnIn, IOSTAT=ErrStat2)  TimeOut1                                  ! The first output time
         IF ( ErrStat2 /= 0 ) THEN
            CALL SetErrStat( ErrID_Fatal, 'Error writing TimeOut1 to the FAST binary file.', ErrStat, ErrMsg, RoutineName )
            CALL Cleanup( )
            RETURN
         END IF

      WRITE (UnIn, IOSTAT=ErrStat2)  TimeIncrement                             ! The time increment (between subsequent outputs)
         IF ( ErrStat2 /= 0 ) THEN
            CALL SetErrStat( ErrID_Fatal, 'Error writing TimeIncrement to the FAST binary file.', ErrStat, ErrMsg, RoutineName )
            CALL Cleanup( )
            RETURN
         END IF

   END IF

   IF ( FileID /= FileFmtID_NoCompressWithoutTime ) THEN
      
      WRITE (UnIn, IOSTAT=ErrStat2)  ColScl(:)                                    ! The channel slopes for scaling
         IF ( ErrStat2 /= 0 ) THEN
            CALL SetErrStat( ErrID_Fatal, 'Error writing ColScl to the FAST binary file.', ErrStat, ErrMsg, RoutineName )
            CALL Cleanup( )
            RETURN
         END IF

      WRITE (UnIn, IOSTAT=ErrStat2)  ColOff(:)                                    ! The channel offsets for scaling
         IF ( ErrStat2 /= 0 ) THEN
            CALL SetErrStat( ErrID_Fatal, 'Error writing ColOff to the FAST binary file.', ErrStat, ErrMsg, RoutineName )
            CALL Cleanup( )
            RETURN
         END IF
         
   END IF
   
   WRITE (UnIn, IOSTAT=ErrStat2)   INT( LenDesc            , B4Ki )            ! The number of characters in the string
      IF ( ErrStat2 /= 0 ) THEN
         CALL SetErrStat( ErrID_Fatal, 'Error writing LenDesc to the FAST binary file.', ErrStat, ErrMsg, RoutineName )
         CALL Cleanup( )
         RETURN
      END IF

   WRITE (UnIn, IOSTAT=ErrStat2)  DescStrASCII                                 ! DescStr converted to ASCII
      IF ( ErrStat2 /= 0 ) THEN
         CALL SetErrStat( ErrID_Fatal, 'Error writing file description to the FAST binary file.', ErrStat, ErrMsg, RoutineName )
         CALL Cleanup( )
         RETURN
      END IF

   WRITE (UnIn, IOSTAT=ErrStat2)  ChanNameASCII                                 ! ChanName converted to ASCII
      IF ( ErrStat2 /= 0 ) THEN
         CALL SetErrStat( ErrID_Fatal, 'Error writing channel names to the FAST binary file.', ErrStat, ErrMsg, RoutineName )
         CALL Cleanup( )
         RETURN
      END IF


   WRITE (UnIn, IOSTAT=ErrStat2)  ChanUnitASCII                                 ! ChanUnit converted to ASCII
      IF ( ErrStat2 /= 0 ) THEN
         CALL SetErrStat( ErrID_Fatal, 'Error writing channel units to the FAST binary file.', ErrStat, ErrMsg, RoutineName )
         CALL Cleanup( )
         RETURN
      END IF

   !...............................................................................................................................
   ! Write the channel data
   !...............................................................................................................................
   IF ( FileID == FileFmtID_WithTime ) THEN
      WRITE (UnIn, IOSTAT=ErrStat2)  TmpTimeArray                               ! TimeData converted to packed binary (32-bit)
         IF ( ErrStat2 /= 0 ) THEN
            CALL SetErrStat( ErrID_Fatal, 'Error writing time data to the FAST binary file.', ErrStat, ErrMsg, RoutineName )
            CALL Cleanup( )
            RETURN
         END IF
   END IF ! FileID

   IF ( FileID == FileFmtID_NoCompressWithoutTime ) THEN
      WRITE (UnIn, IOSTAT=ErrStat2)  TmpR8OutArray                                  ! AllOutData
   ELSE           
      WRITE (UnIn, IOSTAT=ErrStat2)  TmpOutArray                                  ! AllOutData converted to packed binary (16-bit)
   END IF
      IF ( ErrStat2 /= 0 ) THEN
         CALL SetErrStat( ErrID_Fatal, 'Error writing channel data to the FAST binary file.', ErrStat, ErrMsg, RoutineName )
         CALL Cleanup( )
         RETURN
      END IF

   !...............................................................................................................................
   ! We're finished: clean up ALLOCATABLE arrays and close the file
   !...............................................................................................................................

   CALL Cleanup()
   RETURN

!..................................................................................................................................
   CONTAINS
      !............................................................................................................................
      SUBROUTINE Cleanup()
      ! This subroutine cleans up all the allocatable arrays and closes the binary file.
      !............................................................................................................................
      
            ! Deallocate local arrays:
         IF ( ALLOCATED( ColMax        ) ) DEALLOCATE( ColMax )
         IF ( ALLOCATED( ColMin        ) ) DEALLOCATE( ColMin )
         IF ( ALLOCATED( ColOff        ) ) DEALLOCATE( ColOff )
         IF ( ALLOCATED( ColScl        ) ) DEALLOCATE( ColScl )
         IF ( ALLOCATED( TmpTimeArray  ) ) DEALLOCATE( TmpTimeArray )
         IF ( ALLOCATED( TmpOutArray   ) ) DEALLOCATE( TmpOutArray )
         IF ( ALLOCATED( TmpR8OutArray   ) ) DEALLOCATE( TmpR8OutArray )
         IF ( ALLOCATED( DescStrASCII  ) ) DEALLOCATE( DescStrASCII )
         IF ( ALLOCATED( ChanNameASCII ) ) DEALLOCATE( ChanNameASCII )
         IF ( ALLOCATED( ChanUnitASCII ) ) DEALLOCATE( ChanUnitASCII )
      
            ! Close file:
         CLOSE ( UnIn )
      
      END SUBROUTINE Cleanup
   !...............................................................................................................................
   END SUBROUTINE WrBinFAST
!==================================================================================================================================
!> This routine writes out a string to the file connected to Unit without following it with a new line.
   SUBROUTINE WrFileNR ( Unit, Str )

      ! Argument declarations.

   INTEGER, INTENT(IN)          :: Unit                                         ! I/O unit for input file.

   CHARACTER(*), INTENT(IN)     :: Str                                          ! String to be written without a newline at the end.



   WRITE (Unit,'(A)',ADVANCE='NO')  Str


   RETURN
   END SUBROUTINE WrFileNR
!=======================================================================
!> This routine writes all the values of a 1- or 2-dimensional array, A, 
!! of real numbers to unit Un, using ReFmt for each individual value
!! in the array. If MatName is present, it also preceeds the matrix
!! with "MatName" and the number of rows (dimension 1 of A) and columns (dimension 2 of A).
!! It is useful for debugging and/or writing summary files.
!! Use WrMatrix (nwtc_io::wrmatrix) instead of directly calling a specific routine in the generic interface.
   SUBROUTINE WrMatrix1R4( A, Un, ReFmt, MatName )
   
      
      REAL(SiKi),             INTENT(IN) :: A(:)      !< vector/matrix to be written
      INTEGER,                INTENT(IN) :: Un        !< Fortran unit number where matrix will be written
      CHARACTER(*),           INTENT(IN) :: ReFmt     !< Format for printing numbers  
      CHARACTER(*), OPTIONAL, INTENT(IN) :: MatName   !< name of matrix

      INTEGER        :: ErrStat
      INTEGER        :: nr  ! size (rows and columns) of A
      CHARACTER(256) :: Fmt


      nr = SIZE(A,1)

      IF ( PRESENT(MatName) ) THEN
         WRITE( Un, '(A,": ",A," x ",A)', IOSTAT=ErrStat ) TRIM(MatName), TRIM(Num2LStr(nr)), "1"
      END IF      
      
      Fmt = "(2x, "//TRIM(Num2LStr(nr))//"(1x,"//ReFmt//"))"

      WRITE( Un, Fmt, IOSTAT=ErrStat ) A(:)
      IF (ErrStat /= 0) THEN
         CALL WrScr('Error '//TRIM(Num2LStr(ErrStat))//' writing matrix in WrMatrix1R4().')
         RETURN
      END IF

   RETURN
   END SUBROUTINE WrMatrix1R4
!=======================================================================
!> \copydoc nwtc_io::wrmatrix1r4
   SUBROUTINE WrMatrix1R8( A, Un, ReFmt, MatName )
   
      REAL(R8Ki),             INTENT(IN) :: A(:)
      INTEGER,                INTENT(IN) :: Un
      CHARACTER(*),           INTENT(IN) :: ReFmt   ! Format for printing ReKi numbers
      CHARACTER(*), OPTIONAL, INTENT(IN) :: MatName

      INTEGER        :: ErrStat
      INTEGER                            :: nr  ! size (rows and columns) of A
      CHARACTER(256)                     :: Fmt
   
   
      nr = SIZE(A,1)

      IF ( PRESENT(MatName) ) THEN
         WRITE( Un, '(A,": ",A," x ",A)', IOSTAT=ErrStat ) TRIM(MatName), TRIM(Num2LStr(nr)), "1"
      END IF
      
      Fmt = "(2x, "//TRIM(Num2LStr(nr))//"(1x,"//ReFmt//"))"   
   
      WRITE( Un, Fmt, IOSTAT=ErrStat ) A(:)
      IF (ErrStat /= 0) THEN
         CALL WrScr('Error '//TRIM(Num2LStr(ErrStat))//' writing matrix in WrMatrix1R8().')
         RETURN
      END IF

   RETURN
   END SUBROUTINE WrMatrix1R8
!=======================================================================
!> \copydoc nwtc_io::wrmatrix1r4
   SUBROUTINE WrMatrix1R16( A, Un, ReFmt, MatName )
   
      REAL(QuKi),             INTENT(IN) :: A(:)
      INTEGER,                INTENT(IN) :: Un
      CHARACTER(*),           INTENT(IN) :: ReFmt   ! Format for printing ReKi numbers
      CHARACTER(*), OPTIONAL, INTENT(IN) :: MatName

      INTEGER        :: ErrStat
      INTEGER                            :: nr  ! size (rows and columns) of A
      CHARACTER(256)                     :: Fmt
   
   
      nr = SIZE(A,1)

      IF ( PRESENT(MatName) ) THEN
         WRITE( Un, '(A,": ",A," x ",A)', IOSTAT=ErrStat ) TRIM(MatName), TRIM(Num2LStr(nr)), "1"
      END IF
      
      Fmt = "(2x, "//TRIM(Num2LStr(nr))//"(1x,"//ReFmt//"))"   
   
      WRITE( Un, Fmt, IOSTAT=ErrStat ) A(:)
      IF (ErrStat /= 0) THEN
         CALL WrScr('Error '//TRIM(Num2LStr(ErrStat))//' writing matrix in WrMatrix1R16().')
         RETURN
      END IF

   RETURN
   END SUBROUTINE WrMatrix1R16
!=======================================================================
!> \copydoc nwtc_io::wrmatrix1r4
   SUBROUTINE WrMatrix2R4( A, Un, ReFmt, MatName )
      
      REAL(SiKi),             INTENT(IN) :: A(:,:)
      INTEGER,                INTENT(IN) :: Un
      CHARACTER(*),           INTENT(IN) :: ReFmt   ! Format for printing ReKi numbers  
      CHARACTER(*), OPTIONAL, INTENT(IN) :: MatName

      INTEGER                            :: ErrStat
      INTEGER        :: nr, nc  ! size (rows and columns) of A
      INTEGER        :: i       ! indices into A
      CHARACTER(256) :: Fmt


      nr = SIZE(A,1)
      nc = SIZE(A,2)

      IF ( PRESENT(MatName) ) THEN
         WRITE( Un, '(A,": ",A," x ",A)', IOSTAT=ErrStat ) TRIM(MatName), TRIM(Num2LStr(nr)), TRIM(Num2LStr(nc))
      END IF
      
      Fmt = "(2x, "//TRIM(Num2LStr(nc))//"(1x,"//ReFmt//"))"

      DO i=1,nr
         WRITE( Un, Fmt, IOSTAT=ErrStat ) A(i,:)
         IF (ErrStat /= 0) THEN
            CALL WrScr('Error '//TRIM(Num2LStr(ErrStat))//' writing matrix in WrMatrix2R4().')
            RETURN
         END IF


      END DO

   RETURN
   END SUBROUTINE WrMatrix2R4
!=======================================================================
!> \copydoc nwtc_io::wrmatrix1r4
   SUBROUTINE WrMatrix2R8( A, Un, ReFmt, MatName )
   
      REAL(R8Ki),             INTENT(IN) :: A(:,:)
      INTEGER,                INTENT(IN) :: Un
      CHARACTER(*),           INTENT(IN) :: ReFmt   ! Format for printing ReKi numbers  
      CHARACTER(*), OPTIONAL, INTENT(IN) :: MatName

      INTEGER                            :: ErrStat
      INTEGER                            :: nr, nc  ! size (rows and columns) of A
      INTEGER                            :: i       ! indices into A
      CHARACTER(256)                     :: Fmt
   
   
      nr = SIZE(A,1)
      nc = SIZE(A,2)

      IF ( PRESENT(MatName) ) THEN
         WRITE( Un, '(A,": ",A," x ",A)', IOSTAT=ErrStat ) TRIM(MatName), TRIM(Num2LStr(nr)), TRIM(Num2LStr(nc))
      END IF
      
      Fmt = "(2x, "//TRIM(Num2LStr(nc))//"(1x,"//ReFmt//"))"   

      DO i=1,nr
         WRITE( Un, Fmt, IOSTAT=ErrStat ) A(i,:)
         IF (ErrStat /= 0) THEN
            CALL WrScr('Error '//TRIM(Num2LStr(ErrStat))//' writing matrix in WrMatrix2R8().')
            RETURN
         END IF
         
         
      END DO

   RETURN
   END SUBROUTINE WrMatrix2R8
!=======================================================================  
!> \copydoc nwtc_io::wrmatrix1r4
   SUBROUTINE WrMatrix2R16( A, Un, ReFmt, MatName )
   
      REAL(QuKi),             INTENT(IN) :: A(:,:)
      INTEGER,                INTENT(IN) :: Un
      CHARACTER(*),           INTENT(IN) :: ReFmt   ! Format for printing ReKi numbers  
      CHARACTER(*), OPTIONAL, INTENT(IN) :: MatName

      INTEGER                            :: ErrStat
      INTEGER                            :: nr, nc  ! size (rows and columns) of A
      INTEGER                            :: i       ! indices into A
      CHARACTER(256)                     :: Fmt
   
   
      nr = SIZE(A,1)
      nc = SIZE(A,2)

      IF ( PRESENT(MatName) ) THEN
         WRITE( Un, '(A,": ",A," x ",A)', IOSTAT=ErrStat ) TRIM(MatName), TRIM(Num2LStr(nr)), TRIM(Num2LStr(nc))
      END IF
      
      Fmt = "(2x, "//TRIM(Num2LStr(nc))//"(1x,"//ReFmt//"))"   

      DO i=1,nr
         WRITE( Un, Fmt, IOSTAT=ErrStat ) A(i,:)
         IF (ErrStat /= 0) THEN
            CALL WrScr('Error '//TRIM(Num2LStr(ErrStat))//' writing matrix in WrMatrix2R16().')
            RETURN
         END IF
         
         
      END DO

   RETURN
   END SUBROUTINE WrMatrix2R16
!=======================================================================  
!> Based on nwtc_io::wrmatrix, this routine writes a matrix to an already-open text file. It allows
!! the user to omit rows and columns of A in the the file.
!! Use WrPartialMatrix (nwtc_io::wrpartialmatrix) instead of directly calling a specific routine in the generic interface.
   SUBROUTINE WrPartialMatrix1R8( A, Un, ReFmt, MatName, UseCol, UseAllCols, ExtCol )
   
      REAL(R8Ki),             INTENT(IN) :: A(:)          !< matrix to write        
      INTEGER,                INTENT(IN) :: Un            !< unit where matrix will be written
      CHARACTER(*),           INTENT(IN) :: ReFmt         !< Format for printing ReKi numbers  
      CHARACTER(*),           INTENT(IN) :: MatName       !< name of the matrix to write
      LOGICAL,      OPTIONAL, INTENT(IN) :: UseCol(:)     !< must be size(A,2); this routine will print only the columns where UseCol is true
      LOGICAL,      OPTIONAL, INTENT(IN) :: UseAllCols    !< a scalar that, if set to true, overrides UseCol and will print all columns
      REAL(R8Ki),   OPTIONAL, INTENT(IN) :: ExtCol(:)     !< columns to add to the end of matrix A               
                                                          
      INTEGER                            :: ErrStat
      INTEGER                            :: nc       ! size (rows and columns) of A
      INTEGER                            :: j        ! indices into A
      INTEGER                            :: jc       ! index into ThisRow
      CHARACTER(256)                     :: Fmt
      LOGICAL                            :: UseAllCols2
      REAL(R8Ki), ALLOCATABLE            :: ThisRow(:)

           
      UseAllCols2 = .false.
      if (.not. present(UseCol)) then
         UseAllCols2 = .true.
      else
         if (present(UseAllCols)) then
            if (UseAllCols) UseAllCols2 = .true. 
         end if
      end if
      
         ! how many columns will we print?
      if (UseAllCols2) then
         nc = SIZE(A)       ! default number of columns
      else
         nc = 0
         do j = 1,size(A)
            if (UseCol(j)) nc = nc + 1
         end do
      end if
      if (present(ExtCol)) nc = nc + size(ExtCol)
      
      
            
      WRITE( Un, '(A,": ",A," x ",A)', IOSTAT=ErrStat ) TRIM(MatName), '1', TRIM(Num2LStr(nc))
      
      Fmt = "(2x, "//TRIM(Num2LStr(nc))//"(1x,"//ReFmt//"))"   

      ALLOCATE(ThisRow(nc), STAT=ErrStat)
      IF (ErrStat /= 0) THEN
         CALL WrScr('Error '//TRIM(Num2LStr(ErrStat))//' allocating temporary row WrPartialMatrix1().')
         RETURN
      END IF
      
                        
      if (UseAllCols2) then
         ThisRow = A
      else
         jc = 1
         do j = 1,size(A)
            if (UseCol(j)) then
               ThisRow(jc) = A(j)
               jc = jc + 1
            end if            
         end do
         if (present(ExtCol)) ThisRow(jc:) = ExtCol(:)         
      end if         
                              
      WRITE( Un, Fmt, IOSTAT=ErrStat ) ThisRow
      IF (ErrStat /= 0) THEN
         deallocate(ThisRow)
         CALL WrScr('Error '//TRIM(Num2LStr(ErrStat))//' writing matrix in WrPartialMatrix1().')
         RETURN
      END IF
         
   deallocate(ThisRow)
   RETURN
   END SUBROUTINE WrPartialMatrix1R8
!=======================================================================  
!> \copydoc nwtc_io::wrpartialmatrix1r8
   SUBROUTINE WrPartialMatrix2R8( A, Un, ReFmt, MatName, UseRow, UseCol, UseAllRows, UseAllCols, ExtCol )
   
      REAL(R8Ki),             INTENT(IN) :: A(:,:)          ! matrix to write
      INTEGER,                INTENT(IN) :: Un              ! unit where matrix will be written
      CHARACTER(*),           INTENT(IN) :: ReFmt           ! Format for printing ReKi numbers  
      CHARACTER(*),           INTENT(IN) :: MatName         ! name of the matrix to write
      LOGICAL,      OPTIONAL, INTENT(IN) :: UseRow(:)       !< must be size(A,1); this routine will print only the rows where UseRow is true
      LOGICAL,      OPTIONAL, INTENT(IN) :: UseCol(:)       ! must be size(A,2); this routine will print only the columns where UseCol is true
      LOGICAL,      OPTIONAL, INTENT(IN) :: UseAllRows      !< a scalar that, if set to true, overrides UseRow and will print all rows
      LOGICAL,      OPTIONAL, INTENT(IN) :: UseAllCols      ! a scalar that, if set to true, overrides UseCol and will print all columns
      REAL(R8Ki),   OPTIONAL, INTENT(IN) :: ExtCol(:,:)     ! columns to add to the end of matrix A          

      INTEGER                            :: ErrStat
      INTEGER                            :: nr, nc   ! size (rows and columns) of A
      INTEGER                            :: i, j     ! indices into A
      INTEGER                            :: jc       ! index into ThisRow
      CHARACTER(256)                     :: Fmt
      LOGICAL                            :: UseAllRows2
      LOGICAL                            :: UseAllCols2
      REAL(R8Ki), ALLOCATABLE            :: ThisRow(:)

      
      UseAllRows2 = .false.
      if (.not. present(UseRow)) then
         UseAllRows2 = .true.
      else
         if (present(UseAllRows)) then
            if (UseAllRows) UseAllRows2 = .true. 
         end if
      end if
      
      UseAllCols2 = .false.
      if (.not. present(UseCol)) then
         UseAllCols2 = .true.
      else
         if (present(UseAllCols)) then
            if (UseAllCols) UseAllCols2 = .true. 
         end if
      end if
      
         ! how many rows will we print?
      if (UseAllRows2) then
         nr = SIZE(A,1)       ! default number of rows
      else
         nr = 0
         do i = 1,size(A,1)
            if (UseRow(i)) nr = nr + 1
         end do
      end if
      
         
         ! how many columns will we print?
      if (UseAllCols2) then
         nc = SIZE(A,2)       ! default number of columns
      else
         nc = 0
         do j = 1,size(A,2)
            if (UseCol(j)) nc = nc + 1
         end do
      end if
      
      if (present(ExtCol)) nc = nc + size(ExtCol,2)
      
      
      if (nr == 0 .or. nc == 0) return !don't print anything if the matrix is empty
      
      
      
      WRITE( Un, '(A,": ",A," x ",A)', IOSTAT=ErrStat ) TRIM(MatName), TRIM(Num2LStr(nr)), TRIM(Num2LStr(nc))
      
      Fmt = "(2x, "//TRIM(Num2LStr(nc))//"(1x,"//ReFmt//"))"   

      ALLOCATE(ThisRow(nc), STAT=ErrStat)
      IF (ErrStat /= 0) THEN
         CALL WrScr('Error '//TRIM(Num2LStr(ErrStat))//' allocating temporary row WrPartialMatrix2().')
         RETURN
      END IF
      
      
      DO i=1,size(A,1) ! loop through rows
         
         if ( .not. UseAllRows2 ) then
            if (.not. UseRow(i)) cycle ! skip this row
         end if
                  
         if (UseAllCols2) then
            ThisRow(1:size(A,2)) = A(i,:)
            if (present(ExtCol)) ThisRow(size(A,2)+1:) = ExtCol(i,:)
         else
            jc = 1
            do j = 1,size(A,2)
               if (UseCol(j)) then
                  ThisRow(jc) = A(i,j)
                  jc = jc + 1
               end if            
            end do
            if (present(ExtCol)) ThisRow(jc:) = ExtCol(i,:)            
         end if         
                              
         WRITE( Un, Fmt, IOSTAT=ErrStat ) ThisRow
         IF (ErrStat /= 0) THEN
            deallocate(ThisRow)
            CALL WrScr('Error '//TRIM(Num2LStr(ErrStat))//' writing matrix in WrPartialMatrix2().')
            RETURN
         END IF
         
         
      END DO
      
   deallocate(ThisRow)
   RETURN
   END SUBROUTINE WrPartialMatrix2R8
!=======================================================================  
!> This routine writes out a prompt to the screen without
!! following it with a new line, though a new line precedes it.
   SUBROUTINE WrPr ( Str )

      ! Argument declarations:

   CHARACTER(*), INTENT(IN)     :: Str                                          !< The prompt string to print.



   CALL WrScr ( ' ' )
   CALL WrNR  ( TRIM( Str )//' > ' )


   RETURN
   END SUBROUTINE WrPr
!=======================================================================
!> This routine writes out a real array to the file connected to Unit without following it with a new line.
!! Use WrNumAryFileNR (nwtc_io::wrnumaryfilenr) instead of directly calling a specific routine in the generic interface.   
   SUBROUTINE WrR4AryFileNR ( Unit, Ary, Fmt, ErrStat, ErrMsg  )

      ! Argument declarations.

   INTEGER,      INTENT(IN)     :: Unit                                         !< I/O unit for input file.
   REAL(SiKi),   INTENT(IN)     :: Ary (:)                                      !< Array to be written without a newline at the end.
   CHARACTER(*), INTENT(IN)     :: Fmt                                          !< Fmt of one element to be written.

   INTEGER(IntKi), INTENT(OUT)  :: ErrStat                                      !< Error status
   CHARACTER(*),   INTENT(OUT)  :: ErrMsg                                       !< Error message associated with ErrStat

      ! Local variables:
   CHARACTER(50)                :: Fmt2                                         ! Fmt of entire array to be written (will be copied).



   IF ( SIZE(Ary) == 0 ) THEN
      ErrStat = ErrID_None
      ErrMsg  = ''
      RETURN
   END IF
   

   WRITE(Fmt2,*) SIZE(Ary)
   Fmt2 = '('//TRIM(Fmt2)//'('//TRIM(Fmt)//'))'

   WRITE (Unit,Fmt2,ADVANCE='NO',IOSTAT=ErrStat)  Ary
   IF ( ErrStat /= 0 ) THEN
      ErrStat = ErrID_Fatal
      ErrMsg = 'WrR4AryFileNR:Error '//TRIM(Num2LStr(ErrStat))//' occurred while writing to file using this format: '//TRIM(Fmt2)
   ELSE
      ErrStat = ErrID_None
      ErrMsg  = ''
   END IF


   RETURN
   END SUBROUTINE WrR4AryFileNR
!=======================================================================
!> This routine writes out an integer array to the file connected to Unit without following it with a new line.
!! Use WrNumAryFileNR (nwtc_io::wrnumaryfilenr) instead of directly calling a specific routine in the generic interface.   
   SUBROUTINE WrIAryFileNR ( Unit, Ary, Fmt, ErrStat, ErrMsg  )

      ! Argument declarations.

   INTEGER,        INTENT(IN)   :: Unit                                         !< I/O unit for input file.
   INTEGER(IntKi), INTENT(IN)   :: Ary (:)                                      !< Array to be written without a newline at the end.
   CHARACTER(*),   INTENT(IN)   :: Fmt                                          !< Fmt of one element to be written.

   INTEGER(IntKi), INTENT(OUT)  :: ErrStat                                      !< Error status
   CHARACTER(*),   INTENT(OUT)  :: ErrMsg                                       !< Error message associated with ErrStat

      ! Local variables:
   CHARACTER(50)                :: Fmt2                                         ! Fmt of entire array to be written (will be copied).



   IF ( SIZE(Ary) == 0 ) THEN
      ErrStat = ErrID_None
      ErrMsg  = ''
      RETURN
   END IF
   

   WRITE(Fmt2,*) SIZE(Ary)
   Fmt2 = '('//TRIM(Fmt2)//'('//TRIM(Fmt)//'))'

   WRITE (Unit,Fmt2,ADVANCE='NO',IOSTAT=ErrStat)  Ary
   IF ( ErrStat /= 0 ) THEN
      ErrStat = ErrID_Fatal
      ErrMsg = 'WrIAryFileNR:Error '//TRIM(Num2LStr(ErrStat))//' occurred while writing to file using this format: '//TRIM(Fmt2)
   ELSE
      ErrStat = ErrID_None
      ErrMsg  = ''
   END IF


   RETURN
   END SUBROUTINE WrIAryFileNR
!=======================================================================
!> \copydoc nwtc_io::wrr4aryfilenr
   SUBROUTINE WrR8AryFileNR ( Unit, Ary, Fmt, ErrStat, ErrMsg  )

      ! Argument declarations.

   INTEGER,      INTENT(IN)     :: Unit                                         ! I/O unit for input file.
   REAL(R8Ki),   INTENT(IN)     :: Ary (:)                                      ! Array to be written without a newline at the end.
   CHARACTER(*), INTENT(IN)     :: Fmt                                          ! Fmt of one element to be written.

   INTEGER(IntKi), INTENT(OUT)  :: ErrStat                                      ! Error status
   CHARACTER(*),   INTENT(OUT)  :: ErrMsg                                       ! Error message associated with ErrStat

      ! Local variables:
   CHARACTER(50)                :: Fmt2                                         ! Fmt of entire array to be written (will be copied).



   IF ( SIZE(Ary) == 0 ) THEN
      ErrStat = ErrID_None
      ErrMsg  = ''
      RETURN
   END IF
   

   WRITE(Fmt2,*) SIZE(Ary)
   Fmt2 = '('//TRIM(Fmt2)//'('//TRIM(Fmt)//'))'

   WRITE (Unit,Fmt2,ADVANCE='NO',IOSTAT=ErrStat)  Ary
   IF ( ErrStat /= 0 ) THEN
      ErrStat = ErrID_Fatal
      ErrMsg = 'WrR8AryFileNR:Error '//TRIM(Num2LStr(ErrStat))//' occurred while writing to file using this format: '//TRIM(Fmt2)
   ELSE
      ErrStat = ErrID_None
      ErrMsg  = ''
   END IF


   RETURN
   END SUBROUTINE WrR8AryFileNR
!=======================================================================
!> \copydoc nwtc_io::wrr4aryfilenr
   SUBROUTINE WrR16AryFileNR ( Unit, Ary, Fmt, ErrStat, ErrMsg  )

      ! Argument declarations.

   INTEGER,      INTENT(IN)     :: Unit                                         !  I/O unit for input file.
   REAL(QuKi),   INTENT(IN)     :: Ary (:)                                      !  Array to be written without a newline at the end.
   CHARACTER(*), INTENT(IN)     :: Fmt                                          !  Fmt of one element to be written.
                                                                                  
   INTEGER(IntKi), INTENT(OUT)  :: ErrStat                                      !  Error status
   CHARACTER(*),   INTENT(OUT)  :: ErrMsg                                       !  Error message associated with ErrStat
                                                                                  
      ! Local variables:
   CHARACTER(50)                :: Fmt2                                         ! Fmt of entire array to be written (will be copied).



   IF ( SIZE(Ary) == 0 ) THEN
      ErrStat = ErrID_None
      ErrMsg  = ''
      RETURN
   END IF
   

   WRITE(Fmt2,*) SIZE(Ary)
   Fmt2 = '('//TRIM(Fmt2)//'('//TRIM(Fmt)//'))'

   WRITE (Unit,Fmt2,ADVANCE='NO',IOSTAT=ErrStat)  Ary
   IF ( ErrStat /= 0 ) THEN
      ErrStat = ErrID_Fatal
      ErrMsg = 'WrR16AryFileNR:Error '//TRIM(Num2LStr(ErrStat))//' occurred while writing to file using this format: '//TRIM(Fmt2)
   ELSE
      ErrStat = ErrID_None
      ErrMsg  = ''
   END IF


   RETURN
   END SUBROUTINE WrR16AryFileNR
!=======================================================================
!> This routine writes out a string to the screen.
   RECURSIVE SUBROUTINE WrScr ( InStr )


   IMPLICIT                        NONE


      ! Argument declarations.

   CHARACTER(*), INTENT(IN)     :: InStr                                        !< The input string to write to the screen.


      ! Local declarations.

   INTEGER                      :: Beg                                          ! The beginning of the next line of text.
   INTEGER                      :: Indent                                       ! The amunt to be indented.
   INTEGER                      :: LStr                                         ! The length of the remaining portion of the string.
   INTEGER                      :: MaxLen                                       ! Maximum number of columns to be written to the screen.
   INTEGER                      :: NewLineIndx                                  ! The string index where the NewLine character occurs

   CHARACTER(10)                :: Frm                                          ! Format specifier for the output.
   CHARACTER(LEN(InStr))        :: Str                                          ! The next string to be processed



   Str = InStr

         ! Check if we are writing multiple lines:

   NewLineIndx = INDEX( Str, NewLine, BACK=.TRUE. )
   IF ( NewLineIndx > 0  ) THEN     ! The user requested a new line
      IF ( NewLineIndx == 1 ) THEN  ! The first character is a new line, so write a blank line
         CALL WrScr( '' )
      ELSE
         CALL WrScr( Str(:NewLineIndx-1) ) ! Write everything up to the new line (recursively)
      END IF
      Str = Str( (NewLineIndx + LEN(NewLine)): ) ! Remove the part we already wrote to the screen (also remove the NewLine character)
   END IF


      ! Find the amount of indent.  Create format.

   MaxLen = MaxWrScrLen
   Indent = LEN_TRIM( Str ) - LEN_TRIM( ADJUSTL( Str ) )
   Indent = MIN( Indent, MaxLen-2 )                                              ! at least 2 characters per line
   MaxLen = MaxLen - Indent
   IF ( Indent > 0 )  THEN
      Frm    = '(1X,  X,A)'
      WRITE (Frm(5:6),'(I2)')  Indent
   ELSE
      Frm    = '(1X,A)'
   END IF


   !  Break long messages into multiple lines.

   Beg  = Indent + 1
   LStr = LEN_TRIM( Str(Beg:) )



   DO WHILE ( Lstr > MaxLen )

      CALL FindLine ( Str(Beg:) , MaxLen , LStr )

      CALL WriteScr( TRIM( ADJUSTL( Str(Beg:Beg+LStr-1) ) ), Frm )

      Beg = Beg + LStr


         ! If we have a space at the beginning of the string, let's get rid of it

      DO WHILE ( Beg < LEN_TRIM( Str ) .AND. Str(Beg:Beg) == ' ' )
         Beg = Beg + 1
      ENDDO

      LStr = LEN_TRIM( Str(Beg:) )

   ENDDO

   CALL WriteScr( TRIM( ADJUSTL( Str(Beg:Beg+LStr-1) ) ), Frm )


   RETURN
   END SUBROUTINE WrScr
!=======================================================================
!> This routine writes out a string to the screen after a blank line.
   SUBROUTINE WrScr1 ( Str )

      ! This routine is DEPRECATED. Call WrScr directly instead.

      ! Argument declarations.

   CHARACTER(*)                 :: Str                                         !< The string to print.


   CALL WrScr( NewLine//TRIM( Str ) )


   RETURN
   END SUBROUTINE WrScr1
!=======================================================================
!> This routine writes out the heading for an vtk xml file (associated footer generated in
!! nwtc_io::wrvtk_footer). It tries to open a text file for writing and returns the Unit number of the opened file.
   SUBROUTINE WrVTK_header( FileName, NumberOfPoints, NumberOfLines, NumberOfPolys, Un, ErrStat, ErrMsg ) 
   
      CHARACTER(*)    , INTENT(IN   )        :: FileName             !< Name of output file
      INTEGER(IntKi)  , INTENT(IN   )        :: NumberOfPoints       !< Number of points in this VTK file
      INTEGER(IntKi)  , INTENT(IN   )        :: NumberOfLines        !< Number of lines in this VTK file
      INTEGER(IntKi)  , INTENT(IN   )        :: NumberOfPolys        !< Number of polygons in this VTK file
      INTEGER(IntKi)  , INTENT(  OUT)        :: Un                   !< unit number of opened file
      INTEGER(IntKi)  , INTENT(  OUT)        :: ErrStat              !< error level/status of OpenFOutFile operation
      CHARACTER(*)    , INTENT(  OUT)        :: ErrMsg               !< message when error occurs
   
      CALL GetNewUnit( Un, ErrStat, ErrMsg )      
      CALL OpenFOutFile ( Un, TRIM(FileName), ErrStat, ErrMsg )
         if (ErrStat >= AbortErrLev) return
      
      ! Write a VTP mesh file (Polygonal VTK file) with positions and polygons (surfaces)
      ! (note alignment of WRITE statements to make sure spaces are lined up in XML file)
      WRITE(Un,'(A)')         '<?xml version="1.0"?>'
      WRITE(Un,'(A)')         '<VTKFile type="PolyData" version="0.1" byte_order="LittleEndian">' ! bjj note: we don't have binary data in this file, so byte_order shouldn't matter, right?
      WRITE(Un,'(A)')         '  <PolyData>'
      WRITE(Un,'(2(A,i7),A)') '    <Piece NumberOfPoints="', NumberOfPoints, '" NumberOfVerts="  0" NumberOfLines="', NumberOfLines, '"'
      WRITE(Un,'(A,i7,A)')    '           NumberOfStrips="  0" NumberOfPolys="',  NumberOfPolys, '">'
   
      RETURN
   END SUBROUTINE WrVTK_header
!=======================================================================
!> This routine writes out the footer for an vtk xml file (associated header generated  
!! in nwtc_io::wrvtk_header). It closes the file Un.
   SUBROUTINE WrVTK_footer( Un ) 
   
      INTEGER(IntKi)  , INTENT(IN   )        :: Un                   !< unit number of opened file
         
      WRITE(Un,'(A)')         '    </Piece>'
      WRITE(Un,'(A)')         '  </PolyData>'
      WRITE(Un,'(A)')         '</VTKFile>'
      CLOSE(Un)         
   
      RETURN
   END SUBROUTINE WrVTK_footer                
   
!=======================================================================
!> This routine reads the header for a vtk, ascii, structured_points dataset file,
!! including all the information about the structured points.  It tries to open a 
!! text file for reading and returns the Unit number of the opened file.
!! The caller is responsible for closing the file unit unless caller set Un = -1!
   SUBROUTINE ReadVTK_SP_info( FileName, descr, dims, origin, gridSpacing, vecLabel, Un, ErrStat, ErrMsg ) 
   
      CHARACTER(*)    , INTENT(IN   )        :: FileName             !< Name of output file     
      CHARACTER(1024) , INTENT(  OUT)        :: descr                !< Line describing the contents of the file
      INTEGER(IntKi)  , INTENT(  OUT)        :: dims(3)              !< dimension of the 3D grid (nX,nY,nZ)
      REAL(ReKi)      , INTENT(  OUT)        :: origin(3)            !< the lower-left corner of the 3D grid (X0,Y0,Z0)
      REAL(ReKi)      , INTENT(  OUT)        :: gridSpacing(3)       !< spacing between grid points in each of the 3 directions (dX,dY,dZ)
      CHARACTER(1024) , INTENT(  OUT)        :: vecLabel
      INTEGER(IntKi)  , INTENT(INOUT)        :: Un                   !< unit number of opened file
      INTEGER(IntKi)  , INTENT(  OUT)        :: ErrStat              !< error level/status of OpenFOutFile operation
      CHARACTER(*)    , INTENT(  OUT)        :: ErrMsg               !< message when error occurs
   
      INTEGER(IntKi)              :: ErrStat2              ! local error level/status of OpenFOutFile operation
      CHARACTER(ErrMsgLen)        :: ErrMsg2               ! local message when error occurs   
      CHARACTER(1024)             :: Line                  ! one line of the file
      CHARACTER(1024)             :: formatLbl
      CHARACTER(*), PARAMETER     :: RoutineName = 'ReadVTK_SP_info'
      INTEGER(IntKi)              :: sz, nPts, nArr, nums(2)
      LOGICAL                     :: closeOnReturn
      
      ErrStat = ErrID_None
      ErrMsg  = ''
      
      IF (Un == -1 ) THEN
         closeOnReturn = .TRUE.
      ELSE
         closeOnReturn = .FALSE.
      END IF
      
      CALL GetNewUnit( Un, ErrStat, ErrMsg )      
      CALL OpenFInpFile ( Un, TRIM(FileName), ErrStat, ErrMsg )
         if (ErrStat >= AbortErrLev) return
      
       CALL ReadCom( Un, FileName, 'File header: Module Version (line 1)', ErrStat2, ErrMsg2, 0 )
         CALL SetErrStat( ErrStat2, ErrMsg2, ErrStat, ErrMsg, RoutineName )
   
      CALL ReadStr( Un, FileName, descr, 'descr', 'File Description line', ErrStat2, ErrMsg2, 0 )
         CALL SetErrStat( ErrStat2, ErrMsg2, ErrStat, ErrMsg, RoutineName )
         
      formatLbl = ""   
      CALL ReadStr( Un, FileName, formatLbl, 'formatLbl', 'ASCII label', ErrStat2, ErrMsg2 )
         CALL SetErrStat( ErrStat2, ErrMsg2, ErrStat, ErrMsg, RoutineName )
      call Conv2UC(formatLbl)
      if (INDEX(formatLbl, "ASCII" ) /= 1 ) THEN ! If this line doesn't contain the word ASCII, we have a bad file header
         CALL SetErrStat( ErrID_Fatal, 'Invalid vtk structured_points file: did not find ASCII label', ErrStat, ErrMsg, RoutineName )
      end if  
      Line = ""
      CALL ReadStr( Un, FileName, Line, "dataset", "DATASET STRUCTURED_POINTS", ErrStat2, ErrMsg2 )
      CALL SetErrStat( ErrStat2, ErrMsg2, ErrStat, ErrMsg, RoutineName )
         
      CALL Conv2UC( Line )
      IF ( INDEX(Line, "DATASET" ) /= 1 ) THEN ! If this line doesn't contain the word dataset, we have a bad file header
        CALL SetErrStat( ErrID_Fatal, 'Invalid vtk structured_points file: did not find DATASET label', ErrStat, ErrMsg, RoutineName )
      END IF 
      IF ( INDEX(Line, "STRUCTURED_POINTS" ) == 0 ) THEN ! If this line doesn't also contain the word structured_points, we have a bad file header
         CALL SetErrStat( ErrID_Fatal, 'Invalid vtk structured_points file: did not find STRUCTURED_POINTS label', ErrStat, ErrMsg, RoutineName )
      end if
        
         ! Dimensions
      Line = ""
      CALL ReadStr( Un, FileName, Line, "Dimensions", "DIMENSIONS data", ErrStat2, ErrMsg2 )
      CALL SetErrStat( ErrStat2, ErrMsg2, ErrStat, ErrMsg, RoutineName )
      
      Line = trim(Line)
      CALL Conv2UC( Line )
      IF ( INDEX(Line, "DIMENSIONS" ) /= 1 ) THEN ! If this line doesn't contain the word dataset, we have a bad file header
         CALL SetErrStat( ErrID_Fatal, 'Invalid vtk structured_points file: did not find DIMENSIONS label', ErrStat, ErrMsg, RoutineName )
      ELSE
         sz = len(Line)
         Line = Line(12:sz)
         READ(Line,*, IOSTAT=ErrStat2)  dims
         if (ErrStat2 /= 0) then
            CALL SetErrStat( ErrID_Fatal, 'Error reading "dims".', ErrStat, ErrMsg, RoutineName )
         end if
      END IF 
      
         ! Origin
      Line = ""
      CALL ReadStr( Un, FileName, Line, "Origin", "ORIGIN data", ErrStat2, ErrMsg2 )
      CALL SetErrStat( ErrStat2, ErrMsg2, ErrStat, ErrMsg, RoutineName )
      
      Line = trim(Line)
      CALL Conv2UC( Line )
      IF ( INDEX(Line, "ORIGIN" ) /= 1 ) THEN ! If this line doesn't contain the word dataset, we have a bad file header
         CALL SetErrStat( ErrID_Fatal, 'Invalid vtk structured_points file: did not find ORIGIN label', ErrStat, ErrMsg, RoutineName )
      ELSE
         sz = len(Line)
         Line = Line(8:sz)
         READ(Line,*, IOSTAT=ErrStat2)  origin
         if (ErrStat2 /= 0) then
            CALL SetErrStat( ErrID_Fatal, 'Error reading "origin".', ErrStat, ErrMsg, RoutineName )
         end if

      END IF 
      
         ! Spacing      
      Line = ""
      CALL ReadStr( Un, FileName, Line, "gridSpacing", "SPACING data", ErrStat2, ErrMsg2 )
      CALL SetErrStat( ErrStat2, ErrMsg2, ErrStat, ErrMsg, RoutineName )
      
      Line = trim(Line)
      CALL Conv2UC( Line )
      IF ( INDEX(Line, "SPACING" ) /= 1 ) THEN ! If this line doesn't contain the word dataset, we have a bad file header
         CALL SetErrStat( ErrID_Fatal, 'Invalid vtk structured_points file: did not find SPACING label', ErrStat, ErrMsg, RoutineName )
      ELSE
         sz = len(Line)
         Line = Line(9:sz)
         READ(Line,*,IOSTAT=ErrStat2)  gridSpacing
         if (ErrStat2 /= 0) then
            CALL SetErrStat( ErrID_Fatal, 'Error reading "gridSpacing".', ErrStat, ErrMsg, RoutineName )
         end if
         
      END IF 
      
         ! Point Data
      Line = ""
      CALL ReadStr( Un, FileName, Line, "Point_Data", "POINT_DATA", ErrStat2, ErrMsg2 )
      CALL SetErrStat( ErrStat2, ErrMsg2, ErrStat, ErrMsg, RoutineName )
      
      Line = trim(Line)
      CALL Conv2UC( Line )
      IF ( INDEX(Line, "POINT_DATA" ) /= 1 ) THEN ! If this line doesn't contain the word dataset, we have a bad file header
         CALL SetErrStat( ErrID_Fatal, 'Invalid vtk structured_points file: did not find POINT_DATA label', ErrStat, ErrMsg, RoutineName )
      ELSE
         sz = len(Line)
         Line = Line(12:sz)
         READ(Line,*,IOSTAT=ErrStat2)  nPts
         if (ErrStat2 /= 0) then
            CALL SetErrStat( ErrID_Fatal, 'Error reading "nPts".', ErrStat, ErrMsg, RoutineName )
         end if
         IF ( nPts /= ( dims(1)*dims(2)*dims(3) ) ) THEN ! Abort if DIMENSIONS AND POINT_DATA don't agree
            CALL SetErrStat( ErrID_Fatal, 'Invalid vtk structured_points file: POINT_DATA does not match DIMENSIONS', ErrStat, ErrMsg, RoutineName )
         END IF
      END IF 
      
         ! VECTOR or FIELD Label
      Line = ""
      CALL ReadStr( Un, FileName, Line, "VECTORS or FIELD", "VECTORS or FIELD label", ErrStat2, ErrMsg2 )
      CALL SetErrStat( ErrStat2, ErrMsg2, ErrStat, ErrMsg, RoutineName )
      
      Line = trim(Line)
      CALL Conv2UC( Line )
      IF ( ( INDEX(Line, "VECTORS" ) /= 1 ) .AND. ( INDEX(Line, "FIELD" ) /= 1 ) ) THEN
         CALL SetErrStat( ErrID_Fatal, 'Invalid vtk structured_points file: did not find VECTORS or FIELD label', ErrStat, ErrMsg, RoutineName )
      ELSE
         IF ( INDEX(Line, "FIELD" ) == 1 ) THEN ! Must be FIELD
            READ(Line,*) nArr
            IF ( nArr /= 1_IntKi ) THEN
               CALL SetErrStat( ErrID_Fatal, 'Invalid vtk structured_points file: FIELD label must have only 1 array', ErrStat, ErrMsg, RoutineName )
            END IF
            
            Line = ""
            CALL ReadStr( Un, FileName, Line, "Array", "Array definition", ErrStat2, ErrMsg2 )
            CALL SetErrStat( ErrStat2, ErrMsg2, ErrStat, ErrMsg, RoutineName )
            
            Line = trim(Line)
            Call Conv2UC( Line )
            sz = INDEX(Line, "FLOAT" )
            IF ( sz == 0 ) THEN
               CALL SetErrStat( ErrID_Fatal, 'Invalid FIELD datatype.  Must be set to float.', ErrStat, ErrMsg, RoutineName )
            ELSE        
               READ(Line,*) nums
               IF ( nums(1) /= 3_IntKi ) THEN                         ! Abort if we don't have 3-element vectors
                  CALL SetErrStat( ErrID_Fatal, 'Invalid FIELD datatype.  FIELD array must have 3 elements.', ErrStat, ErrMsg, RoutineName )
               ELSEIF ( nums(2) /= ( dims(1)*dims(2)*dims(3) ) ) THEN ! Abort if DIMENSIONS AND FIELD data don't agree
                  CALL SetErrStat( ErrID_Fatal, 'Invalid vtk structured_points file: FIELD array does not match DIMENSIONS', ErrStat, ErrMsg, RoutineName )
               END IF
            END IF
         ELSE                                    ! Must be VECTORS
            sz = INDEX(Line, "FLOAT" )
            IF ( sz == 0 ) THEN
               CALL SetErrStat( ErrID_Fatal, 'Invalid VECTORS datatype.  Must be set to float.', ErrStat, ErrMsg, RoutineName )
            ELSE        
               vecLabel = Line(9:sz-2)
            END IF
         END IF
      END IF
      
      IF ( (ErrStat >= AbortErrLev) .or. closeOnReturn ) THEN        
         close(Un)
         Un = -1
         RETURN
      END IF
      
      RETURN
   END SUBROUTINE ReadVTK_SP_info
   
!=======================================================================
!> This routine reads the vector data for a vtk, ascii, structured_points dataset file,
!! The Unit number of the  file is already assumed to be valid via a previous call to
!! ReadVTK_SP_info.  
   SUBROUTINE ReadVTK_SP_vectors( FileName, Un, dims, gridVals, ErrStat, ErrMsg ) 
   
      CHARACTER(*)    , INTENT(IN   )        :: FileName             !< Name of output file    
      INTEGER(IntKi)  , INTENT(IN   )        :: Un                   !< unit number of opened file
      INTEGER(IntKi)  , INTENT(IN   )        :: dims(3)              !< dimension of the 3D grid (nX,nY,nZ)
      REAL(SiKi)      , INTENT(  OUT)        :: gridVals(:,:,:,:)    !< 4D array of data, size (3,nX,nY,nZ), must be pre-allocated
      INTEGER(IntKi)  , INTENT(  OUT)        :: ErrStat              !< error level/status of OpenFOutFile operation
      CHARACTER(*)    , INTENT(  OUT)        :: ErrMsg               !< message when error occurs
      
      INTEGER                                :: ErrStat2
      
      ErrStat = ErrID_None
      ErrMsg  = ''
      
      READ(Un,*, IOSTAT=ErrStat2)  gridVals(1:3,1:dims(1),1:dims(2),1:dims(3))
      
      close(Un)
      if (ErrStat2 /= 0) then
         CALL SetErrStat( ErrID_Fatal, 'Invalid vtk file: '//trim(FileName)//'.', ErrStat, ErrMsg, 'ReadVTK_SP_vectors' )
      end if
      
   END SUBROUTINE ReadVTK_SP_vectors
   
!=======================================================================
!> This routine writes out the heading for an vtk, ascii, structured_points dataset file .
!! It tries to open a text file for writing and returns the Unit number of the opened file.
   SUBROUTINE WrVTK_SP_header( FileName, descr, Un, ErrStat, ErrMsg ) 
   
      CHARACTER(*)    , INTENT(IN   )        :: FileName             !< Name of output file     
      CHARACTER(*)    , INTENT(IN   )        :: descr                !< Line describing the contents of the file
      INTEGER(IntKi)  , INTENT(  OUT)        :: Un                   !< unit number of opened file
      INTEGER(IntKi)  , INTENT(  OUT)        :: ErrStat              !< error level/status of OpenFOutFile operation
      CHARACTER(*)    , INTENT(  OUT)        :: ErrMsg               !< message when error occurs
   
      CALL GetNewUnit( Un, ErrStat, ErrMsg )      
      CALL OpenFOutFile ( Un, TRIM(FileName), ErrStat, ErrMsg )
         if (ErrStat >= AbortErrLev) return
      
      WRITE(Un,'(A)')  '# vtk DataFile Version 3.0'
      WRITE(Un,'(A)')  trim(descr)
      WRITE(Un,'(A)')  'ASCII'
      WRITE(Un,'(A)')  'DATASET STRUCTURED_POINTS'
      
      RETURN
   END SUBROUTINE WrVTK_SP_header
   
   
   SUBROUTINE WrVTK_SP_R4vectors3D( Un, dataDescr, dims, origin, gridSpacing, gridVals, ErrStat, ErrMsg ) 
   
      INTEGER(IntKi)  , INTENT(IN   )        :: Un                   !< unit number of previously opened file (via call to WrVTK_SP_header)
      CHARACTER(*)    , INTENT(IN   )        :: dataDescr            !< Short label describing the vector data
      INTEGER(IntKi)  , INTENT(IN   )        :: dims(3)              !< dimension of the 3D grid (nX,nY,nZ)
      REAL(ReKi)      , INTENT(IN   )        :: origin(3)            !< the lower-left corner of the 3D grid (X0,Y0,Z0)
      REAL(ReKi)      , INTENT(IN   )        :: gridSpacing(3)       !< spacing between grid points in each of the 3 directions (dX,dY,dZ)
      REAL(SiKi)      , INTENT(IN   )        :: gridVals(:,:,:,:)      !< 3D array of data, size (nX,nY,nZ)
      INTEGER(IntKi)  , INTENT(  OUT)        :: ErrStat              !< error level/status of OpenFOutFile operation
      CHARACTER(*)    , INTENT(  OUT)        :: ErrMsg               !< message when error occurs
 
      INTEGER(IntKi)                         :: nPts                 ! Total number of grid points 
      
      if ( .not. (Un > 0) ) then
         ErrStat = ErrID_Fatal
         ErrMsg  = 'WrVTK_SP_points: Invalid file unit, be sure to call WrVTK_SP_header prior to calling WrVTK_SP_points.'
         return
      end if
   
      ErrStat = ErrID_None
      ErrMsg  = ''
      nPts    = dims(1)*dims(2)*dims(3)
      
      ! Note: gridVals must be stored such that the left-most dimension is X and the right-most dimension is Z
      WRITE(Un,'(A,3(i5,1X))')    'DIMENSIONS ',  dims
      WRITE(Un,'(A,3(f10.2,1X))') 'ORIGIN '    ,  origin
      WRITE(Un,'(A,3(f10.2,1X))') 'SPACING '   ,  gridSpacing
      WRITE(Un,'(A,i15)')         'POINT_DATA ',  nPts
      WRITE(Un,'(A)')            'VECTORS '//trim(dataDescr)//' float'
      WRITE(Un,'(3(f10.2,1X))')   gridVals
      close(Un)
      RETURN
      
   END SUBROUTINE WrVTK_SP_R4vectors3D
   
   SUBROUTINE WrVTK_SP_R8vectors3D( Un, dataDescr, dims, origin, gridSpacing, gridVals, ErrStat, ErrMsg ) 
   
      INTEGER(IntKi)  , INTENT(IN   )        :: Un                   !< unit number of previously opened file (via call to WrVTK_SP_header)
      CHARACTER(*)    , INTENT(IN   )        :: dataDescr            !< Short label describing the vector data
      INTEGER(IntKi)  , INTENT(IN   )        :: dims(3)              !< dimension of the 3D grid (nX,nY,nZ)
      REAL(ReKi)      , INTENT(IN   )        :: origin(3)            !< the lower-left corner of the 3D grid (X0,Y0,Z0)
      REAL(ReKi)      , INTENT(IN   )        :: gridSpacing(3)       !< spacing between grid points in each of the 3 directions (dX,dY,dZ)
      REAL(R8Ki)      , INTENT(IN   )        :: gridVals(:,:,:,:)      !< 3D array of data, size (nX,nY,nZ)
      INTEGER(IntKi)  , INTENT(  OUT)        :: ErrStat              !< error level/status of OpenFOutFile operation
      CHARACTER(*)    , INTENT(  OUT)        :: ErrMsg               !< message when error occurs
 
      INTEGER(IntKi)                         :: nPts                 ! Total number of grid points 
      
      if ( .not. (Un > 0) ) then
         ErrStat = ErrID_Fatal
         ErrMsg  = 'WrVTK_SP_points: Invalid file unit, be sure to call WrVTK_SP_header prior to calling WrVTK_SP_points.'
         return
      end if
   
      ErrStat = ErrID_None
      ErrMsg  = ''
      nPts    = dims(1)*dims(2)*dims(3)
      
      ! Note: gridVals must be stored such that the left-most dimension is X and the right-most dimension is Z
      WRITE(Un,'(A,3(i5,1X))')    'DIMENSIONS ',  dims
      WRITE(Un,'(A,3(f10.2,1X))') 'ORIGIN '    ,  origin
      WRITE(Un,'(A,3(f10.2,1X))') 'SPACING '   ,  gridSpacing
      WRITE(Un,'(A,i15)')         'POINT_DATA ',  nPts
      WRITE(Un,'(A)')            'VECTORS '//trim(dataDescr)//' float'
      WRITE(Un,'(3(f10.2,1X))')   gridVals
      close(Un)
      RETURN
      
   END SUBROUTINE WrVTK_SP_R8vectors3D
   
   SUBROUTINE WrVTK_SP_R16vectors3D( Un, dataDescr, dims, origin, gridSpacing, gridVals, ErrStat, ErrMsg ) 
   
      INTEGER(IntKi)  , INTENT(IN   )        :: Un                   !< unit number of previously opened file (via call to WrVTK_SP_header)
      CHARACTER(*)    , INTENT(IN   )        :: dataDescr            !< Short label describing the vector data
      INTEGER(IntKi)  , INTENT(IN   )        :: dims(3)              !< dimension of the 3D grid (nX,nY,nZ)
      REAL(ReKi)      , INTENT(IN   )        :: origin(3)            !< the lower-left corner of the 3D grid (X0,Y0,Z0)
      REAL(ReKi)      , INTENT(IN   )        :: gridSpacing(3)       !< spacing between grid points in each of the 3 directions (dX,dY,dZ)
      REAL(QuKi)      , INTENT(IN   )        :: gridVals(:,:,:,:)      !< 3D array of data, size (nX,nY,nZ)
      INTEGER(IntKi)  , INTENT(  OUT)        :: ErrStat              !< error level/status of OpenFOutFile operation
      CHARACTER(*)    , INTENT(  OUT)        :: ErrMsg               !< message when error occurs
 
      INTEGER(IntKi)                         :: nPts                 ! Total number of grid points 
      
      if ( .not. (Un > 0) ) then
         ErrStat = ErrID_Fatal
         ErrMsg  = 'WrVTK_SP_points: Invalid file unit, be sure to call WrVTK_SP_header prior to calling WrVTK_SP_points.'
         return
      end if
   
      ErrStat = ErrID_None
      ErrMsg  = ''
      nPts    = dims(1)*dims(2)*dims(3)
      
      ! Note: gridVals must be stored such that the left-most dimension is X and the right-most dimension is Z
      WRITE(Un,'(A,3(i5,1X))')    'DIMENSIONS ',  dims
      WRITE(Un,'(A,3(f10.2,1X))') 'ORIGIN '    ,  origin
      WRITE(Un,'(A,3(f10.2,1X))') 'SPACING '   ,  gridSpacing
      WRITE(Un,'(A,i15)')         'POINT_DATA ',  nPts
      WRITE(Un,'(A)')            'VECTORS '//trim(dataDescr)//' float'
      WRITE(Un,'(3(f10.2,1X))')   gridVals
      close(Un)
      RETURN
      
<<<<<<< HEAD
   END SUBROUTINE WrVTK_SP_R16vectors3D
   
=======
   END SUBROUTINE WrVTK_SP_vectors3D

      
>>>>>>> 83cf8d90
END MODULE NWTC_IO<|MERGE_RESOLUTION|>--- conflicted
+++ resolved
@@ -246,17 +246,7 @@
       MODULE PROCEDURE WrR8AryFileNR
       MODULE PROCEDURE WrR16AryFileNR
    END INTERFACE
-<<<<<<< HEAD
-   
-   INTERFACE WrVTK_SP_vectors3D
-      MODULE PROCEDURE WrVTK_SP_R4vectors3D
-      MODULE PROCEDURE WrVTK_SP_R8vectors3D
-      MODULE PROCEDURE WrVTK_SP_R16vectors3D
-   END INTERFACE
-   
-=======
-
->>>>>>> 83cf8d90
+
 CONTAINS
 
 !> This routine adjusts strings created from real numbers (4, 8, or 16-byte)
@@ -8703,7 +8693,7 @@
    END SUBROUTINE WrVTK_SP_header
    
    
-   SUBROUTINE WrVTK_SP_R4vectors3D( Un, dataDescr, dims, origin, gridSpacing, gridVals, ErrStat, ErrMsg ) 
+   SUBROUTINE WrVTK_SP_vectors3D( Un, dataDescr, dims, origin, gridSpacing, gridVals, ErrStat, ErrMsg ) 
    
       INTEGER(IntKi)  , INTENT(IN   )        :: Un                   !< unit number of previously opened file (via call to WrVTK_SP_header)
       CHARACTER(*)    , INTENT(IN   )        :: dataDescr            !< Short label describing the vector data
@@ -8736,82 +8726,7 @@
       close(Un)
       RETURN
       
-   END SUBROUTINE WrVTK_SP_R4vectors3D
-   
-   SUBROUTINE WrVTK_SP_R8vectors3D( Un, dataDescr, dims, origin, gridSpacing, gridVals, ErrStat, ErrMsg ) 
-   
-      INTEGER(IntKi)  , INTENT(IN   )        :: Un                   !< unit number of previously opened file (via call to WrVTK_SP_header)
-      CHARACTER(*)    , INTENT(IN   )        :: dataDescr            !< Short label describing the vector data
-      INTEGER(IntKi)  , INTENT(IN   )        :: dims(3)              !< dimension of the 3D grid (nX,nY,nZ)
-      REAL(ReKi)      , INTENT(IN   )        :: origin(3)            !< the lower-left corner of the 3D grid (X0,Y0,Z0)
-      REAL(ReKi)      , INTENT(IN   )        :: gridSpacing(3)       !< spacing between grid points in each of the 3 directions (dX,dY,dZ)
-      REAL(R8Ki)      , INTENT(IN   )        :: gridVals(:,:,:,:)      !< 3D array of data, size (nX,nY,nZ)
-      INTEGER(IntKi)  , INTENT(  OUT)        :: ErrStat              !< error level/status of OpenFOutFile operation
-      CHARACTER(*)    , INTENT(  OUT)        :: ErrMsg               !< message when error occurs
- 
-      INTEGER(IntKi)                         :: nPts                 ! Total number of grid points 
-      
-      if ( .not. (Un > 0) ) then
-         ErrStat = ErrID_Fatal
-         ErrMsg  = 'WrVTK_SP_points: Invalid file unit, be sure to call WrVTK_SP_header prior to calling WrVTK_SP_points.'
-         return
-      end if
-   
-      ErrStat = ErrID_None
-      ErrMsg  = ''
-      nPts    = dims(1)*dims(2)*dims(3)
-      
-      ! Note: gridVals must be stored such that the left-most dimension is X and the right-most dimension is Z
-      WRITE(Un,'(A,3(i5,1X))')    'DIMENSIONS ',  dims
-      WRITE(Un,'(A,3(f10.2,1X))') 'ORIGIN '    ,  origin
-      WRITE(Un,'(A,3(f10.2,1X))') 'SPACING '   ,  gridSpacing
-      WRITE(Un,'(A,i15)')         'POINT_DATA ',  nPts
-      WRITE(Un,'(A)')            'VECTORS '//trim(dataDescr)//' float'
-      WRITE(Un,'(3(f10.2,1X))')   gridVals
-      close(Un)
-      RETURN
-      
-   END SUBROUTINE WrVTK_SP_R8vectors3D
-   
-   SUBROUTINE WrVTK_SP_R16vectors3D( Un, dataDescr, dims, origin, gridSpacing, gridVals, ErrStat, ErrMsg ) 
-   
-      INTEGER(IntKi)  , INTENT(IN   )        :: Un                   !< unit number of previously opened file (via call to WrVTK_SP_header)
-      CHARACTER(*)    , INTENT(IN   )        :: dataDescr            !< Short label describing the vector data
-      INTEGER(IntKi)  , INTENT(IN   )        :: dims(3)              !< dimension of the 3D grid (nX,nY,nZ)
-      REAL(ReKi)      , INTENT(IN   )        :: origin(3)            !< the lower-left corner of the 3D grid (X0,Y0,Z0)
-      REAL(ReKi)      , INTENT(IN   )        :: gridSpacing(3)       !< spacing between grid points in each of the 3 directions (dX,dY,dZ)
-      REAL(QuKi)      , INTENT(IN   )        :: gridVals(:,:,:,:)      !< 3D array of data, size (nX,nY,nZ)
-      INTEGER(IntKi)  , INTENT(  OUT)        :: ErrStat              !< error level/status of OpenFOutFile operation
-      CHARACTER(*)    , INTENT(  OUT)        :: ErrMsg               !< message when error occurs
- 
-      INTEGER(IntKi)                         :: nPts                 ! Total number of grid points 
-      
-      if ( .not. (Un > 0) ) then
-         ErrStat = ErrID_Fatal
-         ErrMsg  = 'WrVTK_SP_points: Invalid file unit, be sure to call WrVTK_SP_header prior to calling WrVTK_SP_points.'
-         return
-      end if
-   
-      ErrStat = ErrID_None
-      ErrMsg  = ''
-      nPts    = dims(1)*dims(2)*dims(3)
-      
-      ! Note: gridVals must be stored such that the left-most dimension is X and the right-most dimension is Z
-      WRITE(Un,'(A,3(i5,1X))')    'DIMENSIONS ',  dims
-      WRITE(Un,'(A,3(f10.2,1X))') 'ORIGIN '    ,  origin
-      WRITE(Un,'(A,3(f10.2,1X))') 'SPACING '   ,  gridSpacing
-      WRITE(Un,'(A,i15)')         'POINT_DATA ',  nPts
-      WRITE(Un,'(A)')            'VECTORS '//trim(dataDescr)//' float'
-      WRITE(Un,'(3(f10.2,1X))')   gridVals
-      close(Un)
-      RETURN
-      
-<<<<<<< HEAD
-   END SUBROUTINE WrVTK_SP_R16vectors3D
-   
-=======
    END SUBROUTINE WrVTK_SP_vectors3D
 
       
->>>>>>> 83cf8d90
 END MODULE NWTC_IO
--- conflicted
+++ resolved
@@ -200,15 +200,11 @@
       CALL GetPath( InitInp%InputFileName, PriPath )
 
       IF ( InitInp%UseInputFile ) THEN
-<<<<<<< HEAD
-         CALL InflowWind_ReadInput( InitInp%InputFileName, EchoFileName, InitInp%FixedWindFileRootName, InitInp%TurbineID, InputFileData, TmpErrStat, TmpErrMsg )
-=======
          CALL ProcessComFile( InitInp%InputFileName, InFileInfo, TmpErrStat, TmpErrMsg )
          ! For diagnostic purposes, the following can be used to display the contents
          ! of the InFileInfo data structure.
          ! call Print_FileInfo_Struct( CU, InFileInfo ) ! CU is the screen -- different number on different systems.
 
->>>>>>> 718d46f7
          CALL SetErrStat(TmpErrStat,TmpErrMsg,ErrStat,ErrMsg,RoutineName)
          IF ( ErrStat >= AbortErrLev ) THEN
             CALL Cleanup()
@@ -225,7 +221,8 @@
          
       ENDIF
 
-      CALL InflowWind_ParseInputFileInfo( InputFileData, InFileInfo, PriPath, TmpErrStat, TmpErrMsg )
+
+      CALL InflowWind_ParseInputFileInfo( EchoFileName, InitInp%FixedWindFileRootName, InitInp%TurbineID, InputFileData, InFileInfo, PriPath, TmpErrStat, TmpErrMsg )
       CALL SetErrStat(TmpErrStat,TmpErrMsg,ErrStat,ErrMsg,RoutineName)
       IF ( ErrStat >= AbortErrLev ) THEN
          CALL Cleanup()
@@ -506,8 +503,18 @@
 
                ! Set InitInp information
             BladedFF_InitData%SumFileUnit                =  SumFileUnit
+            BladedFF_InitData%FixedWindFileRootName      = InitInp%FixedWindFileRootName
+            BladedFF_InitData%TurbineID                  = InitInp%TurbineID
             
             if (InputFileData%WindType /= BladedFF_Shr_WindNumber) then  
+               IF ( InitInp%FixedWindFileRootName ) THEN ! .TRUE. when FAST.Farm uses multiple instances of InflowWind for ambient wind data
+                  IF ( InitInp%TurbineID == 0 ) THEN     ! .TRUE. for the FAST.Farm low-resolution domain
+                     InputFileData%BladedFF_FileName = TRIM(InputFileData%BladedFF_FileName)//TRIM(PathSep)//'Low'
+                  ELSE                                   ! FAST.Farm high-resolution domain(s)
+                     InputFileData%BladedFF_FileName = TRIM(InputFileData%BladedFF_FileName)//TRIM(PathSep)//'HighT'//TRIM(Num2Lstr(InitInp%TurbineID))
+                  ENDIF
+               ENDIF
+               
                BladedFF_InitData%WindFileName            = TRIM(InputFileData%BladedFF_FileName)//'.wnd'
                BladedFF_InitData%TowerFileExist          =  InputFileData%BladedFF_TowerFile
                BladedFF_InitData%NativeBladedFmt         = .false.

!> This module contains all the data and procedures that define uniform wind files (formerly known as
!! hub-height files). This could more accurately be called a point wind file since the wind speed at
!! any point is calculated by shear applied to the point where wind is defined.  It is basically uniform
!! wind over the rotor disk.  The entire file is read on initialization, then the columns that make up
!! the wind file are interpolated to the time requested, and wind is calculated based on the location
!! in space.
!!
!! the file contains header information (rows that contain "!"), followed by numeric data stored in
!! 8 columns:   
!!              |Column | Description                 | Variable Name | Units|
!!              |-------|-----------------------------|---------------|------|  
!!              |    1  |  Time                       | Time          | [s]  |
!!              |    2  |  Horizontal wind speed      | V             | [m/s]|
!!              |    3  |  Wind direction             | Delta         | [deg]|
!!              |    4  |  Vertical wind speed        | VZ            | [m/s]|
!!              |    5  |  Horizontal linear shear    | HLinShr       | [-]  |
!!              |    6  |  Vertical power-law shear   | VShr          | [-]  |
!!              |    7  |  Vertical linear shear      | VLinShr       | [-]  |
!!              |    8  |  Gust (horizontal) velocity | VGust         | [m/s]|
!!
!! The horizontal wind speed at (X, Y, Z) is then calculated using the interpolated columns by  \n
!!  \f{eqnarray}{ V_h & = & V \, \left( \frac{Z}{Z_{Ref}} \right) ^ {VShr}                   & \mbox{power-law wind shear} \\
!!                    & + & V \, \frac{H_{LinShr}}{RefWid} \, \left( Y \cos(Delta) + X \sin(Delta) \right)     & \mbox{horizontal linear shear} \\
!!                    & + & V \, \frac{V_{LinShr}}{RefWid} \, \left( Z-Z_{Ref} \right)                               & \mbox{vertical linear shear} \\
!!                    & + & V_{Gust}                                                          & \mbox{gust speed} 
!! \f}
MODULE IfW_UniformWind
!----------------------------------------------------------------------------------------------------
!! Feb 2013    v2.00.00         A. Platt
!!    -- updated to the new framework
!!    -- Note:  Jacobians are not included in this version.
!!
!! Feb 2015    v2.01.00         A. Platt
!!    -- Further updates to the new framework
!!    -- name change from 'hub-height wind files' to 'Uniform wind files'.
!!
!**********************************************************************************************************************************
! LICENSING
! Copyright (C) 2015-2106  National Renewable Energy Laboratory
!
!    This file is part of InflowWind.
!
! Licensed under the Apache License, Version 2.0 (the "License");
! you may not use this file except in compliance with the License.
! You may obtain a copy of the License at
!
!     http://www.apache.org/licenses/LICENSE-2.0
!
! Unless required by applicable law or agreed to in writing, software
! distributed under the License is distributed on an "AS IS" BASIS,
! WITHOUT WARRANTIES OR CONDITIONS OF ANY KIND, either express or implied.
! See the License for the specific language governing permissions and
! limitations under the License.
!
!**********************************************************************************************************************************

   USE                                       NWTC_Library
   USE                                       IfW_UniformWind_Types

   IMPLICIT                                  NONE
   PRIVATE

   TYPE(ProgDesc),   PARAMETER               :: IfW_UniformWind_Ver = ProgDesc( 'IfW_UniformWind', '', '' )

   PUBLIC                                    :: IfW_UniformWind_Init
   PUBLIC                                    :: IfW_UniformWind_End
   PUBLIC                                    :: IfW_UniformWind_CalcOutput
   PUBLIC                                    :: IfW_UniformWind_JacobianPInput
   PUBLIC                                    :: IfW_UniformWind_GetOP
   
   PUBLIC                                    :: Uniform_to_FF

CONTAINS

!====================================================================================================

!----------------------------------------------------------------------------------------------------
!> A subroutine to initialize the UniformWind module.  It reads the uniform wind file and stores the data in an
!! array to use later.  It requires an initial reference height (hub height) and width (rotor diameter),
!! both in meters, which are used to define the volume where wind velocities will be calculated.  This
!! information is necessary because of the way the shears are defined.
!!
!! @note    This routine does not conform to the framework.  The InputType has been replaced with just
!!          the PositionXYZ array.
!! @date    16-Apr-2013 - A. Platt, NREL.  Converted to modular framework. Modified for NWTC_Library 2.0
!----------------------------------------------------------------------------------------------------
SUBROUTINE IfW_UniformWind_Init(InitData, ParamData, MiscVars, InitOutData, ErrStat, ErrMsg)


   IMPLICIT                                                       NONE

   CHARACTER(*),           PARAMETER                           :: RoutineName="IfW_UniformWind_Init"


      ! Passed Variables
   TYPE(IfW_UniformWind_InitInputType),         INTENT(IN   )  :: InitData          !< Input data for initialization
   TYPE(IfW_UniformWind_ParameterType),         INTENT(  OUT)  :: ParamData         !< Parameters
   TYPE(IfW_UniformWind_MiscVarType),           INTENT(  OUT)  :: MiscVars          !< Misc variables for optimization (not copied in glue code)
   TYPE(IfW_UniformWind_InitOutputType),        INTENT(  OUT)  :: InitOutData       !< Initial output



      ! Error handling
   INTEGER(IntKi),                              INTENT(  OUT)  :: ErrStat           !< determines if an error has been encountered
   CHARACTER(*),                                INTENT(  OUT)  :: ErrMsg            !< A message about the error

      ! local variables

   INTEGER(IntKi),            PARAMETER                        :: NumCols = 8       ! Number of columns in the Uniform file
   REAL(ReKi)                                                  :: TmpData(NumCols)  ! Temp variable for reading all columns from a line
   REAL(ReKi)                                                  :: DelDiff           ! Temp variable for storing the direction difference

   INTEGER(IntKi)                                              :: UnitWind     ! Unit number for the InflowWind input file
   INTEGER(IntKi)                                              :: I
   INTEGER(IntKi)                                              :: NumComments
   INTEGER(IntKi)                                              :: ILine             ! Counts the line number in the file
   INTEGER(IntKi),            PARAMETER                        :: MaxTries = 100
   CHARACTER(1024)                                             :: Line              ! Temp variable for reading whole line from file

      ! Temporary variables for error handling
   INTEGER(IntKi)                                              :: TmpErrStat        ! Temp variable for the error status
   CHARACTER(ErrMsgLen)                                        :: TmpErrMsg      ! temporary error message


      !-------------------------------------------------------------------------------------------------
      ! Set the Error handling variables
      !-------------------------------------------------------------------------------------------------

   ErrStat     = ErrID_None
   ErrMsg      = ""


      !-------------------------------------------------------------------------------------------------
      ! Check that it's not already initialized
      !-------------------------------------------------------------------------------------------------

   IF ( MiscVars%TimeIndex /= 0 ) THEN
      CALL SetErrStat(ErrID_Warn,' UniformWind has already been initialized.',ErrStat,ErrMsg,RoutineName)
      RETURN
   END IF


      ! Get a unit number to use

   CALL GetNewUnit(UnitWind, TmpErrStat, TmpErrMsg)
   CALL SetErrStat(TmpErrStat,TmpErrMsg,ErrStat,ErrMsg,RoutineName)
   IF (ErrStat >= AbortErrLev) RETURN


      !-------------------------------------------------------------------------------------------------
      ! Copy things from the InitData to the ParamData
      !-------------------------------------------------------------------------------------------------

   ParamData%RefHt            =  InitData%ReferenceHeight
   ParamData%RefLength        =  InitData%RefLength


      !-------------------------------------------------------------------------------------------------
      ! Open the file for reading
      !-------------------------------------------------------------------------------------------------

   CALL OpenFInpFile (UnitWind, TRIM(InitData%WindFileName), TmpErrStat, TmpErrMsg)
   CALL SetErrStat(TmpErrStat,TmpErrMsg,ErrStat,ErrMsg,RoutineName)
   IF ( ErrStat >= AbortErrLev ) RETURN


      !-------------------------------------------------------------------------------------------------
      ! Find the number of comment lines
      !-------------------------------------------------------------------------------------------------

   LINE = '!'                          ! Initialize the line for the DO WHILE LOOP
   NumComments = -1                    ! the last line we read is not a comment, so we'll initialize this to -1 instead of 0

   DO WHILE ( (INDEX( LINE, '!' ) > 0) .OR. (INDEX( LINE, '#' ) > 0) .OR. (INDEX( LINE, '%' ) > 0) ) ! Lines containing "!" are treated as comment lines
      NumComments = NumComments + 1

      READ(UnitWind,'( A )',IOSTAT=TmpErrStat) LINE

      IF ( TmpErrStat /=0 ) THEN
         CALL SetErrStat(ErrID_Fatal,' Error reading from uniform wind file on line '//TRIM(Num2LStr(NumComments+1))//'.',   &
               ErrStat, ErrMsg, RoutineName)
         CLOSE(UnitWind)
         RETURN
      END IF

   END DO !WHILE


      !-------------------------------------------------------------------------------------------------
      ! Find the number of data lines
      !-------------------------------------------------------------------------------------------------

   ParamData%NumDataLines = 0

   READ(LINE,*,IOSTAT=TmpErrStat) ( TmpData(I), I=1,NumCols ) ! this line was read when we were figuring out the comment lines; let's make sure it contains

   DO WHILE (TmpErrStat == 0)  ! read the rest of the file (until an error occurs)
      ParamData%NumDataLines = ParamData%NumDataLines + 1

      READ(UnitWind,*,IOSTAT=TmpErrStat) ( TmpData(I), I=1,NumCols )

   END DO !WHILE


   IF (ParamData%NumDataLines < 1) THEN
      TmpErrMsg=  'Error: '//TRIM(Num2LStr(NumComments))//' comment lines were found in the uniform wind file, '// &
                  'but the first data line does not contain the proper format.'
      CALL SetErrStat(ErrID_Fatal,TmpErrMsg,ErrStat,ErrMsg,RoutineName)
      CLOSE(UnitWind)
      RETURN
   END IF


      !-------------------------------------------------------------------------------------------------
      ! Allocate arrays for the uniform wind data
      !-------------------------------------------------------------------------------------------------
      ! BJJ note: If the subroutine AllocAry() is called, the CVF compiler with A2AD does not work
      !   properly.  The arrays are not properly read even though they've been allocated.
      ! ADP note: the above note may or may not apply after conversion to the modular framework in 2013
      !-------------------------------------------------------------------------------------------------

   IF (.NOT. ALLOCATED(ParamData%Tdata) ) THEN
      CALL AllocAry( ParamData%Tdata, ParamData%NumDataLines, 'Uniform wind time', TmpErrStat, TmpErrMsg )
      CALL SetErrStat(TmpErrStat,TmpErrMsg,ErrStat,ErrMsg,RoutineName)
      IF ( ErrStat >= AbortErrLev ) THEN
         CLOSE(UnitWind)
         RETURN
      ENDIF
   END IF

   IF (.NOT. ALLOCATED(ParamData%V) ) THEN
      CALL AllocAry( ParamData%V, ParamData%NumDataLines, 'Uniform wind horizontal wind speed', TmpErrStat, TmpErrMsg )
      CALL SetErrStat(TmpErrStat,TmpErrMsg,ErrStat,ErrMsg,RoutineName)
      IF ( ErrStat >= AbortErrLev ) THEN
         CLOSE(UnitWind)
         RETURN
      ENDIF
   END IF

   IF (.NOT. ALLOCATED(ParamData%Delta) ) THEN
      CALL AllocAry( ParamData%Delta, ParamData%NumDataLines, 'Uniform wind direction', TmpErrStat, TmpErrMsg )
      CALL SetErrStat(TmpErrStat,TmpErrMsg,ErrStat,ErrMsg,RoutineName)
      IF ( ErrStat >= AbortErrLev ) THEN
         CLOSE(UnitWind)
         RETURN
      ENDIF
   END IF

   IF (.NOT. ALLOCATED(ParamData%VZ) ) THEN
      CALL AllocAry( ParamData%VZ, ParamData%NumDataLines, 'Uniform vertical wind speed', TmpErrStat, TmpErrMsg )
      CALL SetErrStat(TmpErrStat,TmpErrMsg,ErrStat,ErrMsg,RoutineName)
      IF ( ErrStat >= AbortErrLev ) THEN
         CLOSE(UnitWind)
         RETURN
      ENDIF
   END IF

   IF (.NOT. ALLOCATED(ParamData%HShr) ) THEN
      CALL AllocAry( ParamData%HShr, ParamData%NumDataLines, 'Uniform horizontal linear shear', TmpErrStat, TmpErrMsg )
      CALL SetErrStat(TmpErrStat,TmpErrMsg,ErrStat,ErrMsg,RoutineName)
      IF ( ErrStat >= AbortErrLev ) THEN
         CLOSE(UnitWind)
         RETURN
      ENDIF
   END IF

   IF (.NOT. ALLOCATED(ParamData%VShr) ) THEN
      CALL AllocAry( ParamData%VShr, ParamData%NumDataLines, 'Uniform vertical power-law shear exponent', TmpErrStat, TmpErrMsg )
      CALL SetErrStat(TmpErrStat,TmpErrMsg,ErrStat,ErrMsg,RoutineName)
      IF ( ErrStat >= AbortErrLev ) THEN
         CLOSE(UnitWind)
         RETURN
      ENDIF
   END IF

   IF (.NOT. ALLOCATED(ParamData%VLinShr) ) THEN
      CALL AllocAry( ParamData%VLinShr, ParamData%NumDataLines, 'Uniform vertical linear shear', TmpErrStat, TmpErrMsg )
      CALL SetErrStat(TmpErrStat,TmpErrMsg,ErrStat,ErrMsg,RoutineName)
      IF ( ErrStat >= AbortErrLev ) THEN
         CLOSE(UnitWind)
         RETURN
      ENDIF
   END IF

   IF (.NOT. ALLOCATED(ParamData%VGust) ) THEN
      CALL AllocAry( ParamData%VGust, ParamData%NumDataLines, 'Uniform gust velocity', TmpErrStat, TmpErrMsg )
      CALL SetErrStat(TmpErrStat,TmpErrMsg,ErrStat,ErrMsg,RoutineName)
      IF ( ErrStat >= AbortErrLev ) THEN
         CLOSE(UnitWind)
         RETURN
      ENDIF
   END IF


      !-------------------------------------------------------------------------------------------------
      ! Rewind the file (to the beginning) and skip the comment lines
      !-------------------------------------------------------------------------------------------------

   REWIND( UnitWind )

   DO I=1,NumComments
      CALL ReadCom( UnitWind, TRIM(InitData%WindFileName), 'Header line #'//TRIM(Num2LStr(I)), TmpErrStat, TmpErrMsg )
      CALL SetErrStat(TmpErrStat,TmpErrMsg,ErrStat,ErrMsg,RoutineName)
      IF ( ErrStat >= AbortErrLev ) THEN
         CLOSE(UnitWind)
         RETURN
      ENDIF
   END DO !I


      !-------------------------------------------------------------------------------------------------
      ! Read the data arrays
      !-------------------------------------------------------------------------------------------------

   DO I=1,ParamData%NumDataLines

      CALL ReadAry( UnitWind, TRIM(InitData%WindFileName), TmpData(1:NumCols), NumCols, 'TmpData', &
                'Data from uniform wind file line '//TRIM(Num2LStr(NumComments+I)), TmpErrStat, TmpErrMsg)
      CALL SetErrStat(TmpErrStat,'Error retrieving data from the uniform wind file line'//TRIM(Num2LStr(NumComments+I)),   &
            ErrStat,ErrMsg,RoutineName)
      IF ( ErrStat >= AbortErrLev ) THEN
         CLOSE(UnitWind)
         RETURN
      ENDIF

      ParamData%Tdata(  I) = TmpData(1)
      ParamData%V(      I) = TmpData(2)
      ParamData%Delta(  I) = TmpData(3)*D2R
      ParamData%VZ(     I) = TmpData(4)
      ParamData%HShr(   I) = TmpData(5)
      ParamData%VShr(   I) = TmpData(6)
      ParamData%VLinShr(I) = TmpData(7)
      ParamData%VGust(  I) = TmpData(8)

   END DO !I


      !-------------------------------------------------------------------------------------------------
      ! Make sure the wind direction isn't jumping more than 180 degrees between any 2 consecutive
      ! input times.  (Avoids interpolation errors with modular arithemetic.)
      !-------------------------------------------------------------------------------------------------

   DO I=2,ParamData%NumDataLines

      ILine = 1

      DO WHILE ( ILine < MaxTries )

         DelDiff = ( ParamData%Delta(I) - ParamData%Delta(I-1) )

         IF ( ABS( DelDiff ) < Pi ) EXIT  ! exit inner loop

         ParamData%Delta(I) = ParamData%Delta(I) - SIGN( TwoPi, DelDiff )

         ILine = ILine + 1

      END DO

      IF ( ILine >= MaxTries ) THEN
         TmpErrMsg= ' Error calculating wind direction from uniform wind file. ParamData%Delta(' &
               // TRIM(Num2LStr(I  )) // ') = ' // TRIM(Num2LStr(ParamData%Delta(I))) // '; ParamData%Delta(' &
               // TRIM(Num2LStr(I+1)) // ') = ' // TRIM(Num2LStr(ParamData%Delta(I+1)))
         CALL SetErrStat(ErrID_Fatal,TmpErrMsg,ErrStat,ErrMsg,RoutineName)
      END IF


   END DO !I



      !-------------------------------------------------------------------------------------------------
      ! Find out information on the timesteps and range
      !-------------------------------------------------------------------------------------------------

      ! Uniform timesteps
   IF ( ParamData%NumDataLines > 3 ) THEN

      InitOutData%WindFileConstantDT =  .TRUE.
      InitOutData%WindFileDT        = ParamData%Tdata(2) - ParamData%Tdata(1)

      DO I=3,ParamData%NumDataLines

         IF ( .NOT. EqualRealNos( (ParamData%Tdata(I  ) - ParamData%Tdata(I-1) ), REAL(InitOutData%WindFileDT,ReKi )) ) THEN
            InitOutData%WindFileConstantDT  =  .FALSE.
            EXIT
         END IF

      END DO !I

   ELSE

         ! There aren't enough points to check, so report that the timesteps are not uniform
      InitOutData%WindFileConstantDT =  .FALSE.
      InitOutData%WindFileDT        =  0.0_ReKi

   END IF


      ! Time range
   InitOutData%WindFileTRange(1)    =  ParamData%Tdata(1)
   InitOutData%WindFileTRange(2)    =  ParamData%Tdata(ParamData%NumDataLines)

      ! Number of timesteps
   InitOutData%WindFileNumTSteps    =  ParamData%NumDataLines



      !-------------------------------------------------------------------------------------------------
      ! Close the file
      !-------------------------------------------------------------------------------------------------

   CLOSE( UnitWind )


      !-------------------------------------------------------------------------------------------------
      ! Print warnings and messages
      !-------------------------------------------------------------------------------------------------
  !  CALL WrScr( '   Processed '//TRIM( Num2LStr( ParamData%NumDataLines ) )//' records of uniform wind data from '''// &
  !              TRIM(ADJUSTL(InitData%WindFileName))//'''')


   IF ( ParamData%Tdata(1) > 0.0 ) THEN
      TmpErrMsg=  'The uniform wind file : "'//TRIM(ADJUSTL(InitData%WindFileName))// &
                  '" starts at a time '//'greater than zero. Interpolation errors may result.'
      CALL SetErrStat(ErrID_Warn,TmpErrMsg,ErrStat,ErrMsg,RoutineName)
   ENDIF

   IF ( ParamData%NumDataLines == 1 ) THEN
      TmpErrMsg=  ' Only 1 line in uniform wind file. Steady, horizontal wind speed at the hub height is '// &
                  TRIM(Num2LStr(ParamData%V(1)))//' m/s.'
      CALL SetErrStat(ErrID_Info,TmpErrMsg,ErrStat,ErrMsg,RoutineName)
   END IF



      !-------------------------------------------------------------------------------------------------
      ! Write to the summary file
      !-------------------------------------------------------------------------------------------------

   IF ( InitData%SumFileUnit > 0 ) THEN
      WRITE(InitData%SumFileUnit,'(A)',        IOSTAT=TmpErrStat)
      WRITE(InitData%SumFileUnit,'(A)',        IOSTAT=TmpErrStat)    'Uniform wind.  Module '//TRIM(IfW_UniformWind_Ver%Name)//  &
                                                                                 ' '//TRIM(IfW_UniformWind_Ver%Ver)
      WRITE(InitData%SumFileUnit,'(A)',        IOSTAT=TmpErrStat)    '     FileName:                    '//TRIM(InitData%WindFileName)
      WRITE(InitData%SumFileUnit,'(A34,G12.4)',IOSTAT=TmpErrStat)    '     Reference height (m):        ',ParamData%RefHt
      WRITE(InitData%SumFileUnit,'(A34,G12.4)',IOSTAT=TmpErrStat)    '     Reference length (m):        ',ParamData%RefLength
      WRITE(InitData%SumFileUnit,'(A32,I8)',   IOSTAT=TmpErrStat)    '     Number of data lines:        ',ParamData%NumDataLines
      WRITE(InitData%SumFileUnit,'(A)',        IOSTAT=TmpErrStat)    '     Time range (s):              [ '// &
                  TRIM(Num2LStr(InitOutData%WindFileTRange(1)))//' : '//TRIM(Num2LStr(InitOutData%WindFileTRange(2)))//' ]'

         ! We are assuming that if the last line was written ok, then all of them were.
      IF (TmpErrStat /= 0_IntKi) THEN
         CALL SetErrStat(ErrID_Fatal,'Error writing to summary file.',ErrStat,ErrMsg,RoutineName)
         RETURN
      ENDIF   
   ENDIF 



      !-------------------------------------------------------------------------------------------------
      ! Set the initial index into the time array (it indicates that we've initialized the module, too)
      ! and initialize the spatial scaling for the wind calculations
      !-------------------------------------------------------------------------------------------------

   MiscVars%TimeIndex   = 1


      !-------------------------------------------------------------------------------------------------
      ! Set the InitOutput information
      !-------------------------------------------------------------------------------------------------

   InitOutdata%Ver         = IfW_UniformWind_Ver


   RETURN

END SUBROUTINE IfW_UniformWind_Init

!====================================================================================================

!-------------------------------------------------------------------------------------------------
!>  This routine and its subroutines calculate the wind velocity at a set of points given in
!!  PositionXYZ.  The UVW velocities are returned in Velocity
!!
!! @note  This routine does not satisfy the Modular framework.  
!! @date  16-Apr-2013 - A. Platt, NREL.  Converted to modular framework. Modified for NWTC_Library 2.0
!-------------------------------------------------------------------------------------------------
SUBROUTINE IfW_UniformWind_CalcOutput(Time, PositionXYZ, p, Velocity, DiskVel, m, ErrStat, ErrMsg)

   IMPLICIT                                                       NONE

   CHARACTER(*),           PARAMETER                           :: RoutineName="IfW_UniformWind_CalcOutput"


      ! Passed Variables
   REAL(DbKi),                                  INTENT(IN   )  :: Time              !< time from the start of the simulation
   REAL(ReKi),                                  INTENT(IN   )  :: PositionXYZ(:,:)  !< Array of XYZ coordinates, 3xN
   TYPE(IfW_UniformWind_ParameterType),         INTENT(IN   )  :: p                 !< Parameters
   REAL(ReKi),                                  INTENT(INOUT)  :: Velocity(:,:)     !< Velocity output at Time    (Set to INOUT so that array does not get deallocated)
   REAL(ReKi),                                  INTENT(  OUT)  :: DiskVel(3)        !< HACK for AD14: disk velocity output at Time
   TYPE(IfW_UniformWind_MiscVarType),           INTENT(INOUT)  :: m                 !< Misc variables for optimization (not copied in glue code)

      ! Error handling
   INTEGER(IntKi),                              INTENT(  OUT)  :: ErrStat           !< error status
   CHARACTER(*),                                INTENT(  OUT)  :: ErrMsg            !< The error message


      ! local variables
   INTEGER(IntKi)                                              :: NumPoints      ! Number of points specified by the PositionXYZ array
   TYPE(IfW_UniformWind_Intrp)                                 :: op             ! interpolated values of InterpParams
   INTEGER(IntKi)                                              :: PointNum       ! a loop counter for the current point

      ! temporary variables
   INTEGER(IntKi)                                              :: TmpErrStat     ! temporary error status
   CHARACTER(ErrMsgLen)                                        :: TmpErrMsg      ! temporary error message



      !-------------------------------------------------------------------------------------------------
      ! Initialize some things
      !-------------------------------------------------------------------------------------------------

   ErrStat     = ErrID_None
   ErrMsg      = ""

      ! The array is transposed so that the number of points is the second index, x/y/z is the first.
      ! This is just in case we only have a single point, the SIZE command returns the correct number of points.
   NumPoints   =  SIZE(PositionXYZ,DIM=2)


   !-------------------------------------------------------------------------------------------------
   !> 1. Linearly interpolate parameters in time (or use nearest-neighbor to extrapolate)
   !! (compare with nwtc_num::interpstpreal)
   !-------------------------------------------------------------------------------------------------
   CALL InterpParams(Time, p, m, op)   
   
      ! Step through all the positions and get the velocities
   !$OMP PARALLEL default(shared) if(NumPoints>1000)
   !$OMP do private(PointNum, TmpErrStat, TmpErrMsg ) schedule(runtime)
   DO PointNum = 1, NumPoints

         ! Calculate the velocity for the position
      call GetWindSpeed(PositionXYZ(:,PointNum), p, op, Velocity(:,PointNum), TmpErrStat, TmpErrMsg)

         ! Error handling
      !CALL SetErrStat(TmpErrStat,TmpErrMsg,ErrStat,ErrMsg,RoutineName)
      IF (TmpErrStat >= AbortErrLev) THEN
         TmpErrMsg=  trim(TmpErrMsg)//" Error calculating the wind speed at position ("//   &
                     TRIM(Num2LStr(PositionXYZ(1,PointNum)))//", "// &
                     TRIM(Num2LStr(PositionXYZ(2,PointNum)))//", "// &
                     TRIM(Num2LStr(PositionXYZ(3,PointNum)))//") in the wind-file coordinates"
         !$OMP CRITICAL  ! Needed to avoid data race on ErrStat and ErrMsg
         ErrStat = ErrID_None
         ErrMsg  = ""
         CALL SetErrStat(TmpErrStat,TmpErrMsg,ErrStat,ErrMsg,RoutineName)
         !$OMP END CRITICAL
      ENDIF

   ENDDO
   !$OMP END DO 
   !$OMP END PARALLEL

   IF (ErrStat >= AbortErrLev) RETURN ! Return cannot be in parallel loop

      ! DiskVel term -- this represents the average across the disk -- sort of.  This changes for AeroDyn 15
   DiskVel   =  WindInf_ADhack_diskVel(Time, p, m, TmpErrStat, TmpErrMsg)

   RETURN

END SUBROUTINE IfW_UniformWind_CalcOutput
!+-+-+-+-+-+-+-+-+-+-+-+-+-+-+-+-+-+-+-+-+-+-+-+-+-+-+-+-+-+-+-+-+-+-+-+-+-+-+-+-+-+-+-+-+-+-+-+-+-+-
!> This subroutine linearly interpolates the parameters that are used to compute uniform 
!! wind.
SUBROUTINE InterpParams(Time, p, m, op)

      ! Passed Variables
   REAL(DbKi),                            INTENT(IN   )  :: Time              !< time from the start of the simulation
   TYPE(IfW_UniformWind_ParameterType),   INTENT(IN   )  :: p                 !< Parameters
   TYPE(IfW_UniformWind_MiscVarType),     INTENT(INOUT)  :: m                 !< Misc variables (index)

   TYPE(IfW_UniformWind_Intrp)          , INTENT(  OUT)  :: op                !< interpolated V values at input TIME


      ! Local Variables
   REAL(ReKi)                                            :: slope             ! temporary storage for slope (in time) used in linear interpolation
   

   !-------------------------------------------------------------------------------------------------
   ! Linearly interpolate in time (or used nearest-neighbor to extrapolate)
   ! (compare with NWTC_Num.f90\InterpStpReal)
   !-------------------------------------------------------------------------------------------------

      ! Let's check the limits.
   IF ( Time <= p%Tdata(1) .OR. p%NumDataLines == 1 )  THEN

      m%TimeIndex  = 1
      op%V         = p%V      (1)
      op%Delta     = p%Delta  (1)
      op%VZ        = p%VZ     (1)
      op%HShr      = p%HShr   (1)
      op%VShr      = p%VShr   (1)
      op%VLinShr   = p%VLinShr(1)
      op%VGust     = p%VGust  (1)

   ELSE IF ( Time >= p%Tdata(p%NumDataLines) )  THEN

      m%TimeIndex  = p%NumDataLines - 1
      op%V         = p%V      (p%NumDataLines)
      op%Delta     = p%Delta  (p%NumDataLines)
      op%VZ        = p%VZ     (p%NumDataLines)
      op%HShr      = p%HShr   (p%NumDataLines)
      op%VShr      = p%VShr   (p%NumDataLines)
      op%VLinShr   = p%VLinShr(p%NumDataLines)
      op%VGust     = p%VGust  (p%NumDataLines)

   ELSE

         ! Let's interpolate!  Linear interpolation.
      m%TimeIndex = MAX( MIN( m%TimeIndex, p%NumDataLines-1 ), 1 )

      DO

         IF ( Time < p%Tdata(m%TimeIndex) )  THEN

            m%TimeIndex = m%TimeIndex - 1

         ELSE IF ( Time >= p%Tdata(m%TimeIndex+1) )  THEN

            m%TimeIndex = m%TimeIndex + 1

         ELSE
            slope       = ( Time - p%Tdata(m%TimeIndex) )/( p%Tdata(m%TimeIndex+1) - p%Tdata(m%TimeIndex) )
            
            op%V       = ( p%V(      m%TimeIndex+1) - p%V(      m%TimeIndex) )*slope  + p%V(      m%TimeIndex)
            op%Delta   = ( p%Delta(  m%TimeIndex+1) - p%Delta(  m%TimeIndex) )*slope  + p%Delta(  m%TimeIndex)
            op%VZ      = ( p%VZ(     m%TimeIndex+1) - p%VZ(     m%TimeIndex) )*slope  + p%VZ(     m%TimeIndex)
            op%HShr    = ( p%HShr(   m%TimeIndex+1) - p%HShr(   m%TimeIndex) )*slope  + p%HShr(   m%TimeIndex)
            op%VShr    = ( p%VShr(   m%TimeIndex+1) - p%VShr(   m%TimeIndex) )*slope  + p%VShr(   m%TimeIndex)
            op%VLinShr = ( p%VLinShr(m%TimeIndex+1) - p%VLinShr(m%TimeIndex) )*slope  + p%VLinShr(m%TimeIndex)
            op%VGust   = ( p%VGust(  m%TimeIndex+1) - p%VGust(  m%TimeIndex) )*slope  + p%VGust(  m%TimeIndex)
            EXIT

         END IF

      END DO

   END IF
END SUBROUTINE InterpParams

!+-+-+-+-+-+-+-+-+-+-+-+-+-+-+-+-+-+-+-+-+-+-+-+-+-+-+-+-+-+-+-+-+-+-+-+-+-+-+-+-+-+-+-+-+-+-+-+-+-+-
!> This subroutine linearly interpolates the columns in the uniform input file to get the values for
!! the requested time, then uses the interpolated values to calclate the wind speed at a point
!! in space represented by InputPosition.
!!
!!  16-Apr-2013 - A. Platt, NREL.  Converted to modular framework. Modified for NWTC_Library 2.0
SUBROUTINE GetWindSpeed(InputPosition, p, op, WindSpeed, ErrStat, ErrMsg)

      ! Passed Variables
   REAL(ReKi),                            INTENT(IN   )  :: InputPosition(3)  !< input information: positions X,Y,Z
   TYPE(IfW_UniformWind_ParameterType),   INTENT(IN   )  :: p                 !< Parameters
   TYPE(IfW_UniformWind_Intrp),           INTENT(IN   )  :: op                !< operating point values; interpolated UniformWind parameters for this time (for glue-code linearization operating point)

   INTEGER(IntKi),                        INTENT(  OUT)  :: ErrStat           !< error status
   CHARACTER(*),                          INTENT(  OUT)  :: ErrMsg            !< The error message

      ! Returned variables
   REAL(ReKi),                            INTENT(  OUT)  :: WindSpeed(3)      !< return velocities (U,V,W)

      ! Local Variables
   REAL(ReKi)                                            :: CosDelta          ! cosine of y%Delta
   
   REAL(ReKi)                                            :: SinDelta          ! sine of y%Delta
   REAL(ReKi)                                            :: V1                ! temporary storage for horizontal velocity


   ErrStat  =  ErrID_None
   ErrMsg   =  ""


   
   !-------------------------------------------------------------------------------------------------
   !> 2. Calculate the wind speed at this time (if z<0, return an error):
   !-------------------------------------------------------------------------------------------------

<<<<<<< HEAD
   if ( InputPosition(3) <= 0.0_ReKi ) then
      if (.not. EqualRealNos(InputPosition(3), 0.0_ReKi) ) call SetErrStat(ErrID_Severe,'Height must not be negative.',ErrStat,ErrMsg,'GetWindSpeed')
      WindSpeed = 0.0
=======
   if ( InputPosition(3) < 0.0_ReKi ) then
      call SetErrStat(ErrID_Fatal,'Height must not be negative.',ErrStat,ErrMsg,'GetWindSpeed')
>>>>>>> 103130ba
      return
   end if
      
   !> Let \f{eqnarray}{ V_h & = & V \, \left( \frac{Z}{Z_{ref}} \right) ^ {V_{shr}}                                   & \mbox{power-law wind shear} \\
   !!                    & + & V \, \frac{H_{LinShr}}{RefWid} \, \left( Y \cos(Delta) + X \sin(Delta) \right)   & \mbox{horizontal linear shear} \\
   !!                    & + & V \, \frac{V_{LinShr}}{RefWid} \, \left( Z - Z_{ref} \right)                           & \mbox{vertical linear shear} \\
   !!                    & + & V_{Gust}                                                                               & \mbox{gust speed}    
   !! \f} Then the returned wind speed, \f$Vt\f$, is \n
   !! \f$Vt_u =  V_h \, \cos(Delta) \f$ \n
   !! \f$Vt_v = -V_h \, \sin(Delta) \f$ \n
   !! \f$Vt_w =  V_z \f$ \n using input positions \f$X,Y,Z\f$ and interpolated values for time-dependent input-file parameters 
   !! \f$V, Delta, V_z, H_{LinShr}, V_{Shr}, V_{LinShr}, V_{Gust}\f$.
   
   CosDelta = COS( op%Delta )
   SinDelta = SIN( op%Delta )
   V1 = op%V * ( ( InputPosition(3)/p%RefHt ) ** op%VShr &                                  ! power-law wind shear
         + ( op%HShr   * ( InputPosition(2) * CosDelta + InputPosition(1) * SinDelta ) &    ! horizontal linear shear
         +  op%VLinShr * ( InputPosition(3) - p%RefHt ) )/p%RefLength  ) &                  ! vertical linear shear
         +  op%VGust                                                                        ! gust speed
         
   WindSpeed(1) =  V1 * CosDelta
   WindSpeed(2) = -V1 * SinDelta
   WindSpeed(3) =  op%VZ


   RETURN

END SUBROUTINE GetWindSpeed



!> This function should be deleted ASAP.  Its purpose is to reproduce results of AeroDyn 12.57;
!! when a consensus on the definition of "average velocity" is determined, this function will be
!! removed.
FUNCTION WindInf_ADhack_diskVel( t, p, m,ErrStat, ErrMsg )
   
         ! Passed variables
   
   REAL(DbKi),                            INTENT(IN   )  :: t         !< Time
   TYPE(IfW_UniformWind_ParameterType),   INTENT(IN   )  :: p         !< Parameters
   TYPE(IfW_UniformWind_MiscVarType),     INTENT(INOUT)  :: m         !< misc/optimization data (storage for efficiency index)
   
   INTEGER(IntKi),                        INTENT(  OUT)  :: ErrStat   !< error status from this function
   CHARACTER(*),                          INTENT(  OUT)  :: ErrMsg    !< error message from this function 
   
      ! Function definition
   REAL(ReKi)                    :: WindInf_ADhack_diskVel(3)
   
      ! Local variables
   TYPE(IfW_UniformWind_Intrp)                           :: op         ! interpolated values of InterpParams
   
      
      ErrStat = ErrID_None
      ErrMsg  = ""
   
      !-------------------------------------------------------------------------------------------------
      ! Linearly interpolate in time (or use nearest-neighbor to extrapolate)
      ! (compare with NWTC_Num.f90\InterpStpReal)
      !-------------------------------------------------------------------------------------------------

      call InterpParams(t, p, m, op)

      !-------------------------------------------------------------------------------------------------
      ! calculate the wind speed at this time (note that it is not the full uniform wind equation!)
      !-------------------------------------------------------------------------------------------------
   
         WindInf_ADhack_diskVel(1) =  op%V * COS( op%Delta )
         WindInf_ADhack_diskVel(2) = -op%V * SIN( op%Delta )
         WindInf_ADhack_diskVel(3) =  op%VZ
      
   
      RETURN

END FUNCTION WindInf_ADhack_diskVel


!====================================================================================================
!>  This routine closes any open files and clears all data stored in UniformWind derived Types
!!
!! @note  This routine does not satisfy the Modular framework.  The InputType is not used, rather
!!          an array of points is passed in. 
!! @date:  16-Apr-2013 - A. Platt, NREL.  Converted to modular framework. Modified for NWTC_Library 2.0
!----------------------------------------------------------------------------------------------------
SUBROUTINE IfW_UniformWind_End( ParamData, MiscVars, ErrStat, ErrMsg)

   IMPLICIT                                                       NONE

   CHARACTER(*),           PARAMETER                           :: RoutineName="IfW_UniformWind_End"


      ! Passed Variables
   TYPE(IfW_UniformWind_ParameterType),         INTENT(INOUT)  :: ParamData         !< Parameters
   TYPE(IfW_UniformWind_MiscVarType),           INTENT(INOUT)  :: MiscVars          !< Misc variables for optimization (not copied in glue code)


      ! Error Handling
   INTEGER(IntKi),                              INTENT(  OUT)  :: ErrStat           !< determines if an error has been encountered
   CHARACTER(*),                                INTENT(  OUT)  :: ErrMsg            !< Message about errors


      ! Local Variables
   INTEGER(IntKi)                                              :: TmpErrStat        ! temporary error status
   CHARACTER(ErrMsgLen)                                        :: TmpErrMsg         ! temporary error message


      !-=- Initialize the routine -=-

   ErrMsg   = ''
   ErrStat  = ErrID_None



      ! Destroy parameter data

   CALL IfW_UniformWind_DestroyParam(       ParamData,     TmpErrStat, TmpErrMsg )
   CALL SetErrStat( TmpErrStat, TmpErrMsg, ErrStat, ErrMsg, RoutineName )


      ! Destroy the state data

   CALL IfW_UniformWind_DestroyMisc(  MiscVars,   TmpErrStat, TmpErrMsg )
   CALL SetErrStat( TmpErrStat, TmpErrMsg, ErrStat, ErrMsg, RoutineName )


      ! reset time index so we know the module is no longer initialized

   MiscVars%TimeIndex   = 0

END SUBROUTINE IfW_UniformWind_End
!..................................................................................................................................
!> Routine to compute the Jacobians of the output (Y) function with respect to the inputs (u). The partial 
!! derivative dY/du is returned. This submodule does not follow the modularization framework.
SUBROUTINE IfW_UniformWind_JacobianPInput( t, Position, CosPropDir, SinPropDir, p, m, dYdu )

   REAL(DbKi),                            INTENT(IN   )   :: t             !< Current simulation time in seconds
   REAL(ReKi),                            INTENT(IN   )   :: Position(3)   !< XYZ Position at which to find velocity (operating point)
   REAL(ReKi),                            INTENT(IN   )   :: CosPropDir    !< cosine of InflowWind propagation direction
   REAL(ReKi),                            INTENT(IN   )   :: SinPropDir    !< sine of InflowWind propagation direction
   TYPE(IfW_UniformWind_ParameterType),   INTENT(IN   )   :: p             !< Parameters
   TYPE(IfW_UniformWind_MiscVarType),     INTENT(INOUT)   :: m             !< Misc/optimization variables
   REAL(R8Ki),                            INTENT(INOUT)   :: dYdu(3,6)     !< Partial derivatives of output functions
                                                                           !!   (Y) with respect to the inputs (u)

      ! local variables: 
   !INTEGER(IntKi)                                         :: ErrStat2
   !CHARACTER(ErrMsgLen)                                   :: ErrMsg2       ! temporary error message
   !CHARACTER(*), PARAMETER                                :: RoutineName = 'IfW_UniformWind_JacobianPInput'
      
      ! Local Variables
   TYPE(IfW_UniformWind_Intrp)                           :: op                ! interpolated values of InterpParams
   REAL(R8Ki)                                            :: CosDelta          ! cosine of Delta_tmp
   REAL(R8Ki)                                            :: SinDelta          ! sine of Delta_tmp
   REAL(R8Ki)                                            :: RotatePosition(3)  !< rotated position

   REAL(R8Ki)                                            :: dVhdx             ! temporary value to hold partial v_h partial X   
   REAL(R8Ki)                                            :: dVhdy             ! temporary value to hold partial v_h partial Y   
   REAL(R8Ki)                                            :: dVhdz             ! temporary value to hold partial v_h partial Z   
   REAL(R8Ki)                                            :: tmp_du            ! temporary value to hold calculations that are part of multiple components   
   REAL(R8Ki)                                            :: tmp_dv            ! temporary value to hold calculations that are part of multiple components   
   REAL(R8Ki)                                            :: dVhdPD            ! temporary value to hold partial v_h partial propagation direction
   REAL(R8Ki)                                            :: dVhdV             ! temporary value to hold partial v_h partial V   
   REAL(R8Ki)                                            :: Vh                ! temporary value to hold v_h    
   REAL(R8Ki)                                            :: dVhdVShr          ! temporary value to hold partial v_h partial VShr   
   REAL(R8Ki)                                            :: zr 
   
      


   if ( Position(3) < 0.0_ReKi .or. EqualRealNos(Position(3), 0.0_ReKi)) then
      dYdu = 0.0_R8Ki
      RETURN
   end if      
      
   !-------------------------------------------------------------------------------------------------
   !> 1. Linearly interpolate parameters in time at operating point (or use nearest-neighbor to extrapolate)
   !! (compare with nwtc_num::interpstpreal) 
   !-------------------------------------------------------------------------------------------------
   CALL InterpParams(t, p, m, op)
      
   CosDelta = COS( real(op%Delta,R8Ki) )
   SinDelta = SIN( real(op%Delta,R8Ki) )
   
   RotatePosition(1) = Position(1)*cosPropDir - Position(2)*sinPropDir
   RotatePosition(2) = Position(1)*sinPropDir + Position(2)*cosPropDir
   RotatePosition(3) = Position(3)
   
   
   !-------------------------------------------------------------------------------------------------
   !> 2. Calculate \f$ \frac{\partial Y_{Output \, Equations}}{\partial u_{inputs}} = \begin{bmatrix}
   !! \frac{\partial Vt_u}{\partial X} & \frac{\partial Vt_u}{\partial Y} & \frac{\partial Vt_u}{\partial Z} \\
   !! \frac{\partial Vt_v}{\partial X} & \frac{\partial Vt_v}{\partial Y} & \frac{\partial Vt_v}{\partial Z} \\
   !! \frac{\partial Vt_w}{\partial X} & \frac{\partial Vt_w}{\partial Y} & \frac{\partial Vt_w}{\partial Z} \\
   !! \end{bmatrix} \f$
   !-------------------------------------------------------------------------------------------------
   zr = RotatePosition(3)/p%RefHt
   tmp_du = op%V * op%HShr /p%RefLength * CosPropDir
   dVhdx  = tmp_du * SinDelta
   dVhdy  = tmp_du * CosDelta   
   dVhdz  = op%V * ( op%VShr / p%RefHt * zr**(op%VShr-1.0_R8Ki) + op%VLinShr/p%RefLength)
   
   dVhdV = ( ( RotatePosition(3)/p%RefHt ) ** op%VShr &                                             ! power-law wind shear
             + ( op%HShr   * ( RotatePosition(2) * CosDelta + RotatePosition(1) * SinDelta ) &      ! horizontal linear shear
             +  op%VLinShr * ( RotatePosition(3) - p%RefHt ) )/p%RefLength  )                       ! vertical linear shear   
   Vh = op%V * dVhdV + op%Vgust
   
   dVhdVShr = op%V * zr**op%VShr * log(zr)
   dVhdPD   = op%V * op%HShr / p%RefLength * ( RotatePosition(1) * CosDelta - RotatePosition(2) * SinDelta )
             
   tmp_du =  CosPropDir*CosDelta  - SinPropDir*SinDelta
   tmp_dv = -SinPropDir*CosDelta  - CosPropDir*SinDelta
      
                  
      !> \f$ \frac{\partial Vt_u}{\partial X} = \left[\cos(PropagationDir)\cos(Delta) - \sin(PropagationDir)\sin(Delta) \right]
      !! V \, \frac{H_{LinShr}}{RefWid} \, \sin(Delta) \cos(PropagationDir) \f$
   dYdu(1,1) = tmp_du*dVhdx
      
      !> \f$ \frac{\partial Vt_v}{\partial X} = \left[-\sin(PropagationDir)\cos(Delta) - \cos(PropagationDir)\sin(Delta) \right]
      !! V \, \frac{H_{LinShr}}{RefWid} \, \sin(Delta) \cos(PropagationDir) \f$
   dYdu(2,1) = tmp_dv*dVhdx
   
      !> \f$ \frac{\partial Vt_w}{\partial X} = 0 \f$
   dYdu(3,1) = 0.0_R8Ki
      
      
      !> \f$ \frac{\partial Vt_u}{\partial Y} = \left[\cos(PropagationDir)\cos(Delta) - \sin(PropagationDir)\sin(Delta) \right]
      !! V \, \frac{H_{LinShr}}{RefWid} \, \cos(Delta) \cos(PropagationDir) \f$
   dYdu(1,2) = tmp_du*dVhdy
      
      !> \f$ \frac{\partial Vt_v}{\partial Y} = \left[-\sin(PropagationDir)\cos(Delta) - \cos(PropagationDir)\sin(Delta) \right]
      !! V \, \frac{H_{LinShr}}{RefWid} \, \cos(Delta) \cos(PropagationDir) \f$
   dYdu(2,2) = tmp_dv*dVhdy
      
      !> \f$ \frac{\partial Vt_w}{\partial Y} = 0 \f$
   dYdu(3,2) = 0.0_R8Ki
      
      
      !> \f$ \frac{\partial Vt_u}{\partial Z} = \left[\cos(PropagationDir)\cos(Delta) - \sin(PropagationDir)\sin(Delta) \right]
      !! V \, \left[ \frac{V_{shr}}{Z_{ref}} \left( \frac{Z}{Z_{ref}} \right) ^ {V_{shr}-1} + \frac{V_{LinShr}}{RefWid} \right] \f$
   dYdu(1,3) = tmp_du*dVhdz
                        
      !> \f$ \frac{\partial Vt_v}{\partial Z} = \left[-\sin(PropagationDir)\cos(Delta) - \cos(PropagationDir)\sin(Delta) \right]
      !! V \, \left[ \frac{V_{shr}}{Z_{ref}} \left( \frac{Z}{Z_{ref}} \right) ^ {V_{shr}-1} + \frac{V_{LinShr}}{RefWid} \right] \f$      
   dYdu(2,3) = tmp_dv*dVhdz
            
      !> \f$ \frac{\partial Vt_w}{\partial Z} = 0 \f$
   dYdu(3,3) = 0.0_R8Ki
   
   
   
      ! \f$ \frac{\partial Vt_u}{\partial V} =  \f$
   dYdu(1,4) = tmp_du*dVhdV      
      ! \f$ \frac{\partial Vt_v}{\partial V} =  \f$
   dYdu(2,4) = tmp_dv*dVhdV
      !> \f$ \frac{\partial Vt_w}{\partial V} = 0 \f$
   dYdu(3,4) = 0.0_R8Ki
   

      ! \f$ \frac{\partial Vt_u}{\partial VShr} =  \f$
   dYdu(1,5) = tmp_du*dVhdVShr
      ! \f$ \frac{\partial Vt_v}{\partial VShr} =  \f$
   dYdu(2,5) = tmp_dv*dVhdVShr
      !> \f$ \frac{\partial Vt_w}{\partial VShr} = 0 \f$
   dYdu(3,5) = 0.0_R8Ki

      ! \f$ \frac{\partial Vt_u}{\partial PropDir} =  \f$
   dYdu(1,6) = tmp_dv*Vh + tmp_du*dVhdPD
      ! \f$ \frac{\partial Vt_v}{\partial PropDir} =  \f$
   dYdu(2,6) = -tmp_du*Vh + tmp_dv*dVhdPD
      !> \f$ \frac{\partial Vt_w}{\partial PropDir} = 0 \f$
   dYdu(3,6) = 0.0_R8Ki
   
   RETURN

END SUBROUTINE IfW_UniformWind_JacobianPInput
!..................................................................................................................................
!> Routine to compute the Jacobians of the output (Y) function with respect to the inputs (u). The partial 
!! derivative dY/du is returned. This submodule does not follow the modularization framework.
SUBROUTINE IfW_UniformWind_GetOP( t, p, m, OP_out )

   REAL(DbKi),                            INTENT(IN   )   :: t             !< Current simulation time in seconds
   REAL(ReKi),                            INTENT(  OUT)   :: OP_out(2)     !< operating point (HWindSpeed and PLexp
   TYPE(IfW_UniformWind_ParameterType),   INTENT(IN   )   :: p             !< Parameters
   TYPE(IfW_UniformWind_MiscVarType),     INTENT(INOUT)   :: m             !< Misc/optimization variables

      ! Local Variables
   TYPE(IfW_UniformWind_Intrp)                            :: op             ! interpolated values of InterpParams
      
            
   !-------------------------------------------------------------------------------------------------
   !> 1. Linearly interpolate parameters in time at operating point (or use nearest-neighbor to extrapolate)
   !! (compare with nwtc_num::interpstpreal) 
   !-------------------------------------------------------------------------------------------------
   CALL InterpParams(t, p, m, op)
            
   OP_out(1) = op%V
   OP_out(2) = op%VSHR
   
   RETURN

END SUBROUTINE IfW_UniformWind_GetOP


!====================================================================================================
SUBROUTINE Uniform_to_FF(p, m, p_ff, ErrStat, ErrMsg)

   USE IfW_FFWind_Base

   TYPE(IfW_UniformWind_ParameterType),      INTENT(IN   ) :: p                    !< UniformWind Parameters
   TYPE(IfW_UniformWind_MiscVarType),        INTENT(INOUT) :: m                    !< Misc variables for optimization (not copied in glue code)
   TYPE(IfW_FFWind_ParameterType),           INTENT(  OUT) :: p_ff                 !< FF Parameters
   INTEGER(IntKi),                           INTENT(  OUT) :: ErrStat              !< error status
   CHARACTER(*),                             INTENT(  OUT) :: ErrMsg               !< error message

      ! local variables
   REAL(DbKi)                           :: Time              !< time from the start of the simulation
   REAL(ReKi)                           :: PositionXYZ(3,1)  !< Array of XYZ coordinates, 3xN
   REAL(ReKi)                           :: Velocity(3,1)     !< Velocity output at Time    (Set to INOUT so that array does not get deallocated)
   REAL(ReKi)                           :: DiskVel(3)        !< HACK for AD14: disk velocity output at Time
   REAL(ReKi)                           :: n
   
   INTEGER(ReKi) ,            parameter :: dz = 5.0
   INTEGER(ReKi) ,            parameter :: dy = 5.0
   INTEGER(ReKi)                        :: i
   INTEGER(ReKi)                        :: it
   INTEGER(ReKi)                        :: iy
   INTEGER(ReKi)                        :: iz
   INTEGER(IntKi)                       :: ErrStat2
   CHARACTER(ErrMsgLen)                 :: ErrMsg2
   CHARACTER(*),              parameter :: RoutineName = 'Uniform_to_FF'
   
   ErrStat = ErrID_None
   ErrMsg = ""
   
   p_ff%WindFileFormat        = -1                             ! "Binary file format description number"                        -
   p_ff%NFFComp               = 3                              ! "Number of wind components"                                    -
   p_ff%Periodic              = .false.
   p_ff%InterpTower           = .true.
   p_ff%RefHt                 = p%RefHt
   p_ff%NTGrids               = 0
   p_ff%InvFFYD               = 1.0_ReKi / dy                  ! "reciprocal of delta y"                                        1/meters
   p_ff%InvFFZD               = 1.0_ReKi / dz                  ! "reciprocal of delta z"                                        1/meters
   
      ! add roughly 10% to the width
   n            = NINT( p%RefLength*1.1_ReKi*0.5_ReKi / dy )
   p_ff%NYGrids = n*2+1                                        ! "Number of points in the lateral (y) direction of the grids"   -
   p_ff%FFYHWid = 0.5_ReKi * dy * (p_ff%NYGrids-1)             ! "Half the grid width"                                          meters
   
   n            = NINT( p%RefLength*1.1_ReKi*0.5_ReKi / dz )
   p_ff%NZGrids =  INT( p_ff%RefHt / dy ) + n + 1              ! "Number of points in the vertical (z) direction of the grids"  -
   
   p_ff%FFZHWid  =  0.5_ReKi * dz * (p_ff%NZGrids -1)          ! "Half the grid height"                                         meters
   p_ff%GridBase =  p_ff%RefHt + n*dz - p_ff%FFZHWid*2.0_ReKi  ! "the height of the bottom of the grid"                         meters
   
   p_ff%InitXPosition  = 0.0_ReKi                              ! "the initial x position of grid (distance in FF is offset)"    meters
   

   ! time will be the smallest delta t in this Uniform wind file
   if (p%NumDataLines < 2) then
      p_ff%FFDTime = 600.0_ReKi ! doesn't matter what the time step is
   else
      p_ff%FFDTime = HUGE(p_ff%FFDTime)                        ! "Delta time"                                                   seconds
      do i=2,p%NumDataLines
         p_ff%FFDTime = min(p_ff%FFDTime, p%TData(i) - p%TData(i-1))
      end do

      if (p_ff%FFDTime < 0.0001) then
         call SetErrStat( ErrID_Fatal, "Smallest time step in uniform wind file is less that 0.0001 seconds. Increase the time step "//&
                          " to convert to a FF file.", ErrStat, ErrMsg, RoutineName )
         return
      end if
      
   end if
      
   p_ff%FFRate = 1.0_ReKi / p_ff%FFDTime                       ! "Data rate (1/FFDTime)"                                         Hertz
   
   
   p_ff%AddMeanAfterInterp  =  .FALSE.                         ! "Add the mean wind speed after interpolating at a given height?" -
   p_ff%WindProfileType = WindProfileType_PL                   ! "Wind profile type (0=constant;1=logarithmic;2=power law)"       -
   p_ff%PLExp = GetAverageVal(p%VSHR)                          ! "Power law exponent (used for PL wind profile type only)"        -
   p_ff%Z0 = 0.0_ReKi                                          ! "Surface roughness length (used for LOG wind profile type only)" -
   
   if (p%NumDataLines < 2) then
      p_ff%NFFSteps = 2                                        ! "Number of time steps in the FF array"                         -
   else
      p_ff%NFFSteps = NINT(p%TData(p%NumDataLines) / p_ff%FFDTime) + 1
   end if
   
   p_ff%TotalTime = (p_ff%NFFSteps-1) * p_ff%FFDTime           ! "The total time of the simulation"                             seconds

   
   call AllocAry( p_ff%FFData, p_ff%NZGrids,p_ff%NYGrids,p_ff%NFFComp, p_ff%NFFSteps, 'p%FF%FFData', ErrStat2, ErrMsg2 )   
      call SetErrStat(ErrStat2,ErrMsg2,ErrStat,ErrMsg,RoutineName)
      if (ErrStat >= AbortErrLev) return
      
   PositionXYZ = 0.0_ReKi
   do it = 1,p_ff%NFFSteps
      Time = (it-1)*p_ff%FFDTime
      
      do iy = 1,p_ff%NYGrids
         PositionXYZ(2,1) = (iy-1)*dy - p_ff%FFYHWid
         
         do iz=1,p_ff%NZGrids
            PositionXYZ(3,1) = (iz-1)*dz + p_ff%GridBase
            
            call IfW_UniformWind_CalcOutput(Time, PositionXYZ, p, Velocity, DiskVel, m, ErrStat2, ErrMsg2)
               call SetErrStat(ErrStat2,ErrMsg2,ErrStat,ErrMsg,RoutineName)
            
            p_ff%FFData(iz,iy,:,it) = Velocity(:,1)
            
         end do ! iz
      end do ! iy
   end do ! it
   
   ! compute some averages for this simulation
   p_ff%MeanFFWS = GetAverageVal(p%V)                          ! "Mean wind speed (advection speed)"
   p_ff%InvMFFWS = 1.0_ReKi / p_ff%MeanFFWS
   
   RETURN

CONTAINS

   FUNCTION GetAverageVal(Ary) RESULT(Avg)
      REAL(ReKi), intent(in)  :: Ary(:)
      REAL(ReKi)              :: Avg

      if (p%NumDataLines < 2) then
         Avg = Ary(1)
      else
         Avg = p%TData(1) * Ary(1) ! in case tData(1)/=0
         do i=2,p%NumDataLines
            Avg = Avg + (p%TData(i)-p%TData(i-1)) * (Ary(i)+Ary(i-1))/2.0_ReKi
         end do
         Avg = Avg / (p%TData(p%NumDataLines)-p%TData(1))
      end if

   END FUNCTION GetAverageVal
   
END SUBROUTINE Uniform_to_FF
!====================================================================================================

!====================================================================================================
END MODULE IfW_UniformWind<|MERGE_RESOLUTION|>--- conflicted
+++ resolved
@@ -682,14 +682,9 @@
    !> 2. Calculate the wind speed at this time (if z<0, return an error):
    !-------------------------------------------------------------------------------------------------
 
-<<<<<<< HEAD
    if ( InputPosition(3) <= 0.0_ReKi ) then
       if (.not. EqualRealNos(InputPosition(3), 0.0_ReKi) ) call SetErrStat(ErrID_Severe,'Height must not be negative.',ErrStat,ErrMsg,'GetWindSpeed')
       WindSpeed = 0.0
-=======
-   if ( InputPosition(3) < 0.0_ReKi ) then
-      call SetErrStat(ErrID_Fatal,'Height must not be negative.',ErrStat,ErrMsg,'GetWindSpeed')
->>>>>>> 103130ba
       return
    end if
       

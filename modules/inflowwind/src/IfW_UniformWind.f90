!> This module contains all the data and procedures that define uniform wind files (formerly known as
!! hub-height files). This could more accurately be called a point wind file since the wind speed at
!! any point is calculated by shear applied to the point where wind is defined.  It is basically uniform
!! wind over the rotor disk.  The entire file is read on initialization, then the columns that make up
!! the wind file are interpolated to the time requested, and wind is calculated based on the location
!! in space.
!!
!! the file contains header information (rows that contain "!"), followed by numeric data stored in
!! 8 columns:   
!!              |Column | Description                 | Variable Name | Units|
!!              |-------|-----------------------------|---------------|------|  
!!              |    1  |  Time                       | Time          | [s]  |
!!              |    2  |  Horizontal wind speed      | V             | [m/s]|
!!              |    3  |  Wind direction             | Delta         | [deg]|
!!              |    4  |  Vertical wind speed        | VZ            | [m/s]|
!!              |    5  |  Horizontal linear shear    | HLinShr       | [-]  |
!!              |    6  |  Vertical power-law shear   | VShr          | [-]  |
!!              |    7  |  Vertical linear shear      | VLinShr       | [-]  |
!!              |    8  |  Gust (horizontal) velocity | VGust         | [m/s]|
!!
!! The horizontal wind speed at (X, Y, Z) is then calculated using the interpolated columns by  \n
!!  \f{eqnarray}{ V_h & = & V \, \left( \frac{Z}{Z_{Ref}} \right) ^ {VShr}                   & \mbox{power-law wind shear} \\
!!                    & + & V \, \frac{H_{LinShr}}{RefWid} \, \left( Y \cos(Delta) + X \sin(Delta) \right)     & \mbox{horizontal linear shear} \\
!!                    & + & V \, \frac{V_{LinShr}}{RefWid} \, \left( Z-Z_{Ref} \right)                               & \mbox{vertical linear shear} \\
!!                    & + & V_{Gust}                                                          & \mbox{gust speed} 
!! \f}
MODULE IfW_UniformWind
!----------------------------------------------------------------------------------------------------
!! Feb 2013    v2.00.00         A. Platt
!!    -- updated to the new framework
!!    -- Note:  Jacobians are not included in this version.
!!
!! Feb 2015    v2.01.00         A. Platt
!!    -- Further updates to the new framework
!!    -- name change from 'hub-height wind files' to 'Uniform wind files'.
!!
!**********************************************************************************************************************************
! LICENSING
! Copyright (C) 2015-2016  National Renewable Energy Laboratory
!
!    This file is part of InflowWind.
!
! Licensed under the Apache License, Version 2.0 (the "License");
! you may not use this file except in compliance with the License.
! You may obtain a copy of the License at
!
!     http://www.apache.org/licenses/LICENSE-2.0
!
! Unless required by applicable law or agreed to in writing, software
! distributed under the License is distributed on an "AS IS" BASIS,
! WITHOUT WARRANTIES OR CONDITIONS OF ANY KIND, either express or implied.
! See the License for the specific language governing permissions and
! limitations under the License.
!
!**********************************************************************************************************************************

   USE                                       NWTC_Library
   USE                                       IfW_UniformWind_Types

   IMPLICIT                                  NONE
   PRIVATE

   TYPE(ProgDesc),   PARAMETER               :: IfW_UniformWind_Ver = ProgDesc( 'IfW_UniformWind', '', '' )

   PUBLIC                                    :: IfW_UniformWind_Init
   PUBLIC                                    :: IfW_UniformWind_End
   PUBLIC                                    :: IfW_UniformWind_CalcOutput
   PUBLIC                                    :: IfW_UniformWind_JacobianPInput
   PUBLIC                                    :: IfW_UniformWind_GetOP
   
   PUBLIC                                    :: Uniform_to_FF
   
CONTAINS

!====================================================================================================

!----------------------------------------------------------------------------------------------------
!> A subroutine to initialize the UniformWind module.  It reads the uniform wind file and stores the data in an
!! array to use later.  It requires an initial reference height (hub height) and width (rotor diameter),
!! both in meters, which are used to define the volume where wind velocities will be calculated.  This
!! information is necessary because of the way the shears are defined.
!!
!! @note    This routine does not conform to the framework.  The InputType has been replaced with just
!!          the PositionXYZ array.
!! @date    16-Apr-2013 - A. Platt, NREL.  Converted to modular framework. Modified for NWTC_Library 2.0
!----------------------------------------------------------------------------------------------------
SUBROUTINE IfW_UniformWind_Init(InitData, ParamData, MiscVars, InitOutData, ErrStat, ErrMsg)


   IMPLICIT                                                       NONE

   CHARACTER(*),           PARAMETER                           :: RoutineName="IfW_UniformWind_Init"


      ! Passed Variables
   TYPE(IfW_UniformWind_InitInputType),         INTENT(IN   )  :: InitData          !< Input data for initialization
   TYPE(IfW_UniformWind_ParameterType),         INTENT(  OUT)  :: ParamData         !< Parameters
   TYPE(IfW_UniformWind_MiscVarType),           INTENT(INOUT)  :: MiscVars          !< Misc variables for optimization (not copied in glue code)
   TYPE(IfW_UniformWind_InitOutputType),        INTENT(  OUT)  :: InitOutData       !< Initial output



      ! Error handling
   INTEGER(IntKi),                              INTENT(  OUT)  :: ErrStat           !< determines if an error has been encountered
   CHARACTER(*),                                INTENT(  OUT)  :: ErrMsg            !< A message about the error

      ! local variables

<<<<<<< HEAD
   INTEGER(IntKi), PARAMETER                                   :: MaxNumCols = 9       ! maximum number of columns in the Uniform file
   INTEGER(IntKi)                                              :: NumCols              ! Number of columns in the Uniform file
   REAL(ReKi)                                                  :: TmpData(MaxNumCols)  ! Temp variable for reading all columns from a line
   REAL(ReKi)                                                  :: DelDiff              ! Temp variable for storing the direction difference
=======
   INTEGER(IntKi),            PARAMETER                        :: NumCols = 8       ! Number of columns in the Uniform file
   REAL(ReKi)                                                  :: TmpData(NumCols)  ! Temp variable for reading all columns from a line
   INTEGER(IntKi)                                              :: LineNo
   REAL(ReKi)                                                  :: DelDiff           ! Temp variable for storing the direction difference
>>>>>>> e0aaee5a

   INTEGER(IntKi)                                              :: UnitWind             ! Unit number for the InflowWind input file
   INTEGER(IntKi)                                              :: I
   INTEGER(IntKi)                                              :: NumComments
   INTEGER(IntKi)                                              :: ILine             ! Counts the line number in the file
   INTEGER(IntKi),            PARAMETER                        :: MaxTries = 100
   CHARACTER(1024)                                             :: Line              ! Temp variable for reading whole line from file
   TYPE(FileInfoType)                                          :: InFileInfo    !< The derived type for holding the full input file for parsing -- we may pass this in the future

      ! Temporary variables for error handling
   INTEGER(IntKi)                                              :: TmpErrStat        ! Temp variable for the error status
   CHARACTER(ErrMsgLen)                                        :: TmpErrMsg      ! temporary error message


      !-------------------------------------------------------------------------------------------------
      ! Set the Error handling variables
      !-------------------------------------------------------------------------------------------------

   ErrStat     = ErrID_None
   ErrMsg      = ""

      !-------------------------------------------------------------------------------------------------
      ! Check that it's not already initialized
      !-------------------------------------------------------------------------------------------------

   IF ( MiscVars%TimeIndex /= 0 ) THEN
      CALL SetErrStat(ErrID_Warn,' UniformWind has already been initialized.',ErrStat,ErrMsg,RoutineName)
      RETURN
   END IF

      !-------------------------------------------------------------------------------------------------
      ! Copy things from the InitData to the ParamData
      !-------------------------------------------------------------------------------------------------

   ParamData%RefHt            =  InitData%ReferenceHeight
   ParamData%RefLength        =  InitData%RefLength

   IF ( InitData%UseInputFile ) THEN

      ! Get a unit number to use

      CALL GetNewUnit(UnitWind, TmpErrStat, TmpErrMsg)
      CALL SetErrStat(TmpErrStat,TmpErrMsg,ErrStat,ErrMsg,RoutineName)
      IF (ErrStat >= AbortErrLev) RETURN

      !-------------------------------------------------------------------------------------------------
      ! Open the file for reading
      !-------------------------------------------------------------------------------------------------

      CALL OpenFInpFile (UnitWind, TRIM(InitData%WindFileName), TmpErrStat, TmpErrMsg)
      CALL SetErrStat(TmpErrStat,TmpErrMsg,ErrStat,ErrMsg,RoutineName)
      IF ( ErrStat >= AbortErrLev ) RETURN

      !-------------------------------------------------------------------------------------------------
      ! Find the number of comment lines
      !-------------------------------------------------------------------------------------------------

      LINE = '!'                          ! Initialize the line for the DO WHILE LOOP
      NumComments = -1                    ! the last line we read is not a comment, so we'll initialize this to -1 instead of 0

      DO WHILE ( (INDEX( LINE, '!' ) > 0) .OR. (INDEX( LINE, '#' ) > 0) .OR. (INDEX( LINE, '%' ) > 0) ) ! Lines containing "!" are treated as comment lines
         NumComments = NumComments + 1

         READ(UnitWind,'( A )',IOSTAT=TmpErrStat) LINE

         IF ( TmpErrStat /=0 ) THEN
            CALL SetErrStat(ErrID_Fatal,' Error reading from uniform wind file on line '//TRIM(Num2LStr(NumComments+1))//'.',   &
                  ErrStat, ErrMsg, RoutineName)
            CLOSE(UnitWind)
            RETURN
         END IF

      END DO !WHILE

      !-------------------------------------------------------------------------------------------------
      ! Find the number of data lines
      !-------------------------------------------------------------------------------------------------

<<<<<<< HEAD
   ParamData%NumDataLines = 0
   
   NumCols = MaxNumCols
   READ(LINE,*,IOSTAT=TmpErrStat) ( TmpData(I), I=1,NumCols ) ! this line was read when we were figuring out the comment lines; let's see if it contains all of the columns
   if (TmpErrStat /= 0) then
         ! assume the upflow is 0 and try reading the rest of the files
      CALL SetErrStat(ErrID_Info,' Could not read upflow column in uniform wind files. Assuming upflow is 0.', ErrStat, ErrMsg, RoutineName)
      NumCols = NumCols - 1
      READ(LINE,*,IOSTAT=TmpErrStat) ( TmpData(I), I=1,NumCols ) ! this line was read when we were figuring out the comment lines; let's make sure it contains numeric column data
   end if
  
=======
      ParamData%NumDataLines = 0

      READ(LINE,*,IOSTAT=TmpErrStat) ( TmpData(I), I=1,NumCols ) ! this line was read when we were figuring out the comment lines; let's make sure it contains
>>>>>>> e0aaee5a

      DO WHILE (TmpErrStat == 0)  ! read the rest of the file (until an error occurs)
         ParamData%NumDataLines = ParamData%NumDataLines + 1

         READ(UnitWind,*,IOSTAT=TmpErrStat) ( TmpData(I), I=1,NumCols )

      END DO !WHILE


<<<<<<< HEAD
   IF (.NOT. ALLOCATED(ParamData%Upflow) ) THEN
      CALL AllocAry( ParamData%Upflow, ParamData%NumDataLines, 'Uniform wind upflow', TmpErrStat, TmpErrMsg )
      CALL SetErrStat(TmpErrStat,TmpErrMsg,ErrStat,ErrMsg,RoutineName)
      IF ( ErrStat >= AbortErrLev ) THEN
         CLOSE(UnitWind)
         RETURN
      ENDIF
   END IF
   ParamData%Upflow = 0.0_ReKi
   
   IF (.NOT. ALLOCATED(ParamData%VZ) ) THEN
      CALL AllocAry( ParamData%VZ, ParamData%NumDataLines, 'Uniform vertical wind speed', TmpErrStat, TmpErrMsg )
      CALL SetErrStat(TmpErrStat,TmpErrMsg,ErrStat,ErrMsg,RoutineName)
      IF ( ErrStat >= AbortErrLev ) THEN
=======
      IF (ParamData%NumDataLines < 1) THEN
         TmpErrMsg=  'Error: '//TRIM(Num2LStr(NumComments))//' comment lines were found in the uniform wind file, '// &
                     'but the first data line does not contain the proper format.'
         CALL SetErrStat(ErrID_Fatal,TmpErrMsg,ErrStat,ErrMsg,RoutineName)
>>>>>>> e0aaee5a
         CLOSE(UnitWind)
         RETURN
      END IF

      !-------------------------------------------------------------------------------------------------
      ! Allocate the data arrays
      !-------------------------------------------------------------------------------------------------

      CALL Alloc_ParamDataArrays( ParamData, TmpErrStat, TmpErrMsg)
      IF ( ErrStat >= AbortErrLev ) THEN
         CLOSE(UnitWind)
         RETURN
      END IF

      !-------------------------------------------------------------------------------------------------
      ! Rewind the file (to the beginning) and skip the comment lines
      !-------------------------------------------------------------------------------------------------

      REWIND( UnitWind )

      DO I=1,NumComments
         CALL ReadCom( UnitWind, TRIM(InitData%WindFileName), 'Header line #'//TRIM(Num2LStr(I)), TmpErrStat, TmpErrMsg )
         CALL SetErrStat(TmpErrStat,TmpErrMsg,ErrStat,ErrMsg,RoutineName)
         IF ( ErrStat >= AbortErrLev ) THEN
            CLOSE(UnitWind)
            RETURN
         ENDIF
      END DO

      !-------------------------------------------------------------------------------------------------
      ! Read the data arrays
      !-------------------------------------------------------------------------------------------------

      DO I=1,ParamData%NumDataLines

         CALL ReadAry( UnitWind, TRIM(InitData%WindFileName), TmpData(1:NumCols), NumCols, 'TmpData', &
                  'Data from uniform wind file line '//TRIM(Num2LStr(NumComments+I)), TmpErrStat, TmpErrMsg)
         CALL SetErrStat(TmpErrStat,'Error retrieving data from the uniform wind file line'//TRIM(Num2LStr(NumComments+I)),   &
               ErrStat,ErrMsg,RoutineName)
         IF ( ErrStat >= AbortErrLev ) THEN
            CLOSE(UnitWind)
            RETURN
         ENDIF

         ParamData%Tdata(  I) = TmpData(1)
         ParamData%V(      I) = TmpData(2)
         ParamData%Delta(  I) = TmpData(3)*D2R
         ParamData%VZ(     I) = TmpData(4)
         ParamData%HShr(   I) = TmpData(5)
         ParamData%VShr(   I) = TmpData(6)
         ParamData%VLinShr(I) = TmpData(7)
         ParamData%VGust(  I) = TmpData(8)

      END DO !I

      !-------------------------------------------------------------------------------------------------
      ! Close the file
      !-------------------------------------------------------------------------------------------------

      CLOSE( UnitWind )

   ELSE

      NumComments = 0
      DO I=1, SIZE(InitData%PassedFileData%Lines)
         Line = InitData%PassedFileData%Lines(I)
         IF ( (INDEX( Line, '!' ) > 0) .OR. (INDEX( Line, '#' ) > 0) .OR. (INDEX( Line, '%' ) > 0) ) THEN
            NumComments = NumComments + 1
         END if
      END DO

      ParamData%NumDataLines = SIZE(InitData%PassedFileData%Lines) - NumComments
      CALL Alloc_ParamDataArrays( ParamData, TmpErrStat, TmpErrMsg)
      IF ( ErrStat >= AbortErrLev ) THEN
         RETURN
      ENDIF
      DO I=1,ParamData%NumDataLines

         LineNo = NumComments + I
         CALL ParseAry( InitData%PassedFileData, LineNo, "Wind type 2 line"//TRIM(Num2LStr(NumComments+I)), TmpData(1:NumCols), NumCols, TmpErrStat, TmpErrMsg )
         CALL SetErrStat(TmpErrStat,'Error retrieving data from the uniform wind file line'//TRIM(Num2LStr(NumComments+I)),   &
               ErrStat,ErrMsg,RoutineName)
         IF ( ErrStat >= AbortErrLev ) THEN
            RETURN
         ENDIF

         ParamData%Tdata(  I) = TmpData(1)
         ParamData%V(      I) = TmpData(2)
         ParamData%Delta(  I) = TmpData(3)*D2R
         ParamData%VZ(     I) = TmpData(4)
         ParamData%HShr(   I) = TmpData(5)
         ParamData%VShr(   I) = TmpData(6)
         ParamData%VLinShr(I) = TmpData(7)
         ParamData%VGust(  I) = TmpData(8)

<<<<<<< HEAD
      ParamData%Tdata(  I) = TmpData(1)
      ParamData%V(      I) = TmpData(2)
      ParamData%Delta(  I) = TmpData(3)*D2R
      ParamData%VZ(     I) = TmpData(4)
      ParamData%HShr(   I) = TmpData(5)
      ParamData%VShr(   I) = TmpData(6)
      ParamData%VLinShr(I) = TmpData(7)
      ParamData%VGust(  I) = TmpData(8)
      
      if (NumCols > 8) ParamData%Upflow(  I) = TmpData(9)*D2R
=======
      END DO !I
>>>>>>> e0aaee5a

   END IF


      !-------------------------------------------------------------------------------------------------
      ! Make sure the wind direction isn't jumping more than 180 degrees between any 2 consecutive
      ! input times.  (Avoids interpolation errors with modular arithemetic.)
      !-------------------------------------------------------------------------------------------------

   DO I=2,ParamData%NumDataLines

      ILine = 1

      DO WHILE ( ILine < MaxTries )

         DelDiff = ( ParamData%Delta(I) - ParamData%Delta(I-1) )

         IF ( ABS( DelDiff ) < Pi ) EXIT  ! exit inner loop

         ParamData%Delta(I) = ParamData%Delta(I) - SIGN( TwoPi, DelDiff )

         ILine = ILine + 1

      END DO

      IF ( ILine >= MaxTries ) THEN
         TmpErrMsg= ' Error calculating wind direction from uniform wind file. ParamData%Delta(' &
               // TRIM(Num2LStr(I  )) // ') = ' // TRIM(Num2LStr(ParamData%Delta(I))) // '; ParamData%Delta(' &
               // TRIM(Num2LStr(I+1)) // ') = ' // TRIM(Num2LStr(ParamData%Delta(I+1)))
         CALL SetErrStat(ErrID_Fatal,TmpErrMsg,ErrStat,ErrMsg,RoutineName)
      END IF


   END DO !I

      !-------------------------------------------------------------------------------------------------
      ! Find out information on the timesteps and range
      !-------------------------------------------------------------------------------------------------

      ! Uniform timesteps
   IF ( ParamData%NumDataLines > 3 ) THEN

      InitOutData%WindFileConstantDT =  .TRUE.
      InitOutData%WindFileDT        = ParamData%Tdata(2) - ParamData%Tdata(1)

      DO I=3,ParamData%NumDataLines

         IF ( .NOT. EqualRealNos( (ParamData%Tdata(I  ) - ParamData%Tdata(I-1) ), REAL(InitOutData%WindFileDT,ReKi )) ) THEN
            InitOutData%WindFileConstantDT  =  .FALSE.
            EXIT
         END IF

      END DO !I

   ELSE

         ! There aren't enough points to check, so report that the timesteps are not uniform
      InitOutData%WindFileConstantDT =  .FALSE.
      InitOutData%WindFileDT        =  0.0_ReKi

   END IF


      ! Time range
   InitOutData%WindFileTRange(1)    =  ParamData%Tdata(1)
   InitOutData%WindFileTRange(2)    =  ParamData%Tdata(ParamData%NumDataLines)

      ! Number of timesteps
   InitOutData%WindFileNumTSteps    =  ParamData%NumDataLines

      !-------------------------------------------------------------------------------------------------
      ! Print warnings and messages
      !-------------------------------------------------------------------------------------------------
  !  CALL WrScr( '   Processed '//TRIM( Num2LStr( ParamData%NumDataLines ) )//' records of uniform wind data from '''// &
  !              TRIM(ADJUSTL(InitData%WindFileName))//'''')


   IF ( ParamData%Tdata(1) > 0.0 ) THEN
      TmpErrMsg=  'The uniform wind file : "'//TRIM(ADJUSTL(InitData%WindFileName))// &
                  '" starts at a time '//'greater than zero. Interpolation errors may result.'
      CALL SetErrStat(ErrID_Warn,TmpErrMsg,ErrStat,ErrMsg,RoutineName)
   ENDIF

   IF ( ParamData%NumDataLines == 1 ) THEN
      TmpErrMsg=  ' Only 1 line in uniform wind file. Steady, horizontal wind speed at the hub height is '// &
                  TRIM(Num2LStr(ParamData%V(1)))//' m/s.'
      CALL SetErrStat(ErrID_Info,TmpErrMsg,ErrStat,ErrMsg,RoutineName)
   END IF



      !-------------------------------------------------------------------------------------------------
      ! Write to the summary file
      !-------------------------------------------------------------------------------------------------

   IF ( InitData%SumFileUnit > 0 ) THEN
      WRITE(InitData%SumFileUnit,'(A)',        IOSTAT=TmpErrStat)
      WRITE(InitData%SumFileUnit,'(A)',        IOSTAT=TmpErrStat)    'Uniform wind.  Module '//TRIM(IfW_UniformWind_Ver%Name)//  &
                                                                                 ' '//TRIM(IfW_UniformWind_Ver%Ver)
      WRITE(InitData%SumFileUnit,'(A)',        IOSTAT=TmpErrStat)    '     FileName:                    '//TRIM(InitData%WindFileName)
      WRITE(InitData%SumFileUnit,'(A34,G12.4)',IOSTAT=TmpErrStat)    '     Reference height (m):        ',ParamData%RefHt
      WRITE(InitData%SumFileUnit,'(A34,G12.4)',IOSTAT=TmpErrStat)    '     Reference length (m):        ',ParamData%RefLength
      WRITE(InitData%SumFileUnit,'(A32,I8)',   IOSTAT=TmpErrStat)    '     Number of data lines:        ',ParamData%NumDataLines
      WRITE(InitData%SumFileUnit,'(A)',        IOSTAT=TmpErrStat)    '     Time range (s):              [ '// &
                  TRIM(Num2LStr(InitOutData%WindFileTRange(1)))//' : '//TRIM(Num2LStr(InitOutData%WindFileTRange(2)))//' ]'

         ! We are assuming that if the last line was written ok, then all of them were.
      IF (TmpErrStat /= 0_IntKi) THEN
         CALL SetErrStat(ErrID_Fatal,'Error writing to summary file.',ErrStat,ErrMsg,RoutineName)
         RETURN
      ENDIF   
   ENDIF 



      !-------------------------------------------------------------------------------------------------
      ! Set the initial index into the time array (it indicates that we've initialized the module, too)
      ! and initialize the spatial scaling for the wind calculations
      !-------------------------------------------------------------------------------------------------

   MiscVars%TimeIndex   = 1


      !-------------------------------------------------------------------------------------------------
      ! Set the InitOutput information
      !-------------------------------------------------------------------------------------------------

   InitOutdata%Ver         = IfW_UniformWind_Ver


   RETURN

END SUBROUTINE IfW_UniformWind_Init

SUBROUTINE Alloc_ParamDataArrays( ParamData, ErrStat, ErrMsg )

   IMPLICIT                                     NONE
   CHARACTER(*),           PARAMETER                           :: RoutineName="Alloc_ParamDataArrays"

   TYPE(IfW_UniformWind_ParameterType),         INTENT(INOUT)  :: ParamData         !< Parameters

      ! Error handling
   INTEGER(IntKi),                              INTENT(  OUT)  :: ErrStat           !< determines if an error has been encountered
   CHARACTER(*),                                INTENT(  OUT)  :: ErrMsg            !< A message about the error

      ! Temporary variables for error handling
   INTEGER(IntKi)                                              :: TmpErrStat        ! Temp variable for the error status
   CHARACTER(ErrMsgLen)                                        :: TmpErrMsg         ! Temporary error message

   ErrStat     = ErrID_None
   ErrMsg      = ""

   !-------------------------------------------------------------------------------------------------
   ! Allocate arrays for the uniform wind data
   !-------------------------------------------------------------------------------------------------
   ! BJJ note: If the subroutine AllocAry() is called, the CVF compiler with A2AD does not work
   !   properly.  The arrays are not properly read even though they've been allocated.
   ! ADP note: the above note may or may not apply after conversion to the modular framework in 2013
   !-------------------------------------------------------------------------------------------------

   IF (.NOT. ALLOCATED(ParamData%Tdata) ) THEN
      CALL AllocAry( ParamData%Tdata, ParamData%NumDataLines, 'Uniform wind time', TmpErrStat, TmpErrMsg )
      CALL SetErrStat(TmpErrStat,TmpErrMsg,ErrStat,ErrMsg,RoutineName)
      IF ( ErrStat >= AbortErrLev ) THEN
         RETURN
      ENDIF
   END IF

   IF (.NOT. ALLOCATED(ParamData%V) ) THEN
      CALL AllocAry( ParamData%V, ParamData%NumDataLines, 'Uniform wind horizontal wind speed', TmpErrStat, TmpErrMsg )
      CALL SetErrStat(TmpErrStat,TmpErrMsg,ErrStat,ErrMsg,RoutineName)
      IF ( ErrStat >= AbortErrLev ) THEN
         RETURN
      ENDIF
   END IF

   IF (.NOT. ALLOCATED(ParamData%Delta) ) THEN
      CALL AllocAry( ParamData%Delta, ParamData%NumDataLines, 'Uniform wind direction', TmpErrStat, TmpErrMsg )
      CALL SetErrStat(TmpErrStat,TmpErrMsg,ErrStat,ErrMsg,RoutineName)
      IF ( ErrStat >= AbortErrLev ) THEN
         RETURN
      ENDIF
   END IF

   IF (.NOT. ALLOCATED(ParamData%VZ) ) THEN
      CALL AllocAry( ParamData%VZ, ParamData%NumDataLines, 'Uniform vertical wind speed', TmpErrStat, TmpErrMsg )
      CALL SetErrStat(TmpErrStat,TmpErrMsg,ErrStat,ErrMsg,RoutineName)
      IF ( ErrStat >= AbortErrLev ) THEN
         RETURN
      ENDIF
   END IF

   IF (.NOT. ALLOCATED(ParamData%HShr) ) THEN
      CALL AllocAry( ParamData%HShr, ParamData%NumDataLines, 'Uniform horizontal linear shear', TmpErrStat, TmpErrMsg )
      CALL SetErrStat(TmpErrStat,TmpErrMsg,ErrStat,ErrMsg,RoutineName)
      IF ( ErrStat >= AbortErrLev ) THEN
         RETURN
      ENDIF
   END IF

   IF (.NOT. ALLOCATED(ParamData%VShr) ) THEN
      CALL AllocAry( ParamData%VShr, ParamData%NumDataLines, 'Uniform vertical power-law shear exponent', TmpErrStat, TmpErrMsg )
      CALL SetErrStat(TmpErrStat,TmpErrMsg,ErrStat,ErrMsg,RoutineName)
      IF ( ErrStat >= AbortErrLev ) THEN
         RETURN
      ENDIF
   END IF

   IF (.NOT. ALLOCATED(ParamData%VLinShr) ) THEN
      CALL AllocAry( ParamData%VLinShr, ParamData%NumDataLines, 'Uniform vertical linear shear', TmpErrStat, TmpErrMsg )
      CALL SetErrStat(TmpErrStat,TmpErrMsg,ErrStat,ErrMsg,RoutineName)
      IF ( ErrStat >= AbortErrLev ) THEN
         RETURN
      ENDIF
   END IF

   IF (.NOT. ALLOCATED(ParamData%VGust) ) THEN
      CALL AllocAry( ParamData%VGust, ParamData%NumDataLines, 'Uniform gust velocity', TmpErrStat, TmpErrMsg )
      CALL SetErrStat(TmpErrStat,TmpErrMsg,ErrStat,ErrMsg,RoutineName)
      IF ( ErrStat >= AbortErrLev ) THEN
         RETURN
      ENDIF
   END IF

END SUBROUTINE

!====================================================================================================

!-------------------------------------------------------------------------------------------------
!>  This routine and its subroutines calculate the wind velocity at a set of points given in
!!  PositionXYZ.  The UVW velocities are returned in Velocity
!!
!! @note  This routine does not satisfy the Modular framework.  
!! @date  16-Apr-2013 - A. Platt, NREL.  Converted to modular framework. Modified for NWTC_Library 2.0
!-------------------------------------------------------------------------------------------------
SUBROUTINE IfW_UniformWind_CalcOutput(Time, PositionXYZ, p, Velocity, DiskVel, m, ErrStat, ErrMsg)

   IMPLICIT                                                       NONE

   CHARACTER(*),           PARAMETER                           :: RoutineName="IfW_UniformWind_CalcOutput"


      ! Passed Variables
   REAL(DbKi),                                  INTENT(IN   )  :: Time              !< time from the start of the simulation
   REAL(ReKi),                                  INTENT(IN   )  :: PositionXYZ(:,:)  !< Array of XYZ coordinates, 3xN
   TYPE(IfW_UniformWind_ParameterType),         INTENT(IN   )  :: p                 !< Parameters
   REAL(ReKi),                                  INTENT(INOUT)  :: Velocity(:,:)     !< Velocity output at Time    (Set to INOUT so that array does not get deallocated)
   REAL(ReKi),                                  INTENT(  OUT)  :: DiskVel(3)        !< HACK for AD14: disk velocity output at Time
   TYPE(IfW_UniformWind_MiscVarType),           INTENT(INOUT)  :: m                 !< Misc variables for optimization (not copied in glue code)

      ! Error handling
   INTEGER(IntKi),                              INTENT(  OUT)  :: ErrStat           !< error status
   CHARACTER(*),                                INTENT(  OUT)  :: ErrMsg            !< The error message


      ! local variables
   INTEGER(IntKi)                                              :: NumPoints      ! Number of points specified by the PositionXYZ array
   TYPE(IfW_UniformWind_Intrp)                                 :: op             ! interpolated values of InterpParams
   INTEGER(IntKi)                                              :: PointNum       ! a loop counter for the current point

      ! temporary variables
   INTEGER(IntKi)                                              :: TmpErrStat     ! temporary error status
   CHARACTER(ErrMsgLen)                                        :: TmpErrMsg      ! temporary error message



      !-------------------------------------------------------------------------------------------------
      ! Initialize some things
      !-------------------------------------------------------------------------------------------------

   ErrStat     = ErrID_None
   ErrMsg      = ""

      ! The array is transposed so that the number of points is the second index, x/y/z is the first.
      ! This is just in case we only have a single point, the SIZE command returns the correct number of points.
   NumPoints   =  SIZE(PositionXYZ,DIM=2)


   !-------------------------------------------------------------------------------------------------
   !> 1. Linearly interpolate parameters in time (or use nearest-neighbor to extrapolate)
   !! (compare with nwtc_num::interpstpreal)
   !-------------------------------------------------------------------------------------------------
   CALL InterpParams(Time, p, m, op)   
   
      ! Step through all the positions and get the velocities
   !$OMP PARALLEL default(shared) if(NumPoints>1000)
   !$OMP do private(PointNum, TmpErrStat, TmpErrMsg ) schedule(runtime)
   DO PointNum = 1, NumPoints

         ! Calculate the velocity for the position
      call GetWindSpeed(PositionXYZ(:,PointNum), p, op, Velocity(:,PointNum), TmpErrStat, TmpErrMsg)

         ! Error handling
      !CALL SetErrStat(TmpErrStat,TmpErrMsg,ErrStat,ErrMsg,RoutineName)
      IF (TmpErrStat >= AbortErrLev) THEN
         TmpErrMsg=  trim(TmpErrMsg)//" Error calculating the wind speed at position ("//   &
                     TRIM(Num2LStr(PositionXYZ(1,PointNum)))//", "// &
                     TRIM(Num2LStr(PositionXYZ(2,PointNum)))//", "// &
                     TRIM(Num2LStr(PositionXYZ(3,PointNum)))//") in the wind-file coordinates"
         !$OMP CRITICAL  ! Needed to avoid data race on ErrStat and ErrMsg
         ErrStat = ErrID_None
         ErrMsg  = ""
         CALL SetErrStat(TmpErrStat,TmpErrMsg,ErrStat,ErrMsg,RoutineName)
         !$OMP END CRITICAL
      ENDIF

   ENDDO
   !$OMP END DO 
   !$OMP END PARALLEL

   IF (ErrStat >= AbortErrLev) RETURN ! Return cannot be in parallel loop

      ! DiskVel term -- this represents the average across the disk -- sort of.  This changes for AeroDyn 15
   DiskVel   =  WindInf_ADhack_diskVel(Time, p, m, TmpErrStat, TmpErrMsg)

   RETURN

END SUBROUTINE IfW_UniformWind_CalcOutput
!+-+-+-+-+-+-+-+-+-+-+-+-+-+-+-+-+-+-+-+-+-+-+-+-+-+-+-+-+-+-+-+-+-+-+-+-+-+-+-+-+-+-+-+-+-+-+-+-+-+-
!> This subroutine linearly interpolates the parameters that are used to compute uniform 
!! wind.
SUBROUTINE InterpParams(Time, p, m, op)

      ! Passed Variables
   REAL(DbKi),                            INTENT(IN   )  :: Time              !< time from the start of the simulation
   TYPE(IfW_UniformWind_ParameterType),   INTENT(IN   )  :: p                 !< Parameters
   TYPE(IfW_UniformWind_MiscVarType),     INTENT(INOUT)  :: m                 !< Misc variables (index)

   TYPE(IfW_UniformWind_Intrp)          , INTENT(  OUT)  :: op                !< interpolated V values at input TIME


      ! Local Variables
   REAL(ReKi)                                            :: slope             ! temporary storage for slope (in time) used in linear interpolation
   

   !-------------------------------------------------------------------------------------------------
   ! Linearly interpolate in time (or used nearest-neighbor to extrapolate)
   ! (compare with NWTC_Num.f90\InterpStpReal)
   !-------------------------------------------------------------------------------------------------

      ! Let's check the limits.
   IF ( Time <= p%Tdata(1) .OR. p%NumDataLines == 1 )  THEN

      m%TimeIndex  = 1
      op%V         = p%V      (1)
      op%Delta     = p%Delta  (1)
      op%Upflow    = p%Upflow (1)
      op%VZ        = p%VZ     (1)
      op%HShr      = p%HShr   (1)
      op%VShr      = p%VShr   (1)
      op%VLinShr   = p%VLinShr(1)
      op%VGust     = p%VGust  (1)

   ELSE IF ( Time >= p%Tdata(p%NumDataLines) )  THEN

      m%TimeIndex  = p%NumDataLines - 1
      op%V         = p%V      (p%NumDataLines)
      op%Delta     = p%Delta  (p%NumDataLines)
      op%Upflow    = p%Upflow (p%NumDataLines)
      op%VZ        = p%VZ     (p%NumDataLines)
      op%HShr      = p%HShr   (p%NumDataLines)
      op%VShr      = p%VShr   (p%NumDataLines)
      op%VLinShr   = p%VLinShr(p%NumDataLines)
      op%VGust     = p%VGust  (p%NumDataLines)

   ELSE

         ! Let's interpolate!  Linear interpolation.
      m%TimeIndex = MAX( MIN( m%TimeIndex, p%NumDataLines-1 ), 1 )

      DO

         IF ( Time < p%Tdata(m%TimeIndex) )  THEN

            m%TimeIndex = m%TimeIndex - 1

         ELSE IF ( Time >= p%Tdata(m%TimeIndex+1) )  THEN

            m%TimeIndex = m%TimeIndex + 1

         ELSE
            slope       = ( Time - p%Tdata(m%TimeIndex) )/( p%Tdata(m%TimeIndex+1) - p%Tdata(m%TimeIndex) )
            
            op%V       = ( p%V(      m%TimeIndex+1) - p%V(      m%TimeIndex) )*slope  + p%V(      m%TimeIndex)
            op%Delta   = ( p%Delta(  m%TimeIndex+1) - p%Delta(  m%TimeIndex) )*slope  + p%Delta(  m%TimeIndex)
            op%Upflow  = ( p%Upflow( m%TimeIndex+1) - p%Upflow( m%TimeIndex) )*slope  + p%Upflow( m%TimeIndex)
            op%VZ      = ( p%VZ(     m%TimeIndex+1) - p%VZ(     m%TimeIndex) )*slope  + p%VZ(     m%TimeIndex)
            op%HShr    = ( p%HShr(   m%TimeIndex+1) - p%HShr(   m%TimeIndex) )*slope  + p%HShr(   m%TimeIndex)
            op%VShr    = ( p%VShr(   m%TimeIndex+1) - p%VShr(   m%TimeIndex) )*slope  + p%VShr(   m%TimeIndex)
            op%VLinShr = ( p%VLinShr(m%TimeIndex+1) - p%VLinShr(m%TimeIndex) )*slope  + p%VLinShr(m%TimeIndex)
            op%VGust   = ( p%VGust(  m%TimeIndex+1) - p%VGust(  m%TimeIndex) )*slope  + p%VGust(  m%TimeIndex)
            EXIT

         END IF

      END DO

   END IF
END SUBROUTINE InterpParams

!+-+-+-+-+-+-+-+-+-+-+-+-+-+-+-+-+-+-+-+-+-+-+-+-+-+-+-+-+-+-+-+-+-+-+-+-+-+-+-+-+-+-+-+-+-+-+-+-+-+-
!> This subroutine linearly interpolates the columns in the uniform input file to get the values for
!! the requested time, then uses the interpolated values to calclate the wind speed at a point
!! in space represented by InputPosition.
!!
!!  16-Apr-2013 - A. Platt, NREL.  Converted to modular framework. Modified for NWTC_Library 2.0
SUBROUTINE GetWindSpeed(InputPosition, p, op, WindSpeed, ErrStat, ErrMsg)

      ! Passed Variables
   REAL(ReKi),                            INTENT(IN   )  :: InputPosition(3)  !< input information: positions X,Y,Z
   TYPE(IfW_UniformWind_ParameterType),   INTENT(IN   )  :: p                 !< Parameters
   TYPE(IfW_UniformWind_Intrp),           INTENT(IN   )  :: op                !< operating point values; interpolated UniformWind parameters for this time (for glue-code linearization operating point)

   INTEGER(IntKi),                        INTENT(  OUT)  :: ErrStat           !< error status
   CHARACTER(*),                          INTENT(  OUT)  :: ErrMsg            !< The error message

      ! Returned variables
   REAL(ReKi),                            INTENT(  OUT)  :: WindSpeed(3)      !< return velocities (U,V,W)

      ! Local Variables
   REAL(ReKi)                                            :: CosDelta          ! cosine of y%Delta
   REAL(ReKi)                                            :: SinDelta          ! sine of y%Delta
   REAL(ReKi)                                            :: V1                ! temporary storage for horizontal velocity
   REAL(ReKi)                                            :: V1_rotate         ! temporary storage for rotated horizontal velocity
   REAL(ReKi)                                            :: VZ_rotate         ! temporary storage for rotated vertical velocity

   REAL(ReKi)                                            :: CosUpflow         ! cosine of y%Upflow
   REAL(ReKi)                                            :: SinUpflow         ! sine of y%Upflow

   ErrStat  =  ErrID_None
   ErrMsg   =  ""


   
   !-------------------------------------------------------------------------------------------------
   !> 2. Calculate the wind speed at this time (if z<0, return an error):
   !-------------------------------------------------------------------------------------------------

   if ( InputPosition(3) <= 0.0_ReKi ) then
      if (.not. EqualRealNos(InputPosition(3), 0.0_ReKi) ) call SetErrStat(ErrID_Severe,'Height must not be negative.',ErrStat,ErrMsg,'GetWindSpeed')
      WindSpeed = 0.0
      return
   end if
      
   !> Let \f{eqnarray}{ V_h & = & V \, \left( \frac{Z}{Z_{ref}} \right) ^ {V_{shr}}                                   & \mbox{power-law wind shear} \\
   !!                    & + & V \, \frac{H_{LinShr}}{RefWid} \, \left( Y \cos(Delta) + X \sin(Delta) \right)   & \mbox{horizontal linear shear} \\
   !!                    & + & V \, \frac{V_{LinShr}}{RefWid} \, \left( Z - Z_{ref} \right)                           & \mbox{vertical linear shear} \\
   !!                    & + & V_{Gust}                                                                               & \mbox{gust speed}    
   !! \f} Then the returned wind speed, \f$Vt\f$, is \n
   !! \f$Vt_u =  V_h \, \cos(Delta) \f$ \n
   !! \f$Vt_v = -V_h \, \sin(Delta) \f$ \n
   !! \f$Vt_w =  V_z \f$ \n using input positions \f$X,Y,Z\f$ and interpolated values for time-dependent input-file parameters 
   !! \f$V, Delta, V_z, H_{LinShr}, V_{Shr}, V_{LinShr}, V_{Gust}\f$.
   
   CosDelta = COS( op%Delta )
   SinDelta = SIN( op%Delta )
   V1 = op%V * ( ( InputPosition(3)/p%RefHt ) ** op%VShr &                                  ! power-law wind shear
         + ( op%HShr   * ( InputPosition(2) * CosDelta + InputPosition(1) * SinDelta ) &    ! horizontal linear shear
         +  op%VLinShr * ( InputPosition(3) - p%RefHt ) )/p%RefLength  ) &                  ! vertical linear shear
         +  op%VGust                                                                        ! gust speed

   ! convert global to local: Global wind = R(op%Delta) * R(op%Upflow) * [local wind] = R(op%Delta) * R(op%Upflow) * [V1, 0, op%VZ]
         
   ! apply upflow angle:
   CosUpflow = COS( op%Upflow )
   SinUpflow = SIN( op%Upflow )
   V1_rotate = CosUpflow*V1 - SinUpflow*op%VZ
   VZ_rotate = SinUpflow*V1 + CosUpflow*op%VZ
         
   ! apply wind direction:
   WindSpeed(1) =  V1_rotate * CosDelta
   WindSpeed(2) = -V1_rotate * SinDelta
   WindSpeed(3) =  VZ_rotate


   RETURN

END SUBROUTINE GetWindSpeed

FUNCTION RotateWindSpeed(Vh, Vz, Delta, Upflow)
   REAL(ReKi)                                            :: Vh                ! horizontal wind speed
   REAL(ReKi)                                            :: Vz                ! vertical wind speed
   REAL(ReKi)                                            :: Delta             ! wind direction
   REAL(ReKi)                                            :: Upflow            ! upflow angle

   REAL(R8Ki)                                            :: CosDelta          ! cosine of y%Delta
   REAL(R8Ki)                                            :: SinDelta          ! sine of y%Delta
   REAL(R8Ki)                                            :: V1_rotate         ! temporary storage for rotated horizontal velocity
   REAL(R8Ki)                                            :: VZ_rotate         ! temporary storage for rotated vertical velocity

   REAL(R8Ki)                                            :: CosUpflow         ! cosine of y%Upflow
   REAL(R8Ki)                                            :: SinUpflow         ! sine of y%Upflow
   
   
   REAL(R8Ki)                                            :: RotateWindSpeed(3)

   
   ! apply upflow angle:
   CosUpflow = COS( REAL(Upflow,R8Ki) )
   SinUpflow = SIN( REAL(Upflow,R8Ki) )
   
   V1_rotate = CosUpflow*Vh - SinUpflow*Vz
   Vz_rotate = SinUpflow*Vh + CosUpflow*Vz
         
   
   ! apply wind direction:
   CosDelta = COS( REAL(Delta,R8Ki) )
   SinDelta = SIN( REAL(Delta,R8Ki) )
   
   RotateWindSpeed(1) =  V1_rotate * CosDelta
   RotateWindSpeed(2) = -V1_rotate * SinDelta
   RotateWindSpeed(3) =  Vz_rotate
   
END FUNCTION RotateWindSpeed


!> This function should be deleted ASAP.  Its purpose is to reproduce results of AeroDyn 12.57;
!! when a consensus on the definition of "average velocity" is determined, this function will be
!! removed.
FUNCTION WindInf_ADhack_diskVel( t, p, m,ErrStat, ErrMsg )
   
         ! Passed variables
   
   REAL(DbKi),                            INTENT(IN   )  :: t         !< Time
   TYPE(IfW_UniformWind_ParameterType),   INTENT(IN   )  :: p         !< Parameters
   TYPE(IfW_UniformWind_MiscVarType),     INTENT(INOUT)  :: m         !< misc/optimization data (storage for efficiency index)
   
   INTEGER(IntKi),                        INTENT(  OUT)  :: ErrStat   !< error status from this function
   CHARACTER(*),                          INTENT(  OUT)  :: ErrMsg    !< error message from this function 
   
      ! Function definition
   REAL(ReKi)                    :: WindInf_ADhack_diskVel(3)
   
      ! Local variables
   TYPE(IfW_UniformWind_Intrp)                           :: op         ! interpolated values of InterpParams
   
      
      ErrStat = ErrID_None
      ErrMsg  = ""
   
      !-------------------------------------------------------------------------------------------------
      ! Linearly interpolate in time (or use nearest-neighbor to extrapolate)
      ! (compare with NWTC_Num.f90\InterpStpReal)
      !-------------------------------------------------------------------------------------------------

      call InterpParams(t, p, m, op)

      !-------------------------------------------------------------------------------------------------
      ! calculate the wind speed at this time (note that it is not the full uniform wind equation!)
      !-------------------------------------------------------------------------------------------------
      WindInf_ADhack_diskVel = RotateWindSpeed(op%V, op%VZ, op%Delta, op%Upflow)
   
   RETURN

END FUNCTION WindInf_ADhack_diskVel


!====================================================================================================
!>  This routine closes any open files and clears all data stored in UniformWind derived Types
!!
!! @note  This routine does not satisfy the Modular framework.  The InputType is not used, rather
!!          an array of points is passed in. 
!! @date:  16-Apr-2013 - A. Platt, NREL.  Converted to modular framework. Modified for NWTC_Library 2.0
!----------------------------------------------------------------------------------------------------
SUBROUTINE IfW_UniformWind_End( ParamData, MiscVars, ErrStat, ErrMsg)

   IMPLICIT                                                       NONE

   CHARACTER(*),           PARAMETER                           :: RoutineName="IfW_UniformWind_End"


      ! Passed Variables
   TYPE(IfW_UniformWind_ParameterType),         INTENT(INOUT)  :: ParamData         !< Parameters
   TYPE(IfW_UniformWind_MiscVarType),           INTENT(INOUT)  :: MiscVars          !< Misc variables for optimization (not copied in glue code)


      ! Error Handling
   INTEGER(IntKi),                              INTENT(  OUT)  :: ErrStat           !< determines if an error has been encountered
   CHARACTER(*),                                INTENT(  OUT)  :: ErrMsg            !< Message about errors


      ! Local Variables
   INTEGER(IntKi)                                              :: TmpErrStat        ! temporary error status
   CHARACTER(ErrMsgLen)                                        :: TmpErrMsg         ! temporary error message


      !-=- Initialize the routine -=-

   ErrMsg   = ''
   ErrStat  = ErrID_None



      ! Destroy parameter data

   CALL IfW_UniformWind_DestroyParam(       ParamData,     TmpErrStat, TmpErrMsg )
   CALL SetErrStat( TmpErrStat, TmpErrMsg, ErrStat, ErrMsg, RoutineName )


      ! Destroy the state data

   CALL IfW_UniformWind_DestroyMisc(  MiscVars,   TmpErrStat, TmpErrMsg )
   CALL SetErrStat( TmpErrStat, TmpErrMsg, ErrStat, ErrMsg, RoutineName )


      ! reset time index so we know the module is no longer initialized

   MiscVars%TimeIndex   = 0

END SUBROUTINE IfW_UniformWind_End
!..................................................................................................................................
!> Routine to compute the Jacobians of the output (Y) function with respect to the inputs (u). The partial 
!! derivative dY/du is returned. This submodule does not follow the modularization framework.
SUBROUTINE IfW_UniformWind_JacobianPInput( t, Position, CosPropDir, SinPropDir, p, m, dYdu )

   REAL(DbKi),                            INTENT(IN   )   :: t             !< Current simulation time in seconds
   REAL(ReKi),                            INTENT(IN   )   :: Position(3)   !< XYZ Position at which to find velocity (operating point)
   REAL(ReKi),                            INTENT(IN   )   :: CosPropDir    !< cosine of InflowWind propagation direction
   REAL(ReKi),                            INTENT(IN   )   :: SinPropDir    !< sine of InflowWind propagation direction
   TYPE(IfW_UniformWind_ParameterType),   INTENT(IN   )   :: p             !< Parameters
   TYPE(IfW_UniformWind_MiscVarType),     INTENT(INOUT)   :: m             !< Misc/optimization variables
   REAL(R8Ki),                            INTENT(INOUT)   :: dYdu(3,6)     !< Partial derivatives of output functions
                                                                           !!   (Y) with respect to the inputs (u)

      ! local variables: 
   !INTEGER(IntKi)                                         :: ErrStat2
   !CHARACTER(ErrMsgLen)                                   :: ErrMsg2       ! temporary error message
   !CHARACTER(*), PARAMETER                                :: RoutineName = 'IfW_UniformWind_JacobianPInput'
      
      ! Local Variables
   TYPE(IfW_UniformWind_Intrp)                           :: op                ! interpolated values of InterpParams
   REAL(R8Ki)                                            :: CosDelta          ! cosine of Delta_tmp
   REAL(R8Ki)                                            :: SinDelta          ! sine of Delta_tmp
   REAL(R8Ki)                                            :: RotatePosition(3)  !< rotated position

   REAL(R8Ki)                                            :: dVhdx             ! temporary value to hold partial v_h partial X   
   REAL(R8Ki)                                            :: dVhdy             ! temporary value to hold partial v_h partial Y   
   REAL(R8Ki)                                            :: dVhdz             ! temporary value to hold partial v_h partial Z   
   REAL(R8Ki)                                            :: tmp_du            ! temporary value to hold calculations that are part of multiple components   
   REAL(R8Ki)                                            :: tmp_dv            ! temporary value to hold calculations that are part of multiple components   
   REAL(R8Ki)                                            :: dVhdPD            ! temporary value to hold partial v_h partial propagation direction
   REAL(R8Ki)                                            :: dVhdV             ! temporary value to hold partial v_h partial V   
   REAL(R8Ki)                                            :: Vh                ! temporary value to hold v_h    
   REAL(R8Ki)                                            :: dVhdVShr          ! temporary value to hold partial v_h partial VShr   
   REAL(R8Ki)                                            :: zr 
   
      


   if ( Position(3) < 0.0_ReKi .or. EqualRealNos(Position(3), 0.0_ReKi)) then
      dYdu = 0.0_R8Ki
      RETURN
   end if      
      
   !-------------------------------------------------------------------------------------------------
   !> 1. Linearly interpolate parameters in time at operating point (or use nearest-neighbor to extrapolate)
   !! (compare with nwtc_num::interpstpreal) 
   !-------------------------------------------------------------------------------------------------
   CALL InterpParams(t, p, m, op)
      
   CosDelta = COS( real(op%Delta,R8Ki) )
   SinDelta = SIN( real(op%Delta,R8Ki) )
   
   RotatePosition(1) = Position(1)*cosPropDir - Position(2)*sinPropDir
   RotatePosition(2) = Position(1)*sinPropDir + Position(2)*cosPropDir
   RotatePosition(3) = Position(3)
   
   
   !-------------------------------------------------------------------------------------------------
   !> 2. Calculate \f$ \frac{\partial Y_{Output \, Equations}}{\partial u_{inputs}} = \begin{bmatrix}
   !! \frac{\partial Vt_u}{\partial X} & \frac{\partial Vt_u}{\partial Y} & \frac{\partial Vt_u}{\partial Z} \\
   !! \frac{\partial Vt_v}{\partial X} & \frac{\partial Vt_v}{\partial Y} & \frac{\partial Vt_v}{\partial Z} \\
   !! \frac{\partial Vt_w}{\partial X} & \frac{\partial Vt_w}{\partial Y} & \frac{\partial Vt_w}{\partial Z} \\
   !! \end{bmatrix} \f$
   !-------------------------------------------------------------------------------------------------
   zr = RotatePosition(3)/p%RefHt
   tmp_du = op%V * op%HShr /p%RefLength * CosPropDir
   dVhdx  = tmp_du * SinDelta
   dVhdy  = tmp_du * CosDelta   
   dVhdz  = op%V * ( op%VShr / p%RefHt * zr**(op%VShr-1.0_R8Ki) + op%VLinShr/p%RefLength)
   
   dVhdV = ( ( RotatePosition(3)/p%RefHt ) ** op%VShr &                                             ! power-law wind shear
             + ( op%HShr   * ( RotatePosition(2) * CosDelta + RotatePosition(1) * SinDelta ) &      ! horizontal linear shear
             +  op%VLinShr * ( RotatePosition(3) - p%RefHt ) )/p%RefLength  )                       ! vertical linear shear   
   Vh = op%V * dVhdV + op%Vgust
   
   dVhdVShr = op%V * zr**op%VShr * log(zr)
   dVhdPD   = op%V * op%HShr / p%RefLength * ( RotatePosition(1) * CosDelta - RotatePosition(2) * SinDelta )
             
   tmp_du =  CosPropDir*CosDelta  - SinPropDir*SinDelta
   tmp_dv = -SinPropDir*CosDelta  - CosPropDir*SinDelta
      
                  
      !> \f$ \frac{\partial Vt_u}{\partial X} = \left[\cos(PropagationDir)\cos(Delta) - \sin(PropagationDir)\sin(Delta) \right]
      !! V \, \frac{H_{LinShr}}{RefWid} \, \sin(Delta) \cos(PropagationDir) \f$
   dYdu(1,1) = tmp_du*dVhdx
      
      !> \f$ \frac{\partial Vt_v}{\partial X} = \left[-\sin(PropagationDir)\cos(Delta) - \cos(PropagationDir)\sin(Delta) \right]
      !! V \, \frac{H_{LinShr}}{RefWid} \, \sin(Delta) \cos(PropagationDir) \f$
   dYdu(2,1) = tmp_dv*dVhdx
   
      !> \f$ \frac{\partial Vt_w}{\partial X} = 0 \f$
   dYdu(3,1) = 0.0_R8Ki
      
      
      !> \f$ \frac{\partial Vt_u}{\partial Y} = \left[\cos(PropagationDir)\cos(Delta) - \sin(PropagationDir)\sin(Delta) \right]
      !! V \, \frac{H_{LinShr}}{RefWid} \, \cos(Delta) \cos(PropagationDir) \f$
   dYdu(1,2) = tmp_du*dVhdy
      
      !> \f$ \frac{\partial Vt_v}{\partial Y} = \left[-\sin(PropagationDir)\cos(Delta) - \cos(PropagationDir)\sin(Delta) \right]
      !! V \, \frac{H_{LinShr}}{RefWid} \, \cos(Delta) \cos(PropagationDir) \f$
   dYdu(2,2) = tmp_dv*dVhdy
      
      !> \f$ \frac{\partial Vt_w}{\partial Y} = 0 \f$
   dYdu(3,2) = 0.0_R8Ki
      
      
      !> \f$ \frac{\partial Vt_u}{\partial Z} = \left[\cos(PropagationDir)\cos(Delta) - \sin(PropagationDir)\sin(Delta) \right]
      !! V \, \left[ \frac{V_{shr}}{Z_{ref}} \left( \frac{Z}{Z_{ref}} \right) ^ {V_{shr}-1} + \frac{V_{LinShr}}{RefWid} \right] \f$
   dYdu(1,3) = tmp_du*dVhdz
                        
      !> \f$ \frac{\partial Vt_v}{\partial Z} = \left[-\sin(PropagationDir)\cos(Delta) - \cos(PropagationDir)\sin(Delta) \right]
      !! V \, \left[ \frac{V_{shr}}{Z_{ref}} \left( \frac{Z}{Z_{ref}} \right) ^ {V_{shr}-1} + \frac{V_{LinShr}}{RefWid} \right] \f$      
   dYdu(2,3) = tmp_dv*dVhdz
            
      !> \f$ \frac{\partial Vt_w}{\partial Z} = 0 \f$
   dYdu(3,3) = 0.0_R8Ki
   
   
   
      ! \f$ \frac{\partial Vt_u}{\partial V} =  \f$
   dYdu(1,4) = tmp_du*dVhdV      
      ! \f$ \frac{\partial Vt_v}{\partial V} =  \f$
   dYdu(2,4) = tmp_dv*dVhdV
      !> \f$ \frac{\partial Vt_w}{\partial V} = 0 \f$
   dYdu(3,4) = 0.0_R8Ki
   

      ! \f$ \frac{\partial Vt_u}{\partial VShr} =  \f$
   dYdu(1,5) = tmp_du*dVhdVShr
      ! \f$ \frac{\partial Vt_v}{\partial VShr} =  \f$
   dYdu(2,5) = tmp_dv*dVhdVShr
      !> \f$ \frac{\partial Vt_w}{\partial VShr} = 0 \f$
   dYdu(3,5) = 0.0_R8Ki

      ! \f$ \frac{\partial Vt_u}{\partial PropDir} =  \f$
   dYdu(1,6) = tmp_dv*Vh + tmp_du*dVhdPD
      ! \f$ \frac{\partial Vt_v}{\partial PropDir} =  \f$
   dYdu(2,6) = -tmp_du*Vh + tmp_dv*dVhdPD
      !> \f$ \frac{\partial Vt_w}{\partial PropDir} = 0 \f$
   dYdu(3,6) = 0.0_R8Ki
   
   RETURN

END SUBROUTINE IfW_UniformWind_JacobianPInput
!..................................................................................................................................
!> Routine to compute the Jacobians of the output (Y) function with respect to the inputs (u). The partial 
!! derivative dY/du is returned. This submodule does not follow the modularization framework.
SUBROUTINE IfW_UniformWind_GetOP( t, p, m, OP_out )

   REAL(DbKi),                            INTENT(IN   )   :: t             !< Current simulation time in seconds
   REAL(ReKi),                            INTENT(  OUT)   :: OP_out(2)     !< operating point (HWindSpeed and PLexp
   TYPE(IfW_UniformWind_ParameterType),   INTENT(IN   )   :: p             !< Parameters
   TYPE(IfW_UniformWind_MiscVarType),     INTENT(INOUT)   :: m             !< Misc/optimization variables

      ! Local Variables
   TYPE(IfW_UniformWind_Intrp)                            :: op             ! interpolated values of InterpParams
      
            
   !-------------------------------------------------------------------------------------------------
   !> 1. Linearly interpolate parameters in time at operating point (or use nearest-neighbor to extrapolate)
   !! (compare with nwtc_num::interpstpreal) 
   !-------------------------------------------------------------------------------------------------
   CALL InterpParams(t, p, m, op)
            
   OP_out(1) = op%V
   OP_out(2) = op%VSHR
   
   RETURN

END SUBROUTINE IfW_UniformWind_GetOP


!====================================================================================================
SUBROUTINE Uniform_to_FF(p, m, p_ff, ErrStat, ErrMsg)

   USE IfW_FFWind_Base

   TYPE(IfW_UniformWind_ParameterType),      INTENT(IN   ) :: p                    !< UniformWind Parameters
   TYPE(IfW_UniformWind_MiscVarType),        INTENT(INOUT) :: m                    !< Misc variables for optimization (not copied in glue code)
   TYPE(IfW_FFWind_ParameterType),           INTENT(  OUT) :: p_ff                 !< FF Parameters
   INTEGER(IntKi),                           INTENT(  OUT) :: ErrStat              !< error status
   CHARACTER(*),                             INTENT(  OUT) :: ErrMsg               !< error message

      ! local variables
   REAL(DbKi)                           :: Time              !< time from the start of the simulation
   REAL(ReKi)                           :: PositionXYZ(3,1)  !< Array of XYZ coordinates, 3xN
   REAL(ReKi)                           :: Velocity(3,1)     !< Velocity output at Time    (Set to INOUT so that array does not get deallocated)
   REAL(ReKi)                           :: DiskVel(3)        !< HACK for AD14: disk velocity output at Time
   REAL(ReKi)                           :: n
   
   INTEGER(ReKi) ,            parameter :: dz = 5.0
   INTEGER(ReKi) ,            parameter :: dy = 5.0
   INTEGER(ReKi)                        :: i
   INTEGER(ReKi)                        :: it
   INTEGER(ReKi)                        :: iy
   INTEGER(ReKi)                        :: iz
   INTEGER(IntKi)                       :: ErrStat2
   CHARACTER(ErrMsgLen)                 :: ErrMsg2
   CHARACTER(*),              parameter :: RoutineName = 'Uniform_to_FF'
   
   ErrStat = ErrID_None
   ErrMsg = ""
   
   p_ff%WindFileFormat        = -1                             ! "Binary file format description number"                        -
   p_ff%NFFComp               = 3                              ! "Number of wind components"                                    -
   p_ff%Periodic              = .false.
   p_ff%InterpTower           = .true.
   p_ff%RefHt                 = p%RefHt
   p_ff%NTGrids               = 0
   p_ff%InvFFYD               = 1.0_ReKi / dy                  ! "reciprocal of delta y"                                        1/meters
   p_ff%InvFFZD               = 1.0_ReKi / dz                  ! "reciprocal of delta z"                                        1/meters
   
      ! add roughly 10% to the width
   n            = NINT( p%RefLength*1.1_ReKi*0.5_ReKi / dy )
   p_ff%NYGrids = n*2+1                                        ! "Number of points in the lateral (y) direction of the grids"   -
   p_ff%FFYHWid = 0.5_ReKi * dy * (p_ff%NYGrids-1)             ! "Half the grid width"                                          meters
   
   n            = NINT( p%RefLength*1.1_ReKi*0.5_ReKi / dz )
   p_ff%NZGrids =  INT( p_ff%RefHt / dy ) + n + 1              ! "Number of points in the vertical (z) direction of the grids"  -
   
   p_ff%FFZHWid  =  0.5_ReKi * dz * (p_ff%NZGrids -1)          ! "Half the grid height"                                         meters
   p_ff%GridBase =  p_ff%RefHt + n*dz - p_ff%FFZHWid*2.0_ReKi  ! "the height of the bottom of the grid"                         meters
   
   p_ff%InitXPosition  = 0.0_ReKi                              ! "the initial x position of grid (distance in FF is offset)"    meters
   

   ! time will be the smallest delta t in this Uniform wind file
   if (p%NumDataLines < 2) then
      p_ff%FFDTime = 600.0_ReKi ! doesn't matter what the time step is
   else
      p_ff%FFDTime = HUGE(p_ff%FFDTime)                        ! "Delta time"                                                   seconds
      do i=2,p%NumDataLines
         p_ff%FFDTime = min(p_ff%FFDTime, p%TData(i) - p%TData(i-1))
      end do

      if (p_ff%FFDTime < 0.0001) then
         call SetErrStat( ErrID_Fatal, "Smallest time step in uniform wind file is less that 0.0001 seconds. Increase the time step "//&
                          " to convert to a FF file.", ErrStat, ErrMsg, RoutineName )
         return
      end if
      
   end if
      
   p_ff%FFRate = 1.0_ReKi / p_ff%FFDTime                       ! "Data rate (1/FFDTime)"                                         Hertz
   
   
   p_ff%AddMeanAfterInterp  =  .FALSE.                         ! "Add the mean wind speed after interpolating at a given height?" -
   p_ff%WindProfileType = WindProfileType_PL                   ! "Wind profile type (0=constant;1=logarithmic;2=power law)"       -
   p_ff%PLExp = GetAverageVal(p%VSHR)                          ! "Power law exponent (used for PL wind profile type only)"        -
   p_ff%Z0 = 0.0_ReKi                                          ! "Surface roughness length (used for LOG wind profile type only)" -
   
   if (p%NumDataLines < 2) then
      p_ff%NFFSteps = 2                                        ! "Number of time steps in the FF array"                         -
   else
      p_ff%NFFSteps = NINT(p%TData(p%NumDataLines) / p_ff%FFDTime) + 1
   end if
   
   p_ff%TotalTime = (p_ff%NFFSteps-1) * p_ff%FFDTime           ! "The total time of the simulation"                             seconds

   
   call AllocAry( p_ff%FFData, p_ff%NZGrids,p_ff%NYGrids,p_ff%NFFComp, p_ff%NFFSteps, 'p%FF%FFData', ErrStat2, ErrMsg2 )   
      call SetErrStat(ErrStat2,ErrMsg2,ErrStat,ErrMsg,RoutineName)
      if (ErrStat >= AbortErrLev) return
      
   PositionXYZ = 0.0_ReKi
   do it = 1,p_ff%NFFSteps
      Time = (it-1)*p_ff%FFDTime
      
      do iy = 1,p_ff%NYGrids
         PositionXYZ(2,1) = (iy-1)*dy - p_ff%FFYHWid
         
         do iz=1,p_ff%NZGrids
            PositionXYZ(3,1) = (iz-1)*dz + p_ff%GridBase
            
            call IfW_UniformWind_CalcOutput(Time, PositionXYZ, p, Velocity, DiskVel, m, ErrStat2, ErrMsg2)
               call SetErrStat(ErrStat2,ErrMsg2,ErrStat,ErrMsg,RoutineName)
            
            p_ff%FFData(iz,iy,:,it) = Velocity(:,1)
            
         end do ! iz
      end do ! iy
   end do ! it
   
   ! compute some averages for this simulation
   p_ff%MeanFFWS = GetAverageVal(p%V)                          ! "Mean wind speed (advection speed)"
   p_ff%InvMFFWS = 1.0_ReKi / p_ff%MeanFFWS
   
   RETURN

CONTAINS

   FUNCTION GetAverageVal(Ary) RESULT(Avg)
      REAL(ReKi), intent(in)  :: Ary(:)
      REAL(ReKi)              :: Avg

      if (p%NumDataLines < 2) then
         Avg = Ary(1)
      else
         Avg = p%TData(1) * Ary(1) ! in case tData(1)/=0
         do i=2,p%NumDataLines
            Avg = Avg + (p%TData(i)-p%TData(i-1)) * (Ary(i)+Ary(i-1))/2.0_ReKi
         end do
         Avg = Avg / (p%TData(p%NumDataLines)-p%TData(1))
      end if

   END FUNCTION GetAverageVal
   
END SUBROUTINE Uniform_to_FF
!====================================================================================================

!====================================================================================================
END MODULE IfW_UniformWind<|MERGE_RESOLUTION|>--- conflicted
+++ resolved
@@ -106,17 +106,11 @@
 
       ! local variables
 
-<<<<<<< HEAD
    INTEGER(IntKi), PARAMETER                                   :: MaxNumCols = 9       ! maximum number of columns in the Uniform file
    INTEGER(IntKi)                                              :: NumCols              ! Number of columns in the Uniform file
    REAL(ReKi)                                                  :: TmpData(MaxNumCols)  ! Temp variable for reading all columns from a line
+   INTEGER(IntKi)                                              :: LineNo
    REAL(ReKi)                                                  :: DelDiff              ! Temp variable for storing the direction difference
-=======
-   INTEGER(IntKi),            PARAMETER                        :: NumCols = 8       ! Number of columns in the Uniform file
-   REAL(ReKi)                                                  :: TmpData(NumCols)  ! Temp variable for reading all columns from a line
-   INTEGER(IntKi)                                              :: LineNo
-   REAL(ReKi)                                                  :: DelDiff           ! Temp variable for storing the direction difference
->>>>>>> e0aaee5a
 
    INTEGER(IntKi)                                              :: UnitWind             ! Unit number for the InflowWind input file
    INTEGER(IntKi)                                              :: I
@@ -195,23 +189,17 @@
       ! Find the number of data lines
       !-------------------------------------------------------------------------------------------------
 
-<<<<<<< HEAD
-   ParamData%NumDataLines = 0
-   
-   NumCols = MaxNumCols
-   READ(LINE,*,IOSTAT=TmpErrStat) ( TmpData(I), I=1,NumCols ) ! this line was read when we were figuring out the comment lines; let's see if it contains all of the columns
-   if (TmpErrStat /= 0) then
-         ! assume the upflow is 0 and try reading the rest of the files
-      CALL SetErrStat(ErrID_Info,' Could not read upflow column in uniform wind files. Assuming upflow is 0.', ErrStat, ErrMsg, RoutineName)
-      NumCols = NumCols - 1
-      READ(LINE,*,IOSTAT=TmpErrStat) ( TmpData(I), I=1,NumCols ) ! this line was read when we were figuring out the comment lines; let's make sure it contains numeric column data
-   end if
+      ParamData%NumDataLines = 0
+   
+      NumCols = MaxNumCols
+      READ(LINE,*,IOSTAT=TmpErrStat) ( TmpData(I), I=1,NumCols ) ! this line was read when we were figuring out the comment lines; let's see if it contains all of the columns
+      if (TmpErrStat /= 0) then
+            ! assume the upflow is 0 and try reading the rest of the files
+         CALL SetErrStat(ErrID_Info,' Could not read upflow column in uniform wind files. Assuming upflow is 0.', ErrStat, ErrMsg, RoutineName)
+         NumCols = NumCols - 1
+         READ(LINE,*,IOSTAT=TmpErrStat) ( TmpData(I), I=1,NumCols ) ! this line was read when we were figuring out the comment lines; let's make sure it contains numeric column data
+      end if
   
-=======
-      ParamData%NumDataLines = 0
-
-      READ(LINE,*,IOSTAT=TmpErrStat) ( TmpData(I), I=1,NumCols ) ! this line was read when we were figuring out the comment lines; let's make sure it contains
->>>>>>> e0aaee5a
 
       DO WHILE (TmpErrStat == 0)  ! read the rest of the file (until an error occurs)
          ParamData%NumDataLines = ParamData%NumDataLines + 1
@@ -221,27 +209,10 @@
       END DO !WHILE
 
 
-<<<<<<< HEAD
-   IF (.NOT. ALLOCATED(ParamData%Upflow) ) THEN
-      CALL AllocAry( ParamData%Upflow, ParamData%NumDataLines, 'Uniform wind upflow', TmpErrStat, TmpErrMsg )
-      CALL SetErrStat(TmpErrStat,TmpErrMsg,ErrStat,ErrMsg,RoutineName)
-      IF ( ErrStat >= AbortErrLev ) THEN
-         CLOSE(UnitWind)
-         RETURN
-      ENDIF
-   END IF
-   ParamData%Upflow = 0.0_ReKi
-   
-   IF (.NOT. ALLOCATED(ParamData%VZ) ) THEN
-      CALL AllocAry( ParamData%VZ, ParamData%NumDataLines, 'Uniform vertical wind speed', TmpErrStat, TmpErrMsg )
-      CALL SetErrStat(TmpErrStat,TmpErrMsg,ErrStat,ErrMsg,RoutineName)
-      IF ( ErrStat >= AbortErrLev ) THEN
-=======
       IF (ParamData%NumDataLines < 1) THEN
          TmpErrMsg=  'Error: '//TRIM(Num2LStr(NumComments))//' comment lines were found in the uniform wind file, '// &
                      'but the first data line does not contain the proper format.'
          CALL SetErrStat(ErrID_Fatal,TmpErrMsg,ErrStat,ErrMsg,RoutineName)
->>>>>>> e0aaee5a
          CLOSE(UnitWind)
          RETURN
       END IF
@@ -337,20 +308,7 @@
          ParamData%VLinShr(I) = TmpData(7)
          ParamData%VGust(  I) = TmpData(8)
 
-<<<<<<< HEAD
-      ParamData%Tdata(  I) = TmpData(1)
-      ParamData%V(      I) = TmpData(2)
-      ParamData%Delta(  I) = TmpData(3)*D2R
-      ParamData%VZ(     I) = TmpData(4)
-      ParamData%HShr(   I) = TmpData(5)
-      ParamData%VShr(   I) = TmpData(6)
-      ParamData%VLinShr(I) = TmpData(7)
-      ParamData%VGust(  I) = TmpData(8)
-      
-      if (NumCols > 8) ParamData%Upflow(  I) = TmpData(9)*D2R
-=======
       END DO !I
->>>>>>> e0aaee5a
 
    END IF
 
@@ -514,68 +472,59 @@
    IF (.NOT. ALLOCATED(ParamData%Tdata) ) THEN
       CALL AllocAry( ParamData%Tdata, ParamData%NumDataLines, 'Uniform wind time', TmpErrStat, TmpErrMsg )
       CALL SetErrStat(TmpErrStat,TmpErrMsg,ErrStat,ErrMsg,RoutineName)
-      IF ( ErrStat >= AbortErrLev ) THEN
-         RETURN
-      ENDIF
+      IF ( ErrStat >= AbortErrLev ) RETURN
    END IF
 
    IF (.NOT. ALLOCATED(ParamData%V) ) THEN
       CALL AllocAry( ParamData%V, ParamData%NumDataLines, 'Uniform wind horizontal wind speed', TmpErrStat, TmpErrMsg )
       CALL SetErrStat(TmpErrStat,TmpErrMsg,ErrStat,ErrMsg,RoutineName)
-      IF ( ErrStat >= AbortErrLev ) THEN
-         RETURN
-      ENDIF
+      IF ( ErrStat >= AbortErrLev ) RETURN
    END IF
 
    IF (.NOT. ALLOCATED(ParamData%Delta) ) THEN
       CALL AllocAry( ParamData%Delta, ParamData%NumDataLines, 'Uniform wind direction', TmpErrStat, TmpErrMsg )
       CALL SetErrStat(TmpErrStat,TmpErrMsg,ErrStat,ErrMsg,RoutineName)
-      IF ( ErrStat >= AbortErrLev ) THEN
-         RETURN
-      ENDIF
+      IF ( ErrStat >= AbortErrLev ) RETURN
    END IF
 
    IF (.NOT. ALLOCATED(ParamData%VZ) ) THEN
       CALL AllocAry( ParamData%VZ, ParamData%NumDataLines, 'Uniform vertical wind speed', TmpErrStat, TmpErrMsg )
       CALL SetErrStat(TmpErrStat,TmpErrMsg,ErrStat,ErrMsg,RoutineName)
-      IF ( ErrStat >= AbortErrLev ) THEN
-         RETURN
-      ENDIF
+      IF ( ErrStat >= AbortErrLev ) RETURN
    END IF
 
    IF (.NOT. ALLOCATED(ParamData%HShr) ) THEN
       CALL AllocAry( ParamData%HShr, ParamData%NumDataLines, 'Uniform horizontal linear shear', TmpErrStat, TmpErrMsg )
       CALL SetErrStat(TmpErrStat,TmpErrMsg,ErrStat,ErrMsg,RoutineName)
-      IF ( ErrStat >= AbortErrLev ) THEN
-         RETURN
-      ENDIF
+      IF ( ErrStat >= AbortErrLev ) RETURN
    END IF
 
    IF (.NOT. ALLOCATED(ParamData%VShr) ) THEN
       CALL AllocAry( ParamData%VShr, ParamData%NumDataLines, 'Uniform vertical power-law shear exponent', TmpErrStat, TmpErrMsg )
       CALL SetErrStat(TmpErrStat,TmpErrMsg,ErrStat,ErrMsg,RoutineName)
-      IF ( ErrStat >= AbortErrLev ) THEN
-         RETURN
-      ENDIF
+      IF ( ErrStat >= AbortErrLev ) RETURN
    END IF
 
    IF (.NOT. ALLOCATED(ParamData%VLinShr) ) THEN
       CALL AllocAry( ParamData%VLinShr, ParamData%NumDataLines, 'Uniform vertical linear shear', TmpErrStat, TmpErrMsg )
       CALL SetErrStat(TmpErrStat,TmpErrMsg,ErrStat,ErrMsg,RoutineName)
-      IF ( ErrStat >= AbortErrLev ) THEN
-         RETURN
-      ENDIF
+      IF ( ErrStat >= AbortErrLev ) RETURN
    END IF
 
    IF (.NOT. ALLOCATED(ParamData%VGust) ) THEN
       CALL AllocAry( ParamData%VGust, ParamData%NumDataLines, 'Uniform gust velocity', TmpErrStat, TmpErrMsg )
       CALL SetErrStat(TmpErrStat,TmpErrMsg,ErrStat,ErrMsg,RoutineName)
-      IF ( ErrStat >= AbortErrLev ) THEN
-         RETURN
-      ENDIF
-   END IF
-
-END SUBROUTINE
+      IF ( ErrStat >= AbortErrLev ) RETURN
+   END IF
+
+   IF (.NOT. ALLOCATED(ParamData%Upflow) ) THEN
+      CALL AllocAry( ParamData%Upflow, ParamData%NumDataLines, 'Uniform wind upflow', TmpErrStat, TmpErrMsg )
+      CALL SetErrStat(TmpErrStat,TmpErrMsg,ErrStat,ErrMsg,RoutineName)
+      IF ( ErrStat >= AbortErrLev ) RETURN
+   END IF
+   ParamData%Upflow = 0.0_ReKi
+
+END SUBROUTINE Alloc_ParamDataArrays
 
 !====================================================================================================
 

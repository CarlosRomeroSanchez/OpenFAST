--- conflicted
+++ resolved
@@ -96,15 +96,12 @@
 typedef  ^                       ^              Lidar_InitInputType  lidar             -     -     -     "InitInput for lidar data"                                             -
 typedef  ^                       ^              Grid4D_InitInputType FDext             -     -     -     "InitInput for 4D external wind data"                                             -
 typedef  ^                       ^                 ReKi              RadAvg            -     -     -     "Radius (from hub) used for averaging wind speed" -
-<<<<<<< HEAD
 typedef  ^                       ^                 IntKi             MHK               -     -     -     "MHK turbine type switch"   -
 typedef  ^                       ^                 ReKi              WtrDpth           -     -     -     "Water depth" m
 typedef  ^                       ^                 ReKi              MSL2SWL           -     -     -     "Mean sea level to still water level" m
-=======
 typedef  ^                       ^                 IntKi             BoxExceedAllowIdx    -  -1       -     "Extrapolate winds outside box starting at this index (for OLAF wakes and LidarSim)" -
 typedef  ^                       ^                 LOGICAL           BoxExceedAllowF      -  .FALSE.  -     "Flag to allow Extrapolation winds outside box starting at this index (for OLAF wakes and LidarSim)" -
 
->>>>>>> 907d23eb
 
 # Init Output
 typedef  ^                       InitOutputType    CHARACTER(ChanLen)     WriteOutputHdr    :   -   -    "Names of output-to-file channels"                       -

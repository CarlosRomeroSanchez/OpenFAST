--- conflicted
+++ resolved
@@ -64,14 +64,6 @@
 typedef  ^                       ^                 ReKi              HAWC_dz           -     -     -     "HAWC -- distance between points in z direction"         meters
 typedef  ^                       ^                 LOGICAL           SumPrint          -     -     -     "Write summary info to a file <ROOTNAME>.IfW.Sum"        -
 typedef  ^                       ^                 IntKi             NumOuts           -     -     -     "Number of parameters in the output list (number of outputs requested)" -
-<<<<<<< HEAD
-typedef  ^                       ^                 CHARACTER(ChanLen) OutList           :     -     -     "List of user-requested output channels"                 -
-typedef  ^                       ^                 IntKi             SensorType        -  SensorType_None    -     "Sensor type (for lidar/sensor module)"                 -
-typedef  ^                       ^                 IntKi             NumPulseGate      -     -     -     "the number of range gates to return wind speeds at"                 -
-typedef  ^                       ^                 ReKi              RotorApexOffsetPos 3    -     -     "position of the lidar unit relative to the rotor apex of rotation"	m
-typedef  ^                       ^                 LOGICAL           LidRadialVel      -     -     -     "TRUE => return radial component, FALSE => return 'x' direction estimate"	-
-typedef  ^                       ^                 Grid3D_InitInputType     FF                -     -     -     "scaling data" -
-=======
 typedef  ^                       ^                 CHARACTER(ChanLen) OutList          :     -     -     "List of user-requested output channels"                 -
 typedef  ^                       ^                 IntKi             SensorType        -     -     -     "Sensor type (for lidar/sensor module)"                  -
 typedef  ^                       ^                 IntKi             NumBeam           -     -     -     "Number of lidar beams"                                  -
@@ -85,8 +77,7 @@
 typedef  ^                       ^                 ReKi              URefLid           -     -     -     "Reference average wind speed for the lidar" m/s 
 typedef  ^                       ^                 LOGICAL           LidRadialVel      -     -     -     "TRUE => return radial component, FALSE => return 'x' direction estimate" - 
 typedef  ^                       ^                 IntKi             ConsiderHubMotion -     -     -     "Flag whether or not the hub motion's impact on the Lidar measurement will be considered [0 for no, 1 for yes]" -
-typedef  ^                       ^                 IfW_FFWind_InitInputType     FF     -     -     -     "scaling data" -
->>>>>>> a2093278
+typedef  ^                       ^                 Grid3D_InitInputType     FF     -     -     -     "scaling data" -
 
 
 
@@ -99,22 +90,14 @@
 typedef  ^                       ^                 LOGICAL           UseInputFile      -   .TRUE.  -     "Should we read everthing from an input file, or do we get it some other way" -
 typedef  ^                       ^                 CHARACTER(1024)   RootName          -     -     -     "RootName for writing output files"
 typedef  ^                       ^                 FileInfoType      PassedFileData    -     -     -     "If we don't use the input file, pass everything through this"                -
-<<<<<<< HEAD
-typedef  ^                       ^                 LOGICAL           WindType2UseInputFile    -     .TRUE.     -      "Flag for toggling file based IO in wind type 2."                -
-typedef  ^                       ^                 FileInfoType      WindType2Data    -     -     -      "Optional slot for wind type 2 data if file IO is not used."                -
+typedef  ^                       ^                 LOGICAL           WindType2UseInputFile   -     .TRUE.     -      "Flag for toggling file based IO in wind type 2."                -
+typedef  ^                       ^                 FileInfoType      WindType2Data     -     -     -      "Optional slot for wind type 2 data if file IO is not used."                -
 typedef  ^                       ^                 LOGICAL           OutputAccel      -     .FALSE.     -      "Flag to output wind acceleration"                                    -
 typedef  ^                       ^              Lidar_InitInputType  lidar             -     -     -     "InitInput for lidar data"                                             -
 typedef  ^                       ^              Grid4D_InitInputType FDext             -     -     -     "InitInput for 4D external wind data"                                             -
-typedef  ^                       ^                 ReKi              RadAvg                   -       -        -     "Radius (from hub) used for averaging wind speed" -
+typedef  ^                       ^                 ReKi              RadAvg            -     -     -     "Radius (from hub) used for averaging wind speed" -
 typedef  ^                       ^                 IntKi             BoxExceedAllowIdx    -  -1       -     "Extrapolate winds outside box starting at this index (for OLAF wakes and LidarSim)" -
 typedef  ^                       ^                 LOGICAL           BoxExceedAllowF      -  .FALSE.  -     "Flag to allow Extrapolation winds outside box starting at this index (for OLAF wakes and LidarSim)" -
-=======
-typedef  ^                       ^                 LOGICAL           WindType2UseInputFile   -     .TRUE.     -      "Flag for toggling file based IO in wind type 2."                -
-typedef  ^                       ^                 FileInfoType      WindType2Data     -     -     -      "Optional slot for wind type 2 data if file IO is not used."                -
-typedef  ^                       ^          Lidar_InitInputType      lidar             -     -     -     "InitInput for lidar data"                                             -
-typedef  ^                       ^          IfW_4Dext_InitInputType  FDext             -     -     -     "InitInput for 4D external wind data"                                             -
-typedef  ^                       ^                 ReKi              RadAvg            -     -     -     "Radius (from hub) used for averaging wind speed" -
->>>>>>> a2093278
 
 
 # Init Output

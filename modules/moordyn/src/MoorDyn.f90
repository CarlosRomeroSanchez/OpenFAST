!**********************************************************************************************************************************
! LICENSING
! Copyright (C) 2020-2021 Alliance for Sustainable Energy, LLC
! Copyright (C) 2015-2019 Matthew Hall
!
!    This file is part of MoorDyn.
!
! Licensed under the Apache License, Version 2.0 (the "License");
! you may not use this file except in compliance with the License.
! You may obtain a copy of the License at
!
!     http://www.apache.org/licenses/LICENSE-2.0
!
! Unless required by applicable law or agreed to in writing, software
! distributed under the License is distributed on an "AS IS" BASIS,
! WITHOUT WARRANTIES OR CONDITIONS OF ANY KIND, either express or implied.
! See the License for the specific language governing permissions and
! limitations under the License.
!
!**********************************************************************************************************************************
MODULE MoorDyn

   USE MoorDyn_Types
   USE MoorDyn_IO
   USE NWTC_Library
   
   !USE WAVES, only: WaveGrid_n, WaveGrid_x0, WaveGrid_dx, WaveGrid_nx, WaveGrid_y0, WaveGrid_dy, WaveGrid_ny, WaveGrid_nz  ! seeing if I can get waves data here directly...

   IMPLICIT NONE

   PRIVATE

   TYPE(ProgDesc), PARAMETER            :: MD_ProgDesc = ProgDesc( 'MoorDyn-F', 'v2.a13', '13 October 2021' )

   INTEGER(IntKi), PARAMETER            :: wordy = 0   ! verbosity level. >1 = more console output

   PUBLIC :: MD_Init
   PUBLIC :: MD_UpdateStates
   PUBLIC :: MD_CalcOutput
   PUBLIC :: MD_CalcContStateDeriv
   PUBLIC :: MD_End
   PUBLIC :: MD_JacobianPContState 
   PUBLIC :: MD_JacobianPInput 
   PUBLIC :: MD_JacobianPDiscState 
   PUBLIC :: MD_JacobianPConstrState 
   PUBLIC :: MD_GetOP 

CONTAINS

   !=========================================   MD_Init   ===================================
   SUBROUTINE MD_Init(InitInp, u, p, x, xd, z, other, y, m, DTcoupling, InitOut, ErrStat, ErrMsg)

      IMPLICIT NONE

      TYPE(MD_InitInputType),       INTENT(IN   )  :: InitInp     ! INTENT(INOUT) : Input data for initialization routine
      TYPE(MD_InputType),           INTENT(  OUT)  :: u           ! INTENT( OUT) : An initial guess for the input; input mesh must be defined
      TYPE(MD_ParameterType),       INTENT(  OUT)  :: p           ! INTENT( OUT) : Parameters
      TYPE(MD_ContinuousStateType), INTENT(  OUT)  :: x           ! INTENT( OUT) : Initial continuous states
      TYPE(MD_DiscreteStateType),   INTENT(  OUT)  :: xd          ! INTENT( OUT) : Initial discrete states
      TYPE(MD_ConstraintStateType), INTENT(  OUT)  :: z           ! INTENT( OUT) : Initial guess of the constraint states
      TYPE(MD_OtherStateType),      INTENT(  OUT)  :: other       ! INTENT( OUT) : Initial other states
      TYPE(MD_OutputType),          INTENT(  OUT)  :: y           ! INTENT( OUT) : Initial system outputs (outputs are not calculated; only the output mesh is initialized)
      TYPE(MD_MiscVarType),         INTENT(  OUT)  :: m           ! INTENT( OUT) : Initial misc/optimization variables
      REAL(DbKi),                   INTENT(INOUT)  :: DTcoupling  ! Coupling interval in seconds: the rate that Output is the actual coupling interval
      TYPE(MD_InitOutputType),      INTENT(  OUT)  :: InitOut     ! Output for initialization routine
      INTEGER(IntKi),               INTENT(  OUT)  :: ErrStat     ! Error status of the operation
      CHARACTER(*),                 INTENT(  OUT)  :: ErrMsg      ! Error message if ErrStat /= ErrID_None

      ! local variables
      TYPE(MD_InputFileType)                       :: InputFileDat   ! Data read from input file for setup, but not stored after Init
      type(FileInfoType)                           :: FileInfo_In    !< The derived type for holding the full input file for parsing -- we may pass this in the future
      REAL(DbKi)                                   :: t              ! instantaneous time, to be used during IC generation
      INTEGER(IntKi)                               :: l              ! index
      INTEGER(IntKi)                               :: I              ! Current line number of input file 
      INTEGER(IntKi)                               :: J              ! index
      INTEGER(IntKi)                               :: K              ! index
      INTEGER(IntKi)                               :: Itemp          ! index
      INTEGER(IntKi)                               :: iTurb          ! index for turbine in FAST.Farm applications
      INTEGER(IntKi)                               :: Converged      ! flag indicating whether the dynamic relaxation has converged
      INTEGER(IntKi)                               :: N              ! convenience integer for readability: number of segments in the line
      REAL(ReKi)                                   :: rPos(3)        ! array for setting fairlead reference positions in mesh
      REAL(ReKi)                                   :: OrMat(3,3)     ! rotation matrix for setting fairlead positions correctly if there is initial platform rotation
      REAL(ReKi)                                   :: OrMat2(3,3)
      REAL(DbKi), ALLOCATABLE                      :: FairTensIC(:,:)! array of size nCpldCons, 3 to store three latest fairlead tensions of each line
      CHARACTER(20)                                :: TempString     ! temporary string for incidental use
      INTEGER(IntKi)                               :: ErrStat2       ! Error status of the operation
      CHARACTER(ErrMsgLen)                         :: ErrMsg2        ! Error message if ErrStat2 /= ErrID_None
      
      REAL(DbKi)                                      :: dtM         ! actual mooring dynamics time step
      INTEGER(IntKi)                                  :: NdtM        ! number of time steps to integrate through with RK2
      INTEGER(IntKi)                                  :: ntWave      ! number of time steps of wave data
      
      TYPE(MD_InputType)    :: u_array(1)    ! a size-one array for u to make call to TimeStep happy
      REAL(DbKi)            :: t_array(1)    ! a size-one array saying time is 0 to make call to TimeStep happy  
      TYPE(MD_InputType)                                  :: u_interp   ! interpolated instantaneous input values to be calculated for each mooring time step



      CHARACTER(MaxWrScrLen)                       :: Message
      
      ! Local variables for reading file input (Previously in MDIO_ReadInput)
      INTEGER(IntKi)               :: UnEc                 ! The local unit number for this module's echo file
    INTEGER(IntKi)   :: UnOut    ! for outputing wave kinematics data
    CHARACTER(200)   :: Frmt     ! a string to hold a format statement

      CHARACTER(1024)              :: EchoFile             ! Name of MoorDyn echo file
      CHARACTER(1024)              :: Line                 ! String to temporarially hold value of read line
      CHARACTER(20)                :: LineOutString        ! String to temporarially hold characters specifying line output options
      CHARACTER(20)                :: OptString            ! String to temporarially hold name of option variable
      CHARACTER(40)                :: OptValue             ! String to temporarially hold value of options variable input
<<<<<<< HEAD
=======
      CHARACTER(40)                :: DepthValue           ! Temporarily stores the optional WtrDpth setting for MD, which could be a number or a filename
>>>>>>> 340610b2
      INTEGER(IntKi)               :: nOpts                ! number of options lines in input file
      CHARACTER(40)                :: TempString1          !
      CHARACTER(40)                :: TempString2          !
      CHARACTER(40)                :: TempString3          !
      CHARACTER(40)                :: TempString4          !
      CHARACTER(1024)              :: FileName             !
      
      
      CHARACTER(25)                 :: let1                ! strings used for splitting and parsing identifiers
      CHARACTER(25)                 :: num1
      CHARACTER(25)                 :: let2
      CHARACTER(25)                 :: num2
      CHARACTER(25)                 :: let3
      
      REAL(DbKi)                    :: tempArray(6)
      REAL(ReKi)                    :: rRef(6)             ! used to pass positions to mesh (real type precision)
      REAL(DbKi)                    :: rRefDub(3)
      
      CHARACTER(500)               :: TempString5          ! long string used to hold CtrlChan inputs
      INTEGER(IntKi)               :: TempIDnums(100)      ! array to hold IdNums of controlled lines for each CtrlChan
      
      ! for reading output channels
      CHARACTER(ChanLen),ALLOCATABLE :: OutList(:)          ! array of output channel request (moved here from InitInput)
      INTEGER                       :: MaxAryLen = 1000    ! Maximum length of the array being read
      INTEGER                       :: NumWords            ! Number of words contained on a line
      INTEGER                       :: Nx
      CHARACTER(*), PARAMETER       :: RoutineName = 'MD_Init'

      

      ErrStat = ErrID_None
      ErrMsg  = ""
      m%zeros6 = 0.0_DbKi

      ! Initialize the NWTC Subroutine Library
      CALL NWTC_Init( )

      ! Display the module information
      CALL DispNVD( MD_ProgDesc )
      InitOut%Ver = MD_ProgDesc

      CALL WrScr('   This is an alpha version of MoorDyn-F v2, with significant input file changes from v1.')  
      CALL WrScr('   Copyright: (C) 2021 National Renewable Energy Laboratory, (C) 2019 Matt Hall')


      !---------------------------------------------------------------------------------------------
      !                   Get all the inputs taken care of
      !---------------------------------------------------------------------------------------------

      p%RootName = TRIM(InitInp%RootName)//'.MD'  ! all files written from this module will have this root name

      ! set default values for the simulation settings
      ! these defaults are based on the glue code
      p%dtM0                 = DTcoupling      ! default to the coupling interval (but will likely need to be smaller)
      p%g                    = InitInp%g
      p%rhoW                 = InitInp%rhoW
      ! TODO:   add MSL2SWL from OpenFAST <<<<
      ! set the following to some defaults
      p%kBot                 = 3.0E6
      p%cBot                 = 3.0E5
      InputFileDat%dtIC      = 2.0_DbKi
      InputFileDat%TMaxIC    = 60.0_DbKi
      InputFileDat%CdScaleIC = 4.0_ReKi
      InputFileDat%threshIC  = 0.01_ReKi
      p%WaterKin             = 0_IntKi
      p%dtOut                = 0.0_DbKi
      DepthValue = ""  ! Start off as empty string, to only be filled if MD setting is specified (otherwise InitInp%WtrDepth is used)
                       ! DepthValue and InitInp%WtrDepth are processed later by getBathymetry.
      
      
      m%PtfmInit = InitInp%PtfmInit(:,1)   ! is this copying necssary in case this is an individual instance in FAST.Farm?



      ! Check if this MoorDyn instance is being run from FAST.Farm (indicated by FarmSize > 0)
      if (InitInp%FarmSize > 0) then
         CALL WrScr('   >>> MoorDyn is running in array mode <<< ')
         ! could make sure the size of this is right: SIZE(InitInp%FarmCoupledKinematics)  
         p%nTurbines = InitInp%FarmSize
      else    ! FarmSize==0 indicates normal, FAST module mode
         p%nTurbines = 1  ! if a regular FAST module mode, we treat it like a nTurbine=1 farm case
      END IF

      ! allocate some parameter arrays that are for each turbine (size 1 if regular OpenFAST use)
      allocate( p%nCpldBodies(     p%nTurbines)) 
      allocate( p%nCpldRods  (     p%nTurbines)) 
      allocate( p%nCpldCons  (     p%nTurbines)) 
      allocate( p%TurbineRefPos(3, p%nTurbines))
      
      ! initialize the arrays (to zero, except for passed in farm turbine reference positions)
      p%nCpldBodies = 0
      p%nCpldRods   = 0
      p%nCpldCons   = 0
      
      if (InitInp%FarmSize > 0) then
         p%TurbineRefPos = InitInp%TurbineRefPos  ! copy over turbine reference positions for later use
      else    
         p%TurbineRefPos = 0.0_DbKi               ! for now assuming this is zero for FAST use
      end if

      
      !---------------------------------------------------------------------------------------------
      !            read input file and create cross-referenced mooring system objects
      !---------------------------------------------------------------------------------------------
      
      
      ! Initialize ErrStat
      ErrStat = ErrID_None
      ErrMsg  = ""


      CALL WrScr( '   Parsing MoorDyn input file: '//trim(InitInp%FileName) )


      ! -----------------------------------------------------------------
      ! Read the primary MoorDyn input file, or copy from passed input
   if (InitInp%UsePrimaryInputFile) then
      ! Read the entire input file, minus any comment lines, into the FileInfo_In
      ! data structure in memory for further processing.
      call ProcessComFile( InitInp%FileName, FileInfo_In, ErrStat2, ErrMsg2 )
   else
      call NWTC_Library_CopyFileInfoType( InitInp%PassedPrimaryInputData, FileInfo_In, MESH_NEWCOPY, ErrStat2, ErrMsg2 )
   endif
   if (Failed()) return;

   ! For diagnostic purposes, the following can be used to display the contents
   ! of the FileInfo_In data structure.
   !call Print_FileInfo_Struct( CU, FileInfo_In ) ! CU is the screen -- different number on different systems.

      !  Parse the FileInfo_In structure of data from the inputfile into the InitInp%InputFile structure
!   CALL ParsePrimaryFileInfo_BuildModel( PriPath, InitInp, FileInfo_In, InputFileDat, p, m, UnEc, ErrStat2, ErrMsg2 )
!   if (Failed()) return;




!NOTE: This could be split into a separate routine for easier to read code
      !-------------------------------------------------------------------------------------------------
      ! Parsing of input file from the FileInfo_In data structure
      !     -  FileInfo_Type is essentially a string array with some metadata.
      !-------------------------------------------------------------------------------------------------

      UnEc = -1
      nOpts = 0         ! Setting here rather than implied save


      ! ----------------- go through file contents a first time, counting each entry -----------------------

      i  = 0  ! set line number counter to before first line
      Line = NextLine(i);     ! Get the line and increment counter.  See description of routine. 
      
      do while ( i <= FileInfo_In%NumLines )

         if (INDEX(Line, "---") > 0) then ! look for a header line

            if ( ( INDEX(Line, "LINE DICTIONARY") > 0) .or. ( INDEX(Line, "LINE TYPES") > 0) ) then ! if line dictionary header

               ! skip following two lines (label line and unit line)
               Line = NextLine(i)
               Line = NextLine(i)
               
               ! find how many elements of this type there are
               Line = NextLine(i)
               DO while (INDEX(Line, "---") == 0) ! while we DON'T find another header line
                  p%nLineTypes = p%nLineTypes + 1
                  Line = NextLine(i)
               END DO

            else if ( (INDEX(Line, "ROD DICTIONARY") > 0) .or. ( INDEX(Line, "ROD TYPES") > 0) ) then ! if rod dictionary header

               ! skip following two lines (label line and unit line)
               Line = NextLine(i)
               Line = NextLine(i)
               
               ! find how many elements of this type there are
               Line = NextLine(i)
               DO while (INDEX(Line, "---") == 0) ! while we DON'T find another header line
                  p%nRodTypes = p%nRodTypes + 1
                  Line = NextLine(i)
               END DO

            else if ((INDEX(Line, "BODIES") > 0 ) .or. (INDEX(Line, "BODY LIST") > 0 ) .or. (INDEX(Line, "BODY PROPERTIES") > 0 )) then

               ! skip following two lines (label line and unit line)
               Line = NextLine(i)
               Line = NextLine(i)
               
               ! find how many elements of this type there are
               Line = NextLine(i)
               DO while (INDEX(Line, "---") == 0) ! while we DON'T find another header line
                  p%nBodies = p%nBodies + 1
                  Line = NextLine(i)
               END DO

            else if ((INDEX(Line, "RODS") > 0 ) .or. (INDEX(Line, "ROD LIST") > 0) .or. (INDEX(Line, "ROD PROPERTIES") > 0)) then ! if rod properties header

               ! skip following two lines (label line and unit line)
               Line = NextLine(i)
               Line = NextLine(i)
               
               ! find how many elements of this type there are
               Line = NextLine(i)
               DO while (INDEX(Line, "---") == 0) ! while we DON'T find another header line
                  p%nRods = p%nRods + 1
                  Line = NextLine(i)
               END DO

            else if ((INDEX(Line, "POINTS") > 0 ) .or. (INDEX(Line, "CONNECTION PROPERTIES") > 0) .or. (INDEX(Line, "NODE PROPERTIES") > 0) .or. (INDEX(Line, "POINT PROPERTIES") > 0) .or. (INDEX(Line, "POINT LIST") > 0) ) then ! if node properties header

               ! skip following two lines (label line and unit line)
               Line = NextLine(i)
               Line = NextLine(i)
               
               ! find how many elements of this type there are
               Line = NextLine(i)
               DO while (INDEX(Line, "---") == 0) ! while we DON'T find another header line
                  p%nConnects = p%nConnects + 1
                  Line = NextLine(i)
               END DO

            else if ((INDEX(Line, "LINES") > 0 ) .or. (INDEX(Line, "LINE PROPERTIES") > 0) .or. (INDEX(Line, "LINE LIST") > 0) ) then ! if line properties header

               ! skip following two lines (label line and unit line)
               i=i+2
               
               ! find how many elements of this type there are
               Line = NextLine(i)
               DO while (INDEX(Line, "---") == 0) ! while we DON'T find another header line
                  p%nLines = p%nLines + 1
                  Line = NextLine(i)
               END DO

            else if (INDEX(Line, "CONTROL") > 0) then ! if failure conditions header

               IF (wordy > 1) print *, "   Reading control channels: ";
               
               ! skip following two lines (label line and unit line)
               Line = NextLine(i)
               Line = NextLine(i)
               
               ! find how many elements of this type there are
               Line = NextLine(i)
               DO while (INDEX(Line, "---") == 0) ! while we DON'T find another header line
                  p%nCtrlChans = p%nCtrlChans + 1
                  Line = NextLine(i)
               END DO
               
            else if (INDEX(Line, "FAILURE") > 0) then ! if failure conditions header

               IF (wordy > 1) print *, "   Reading failure conditions: ";
               
               ! skip following two lines (label line and unit line)
               Line = NextLine(i)
               Line = NextLine(i)
               
               ! find how many elements of this type there are
               Line = NextLine(i)
               DO while (INDEX(Line, "---") == 0) ! while we DON'T find another header line
                  p%nFails = p%nFails + 1
                  Line = NextLine(i)
               END DO
               
               
            else if (INDEX(Line, "OPTIONS") > 0) then ! if options header

               IF (wordy > 0) print *, "Reading Options"
               
               ! don't skip any lines (no column headers for the options section)               
               ! process each line in this section
               Line = NextLine(i)
               DO while (INDEX(Line, "---") == 0) ! while we DON'T find another header line
                  
                  ! parse out entries:  value, option keyword
                  READ(Line,*,IOSTAT=ErrStat2) OptValue, OptString  ! look at first two entries, ignore remaining words in line, which should be comments
                  IF ( ErrStat2 /= 0 ) THEN
                     CALL SetErrStat( ErrID_Fatal, 'Failed to read options.', ErrStat, ErrMsg, RoutineName ) ! would be nice to specify which line had the error
                     CALL CleanUp()
                     RETURN
                  END IF
                              
                  CALL Conv2UC(OptString)

                  ! check all possible options types and see if OptString is one of them, in which case set the variable.
                  if ( OptString == 'DTM') THEN
                     read (OptValue,*) p%dtM0 
                  else if ( OptString == 'G') then
                     read (OptValue,*) p%g
                  else if ( OptString == 'RHOW') then
                     read (OptValue,*) p%rhoW
                  else if ( OptString == 'WTRDPTH') then
                     read (OptValue,*) DepthValue    ! water depth input read in as a string to be processed by getBathymetry
                  else if ( OptString == 'KBOT')  then
                     read (OptValue,*) p%kBot
                  else if ( OptString == 'CBOT')  then
                     read (OptValue,*) p%cBot
                  else if ( OptString == 'DTIC')  then
                     read (OptValue,*) InputFileDat%dtIC
                  else if ( OptString == 'TMAXIC')  then
                     read (OptValue,*) InputFileDat%TMaxIC
                  else if ( OptString == 'CDSCALEIC')  then
                     read (OptValue,*) InputFileDat%CdScaleIC
                  else if ( OptString == 'THRESHIC')  then
                     read (OptValue,*) InputFileDat%threshIC
                  else if ( OptString == 'WATERKIN')  then
                     read (OptValue,*) p%WaterKin
                  else if ( OptString == 'DTOUT')  then
                     read (OptValue,*) p%dtOut
                  else
                     CALL SetErrStat( ErrID_Warn, 'unable to interpret input '//trim(OptString), ErrStat, ErrMsg, RoutineName ) 
                  end if

                  nOpts = nOpts + 1
                  Line = NextLine(i)
               END DO
               

            else if (INDEX(Line, "OUTPUT") > 0) then ! if output header

               ! we don't need to count this section...

               Line = NextLine(i)


            else  ! otherwise ignore this line that isn't a recognized header line and read the next line
               Line = NextLine(i)
            end if

         else ! otherwise ignore this line, which doesn't have the "---" or header line and read the next line
            Line = NextLine(i)
         end if
     
      end do

      p%nConnectsExtra = p%nConnects + 2*p%nLines    ! set maximum number of connections, accounting for possible detachment of each line end and a connection for that

      IF (wordy > 0) print *, "  Identified ", p%nLineTypes  , "LineTypes in input file."
      IF (wordy > 0) print *, "  Identified ", p%nRodTypes   , "RodTypes in input file."
      IF (wordy > 0) print *, "  Identified ", p%nBodies     , "Bodies in input file."
      IF (wordy > 0) print *, "  Identified ", p%nRods       , "Rods in input file."
      IF (wordy > 0) print *, "  Identified ", p%nConnects   , "Connections in input file."
      IF (wordy > 0) print *, "  Identified ", p%nLines      , "Lines in input file."
      IF (wordy > 0) print *, "  Identified ", nOpts         , "Options in input file."


      ! set up seabed bathymetry
      CALL getBathymetry(DepthValue, InitInp%WtrDepth, m%BathymetryGrid, m%BathGrid_Xs, m%BathGrid_Ys, ErrStat2, ErrMsg2)


      ! ----------------------------- misc checks to be sorted -----------------------------


    ! make sure nLineTypes isn't zero
    IF ( p%nLineTypes < 1 ) THEN
       CALL SetErrStat( ErrID_Fatal, 'nLineTypes parameter must be greater than zero.', ErrStat, ErrMsg, RoutineName )
       CALL CleanUp()
       RETURN
    END IF
    
    ! make sure NLines is at least one
    IF ( p%NLines < 1 ) THEN
       CALL SetErrStat( ErrID_Fatal, 'NLines parameter must be at least 1.', ErrStat, ErrMsg, RoutineName )
       CALL CleanUp()
       RETURN
    END IF


    
    

      ! ----------------------------- allocate necessary arrays ----------------------------


      ! Allocate object arrays

      ALLOCATE(m%LineTypeList(p%nLineTypes), STAT = ErrStat2 ); if(AllocateFailed("LineTypeList")) return
      ALLOCATE(m%RodTypeList( p%nRodTypes ), STAT = ErrStat2 ); if(AllocateFailed("LineTypeList")) return
               
      ALLOCATE(m%BodyList(    p%nBodies   ), STAT = ErrStat2 ); if(AllocateFailed("BodyList"    )) return
      ALLOCATE(m%RodList(     p%nRods     ), STAT = ErrStat2 ); if(AllocateFailed("RodList"     )) return
      ALLOCATE(m%ConnectList( p%nConnects ), STAT = ErrStat2 ); if(AllocateFailed("ConnectList" )) return
      ALLOCATE(m%LineList(    p%nLines    ), STAT = ErrStat2 ); if(AllocateFailed("LineList"    )) return
      
      ALLOCATE(m%FailList(    p%nFails    ), STAT = ErrStat2 ); if(AllocateFailed("FailList"    )) return
    
      
      ! Allocate associated index arrays (note: some are allocated larger than will be used, for simplicity)
      ALLOCATE(m%BodyStateIs1(p%nBodies ), m%BodyStateIsN(p%nBodies ), STAT=ErrStat2); if(AllocateFailed("BodyStateIs1/N")) return
      ALLOCATE(m%RodStateIs1(p%nRods    ), m%RodStateIsN(p%nRods    ), STAT=ErrStat2); if(AllocateFailed("RodStateIs1/N" )) return
      ALLOCATE(m%ConStateIs1(p%nConnects), m%ConStateIsN(p%nConnects), STAT=ErrStat2); if(AllocateFailed("ConStateIs1/N" )) return
      ALLOCATE(m%LineStateIs1(p%nLines)  , m%LineStateIsN(p%nLines)  , STAT=ErrStat2); if(AllocateFailed("LineStateIs1/N")) return

      ALLOCATE(m%FreeBodyIs(   p%nBodies ),  STAT=ErrStat2); if(AllocateFailed("FreeBodyIs")) return
      ALLOCATE(m%FreeRodIs(    p%nRods   ),  STAT=ErrStat2); if(AllocateFailed("FreeRodIs")) return
      ALLOCATE(m%FreeConIs(   p%nConnects),  STAT=ErrStat2); if(AllocateFailed("FreeConnectIs")) return

      ALLOCATE(m%CpldBodyIs(p%nBodies , p%nTurbines), STAT=ErrStat2); if(AllocateFailed("CpldBodyIs")) return
      ALLOCATE(m%CpldRodIs( p%nRods   , p%nTurbines), STAT=ErrStat2); if(AllocateFailed("CpldRodIs")) return
      ALLOCATE(m%CpldConIs(p%nConnects, p%nTurbines), STAT=ErrStat2); if(AllocateFailed("CpldConnectIs")) return


      ! ---------------------- now go through again and process file contents --------------------

      call Body_Setup( m%GroundBody, m%zeros6, p%rhoW, ErrStat2, ErrMsg2)
      CALL CheckError( ErrStat2, ErrMsg2 )
      IF (ErrStat >= AbortErrLev) RETURN

      ! note: no longer worrying about "Echo" option
      
      Nx = 0  ! set state counter to zero
      i  = 0  ! set line number counter to before first line 
      Line = NextLine(i)
      
      do while ( i <= FileInfo_In%NumLines )
      
         if (INDEX(Line, "---") > 0) then ! look for a header line
             

            !-------------------------------------------------------------------------------------------
            if ( ( INDEX(Line, "LINE DICTIONARY") > 0) .or. ( INDEX(Line, "LINE TYPES") > 0) ) then ! if line dictionary header
               
               IF (wordy > 0) print *, "Reading line types"
               
               ! skip following two lines (label line and unit line)
               Line = NextLine(i)
               Line = NextLine(i)
               
                ! process each line
                DO l = 1,p%nLineTypes
                   
                   !read into a line
                   Line = NextLine(i)

                   ! parse out entries: Name  Diam MassDenInAir EA cIntDamp >>EI(new)<<  Can  Cat Cdn  Cdt 
                   READ(Line,*,IOSTAT=ErrStat2) m%LineTypeList(l)%name, m%LineTypeList(l)%d,  &
                      m%LineTypeList(l)%w, tempString1, tempString2, tempString3, &
                      m%LineTypeList(l)%Cdn, m%LineTypeList(l)%Can, m%LineTypeList(l)%Cdt, m%LineTypeList(l)%Cat
                   
                    IF ( ErrStat2 /= ErrID_None ) THEN
                      CALL SetErrStat( ErrID_Fatal, 'Failed to process line type inputs of entry '//trim(Num2LStr(l))//'. Check formatting and correct number of columns.', ErrStat, ErrMsg, RoutineName )
                      CALL CleanUp()
                      RETURN
                   END IF
                   
                   !TODO: add check if %name is maximum length, which might indicate the full name was too long <<<
                   
                   ! process stiffness, damping, and bending coefficients (which might use lookup tables)
                   CALL getCoefficientOrCurve(tempString1, m%LineTypeList(l)%EA,        &
                                                           m%LineTypeList(l)%nEApoints, &
                                                           m%LineTypeList(l)%stiffXs,   &
                                                           m%LineTypeList(l)%stiffYs,  ErrStat2, ErrMsg2)
                   CALL getCoefficientOrCurve(tempString2, m%LineTypeList(l)%BA,        &
                                                           m%LineTypeList(l)%nBpoints,  &
                                                           m%LineTypeList(l)%dampXs,    &
                                                           m%LineTypeList(l)%dampYs,   ErrStat2, ErrMsg2)
                   CALL getCoefficientOrCurve(tempString3, m%LineTypeList(l)%EI,        &
                                                           m%LineTypeList(l)%nEIpoints, &
                                                           m%LineTypeList(l)%bstiffXs,  &
                                                           m%LineTypeList(l)%bstiffYs, ErrStat2, ErrMsg2)

                   ! specify IdNum of line type for error checking
                   m%LineTypeList(l)%IdNum = l  


                   IF ( ErrStat2 /= ErrID_None ) THEN
                      CALL SetErrStat( ErrID_Fatal, ErrMsg2, ErrStat, ErrMsg, RoutineName )
                      CALL CleanUp()
                      RETURN
                   END IF

                END DO


            !-------------------------------------------------------------------------------------------
            else if ( (INDEX(Line, "ROD DICTIONARY") > 0) .or. ( INDEX(Line, "ROD TYPES") > 0) ) then ! if rod dictionary header
               
               IF (wordy > 0) print *, "Reading rod types"
               
               ! skip following two lines (label line and unit line)
               Line = NextLine(i)
               Line = NextLine(i)
               
                ! process each line
                DO l = 1,p%nRodTypes
                   
                   !read into a line
                   Line = NextLine(i)

                   ! parse out entries: Name  Diam MassDenInAir Can  Cat Cdn  Cdt 
                   IF (ErrStat2 == 0) THEN
                      READ(Line,*,IOSTAT=ErrStat2) m%RodTypeList(l)%name, m%RodTypeList(l)%d, m%RodTypeList(l)%w, &
                         m%RodTypeList(l)%Cdn, m%RodTypeList(l)%Can, m%RodTypeList(l)%CdEnd, m%RodTypeList(l)%CaEnd   
                         
                      m%RodTypeList(l)%Cdt = 0.0_DbKi ! not used
                      m%RodTypeList(l)%Cat = 0.0_DbKi ! not used
                   END IF

                   ! specify IdNum of rod type for error checking
                   m%RodTypeList(l)%IdNum = l  


                   IF ( ErrStat2 /= ErrID_None ) THEN
                      CALL SetErrStat( ErrID_Fatal, 'Failed to process rod type properties for rod '//trim(Num2LStr(l)), ErrStat, ErrMsg, RoutineName )
                      CALL CleanUp()
                      RETURN
                   END IF

                END DO


            !-------------------------------------------------------------------------------------------
            else if ((INDEX(Line, "BODIES") > 0 ) .or. (INDEX(Line, "BODY LIST") > 0 ) .or. (INDEX(Line, "BODY PROPERTIES") > 0 )) then

               ! skip following two lines (label line and unit line)
               Line = NextLine(i)
               Line = NextLine(i)
               
               ! process each body
               DO l = 1,p%nBodies
                  
                  !read into a line
                  Line = NextLine(i)

                  ! parse out entries: Name/ID X0 Y0 Z0 r0 p0 y0 Xcg Ycg Zcg M  V  IX IY IZ CdA-x,y,z Ca-x,y,z
                  IF (ErrStat2 == 0) THEN
                     READ(Line,*,IOSTAT=ErrStat2) tempString1, &
                        tempArray(1), tempArray(2), tempArray(3), tempArray(4), tempArray(5), tempArray(6), &
                        m%BodyList(l)%rCG(1), m%BodyList(l)%rCG(2), m%BodyList(l)%rCG(3), &
                        m%BodyList(l)%bodyM, m%BodyList(l)%bodyV, &
                        m%BodyList(l)%bodyI(1), m%BodyList(l)%bodyCdA(1), m%BodyList(l)%bodyCa(1)
                  END IF

                  IF ( ErrStat2 /= 0 ) THEN
                     CALL WrScr('   Unable to parse Body '//trim(Num2LStr(l))//' on row '//trim(Num2LStr(i))//' in input file.')  ! Specific screen output because errors likely
                     CALL WrScr('   Ensure row has all 17 columns.')  
                        CALL SetErrStat( ErrID_Fatal, 'Failed to read bodies.' , ErrStat, ErrMsg, RoutineName )
                     CALL CleanUp()
                     RETURN
                  END IF
                  


                  !----------- process body type -----------------

                  call DecomposeString(tempString1, let1, num1, let2, num2, let3)
                  
                  READ(num1, *) m%BodyList(l)%IdNum   ! convert to int, representing parent body index
                                          
                     if ((let2 == "COUPLED") .or. (let2 == "VESSEL") .or. (let1 == "CPLD") .or. (let1 == "VES")) then    ! if a coupled body
                     
                     m%BodyList(l)%typeNum = -1
                     p%nCpldBodies(1)=p%nCpldBodies(1)+1  ! add this rod to coupled list                          
                     m%CpldBodyIs(p%nCpldBodies(1),1) = l

                     ! body initial position due to coupling will be adjusted later
                     
                  ! TODO: add option for body coupling to different turbines in FAST.Farm  <<<
                     
                  else if ((let2 == "FREE") .or. (LEN_TRIM(let2)== 0)) then    ! if a free body
                     m%BodyList(l)%typeNum = 0
                     
                     p%nFreeBodies=p%nFreeBodies+1             ! add this pinned rod to the free list because it is half free
                     
                     m%BodyStateIs1(p%nFreeBodies) = Nx+1
                     m%BodyStateIsN(p%nFreeBodies) = Nx+12
                     Nx = Nx + 12                           ! add 12 state variables for free Body
                     
                     m%FreeBodyIs(p%nFreeBodies) = l
                     
                     m%BodyList(l)%r6 = tempArray     ! set initial body position and orientation
                     
                  else 
                     CALL SetErrStat( ErrID_Fatal,  "Unidentified Body type string for Body "//trim(Num2LStr(l))//": "//trim(tempString2), ErrStat, ErrMsg, RoutineName )   
                     return
                  end if
                  

                  ! check for sequential IdNums
                  IF ( m%BodyList(l)%IdNum .NE. l ) THEN
                     CALL SetErrStat( ErrID_Fatal, 'Body numbers must be sequential starting from 1.', ErrStat, ErrMsg, RoutineName )
                     CALL CleanUp()
                     RETURN
                  END IF
                  
                  
                  ! set up body
                  CALL Body_Setup( m%BodyList(l), tempArray, p%rhoW, ErrStat2, ErrMsg2)
                     CALL CheckError( ErrStat2, ErrMsg2 )
                     IF (ErrStat >= AbortErrLev) RETURN

                  IF ( ErrStat2 /= 0 ) THEN
                     CALL SetErrStat( ErrID_Fatal, 'Failed to read data for body '//trim(Num2LStr(l)), ErrStat, ErrMsg, RoutineName )
                     CALL CleanUp()
                     RETURN
                  END IF
                  
                  IF (wordy > 1) print *, "Set up body ", l, " of type ",  m%BodyList(l)%typeNum

               END DO
               
               
            !-------------------------------------------------------------------------------------------
            else if ((INDEX(Line, "RODS") > 0 ) .or. (INDEX(Line, "ROD LIST") > 0) .or. (INDEX(Line, "ROD PROPERTIES") > 0)) then ! if rod properties header

               IF (wordy > 0) print *, "Reading Rods"
               
               ! skip following two lines (label line and unit line)
               Line = NextLine(i)
               Line = NextLine(i)
               
               ! process each rod
               DO l = 1,p%nRods
                  
                  !read into a line
                  Line = NextLine(i)

                  ! parse out entries: RodID  Type/BodyID  RodType  Xa   Ya   Za   Xb   Yb   Zb  NumSegs  Flags/Outputs
                  IF (ErrStat2 == 0) THEN
                     READ(Line,*,IOSTAT=ErrStat2) m%RodList(l)%IdNum, tempString1, tempString2, &
                         tempArray(1), tempArray(2), tempArray(3), tempArray(4), tempArray(5), tempArray(6), &
                         m%RodList(l)%N, LineOutString
                  END IF


                  !----------- process rod type -----------------

                  call DecomposeString(tempString1, let1, num1, let2, num2, let3)
                  
                     if ((let1 == "ANCHOR") .or. (let1 == "FIXED") .or. (let1 == "FIX")) then
                         m%RodList(l)%typeNum = 2
                     CALL Body_AddRod(m%GroundBody, l, tempArray)   ! add rod l to Ground body
                           

                     else if ((let1 == "PINNED") .or. (let1 == "PIN")) then
                        m%RodList(l)%typeNum = 1
                     CALL Body_AddRod(m%GroundBody, l, tempArray)   ! add rod l to Ground body
                     
                     p%nFreeRods=p%nFreeRods+1  ! add this pinned rod to the free list because it is half free
                     
                     m%RodStateIs1(p%nFreeRods) = Nx+1
                     m%RodStateIsN(p%nFreeRods) = Nx+6
                     Nx = Nx + 6                                               ! add 6 state variables for each pinned rod
                     
                     m%FreeRodIs(p%nFreeRods) = l
                     
                  else if (let1 == "BODY") then ! attached to a body (either rididly or pinned)
                  
                     if (len_trim(num1) > 0) then
                     
                        READ(num1,*) J   ! convert to int, representing parent body index
                        
                        if ((J <= p%nBodies) .and. (J > 0)) then 
                        
                           CALL Body_AddRod(m%BodyList(J), l, tempArray)   ! add rod l to the body
                           
                           if ((INDEX(let2, "PINNED") > 0) .or. (INDEX(let2, "PIN") > 0)) then
                              m%RodList(l)%typeNum = 1
                              
                              p%nFreeRods=p%nFreeRods+1  ! add this pinned rod to the free list because it is half free
                              
                              m%RodStateIs1(p%nFreeRods) = Nx+1
                              m%RodStateIsN(p%nFreeRods) = Nx+6
                              Nx = Nx + 6                                               ! add 6 state variables for each pinned rod
                              
                              m%FreeRodIs(p%nFreeRods) = l
                     
                           else
                              m%RodList(l)%typeNum = 2
                           end if
                        
                        else
                           CALL SetErrStat( ErrID_Fatal,  "Body ID out of bounds for Rod "//trim(Num2LStr(l))//".", ErrStat, ErrMsg, RoutineName )  
                           return
                        end if
                     
                  else
                     CALL SetErrStat( ErrID_Fatal,  "No number provided for Rod "//trim(Num2LStr(l))//" Body attachment.", ErrStat, ErrMsg, RoutineName )   
                         return
                  end if
                  
                  else if ((let1 == "VESSEL") .or. (let1 == "VES") .or. (let1 == "COUPLED") .or. (let1 == "CPLD")) then    ! if a rigidly coupled rod, add to list and add 
                     m%RodList(l)%typeNum = -2            

                     p%nCpldRods(1)=p%nCpldRods(1)+1     ! add this rod to coupled list
                     
                     m%CpldRodIs(p%nCpldRods(1),1) = l
                 
                  else if ((let1 == "VESSELPINNED") .or. (let1 == "VESPIN") .or. (let1 == "COUPLEDPINNED") .or. (let1 == "CPLDPIN")) then  ! if a pinned coupled rod, add to list and add 
                     m%RodList(l)%typeNum = -1
                     
                     p%nCpldRods(1)=p%nCpldRods(1)+1  ! add
                     p%nFreeRods   =p%nFreeRods+1     ! add this pinned rod to the free list because it is half free
                     
                     m%RodStateIs1(p%nFreeRods) = Nx+1
                     m%RodStateIsN(p%nFreeRods) = Nx+6
                     Nx = Nx + 6                                               ! add 6 state variables for each pinned rod
                     
                     m%CpldRodIs(p%nCpldRods(1),1) = l
                     m%FreeRodIs(p%nFreeRods) = l
                   
                  ! TODO: add option for body coupling to different turbines in FAST.Farm <<<
                   
                  else if ((let1 == "CONNECT") .or. (let1 == "CON") .or. (let1 == "FREE")) then
                     m%RodList(l)%typeNum = 0
                     
                     p%nFreeRods=p%nFreeRods+1  ! add this pinned rod to the free list because it is half free
                     
                     m%RodStateIs1(p%nFreeRods) = Nx+1
                     m%RodStateIsN(p%nFreeRods) = Nx+12
                     Nx = Nx + 12                                              ! add 12 state variables for free Rod
                     
                     m%FreeRodIs(p%nFreeRods) = l
                     
                  else 
                  
                     CALL SetErrStat( ErrID_Fatal,  "Unidentified Type/BodyID for Rod "//trim(Num2LStr(l))//": "//trim(tempString1), ErrStat, ErrMsg, RoutineName )   
                     return
                  end if


                  ! find Rod properties index
                  DO J = 1,p%nRodTypes
                     IF (trim(tempString2) == trim(m%RodTypeList(J)%name)) THEN
                       m%RodList(l)%PropsIdNum = J
                       EXIT
                       IF (J == p%nRodTypes) THEN   ! call an error if there is no match
                           CALL SetErrStat( ErrID_Fatal, 'Unable to find matching rod type name for Rod '//trim(Num2LStr(l))//": "//trim(tempString2), ErrStat, ErrMsg, RoutineName )
                       END IF
                     END IF
                  END DO
                  
                
                  ! process output flag characters (LineOutString) and set line output flag array (OutFlagList)
                  m%RodList(l)%OutFlagList = 0  ! first set array all to zero
                  ! per node, 3 component
                  IF ( scan( LineOutString, 'p') > 0 )  m%RodList(l)%OutFlagList(2 ) = 1   ! node position
                  IF ( scan( LineOutString, 'v') > 0 )  m%RodList(l)%OutFlagList(3 ) = 1   ! node velocity
                  IF ( scan( LineOutString, 'U') > 0 )  m%RodList(l)%OutFlagList(4 ) = 1   ! water velocity
                  IF ( scan( LineOutString, 'B') > 0 )  m%RodList(l)%OutFlagList(5 ) = 1   ! node buoyancy force
                  IF ( scan( LineOutString, 'D') > 0 )  m%RodList(l)%OutFlagList(6 ) = 1   ! drag force
                  IF ( scan( LineOutString, 'I') > 0 )  m%RodList(l)%OutFlagList(7 ) = 1   ! inertia force
                  IF ( scan( LineOutString, 'P') > 0 )  m%RodList(l)%OutFlagList(8 ) = 1   ! dynamic pressure force
                  IF ( scan( LineOutString, 'b') > 0 )  m%RodList(l)%OutFlagList(9 ) = 1   ! seabed contact forces
                  ! per node, 1 component
                  IF ( scan( LineOutString, 'W') > 0 )  m%RodList(l)%OutFlagList(10) = 1   ! node weight/buoyancy (positive up)
                  IF ( scan( LineOutString, 'K') > 0 )  m%RodList(l)%OutFlagList(11) = 1   ! curvature at node
                  ! per element, 1 component >>> these don't apply to a rod!! <<<
                  IF ( scan( LineOutString, 't') > 0 )  m%RodList(l)%OutFlagList(12) = 1  ! segment tension force (just EA)
                  IF ( scan( LineOutString, 'c') > 0 )  m%RodList(l)%OutFlagList(13) = 1  ! segment internal damping force
                  IF ( scan( LineOutString, 's') > 0 )  m%RodList(l)%OutFlagList(14) = 1  ! Segment strain
                  IF ( scan( LineOutString, 'd') > 0 )  m%RodList(l)%OutFlagList(15) = 1  ! Segment strain rate

                  IF (SUM(m%RodList(l)%OutFlagList) > 0)   m%RodList(l)%OutFlagList(1) = 1  ! this first entry signals whether to create any output file at all
                  ! the above letter-index combinations define which OutFlagList entry corresponds to which output type


                  ! specify IdNum of line for error checking
                  m%RodList(l)%IdNum = l  

                  ! check for sequential IdNums
                  IF ( m%RodList(l)%IdNum .NE. l ) THEN
                     CALL SetErrStat( ErrID_Fatal, 'Line numbers must be sequential starting from 1.', ErrStat, ErrMsg, RoutineName )
                     CALL CleanUp()
                     RETURN
                  END IF
                  
                  ! set up rod
                  CALL Rod_Setup( m%RodList(l), m%RodTypeList(m%RodList(l)%PropsIdNum), tempArray, p%rhoW, ErrStat2, ErrMsg2)
                     CALL CheckError( ErrStat2, ErrMsg2 )
                     IF (ErrStat >= AbortErrLev) RETURN
                     
                  ! note: Rod was already added to its respective parent body if type > 0
                  
                  IF ( ErrStat2 /= 0 ) THEN
                     CALL SetErrStat( ErrID_Fatal, 'Failed to read rod data for Rod '//trim(Num2LStr(l)), ErrStat, ErrMsg, RoutineName )
                     CALL CleanUp()
                     RETURN
                  END IF

               END DO   ! l = 1,p%nRods


            !-------------------------------------------------------------------------------------------
            else if ((INDEX(Line, "POINTS") > 0 ) .or. (INDEX(Line, "CONNECTION PROPERTIES") > 0) .or. (INDEX(Line, "NODE PROPERTIES") > 0) .or. (INDEX(Line, "POINT PROPERTIES") > 0) .or. (INDEX(Line, "POINT LIST") > 0) ) then ! if node properties header
               
               IF (wordy > 0) print *, "Reading Points"
               
               ! skip following two lines (label line and unit line)
               Line = NextLine(i)
               Line = NextLine(i)
               
               ! process each point
               DO l = 1,p%nConnects
                  
                  !read into a line
                  Line = NextLine(i)

                  ! parse out entries: Node Type X Y Z M V FX FY FZ CdA Ca 
                  IF (ErrStat2 == 0) THEN
                     READ(Line,*,IOSTAT=ErrStat2) m%ConnectList(l)%IdNum, tempString1, tempArray(1), &
                        tempArray(2), tempString4, m%ConnectList(l)%conM, &
                        m%ConnectList(l)%conV, m%ConnectList(l)%conCdA, m%ConnectList(l)%conCa
                     
                     IF (SCAN(tempString4, "seabed") == 0) THEN
                        ! if the tempString of the anchor depth value does not have any letters that are found in the word seabed, it's a scalar depth value
                        READ(tempString4, *, IOSTAT=ErrStat2) tempArray(3)
                     ELSE ! otherwise interpret the anchor depth value as a 'seabed' input, meaning the anchor should be on the seabed wherever the bathymetry says it should be
                        PRINT *, "Anchor depth set for seabed; Finding the right seabed depth based on bathymetry"

                        CALL getDepthFromBathymetry(m%BathymetryGrid, m%BathGrid_Xs, m%BathGrid_Ys, tempArray(1), tempArray(2), tempArray(3))
                     
                     END IF
                        
                     ! not used
                     m%ConnectList(l)%conFX = 0.0_DbKi 
                     m%ConnectList(l)%conFY = 0.0_DbKi
                     m%ConnectList(l)%conFZ = 0.0_DbKi
                        
                  END IF
                  

                  IF ( ErrStat2 /= 0 ) THEN
                     CALL WrScr('   Unable to parse Connection '//trim(Num2LStr(I))//' row in input file.')  ! Specific screen output because errors likely
                     CALL WrScr('   Ensure row has all 12 columns, including CdA and Ca.')           ! to be caused by non-updated input file formats.
                        CALL SetErrStat( ErrID_Fatal, 'Failed to read connects.' , ErrStat, ErrMsg, RoutineName ) ! would be nice to specify which line <<<<<<<<<
                     CALL CleanUp()
                     RETURN
                  END IF
                  
                  m%ConnectList(l)%r = tempArray(1:3)   ! set initial, or reference, node position (for coupled or child objects, this will be the local reference location about the parent)

                  !----------- process connection type -----------------

                  call DecomposeString(tempString1, let1, num1, let2, num2, let3)
                  
                     if ((let1 == "ANCHOR") .or. (let1 == "FIXED") .or. (let1 == "FIX")) then
                         m%ConnectList(l)%typeNum = 1
                     
                     !m%ConnectList(l)%r = tempArray(1:3)   ! set initial node position
                     
                     CALL Body_AddConnect(m%GroundBody, l, tempArray(1:3))   ! add connection l to Ground body                     

                     else if (let1 == "BODY") then ! attached to a body
                     if (len_trim(num1) > 0) then                     
                        READ(num1, *) J   ! convert to int, representing parent body index
                        
                        if ((J <= p%nBodies) .and. (J > 0)) then
                           m%ConnectList(l)%typeNum = 1    

                           CALL Body_AddConnect(m%BodyList(J), l, tempArray(1:3))   ! add connection l to Ground body
                           
                        else
                           CALL SetErrStat( ErrID_Fatal,  "Body ID out of bounds for Connection "//trim(Num2LStr(l))//".", ErrStat, ErrMsg, RoutineName )  
                           return
                        end if                     
                     else
                        CALL SetErrStat( ErrID_Fatal,  "No number provided for Connection "//trim(Num2LStr(l))//" Body attachment.", ErrStat, ErrMsg, RoutineName )   
                            return
                     end if
                  
                  else if ((let1 == "VESSEL") .or. (let1 == "VES") .or. (let1 == "COUPLED") .or. (let1 == "CPLD")) then    ! if a fairlead, add to list and add 
                     m%ConnectList(l)%typeNum = -1
                     p%nCpldCons(1)=p%nCpldCons(1)+1                       
                     m%CpldConIs(p%nCpldCons(1),1) = l
                 
                  else if ((let1 == "CONNECT") .or. (let1 == "CON") .or. (let1 == "FREE")) then
                     m%ConnectList(l)%typeNum = 0
                     
                     p%nFreeCons=p%nFreeCons+1             ! add this pinned rod to the free list because it is half free
                     
                     m%ConStateIs1(p%nFreeCons) = Nx+1
                     m%ConStateIsN(p%nFreeCons) = Nx+6
                     Nx = Nx + 6                           ! add 12 state variables for free Connection
                     
                     m%FreeConIs(p%nFreeCons) = l
                     
                     !m%ConnectList(l)%r = tempArray(1:3)   ! set initial node position
                     
                  else if ((let1 == "TURBINE") .or. (let1 == "T")) then  ! turbine-coupled in FAST.Farm case
                  
                     if (len_trim(num1) > 0) then                     
                        READ(num1, *) J   ! convert to int, representing turbine index
                        
                        if ((J <= p%nTurbines) .and. (J > 0)) then
                           
                           m%ConnectList(l)%TypeNum = -1            ! set as coupled type   
                           p%nCpldCons(J) = p%nCpldCons(J) + 1      ! increment counter for the appropriate turbine                   
                           m%CpldConIs(p%nCpldCons(J),J) = l
                           print *, ' added connection ', l, ' as fairlead for turbine ', J
                           
                           
                        else
                           CALL SetErrStat( ErrID_Fatal,  "Turbine ID out of bounds for Connection "//trim(Num2LStr(l))//".", ErrStat, ErrMsg, RoutineName )  
                           return
                        end if   
                     else
                        CALL SetErrStat( ErrID_Fatal,  "No number provided for Connection "//trim(Num2LStr(l))//" Turbine attachment.", ErrStat, ErrMsg, RoutineName )   
                            return
                     end if
                                          
                  else 
                     CALL SetErrStat( ErrID_Fatal,  "Unidentified Type/BodyID for Connection "//trim(Num2LStr(l))//": "//trim(tempString2), ErrStat, ErrMsg, RoutineName )   
                     return
                  end if
                  
                  ! set initial velocity to zero
                  m%ConnectList(l)%rd(1) = 0.0_DbKi
                  m%ConnectList(l)%rd(2) = 0.0_DbKi
                  m%ConnectList(l)%rd(3) = 0.0_DbKi
                  
                  ! possibly redundant <<< should revisit                  
                  m%ConnectList(l)%conX = tempArray(1)
                  m%ConnectList(l)%conY = tempArray(2)
                  m%ConnectList(l)%conZ = tempArray(3)

         
                  !also set number of attached lines to zero initially
                  m%ConnectList(l)%nAttached = 0


                  ! check for sequential IdNums
                  IF ( m%ConnectList(l)%IdNum .NE. l ) THEN
                     CALL SetErrStat( ErrID_Fatal, 'Connection numbers must be sequential starting from 1.', ErrStat, ErrMsg, RoutineName )
                     CALL CleanUp()
                     RETURN
                  END IF
                  

                  IF ( ErrStat2 /= 0 ) THEN
                     CALL SetErrStat( ErrID_Fatal, 'Failed to read rod data for Connection '//trim(Num2LStr(l)), ErrStat, ErrMsg, RoutineName )
                     CALL CleanUp()
                     RETURN
                  END IF
                  
                  IF (wordy > 0) print *, "Set up Point ", l, " of type ",  m%ConnectList(l)%typeNum

               END DO   ! l = 1,p%nRods

            !-------------------------------------------------------------------------------------------
            else if ((INDEX(Line, "LINES") > 0 ) .or. (INDEX(Line, "LINE PROPERTIES") > 0) .or. (INDEX(Line, "LINE LIST") > 0) ) then ! if line properties header

               IF (wordy > 0) print *, "Reading Lines"
               
               ! skip following two lines (label line and unit line)
               Line = NextLine(i)
               Line = NextLine(i)
               
               ! process each line
               DO l = 1,p%nLines
                  
                  !read into a line
                  Line = NextLine(i)

                   ! parse out entries: LineID  LineType  UnstrLen  NumSegs  NodeA  NodeB  Flags/Outputs
                  IF (ErrStat2 == 0) THEN
                     READ(Line,*,IOSTAT=ErrStat2) m%LineList(l)%IdNum, tempString1, m%LineList(l)%UnstrLen, &
                        m%LineList(l)%N, tempString2, tempString3, LineOutString
                  END IF
                  
                  !note: m%LineList(I)%CtrlChan should aready be initialized to zero as per the registry
                  
                  ! identify index of line type
                  DO J = 1,p%nLineTypes
                     IF (trim(tempString1) == trim(m%LineTypeList(J)%name)) THEN
                       m%LineList(l)%PropsIdNum = J
                       EXIT
                       IF (J == p%nLineTypes) THEN   ! call an error if there is no match
                           CALL SetErrStat( ErrID_Fatal, 'Unable to find matching line type name for Line '//trim(Num2LStr(l)), ErrStat, ErrMsg, RoutineName )
                       END IF
                     END IF
                  END DO
                  
                  ! account for states of line
                  m%LineStateIs1(l) = Nx + 1
                  m%LineStateIsN(l) = Nx + 6*m%LineList(l)%N - 6
                  Nx = Nx + 6*(m%LineList(l)%N - 1)       
                
                  ! Process attachment identfiers and attach line ends 
                  
                  ! First for the anchor (or end A)...
                  
                  call DecomposeString(tempString2, let1, num1, let2, num2, let3)
                  
                  if (len_trim(num1)<1) then
                     CALL SetErrStat( ErrID_Fatal,  "Error: no number provided for line "//trim(Num2LStr(l))//" end A attachment.", ErrStat, ErrMsg, RoutineName )  
                     return
                  end if 

                  READ(num1, *) J   ! convert to int
                     
                  ! if id starts with an "R" or "Rod"
                  if ((let1 == "R") .or. (let1 == "ROD")) then   
                  
                     if ((J <= p%nRods) .and. (J > 0)) then                  
                        if (let2 == "A") then
                           CALL Rod_AddLine(m%RodList(J), l, 0, 0)   ! add line l (end A, denoted by 0) to rod J (end A, denoted by 0)
                        else if (let2 == "B") then 
                           CALL Rod_AddLine(m%RodList(J), l, 0, 1)   ! add line l (end A, denoted by 0) to rod J (end B, denoted by 1)
                        else
                           CALL SetErrStat( ErrID_Fatal,  "Error: rod end (A or B) must be specified for line "//trim(Num2LStr(l))//" end A attachment. Instead seeing "//let2, ErrStat, ErrMsg, RoutineName )  
                            return
                        end if
                     else
                        CALL SetErrStat( ErrID_Fatal,  "Error: rod connection ID out of bounds for line "//trim(Num2LStr(l))//" end A attachment.", ErrStat, ErrMsg, RoutineName )  
                        return
                     end if
                  
                     ! if J starts with a "C" or "Con" or goes straight ot the number then it's attached to a Connection
                  else if ((len_trim(let1)==0) .or. (let1 == "C") .or. (let1 == "CON")) then 

                     if ((J <= p%nConnects) .and. (J > 0)) then                  
                        CALL Connect_AddLine(m%ConnectList(J), l, 0)   ! add line l (end A, denoted by 0) to connection J
                     else
                        CALL SetErrStat( ErrID_Fatal,  "Error: connection out of bounds for line "//trim(Num2LStr(l))//" end A attachment.", ErrStat, ErrMsg, RoutineName )  
                        return
                     end if
                        
                  end if


                  ! Then again for the fairlead (or end B)...

                  call DecomposeString(tempString3, let1, num1, let2, num2, let3)

                  if (len_trim(num1)<1) then
                     CALL SetErrStat( ErrID_Fatal,  "Error: no number provided for line "//trim(Num2LStr(l))//" end B attachment.", ErrStat, ErrMsg, RoutineName )  
                     return
                  end if 

                  READ(num1, *) J   ! convert to int
                     
                  ! if id starts with an "R" or "Rod"
                  if ((let1 == "R") .or. (let1 == "ROD")) then   

                     if ((J <= p%nRods) .and. (J > 0)) then                  
                        if (let2 == "A") then
                           CALL Rod_AddLine(m%RodList(J), l, 1, 0)   ! add line l (end B, denoted by 1) to rod J (end A, denoted by 0)
                        else if (let2 == "B") then 
                           CALL Rod_AddLine(m%RodList(J), l, 1, 1)   ! add line l (end B, denoted by 1) to rod J (end B, denoted by 1)
                        else
                           CALL SetErrStat( ErrID_Fatal,  "Error: rod end (A or B) must be specified for line "//trim(Num2LStr(l))//" end B attachment. Instead seeing "//let2, ErrStat, ErrMsg, RoutineName )  
                            return
                        end if
                     else
                        CALL SetErrStat( ErrID_Fatal,  "Error: rod connection ID out of bounds for line "//trim(Num2LStr(l))//" end B attachment.", ErrStat, ErrMsg, RoutineName )  
                        return
                     end if

                  ! if J starts with a "C" or "Con" or goes straight ot the number then it's attached to a Connection
                  else if ((len_trim(let1)==0) .or. (let1 == "C") .or. (let1 == "CON")) then 

                     if ((J <= p%nConnects) .and. (J > 0)) then                  
                        CALL Connect_AddLine(m%ConnectList(J), l, 1)   ! add line l (end B, denoted by 1) to connection J
                     else
                        CALL SetErrStat( ErrID_Fatal,  "Error: connection out of bounds for line "//trim(Num2LStr(l))//" end B attachment.", ErrStat, ErrMsg, RoutineName )  
                        return
                     end if
                        
                  end if
                
                
                  ! process output flag characters (LineOutString) and set line output flag array (OutFlagList)
                  m%LineList(l)%OutFlagList = 0  ! first set array all to zero
                  ! per node 3 component
                  IF ( scan( LineOutString, 'p') > 0 )  m%LineList(l)%OutFlagList(2) = 1 
                  IF ( scan( LineOutString, 'v') > 0 )  m%LineList(l)%OutFlagList(3) = 1
                  IF ( scan( LineOutString, 'U') > 0 )  m%LineList(l)%OutFlagList(4) = 1
                  IF ( scan( LineOutString, 'D') > 0 )  m%LineList(l)%OutFlagList(5) = 1
                  IF ( scan( LineOutString, 'b') > 0 )  m%LineList(l)%OutFlagList(6) = 1   ! seabed contact forces
                  ! per node 1 component
                  IF ( scan( LineOutString, 'W') > 0 )  m%LineList(l)%OutFlagList(7) = 1  ! node weight/buoyancy (positive up)
                  IF ( scan( LineOutString, 'K') > 0 )  m%LineList(l)%OutFlagList(8) = 1  ! curvature at node
                  ! per element 1 component
                  IF ( scan( LineOutString, 't') > 0 )  m%LineList(l)%OutFlagList(10) = 1  ! segment tension force (just EA)
                  IF ( scan( LineOutString, 'c') > 0 )  m%LineList(l)%OutFlagList(11) = 1  ! segment internal damping force
                  IF ( scan( LineOutString, 's') > 0 )  m%LineList(l)%OutFlagList(12) = 1  ! Segment strain
                  IF ( scan( LineOutString, 'd') > 0 )  m%LineList(l)%OutFlagList(13) = 1  ! Segment strain rate

                  IF (SUM(m%LineList(l)%OutFlagList) > 0)   m%LineList(l)%OutFlagList(1) = 1  ! this first entry signals whether to create any output file at all
                  ! the above letter-index combinations define which OutFlagList entry corresponds to which output type


                  ! specify IdNum of line for error checking
                  m%LineList(l)%IdNum = l  


                  ! check for sequential IdNums
                  IF ( m%LineList(l)%IdNum .NE. l ) THEN
                     CALL SetErrStat( ErrID_Fatal, 'Line numbers must be sequential starting from 1.', ErrStat, ErrMsg, RoutineName )
                     CALL CleanUp()
                     RETURN
                  END IF
                  
                  
                  ! setup line
                  CALL SetupLine( m%LineList(l), m%LineTypeList(m%LineList(l)%PropsIdNum), p%rhoW ,  ErrStat2, ErrMsg2)
                     CALL CheckError( ErrStat2, ErrMsg2 )
                     IF (ErrStat >= AbortErrLev) RETURN
                     

                  IF ( ErrStat2 /= 0 ) THEN
                     CALL SetErrStat( ErrID_Fatal, 'Failed to read line data for Line '//trim(Num2LStr(l)), ErrStat, ErrMsg, RoutineName )
                     CALL CleanUp()
                     RETURN
                  END IF

               END DO   ! l = 1,p%nLines



            !-------------------------------------------------------------------------------------------
            else if (INDEX(Line, "CONTROL") > 0) then ! if control inputs header

               IF (wordy > 0) print *, "   Reading control inputs";
               
               ! TODO: add stuff <<<<<<<<

               ! skip following two lines (label line and unit line)
               Line = NextLine(i)
               Line = NextLine(i)
               
               ! process each line
               DO l = 1,p%nCtrlChans
                  
                  !read into a line
                  Line = NextLine(i)
                  
                  ! count commas to determine how many line IDs specified for this channel
                  N = count(transfer(Line, 'a', len(Line)) == ",") + 1   ! number of line IDs given
                  
                  ! parse out entries:        CtrlChan, LineIdNums
                  read(Line, *) Itemp, TempIDnums(1:N)                                   ! parse out each line ID
                  
                  DO J = 1,N
                     if (TempIDnums(J) <= p%nLines) then      ! ensure line ID is in range
                        if (m%LineList( TempIDnums(J) )%CtrlChan == 0) then      ! ensure line doesn't already have a CtrlChan assigned 
                           m%LineList( TempIDnums(J) )%CtrlChan = Itemp
                           print *, 'Assigned Line ', TempIDnums(J), ' to control channel ', Itemp
                        else
                           print *, 'Error: Line ', TempIDnums(J), ' already is assigned to control channel ', m%LineList( TempIDnums(J) )%CtrlChan, ' so cannot also be assigned to channel ', Itemp 
                        end if                     
                     else
                        print *, 'Error: Line ID ', TempIDnums(J), ' of CtrlChan ', Itemp, ' is out of range' 
                     end if
                  
                  END DO
                  
               END DO
               

            !-------------------------------------------------------------------------------------------
            else if (INDEX(Line, "FAILURE") > 0) then ! if failure conditions header

               IF (wordy > 0) print *, "   Reading failure conditions: (not implemented yet) ";
               
               ! TODO: add stuff <<<<<<<<

               ! skip following two lines (label line and unit line)
               Line = NextLine(i)
               Line = NextLine(i)
               
               ! process each line
               DO l = 1,p%nFails
                  
                  !read into a line
                  Line = NextLine(i)
                  
                  
                     READ(Line,*,IOSTAT=ErrStat2) m%LineList(l)%IdNum, tempString1, m%LineList(l)%UnstrLen, &
                        m%LineList(l)%N, tempString2, tempString3, LineOutString
                  
               END DO
               
               
            !-------------------------------------------------------------------------------------------
<<<<<<< HEAD
            else if (INDEX(Line, "OPTIONS") > 0) then ! if options header

               IF (wordy > 0) print *, "Reading Options"
               
               ! (don't skip any lines)
               
               ! process each line
               DO l = 1,nOpts
                  
                  !read into a line
                  Line = NextLine(i)

                  ! parse out entries:  value, option keyword
                  READ(Line,*,IOSTAT=ErrStat2) OptValue, OptString  ! look at first two entries, ignore remaining words in line, which should be comments
                  

                  IF ( ErrStat2 /= 0 ) THEN
                     CALL SetErrStat( ErrID_Fatal, 'Failed to read options.', ErrStat, ErrMsg, RoutineName ) ! would be nice to specify which line had the error
                     CALL CleanUp()
                     RETURN
                  END IF
                              
                  CALL Conv2UC(OptString)

                  ! check all possible options types and see if OptString is one of them, in which case set the variable.
                  if ( OptString == 'DTM') THEN
                     read (OptValue,*) p%dtM0 
                  else if ( OptString == 'G') then
                     read (OptValue,*) p%g
                  else if ( OptString == 'RHOW') then
                     read (OptValue,*) p%rhoW
                  ! else if ( OptString == 'WTRDPTH') then
                     ! read (OptValue,*) p%WtrDpth
                  else if ( OptString == 'WTRDPTH') then
                     CALL getBathymetry(OptValue, m%BathymetryGrid, m%BathGrid_Xs, m%BathGrid_Ys, ErrStat2, ErrMsg2)
                     ! CALL getBathymetry(OptValue, m%BathymetryGrid, m%BathGrid_Xs, m%BathGrid_Ys, m%BathGrid_npoints, ErrStat2, ErrMsg2)
                  else if ( OptString == 'KBOT')  then
                     read (OptValue,*) p%kBot
                  else if ( OptString == 'CBOT')  then
                     read (OptValue,*) p%cBot
                  else if ( OptString == 'DTIC')  then
                     read (OptValue,*) InputFileDat%dtIC
                  else if ( OptString == 'TMAXIC')  then
                     read (OptValue,*) InputFileDat%TMaxIC
                  else if ( OptString == 'CDSCALEIC')  then
                     read (OptValue,*) InputFileDat%CdScaleIC
                  else if ( OptString == 'THRESHIC')  then
                     read (OptValue,*) InputFileDat%threshIC
                  else if ( OptString == 'WATERKIN')  then
                     read (OptValue,*) p%WaterKin
                  else if ( OptString == 'DTOUT')  then
                     read (OptValue,*) p%dtOut
                  else
                     CALL SetErrStat( ErrID_Warn, 'unable to interpret input '//trim(OptString), ErrStat, ErrMsg, RoutineName ) 
                  end if

               END DO


            !-------------------------------------------------------------------------------------------
=======
>>>>>>> 340610b2
            else if (INDEX(Line, "OUTPUT") > 0) then ! if output header

               IF (wordy > 0) print *, "Reading Outputs"
               
               ! (don't skip any lines)
                        
               ! allocate InitInp%Outliest (to a really big number for now...)
               CALL AllocAry( OutList, MaxAryLen, "MoorDyn Input File's Outlist", ErrStat2, ErrMsg2 ); if(Failed()) return

 
               ! Initialize some values
               p%NumOuts = 0    ! start counter at zero
               OutList = ''


               ! Read in all of the lines containing output parameters and store them in OutList(:)
               ! customm implementation to avoid need for "END" keyword line
               DO
                  ! read a line
                  Line = NextLine(i)

                  CALL Conv2UC(Line)   ! convert to uppercase for easy string matching

                  if ((INDEX(Line, "---") > 0) .or. (INDEX(Line, "END") > 0)) EXIT ! stop if we hit a header line or the keyword "END"
                     
                  NumWords = CountWords( Line )    ! The number of words in Line.

                  p%NumOuts = p%NumOuts + NumWords  ! The total number of output channels read in so far.


                  IF ( p%NumOuts > MaxAryLen )  THEN  ! Check to see if the maximum # allowable in the array has been reached.

                     ErrStat = ErrID_Fatal
                     ErrMsg = 'Error while reading output channels: The maximum number of output channels allowed is '//TRIM( Int2LStr(MaxAryLen) )//'.'
                     EXIT

                  ELSE
                     CALL GetWords ( Line, OutList((p%NumOuts - NumWords + 1):p%NumOuts), NumWords )

                  END IF

               END DO

               ! process the OutList array and set up the index arrays for the requested output quantities
               CALL MDIO_ProcessOutList(OutList, p, m, y, InitOut, ErrStat2, ErrMsg2 )
                  CALL CheckError( ErrStat2, ErrMsg2 )
                  IF (ErrStat >= AbortErrLev) RETURN


            !-------------------------------------------------------------------------------------------
            else  ! otherwise ignore this line that isn't a recognized header line and read the next line
               Line = NextLine(i)
            end if

            !-------------------------------------------------------------------------------------------
         
         else ! otherwise ignore this line, which doesn't have the "---" or header line and read the next line
            Line = NextLine(i)
         end if
     
      end do


      ! this is the end of parsing the input file, so cleanup anything we don't need anymore
      CALL CleanUp()
      
      ! End of input file parsing from the FileInfo_In data structure
      !-------------------------------------------------------------------------------------------------
      
      
      
      
      
      CALL CheckError( ErrStat2, ErrMsg2 )
      IF (ErrStat >= AbortErrLev) RETURN



      !-------------------------------------------------------------------------------------------------
      !          Connect mooring system together and make necessary allocations
      !-------------------------------------------------------------------------------------------------

      CALL WrNr('   Created mooring system: ' )

!     p%NAnchs = 0   ! this is the number of "fixed" type Connections. <<<<<<<<<<<<<<

      CALL WrScr(trim(Num2LStr(p%nLines))//' lines, '//trim(Num2LStr(p%NConnects))//' points, '//trim(Num2LStr(p%nRods))//' rods, '//trim(Num2LStr(p%nBodies))//' bodies.')




 !     ! now go back through and record the fairlead Id numbers (this >>>WAS<<< all the "connecting" that's required) <<<<
 !     J = 1  ! counter for fairlead number
 !     K = 1  ! counter for connect number
 !     DO I = 1,p%NConnects
 !        IF (m%ConnectList(I)%typeNum == 1) THEN
 !          m%CpldConIs(J) = I             ! if a vessel connection, add ID to list
 !          J = J + 1
 !        ELSE IF (m%ConnectList(I)%typeNum == 2) THEN
 !          m%FreeConIs(K) = I             ! if a connect connection, add ID to list
 !          K = K + 1
 !        END IF
 !     END DO

   IF (wordy > 1) print *, "nLineTypes     = ",p%nLineTypes    
   IF (wordy > 1) print *, "nRodTypes      = ",p%nRodTypes     
   IF (wordy > 1) print *, "nConnects      = ",p%nConnects     
   IF (wordy > 1) print *, "nConnectsExtra = ",p%nConnectsExtra
   IF (wordy > 1) print *, "nBodies        = ",p%nBodies       
   IF (wordy > 1) print *, "nRods          = ",p%nRods         
   IF (wordy > 1) print *, "nLines         = ",p%nLines        
   IF (wordy > 1) print *, "nCtrlChans     = ",p%nCtrlChans        
   IF (wordy > 1) print *, "nFails         = ",p%nFails        
   IF (wordy > 1) print *, "nFreeBodies    = ",p%nFreeBodies   
   IF (wordy > 1) print *, "nFreeRods      = ",p%nFreeRods     
   IF (wordy > 1) print *, "nFreeCons      = ",p%nFreeCons     
   IF (wordy > 1) print *, "nCpldBodies    = ",p%nCpldBodies   
   IF (wordy > 1) print *, "nCpldRods      = ",p%nCpldRods     
   IF (wordy > 1) print *, "nCpldCons      = ",p%nCpldCons     
   IF (wordy > 1) print *, "NConns         = ",p%NConns        
   IF (wordy > 1) print *, "NAnchs         = ",p%NAnchs              
      
   IF (wordy > 2) print *, "FreeConIs are ", m%FreeConIs
   IF (wordy > 2) print *, "CpldConIs are ", m%CpldConIs


      !------------------------------------------------------------------------------------
      !                          fill in state vector index record holders
      !------------------------------------------------------------------------------------

      ! allocate state vector index record holders...

      

 !    ! allocate list of starting and ending state vector indices for each free connection
 !    ALLOCATE ( m%ConStateIs1(p%nFreeCons), m%ConStateIsN(p%nFreeCons), STAT = ErrStat )
 !    IF ( ErrStat /= ErrID_None ) THEN
 !      CALL CheckError(ErrID_Fatal, ' Error allocating ConStateIs array.')
 !      RETURN
 !    END IF
 !    
 !    ! allocate list of starting and ending state vector indices for each line  - does this belong elsewhere?
 !    ALLOCATE ( m%LineStateIs1(p%nLines), m%LineStateIsN(p%nLines), STAT = ErrStat )
 !    IF ( ErrStat /= ErrID_None ) THEN
 !      CALL CheckError(ErrID_Fatal, ' Error allocating LineStateIs arrays.')
 !      RETURN
 !    END IF
 !          
 !    
 !    ! fill in values for state vector index record holders...
 !    
 !    J=0 ! start off index counter at zero
 !    
 !    ! Free Bodies...
 !    ! Free Rods...
 !    
 !    ! Free Connections...
 !    DO l = 1, p%nFreeCons
 !       J = J + 1            ! assign start index
 !       m%ConStateIs1(l) = J
 !       
 !       J = J + 5            ! assign end index (5 entries further, since nodes have 2*3 states)
 !       m%ConStateIsN(l) = J
 !    END DO
 !    
 !    ! Lines
 !    DO l = 1, p%nLines
 !       J = J + 1            ! assign start index
 !       m%LineStateIs1(l) = J
 !       
 !       J = J + 6*(m%LineList(l)%N - 1) - 1  ! !add 6 state variables for each internal node
 !       m%LineStateIsN(l) = J
 !    END DO
 !
 !
 !    ! record number of states
 !    m%Nx = J
 
 
      !------------------------------------------------------------------------------------
      !                               prepare state vector etc.
      !------------------------------------------------------------------------------------

      ! the number of states is Nx
      m%Nx = Nx
      
      IF (wordy > 0) print *, "allocating state vectors to size ", Nx

      ! allocate state vector and temporary state vectors based on size just calculated
      ALLOCATE ( x%states(m%Nx), m%xTemp%states(m%Nx), m%xdTemp%states(m%Nx), STAT = ErrStat )
      IF ( ErrStat /= ErrID_None ) THEN
        ErrMsg  = ' Error allocating state vectors.'
        !CALL CleanUp()
        RETURN
      END IF




      ! ================================ initialize system ================================
      ! This will also set the initial positions of any dependent (child) objects

      ! call ground body to update all the fixed things...
      m%GroundBody%r6(4:6) = 0.0_DbKi
      CALL Body_SetDependentKin(m%GroundBody, 0.0_DbKi, m)

    ! m%GroundBody%OrMat = EulerConstruct( m%GroundBody%r6(4:6) ) ! make sure it's OrMat is set up  <<< need to check this approach
      
   !   ! first set/update the kinematics of all the fixed things (>>>> eventually do this by using a ground body <<<<)
   !   ! only doing connections so far
   !   DO J = 1,p%nConnects 
   !      if (m%ConnectList(J)%typeNum == 1) then
   !         ! set the attached line endpoint positions:
   !         CALL Connect_SetKinematics(m%ConnectList(J), m%ConnectList(J)%r, (/0.0_DbKi,0.0_DbKi,0.0_DbKi/), 0.0_DbKi, m%LineList) 
   !      end if
   !   END DO 
      
      
      ! Initialize coupled objects based on passed kinematics
      ! (set up initial condition of each coupled object based on values specified by glue code) 
      ! Also create i/o meshes       
      
      ALLOCATE ( u%CoupledKinematics(p%nTurbines), STAT = ErrStat )
      IF ( ErrStat /= ErrID_None ) THEN
        CALL CheckError(ErrID_Fatal, ' Error allocating CoupledKinematics input array.')
        RETURN
      END IF
      ALLOCATE ( y%CoupledLoads(p%nTurbines), STAT = ErrStat )
      IF ( ErrStat /= ErrID_None ) THEN
        CALL CheckError(ErrID_Fatal, ' Error allocating CoupledLoads output array.')
        RETURN
      END IF
      
      ! Go through each turbine and set up its mesh and initial positions of coupled objects
      DO iTurb = 1,p%nTurbines

         ! calculate rotation matrix for the initial orientation provided for this turbine
         CALL SmllRotTrans('PtfmInit', InitInp%PtfmInit(4,iTurb),InitInp%PtfmInit(5,iTurb),InitInp%PtfmInit(6,iTurb), OrMat, '', ErrStat2, ErrMsg2)
         CALL CheckError( ErrStat2, ErrMsg2 )
         IF (ErrStat >= AbortErrLev) RETURN
         
         ! count number of coupling nodes needed for the mesh of this turbine
         K = p%nCpldBodies(iTurb) + p%nCpldRods(iTurb) + p%nCpldCons(iTurb)
         if (K == 0) K = 1         ! Always have at least one node (it will be a dummy node if no fairleads are attached)

         ! create input mesh for fairlead kinematics
         CALL MeshCreate(BlankMesh=u%CoupledKinematics(iTurb) , &
                       IOS= COMPONENT_INPUT, Nnodes = K, &
                       TranslationDisp=.TRUE., TranslationVel=.TRUE., &
                       Orientation=.TRUE., RotationVel=.TRUE., &
                       TranslationAcc=.TRUE., RotationAcc= .TRUE., &
                       ErrStat=ErrStat2, ErrMess=ErrMsg2)

         CALL CheckError( ErrStat2, ErrMsg2 )
         IF (ErrStat >= AbortErrLev) RETURN
      
         ! note: in MoorDyn-F v2, the points in the mesh correspond in order to all the coupled bodies, then rods, then connections
         ! >>> make sure all coupled objects have been offset correctly by the PtfmInit values, including if it's a farm situation -- below or where the objects are first created <<<<
         
         
         J = 0 ! this is the counter through the mesh points for each turbine
         
         DO l = 1,p%nCpldBodies(iTurb)
            J = J + 1
         
            rRef = m%BodyList(m%CpldBodyIs(l,iTurb))%r6              ! for now set reference position as per input file <<< 
            !OrMatRef = 
            
            CALL MeshPositionNode(u%CoupledKinematics(iTurb), J, rRef(1:3), ErrStat2, ErrMsg2) ! defaults to identity orientation matrix
            
            ! calculate initial point relative position, adjusted due to initial platform translations
            u%CoupledKinematics(iTurb)%TranslationDisp(:,J) = InitInp%PtfmInit(1:3,iTurb) - rRef(1:3)
            
            OrMat2 = MATMUL(OrMat, TRANSPOSE( EulerConstruct( rRef(4:6))))
            u%CoupledKinematics(iTurb)%Orientation(:,:,J) = OrMat2

            ! set absolute initial positions in MoorDyn
            m%BodyList(m%CpldBodyIs(l,iTurb))%r6(1:3) = u%CoupledKinematics(iTurb)%Position(:,iTurb) + u%CoupledKinematics(iTurb)%TranslationDisp(:,iTurb) + p%TurbineRefPos(:,iTurb)
            m%BodyList(m%CpldBodyIs(l,iTurb))%r6(4:6) = EulerExtract(MATMUL(OrMat, TRANSPOSE( EulerConstruct( rRef(4:6)))))     ! apply rotation from PtfmInit onto input file's body orientation to get its true initial orientation

            CALL MeshConstructElement(u%CoupledKinematics(iTurb), ELEMENT_POINT, ErrStat2, ErrMsg2, J)      ! set node as point element
            
            ! lastly, do this to initialize any attached Rods or Points and set their positions
            CALL Body_InitializeUnfree( m%BodyList(m%CpldBodyIs(l,iTurb)), m )

         END DO 
         
         DO l = 1,p%nCpldRods(iTurb)   ! keeping this one simple for now, positioning at whatever is specified in input file <<<<< should change to glue code!
            J = J + 1
            
            rRef = m%RodList(m%CpldRodIs(l,iTurb))%r6    ! for now set reference position as per input file <<< 
            CALL MeshPositionNode(u%CoupledKinematics(iTurb), J, rRef(1:3), ErrStat2, ErrMsg2)  ! defaults to identity orientation matrix
            
            ! calculate initial point relative position, adjusted due to initial platform rotations and translations  <<< could convert to array math
            u%CoupledKinematics(iTurb)%TranslationDisp(1,J) = InitInp%PtfmInit(1,iTurb) + OrMat(1,1)*rRef(1) + OrMat(2,1)*rRef(2) + OrMat(3,1)*rRef(3) - rRef(1)
            u%CoupledKinematics(iTurb)%TranslationDisp(2,J) = InitInp%PtfmInit(2,iTurb) + OrMat(1,2)*rRef(1) + OrMat(2,2)*rRef(2) + OrMat(3,2)*rRef(3) - rRef(2)
            u%CoupledKinematics(iTurb)%TranslationDisp(3,J) = InitInp%PtfmInit(3,iTurb) + OrMat(1,3)*rRef(1) + OrMat(2,3)*rRef(2) + OrMat(3,3)*rRef(3) - rRef(3)
            
            ! set absolute initial positions in MoorDyn
            m%RodList(m%CpldRodIs(l,iTurb))%r6(1:3) = u%CoupledKinematics(iTurb)%Position(:,iTurb) + u%CoupledKinematics(iTurb)%TranslationDisp(:,iTurb) + p%TurbineRefPos(:,iTurb)
            
            ! >>> still need to set Rod initial orientations accounting for PtfmInit rotation <<<
            
            CALL MeshConstructElement(u%CoupledKinematics(iTurb), ELEMENT_POINT, ErrStat2, ErrMsg2, J)
            
            ! lastly, do this to set the attached line endpoint positions:
            CALL Rod_SetKinematics(m%RodList(m%CpldRodIs(l,iTurb)), DBLE(rRef), m%zeros6, m%zeros6, 0.0_DbKi, m)
         END DO 

         DO l = 1,p%nCpldCons(iTurb)   ! keeping this one simple for now, positioning at whatever is specified by glue code <<<
            J = J + 1
            
            ! set reference position as per input file  <<< what about turbine positions in array?
            rRef(1:3) = m%ConnectList(m%CpldConIs(l,iTurb))%r                           
            CALL MeshPositionNode(u%CoupledKinematics(iTurb), J, rRef(1:3), ErrStat2, ErrMsg2)  
                     
            ! calculate initial point relative position, adjusted due to initial platform rotations and translations  <<< could convert to array math
            u%CoupledKinematics(iTurb)%TranslationDisp(1,J) = InitInp%PtfmInit(1,iTurb) + OrMat(1,1)*rRef(1) + OrMat(2,1)*rRef(2) + OrMat(3,1)*rRef(3) - rRef(1)
            u%CoupledKinematics(iTurb)%TranslationDisp(2,J) = InitInp%PtfmInit(2,iTurb) + OrMat(1,2)*rRef(1) + OrMat(2,2)*rRef(2) + OrMat(3,2)*rRef(3) - rRef(2)
            u%CoupledKinematics(iTurb)%TranslationDisp(3,J) = InitInp%PtfmInit(3,iTurb) + OrMat(1,3)*rRef(1) + OrMat(2,3)*rRef(2) + OrMat(3,3)*rRef(3) - rRef(3)
                 
            ! set absolute initial positions in MoorDyn
            m%ConnectList(m%CpldConIs(l,iTurb))%r = u%CoupledKinematics(iTurb)%Position(:,iTurb) + u%CoupledKinematics(iTurb)%TranslationDisp(:,iTurb) + p%TurbineRefPos(:,iTurb)
            
            CALL MeshConstructElement(u%CoupledKinematics(iTurb), ELEMENT_POINT, ErrStat2, ErrMsg2, J)

            ! lastly, do this to set the attached line endpoint positions:
            rRefDub = rRef(1:3)
            CALL Connect_SetKinematics(m%ConnectList(m%CpldConIs(l,iTurb)), rRefDub, m%zeros6(1:3), m%zeros6(1:3), 0.0_DbKi, m)
         END DO 

         CALL CheckError( ErrStat2, ErrMsg2 )
         IF (ErrStat >= AbortErrLev) RETURN
      
         ! if no coupled objects exist for this turbine, add a single dummy element to keep I/O interp/extrap routines happy
         if (J == 0) then
            rRef = 0.0_DbKi       ! position at PRP
            CALL MeshPositionNode(u%CoupledKinematics(iTurb), 1, rRef, ErrStat2, ErrMsg2)
            CALL MeshConstructElement(u%CoupledKinematics(iTurb), ELEMENT_POINT, ErrStat2, ErrMsg2, 1)
            CALL CheckError( ErrStat2, ErrMsg2 )
            IF (ErrStat >= AbortErrLev) RETURN
         end if
         
         ! set velocities/accelerations of all mesh nodes to zero
         u%CoupledKinematics(iTurb)%TranslationVel = 0.0_ReKi
         u%CoupledKinematics(iTurb)%TranslationAcc = 0.0_ReKi
         u%CoupledKinematics(iTurb)%RotationVel    = 0.0_ReKi
         u%CoupledKinematics(iTurb)%RotationAcc    = 0.0_ReKi

         CALL MeshCommit ( u%CoupledKinematics(iTurb), ErrStat, ErrMsg )
         CALL CheckError( ErrStat2, ErrMsg2 )
         IF (ErrStat >= AbortErrLev) RETURN

         ! copy the input fairlead kinematics mesh to make the output mesh for fairlead loads, PtFairleadLoad
         CALL MeshCopy ( SrcMesh  = u%CoupledKinematics(iTurb),   DestMesh = y%CoupledLoads(iTurb), &
                         CtrlCode = MESH_SIBLING,  IOS = COMPONENT_OUTPUT, &
                         Force = .TRUE.,  Moment = .TRUE.,  ErrStat  = ErrStat2, ErrMess=ErrMsg2 )

         CALL CheckError( ErrStat2, ErrMsg2 )
         IF (ErrStat >= AbortErrLev) RETURN

      end do  ! iTurb
   
      ! >>>>>> ensure the output mesh includes all elements from u%(Farm)CoupledKinematics, OR make a seperate array of output meshes for each turbine <<<<<<<<<
      

      CALL CheckError( ErrStat2, ErrMsg2 )
      IF (ErrStat >= AbortErrLev) RETURN

      
      ! ----------------------------- Arrays for active tensioning ---------------------------
      
      ! size active tensioning inputs arrays based on highest channel number read from input file for now <<<<<<<
      
      ! find the highest channel number
      N = 0
      DO I = 1, p%NLines
         IF ( m%LineList(I)%CtrlChan > N ) then
            N = m%LineList(I)%CtrlChan       
         END IF
      END DO   
      
      ! note: it would be nice to just have input arrays of the number of control channels used, rather than from 1 up to N (the highest CtrlChan)
      
      ! allocate the input arrays (if any requested)
      if (N > 0) then
         call AllocAry( u%DeltaL, N, 'u%DeltaL', ErrStat2, ErrMsg2 )
            call CheckError( ErrStat2, ErrMsg2 )
            if (ErrStat >= AbortErrLev) return
            u%DeltaL =  0.0_ReKi
         call AllocAry( u%DeltaLdot, N, 'u%DeltaLdot', ErrStat2, ErrMsg2 )
            call CheckError( ErrStat2, ErrMsg2 )
            if (ErrStat >= AbortErrLev) return
            u%DeltaLdot =  0.0_ReKi
         call AllocAry( InitOut%CableCChanRqst, N, 'CableCChanRqst', ErrStat2, ErrMsg2 )
            call CheckError( ErrStat2, ErrMsg2 )
            if (ErrStat >= AbortErrLev) return
         InitOut%CableCChanRqst = .FALSE.    ! Initialize to false
         do J=1,p%NLines
            if (m%LineList(J)%CtrlChan > 0)  InitOut%CableCChanRqst(m%LineList(J)%CtrlChan) = .TRUE.  ! set the flag of the corresponding channel to true
         enddo
      endif
      
      
      ! ----------------------------- Arrays for wave kinematics -----------------------------
      
      m%WaveTi = 1   ! set initial wave grid time interpolation index to 1 to start with
      
  !   :::::::::::::: BELOW WILL BE USED EVENTUALLY WHEN WAVE INFO IS AN INPUT ::::::::::::::::::
  !   ! The rAll array contains all nodes or reference points in the system 
  !   ! (x,y,z global coordinates for each) in the order of bodies, rods, points, internal line nodes.      
  !   
  !   ! count the number of nodes to use for passing wave kinematics
  !   J=0 
  !   ! Body reference point coordinates
  !   J = J + p%nBodies
  !   ! Rod node coordinates (including ends)
  !   DO l = 1, p%nRods
  !      J = J + (m%RodList(l)%N + 1)
  !   END DO
  !   ! Point reference point coordinates
  !   J = J + p%nConnects
  !   ! Line internal node coordinates
  !   DO l = 1, p%nLines
  !      J = J + (m%LineList(l)%N - 1)
  !   END DO
  !
  !   ! allocate all relevant arrays
  !   ! allocate state vector and temporary state vectors based on size just calculated
  !   ALLOCATE ( y%rAll(3,J), u%U(3,J), u%Ud(3,J), u%zeta(J), u%PDyn(J), STAT = ErrStat )
  !   IF ( ErrStat /= ErrID_None ) THEN
  !     ErrMsg  = ' Error allocating wave kinematics vectors.'
  !     RETURN
  !   END IF
  !
  !
  !   ! go through the nodes and fill in the data (this should maybe be turned into a global function)
  !   J=0 
  !   ! Body reference point coordinates
  !   DO I = 1, p%nBodies
  !      J = J + 1                     
  !      y%rAll(:,J) = m%BodyList(I)%r6(1:3)         
  !   END DO
  !   ! Rod node coordinates
  !   DO I = 1, p%nRods
  !      DO K = 0,m%RodList(I)%N  
  !         J = J + 1             
  !         y%rAll(:,J) = m%RodList(I)%r(:,K)
  !      END DO
  !   END DO
  !   ! Point reference point coordinates
  !   DO I = 1, p%nConnects
  !      J = J + 1
  !      y%rAll(:,J) = m%ConnectList(I)%r
  !   END DO      
  !   ! Line internal node coordinates
  !   DO I = 1, p%nLines
  !      DO K = 1,m%LineList(I)%N-1
  !         J = J + 1               
  !         y%rAll(:,J) = m%LineList(I)%r(:,K)
  !      END DO
  !   END DO  
      
      ! :::::::::::::::: the above might be used eventually. For now, let's store wave info grids within this module :::::::::::::::::
  !   ! allocate arrays
  !   ntWave = SIZE(InitInp%WaveTime)      
  !   ALLOCATE ( p%ux  (ntWave,WaveGrid_nz,WaveGrid_ny,WaveGrid_nx), STAT = ErrStat2 )
  !   ALLOCATE ( p%uy  (ntWave,WaveGrid_nz,WaveGrid_ny,WaveGrid_nx), STAT = ErrStat2 )
  !   ALLOCATE ( p%uz  (ntWave,WaveGrid_nz,WaveGrid_ny,WaveGrid_nx), STAT = ErrStat2 )
  !   ALLOCATE ( p%ax  (ntWave,WaveGrid_nz,WaveGrid_ny,WaveGrid_nx), STAT = ErrStat2 )
  !   ALLOCATE ( p%ay  (ntWave,WaveGrid_nz,WaveGrid_ny,WaveGrid_nx), STAT = ErrStat2 )
  !   ALLOCATE ( p%az  (ntWave,WaveGrid_nz,WaveGrid_ny,WaveGrid_nx), STAT = ErrStat2 )
  !   ALLOCATE ( p%PDyn(ntWave,WaveGrid_nz,WaveGrid_ny,WaveGrid_nx), STAT = ErrStat2 )
  !   ALLOCATE ( p%zeta(ntWave,WaveGrid_ny,WaveGrid_nx), STAT = ErrStat2 )    ! 2D grid over x and y only
  !   ALLOCATE ( p%px(WaveGrid_nx), STAT = ErrStat2 )
  !   ALLOCATE ( p%py(WaveGrid_ny), STAT = ErrStat2 )
  !   ALLOCATE ( p%pz(WaveGrid_nz), STAT = ErrStat2 )
  !   ALLOCATE ( p%tWave(ntWave), STAT = ErrStat2 )
  !   
  !   ! get grid and time info (currenltly this is hard-coded to match what's in HydroDyn_Input
  !   DO I=1,WaveGrid_nz
  !      p%pz(I) =  1.0 - 2.0**(WaveGrid_nz-I)       !  -127,  -63,  -31,  -15,   -7,   -3,   -1,    0
  !   END DO
  !   DO J = 1,WaveGrid_ny
  !      p%py(J) = WaveGrid_y0 + WaveGrid_dy*(J-1)
  !   END DO
  !   DO K = 1,WaveGrid_nx
  !      p%px(K) = WaveGrid_x0 + WaveGrid_dx*(K-1)
  !   END DO
  !
  !   p%tWave = InitInp%WaveTime
  !   
  !   ! fill in the grid data (the for loops match those in HydroDyn_Input)
  !   DO I=1,WaveGrid_nz
  !      DO J = 1,WaveGrid_ny
  !         DO K = 1,WaveGrid_nx 
  !            Itemp = (I-1)*WaveGrid_nx*WaveGrid_ny + (J-1)*WaveGrid_nx + K    ! index of actual node on 3D grid
  !            
  !            p%ux  (:,I,J,K) = InitInp%WaveVel( :,Itemp,1)  ! note: indices are t, z, y, x
  !            p%uy  (:,I,J,K) = InitInp%WaveVel( :,Itemp,2)
  !            p%uz  (:,I,J,K) = InitInp%WaveVel( :,Itemp,3)
  !            p%ax  (:,I,J,K) = InitInp%WaveAcc( :,Itemp,1)
  !            p%ay  (:,I,J,K) = InitInp%WaveAcc( :,Itemp,2)
  !            p%az  (:,I,J,K) = InitInp%WaveAcc( :,Itemp,3)
  !            p%PDyn(:,I,J,K) = InitInp%WavePDyn(:,Itemp)
  !         END DO
  !      END DO
  !   END DO
  !   
  !   ! fill in the grid data (the for loops match those in HydroDyn_Input)      
  !   DO J = 1,WaveGrid_ny
  !      DO K = 1,WaveGrid_nx
  !         Itemp = (J-1)*WaveGrid_nx + K    ! index of actual node on surface 2D grid   
  !         p%zeta(:,J,K) = InitInp%WaveElev(:,Itemp)
  !      END DO
  !   END DO
  !   
  !   
  !   ! write the date to an output file for testing purposes
  !   
  !   CALL GetNewUnit( UnOut)
  !
  !   CALL OpenFOutFile ( UnOut, "waves.txt", ErrStat, ErrMsg )
  !   IF ( ErrStat > ErrID_None ) THEN
  !      ErrMsg = ' Error opening wave grid file: '//TRIM(ErrMsg)
  !      ErrStat = ErrID_Fatal
  !      RETURN
  !   END IF
  !
  !   WRITE(UnOut, *, IOSTAT=ErrStat2)  TRIM( 'MoorDyn v2 wave/current kinematics grid file' )
  !   WRITE(UnOut, *, IOSTAT=ErrStat2)  TRIM( '---------------------------------------------' )
  !   WRITE(UnOut, *, IOSTAT=ErrStat2)  TRIM( 'The following 6 lines (4-9) specify the input type then the inputs for x, then, y, then z coordinates.' )
  !   
  !   WRITE(UnOut,*, IOSTAT=ErrStat2)  TRIM( '1  - X input type (0: not used; 1: list values in ascending order; 2: uniform specified by -xlim, xlim, num)' )
  !   Frmt = '('//TRIM(Int2LStr(5))//'(A1,e10.4))'      
  !   WRITE(UnOut,*, IOSTAT=ErrStat2)  ( " ", TRIM(Num2LStr(p%px(I))), I=1,WaveGrid_nx )
  !   
  !   WRITE(UnOut,*, IOSTAT=ErrStat2)  TRIM( '1  - Y input type (0: not used; 1: list values in ascending order; 2: uniform specified by -xlim, xlim, num)' )
  !   Frmt = '('//TRIM(Int2LStr(5))//'(A1,e10.4))'      
  !   WRITE(UnOut,*, IOSTAT=ErrStat2)  ( " ", TRIM(Num2LStr(p%py(I))), I=1,WaveGrid_ny )
  !   
  !   WRITE(UnOut,*, IOSTAT=ErrStat2)  TRIM( '1  - Z input type (0: not used; 1: list values in ascending order; 2: uniform specified by -xlim, xlim, num)' )
  !   Frmt = '('//TRIM(Int2LStr(8))//'(A1,e10.4))'      
  !   WRITE(UnOut,*, IOSTAT=ErrStat2)  ( " ", TRIM(Num2LStr(p%pz(I))), I=1,WaveGrid_nz )
  !   
  !   CLOSE(UnOut, IOSTAT = ErrStat )
  !   IF ( ErrStat /= 0 ) THEN
  !      ErrMsg = 'Error closing wave grid file'
  !   END IF
  !   
  !   
  !   CALL GetNewUnit( UnOut)
  !
  !   CALL OpenFOutFile ( UnOut, "wave data.txt", ErrStat, ErrMsg )
  !   IF ( ErrStat > ErrID_None ) THEN
  !      ErrMsg = ' Error opening wave grid file: '//TRIM(ErrMsg)
  !      ErrStat = ErrID_Fatal
  !      RETURN
  !   END IF
  !   
  !   ! write channel labels
  !   
  !   
  !   ! time
  !   WRITE(UnOut,"(A10)", IOSTAT=ErrStat2, advance="no") "Time"
  !
  !   DO J = 1,WaveGrid_ny     !y
  !      DO K = 1,WaveGrid_nx  !x 
  !         WRITE(UnOut,"(A3,A8)", IOSTAT=ErrStat2, advance="no") " ze0", Num2Lstr(J+10*K)
  !      END DO
  !   END DO
  !   DO I=1,WaveGrid_nz          !z
  !      DO J = 1,WaveGrid_ny     !y
  !         DO K = 1,WaveGrid_nx  !x 
  !            WRITE(UnOut,"(A3,A8)", IOSTAT=ErrStat2, advance="no") " ux", Num2Lstr(I+10*J+100*K)
  !            WRITE(UnOut,"(A3,A8)", IOSTAT=ErrStat2, advance="no") " uy", Num2Lstr(I+10*J+100*K)
  !            WRITE(UnOut,"(A3,A8)", IOSTAT=ErrStat2, advance="no") " uz", Num2Lstr(I+10*J+100*K)
  !         END DO
  !      END DO
  !   END DO
  !   DO I=1,WaveGrid_nz          !z
  !      DO J = 1,WaveGrid_ny     !y
  !         DO K = 1,WaveGrid_nx  !x 
  !            WRITE(UnOut,"(A3,A8)", IOSTAT=ErrStat2, advance="no") " ax", Num2Lstr(I+10*J+100*K)
  !            WRITE(UnOut,"(A3,A8)", IOSTAT=ErrStat2, advance="no") " ay", Num2Lstr(I+10*J+100*K)
  !            WRITE(UnOut,"(A3,A8)", IOSTAT=ErrStat2, advance="no") " az", Num2Lstr(I+10*J+100*K)
  !         END DO
  !      END DO
  !   END DO
  !   DO I=1,WaveGrid_nz          !z
  !      DO J = 1,WaveGrid_ny     !y
  !         DO K = 1,WaveGrid_nx  !x 
  !            WRITE(UnOut,"(A3,A8)", IOSTAT=ErrStat2, advance="no") " pd", Num2Lstr(I+10*J+100*K)
  !         END DO
  !      END DO
  !   END DO
  !
  !   ! end the line
  !   WRITE(UnOut, "(A1)", IOSTAT=ErrStat2) " "
  !   
  !   
  !   
  !   DO l=1, SIZE(InitInp%WaveTime)  ! loop through all time steps
  !   
  !      ! time
  !      WRITE(UnOut,"(F10.4)", IOSTAT=ErrStat2, advance="no") p%tWave(l)
  !      !WRITE(UnOut,"(F10.4)", IOSTAT=ErrStat2, advance="no") InitInp%WaveTime(l)
  !   
  !      ! wave elevation (all slices for now, to check)
  !      DO J = 1,WaveGrid_ny     !y
  !         DO K = 1,WaveGrid_nx  !x 
  !            Itemp = (J-1)*WaveGrid_nx + K    ! index of actual node
  !            
  !            WRITE(UnOut,"(A1,e10.3)", IOSTAT=ErrStat2, advance="no") " ", p%zeta(l,J,K)
  !         END DO
  !      END DO
  !   
  !      ! wave velocities
  !      DO I=1,WaveGrid_nz          !z
  !         DO J = 1,WaveGrid_ny     !y
  !            DO K = 1,WaveGrid_nx  !x 
  !               Itemp = (I-1)*WaveGrid_nx*WaveGrid_ny + (J-1)*WaveGrid_nx + K    ! index of actual node
  !               
  !               WRITE(UnOut,"(A1,e10.3)", IOSTAT=ErrStat2, advance="no") " ", p%ux(l,I,J,K)
  !               WRITE(UnOut,"(A1,e10.3)", IOSTAT=ErrStat2, advance="no") " ", p%uy(l,I,J,K)
  !               WRITE(UnOut,"(A1,e10.3)", IOSTAT=ErrStat2, advance="no") " ", p%uz(l,I,J,K)
  !            END DO
  !         END DO
  !      END DO
  !      
  !      ! wave accelerations
  !      DO I=1,WaveGrid_nz          !z
  !         DO J = 1,WaveGrid_ny     !y
  !            DO K = 1,WaveGrid_nx  !x 
  !               Itemp = (I-1)*WaveGrid_nx*WaveGrid_ny + (J-1)*WaveGrid_nx + K    ! index of actual node
  !               
  !               WRITE(UnOut,"(A1,e10.3)", IOSTAT=ErrStat2, advance="no") " ", p%ax(l,I,J,K)
  !               WRITE(UnOut,"(A1,e10.3)", IOSTAT=ErrStat2, advance="no") " ", p%ay(l,I,J,K)
  !               WRITE(UnOut,"(A1,e10.3)", IOSTAT=ErrStat2, advance="no") " ", p%az(l,I,J,K)
  !            END DO
  !         END DO
  !      END DO
  !   
  !      ! dynamic pressure
  !      DO I=1,WaveGrid_nz          !z
  !         DO J = 1,WaveGrid_ny     !y
  !            DO K = 1,WaveGrid_nx  !x 
  !               Itemp = (I-1)*WaveGrid_nx*WaveGrid_ny + (J-1)*WaveGrid_nx + K    ! index of actual node
  !               
  !               WRITE(UnOut,"(A1,e10.3)", IOSTAT=ErrStat2, advance="no") " ", p%PDyn(l,I,J,K)
  !            END DO
  !         END DO
  !      END DO
  !   
  !      ! end the line
  !      WRITE(UnOut, "(A1)", IOSTAT=ErrStat2) " "
  !   
  !   
  !   END DO
  !   
  !   
  !   CLOSE(UnOut, IOSTAT = ErrStat )
  !   IF ( ErrStat /= 0 ) THEN
  !      ErrMsg = 'Error closing wave grid file'
  !   END IF
      
      
      
   !   Frmt = '(A10,'//TRIM(Int2LStr(p%NumOuts))//'(A1,A12))'
   !
   !   WRITE(p%MDUnOut,Frmt, IOSTAT=ErrStat2)  TRIM( 'Time' ), ( p%Delim, TRIM( p%OutParam(I)%Name), I=1,p%NumOuts )
   !
   !   WRITE(p%MDUnOut,Frmt)  TRIM( '(s)' ), ( p%Delim, TRIM( p%OutParam(I)%Units ), I=1,p%NumOuts )
   !
   !
   !
   !   ! Write the output parameters to the file
   !
   !   Frmt = '(F10.4,'//TRIM(Int2LStr(p%NumOuts))//'(A1,e10.4))' 
   !
   !   WRITE(p%MDUnOut,Frmt)  Time, ( p%Delim, y%WriteOutput(I), I=1,p%NumOuts )
   
      
      
      ! :::::::::::::::::::::::::::::::::::::::::::::::::::::::::::::::::::::::::::::::::::::::::      


      ! if any of the coupled objects need initialization steps, that should have been taken care of already <<<<
      
      
      ! initialize objects with states, writing their initial states to the master state vector (x%states)
      
      
      !TODO: apply any initial adjustment of line length from active tensioning <<<<<<<<<<<<
      ! >>> maybe this should be skipped <<<<

      
       ! Go through Bodys and write the coordinates to the state vector
      DO l = 1,p%nFreeBodies
         CALL Body_Initialize(m%BodyList(m%FreeBodyIs(l)), x%states(m%BodyStateIs1(l) : m%BodyStateIsN(l)), m)
      END DO
      
      ! Go through independent (including pinned) Rods and write the coordinates to the state vector
      DO l = 1,p%nFreeRods
         CALL Rod_Initialize(m%RodList(m%FreeRodIs(l)), x%states(m%RodStateIs1(l):m%RodStateIsN(l)), m)
      END DO

      ! Go through independent connections (Connects) and write the coordinates to the state vector and set positions of attached line ends
      DO l = 1, p%nFreeCons
         CALL Connect_Initialize(m%ConnectList(m%FreeConIs(l)), x%states(m%ConStateIs1(l) : m%conStateIsN(l)), m)
      END DO


      ! Lastly, go through lines and initialize internal node positions using quasi-static model
      DO l = 1, p%NLines

         N = m%LineList(l)%N ! for convenience

   !      ! set end node positions and velocities from connect objects
   !      m%LineList(l)%r(:,N) = m%ConnectList(m%LineList(l)%FairConnect)%r
   !      m%LineList(l)%r(:,0) = m%ConnectList(m%LineList(l)%AnchConnect)%r
   !      m%LineList(l)%rd(:,N) = (/ 0.0, 0.0, 0.0 /)  ! set anchor end velocities to zero
   !      m%LineList(l)%rd(:,0) = (/ 0.0, 0.0, 0.0 /)  ! set fairlead end velocities to zero

         ! set initial line internal node positions using quasi-static model or straight-line interpolation from anchor to fairlead
         CALL Line_Initialize( m%LineList(l), m%LineTypeList(m%LineList(l)%PropsIdNum), p%rhoW ,  ErrStat2, ErrMsg2)
            CALL CheckError( ErrStat2, ErrMsg2 )
            IF (ErrStat >= AbortErrLev) RETURN
            !IF (ErrStat >= ErrId_Warn) CALL WrScr("   Note: Catenary pre-solver was unsuccessful for one or more lines so started with linear node spacing instead.")  ! make this statement more accurate

         IF (wordy > 2) print *, "Line ", l, " with NumSegs =", N
         IF (wordy > 2) print *, "its states range from index ", m%LineStateIs1(l), " to ", m%LineStateIsN(l)

         ! assign the resulting internal node positions to the integrator initial state vector! (velocities leave at 0)
         DO I = 1, N-1
!            print *, "I=", I
            DO J = 1, 3
!               print*, J, " ... writing position state to index ", 1*(m%LineStateIs1(l) + 3*N-3 + 3*I-3 + J-1)
               x%states(m%LineStateIs1(l) + 3*N-3 + 3*I-3 + J-1 ) = m%LineList(l)%r(J,I) ! assign position
               x%states(m%LineStateIs1(l)         + 3*I-3 + J-1 ) = 0.0_DbKi ! assign velocities (of zero)
            END DO
!            print *, m%LineList(l)%r(:,I)
         END DO

      END DO    !l = 1, p%NLines



      ! --------------------------------------------------------------------
      !          open output file(s) and write header lines
      CALL MDIO_OpenOutput( p, m, InitOut, ErrStat2, ErrMsg2 )
         CALL CheckError( ErrStat2, ErrMsg2 )
         IF (ErrStat >= AbortErrLev) RETURN
      ! --------------------------------------------------------------------


      IF (wordy > 2) THEN      
         print *,"Done setup of the system (before any dynamic relaxation. State vector is as follows:"
         
         DO I = 1, m%Nx
            print *, x%states(I)
         END DO
      END IF

!      ! try writing output for troubleshooting purposes (TEMPORARY)
!      CALL MDIO_WriteOutputs(-1.0_DbKi, p, m, y, ErrStat, ErrMsg)
!      IF ( ErrStat >= AbortErrLev ) THEN
!         ErrMsg = ' Error in MDIO_WriteOutputs: '//TRIM(ErrMsg)
!         RETURN
!      END IF
!      END DO

      ! --------------------------------------------------------------------
      !           do dynamic relaxation to get ICs
      ! --------------------------------------------------------------------

      ! only do this if TMaxIC > 0
      if (InputFileDat%TMaxIC > 0.0_DbKi) then

         CALL WrScr("   Finalizing initial conditions using dynamic relaxation."//NewLine)  ! newline because next line writes over itself

         ! boost drag coefficient of each line type  <<<<<<<< does this actually do anything or do lines hold these coefficients???
         DO I = 1, p%nLineTypes
            m%LineTypeList(I)%Cdn = m%LineTypeList(I)%Cdn * InputFileDat%CdScaleIC
            m%LineTypeList(I)%Cdt = m%LineTypeList(I)%Cdt * InputFileDat%CdScaleIC   ! <<<<< need to update this to apply to all objects' drag
         END DO

         ! allocate array holding 10 latest fairlead tensions
         ALLOCATE ( FairTensIC(p%nLines, 10), STAT = ErrStat )
         IF ( ErrStat /= ErrID_None ) THEN
            CALL CheckError( ErrID_Fatal, ErrMsg2 )
            RETURN
         END IF

         ! initialize fairlead tension memory at changing values so things start unconverged
         DO J = 1,p%nLines
            DO I = 1, 10
               FairTensIC(J,I) = I
            END DO
         END DO


         ! round dt to integer number of time steps  
         NdtM = ceiling(InputFileDat%dtIC/p%dtM0)            ! get number of mooring time steps to do based on desired time step size
         dtM = InputFileDat%dtIC/real(NdtM, DbKi)            ! adjust desired time step to satisfy dt with an integer number of time steps

         t = 0.0_DbKi     ! start time at zero

         ! because TimeStep wants an array...
         call MD_CopyInput( u, u_array(1), MESH_NEWCOPY, ErrStat2, ErrMsg2 )  ! make a size=1 array of inputs (since MD_RK2 expects an array to InterpExtrap)
         call MD_CopyInput( u,  u_interp, MESH_NEWCOPY, ErrStat2, ErrMsg2 )  ! also make an inputs object to interpExtrap to
         t_array(1) = t                                                       ! fill in the times "array" for u_array

         DO I = 1, ceiling(InputFileDat%TMaxIC/InputFileDat%dtIC)   ! loop through IC gen time steps, up to maximum


            !loop through line integration time steps
            DO J = 1, NdtM                                 ! for (double ts=t; ts<=t+ICdt-dts; ts+=dts)

               CALL MD_RK2(t, dtM, u_interp, u_array, t_array, p, x, xd, z, other, m, ErrStat2, ErrMsg2)
                              
               ! check for NaNs - is this a good place/way to do it?
               DO K = 1, m%Nx
                  IF (Is_NaN(x%states(K))) THEN
                     ErrStat = ErrID_Fatal
                     ErrMsg = ' NaN state detected.'
                     EXIT
                  END IF
               END DO
               
               IF (ErrStat == ErrID_Fatal) THEN
                  print *, "NaN detected at time ", t, " during MoorDyn's dynamic relaxation process."
                  IF (wordy > 1) THEN
                     print *, "Here is the state vector: "
                     print *, x%states
                  END IF
                  EXIT
               END IF

            END DO  ! J  time steps

         !   ! integrate the EOMs one DTIC s time step
         !   CALL TimeStep ( t, InputFileDat%dtIC, u_array, t_array, p, x, xd, z, other, m, ErrStat, ErrMsg )
         !      CALL CheckError( ErrStat2, ErrMsg2 )
         !      IF (ErrStat >= AbortErrLev) RETURN

            ! store new fairlead tension (and previous fairlead tensions for comparison)
            DO l = 1, p%nLines
            
               DO K=0,8   ! we want to count down from 10 to 2 .
                  FairTensIC(l, 10-K) = FairTensIC(l, 9-K)   ! this pushes stored values up in the array
               END DO
                  
               ! now store latest value of each line's fairlead (end B) tension   
               FairTensIC(l,1) = TwoNorm(m%LineList(l)%Fnet(:, m%LineList(l)%N))
            END DO


            ! provide status message
            ! bjj: putting this in a string so we get blanks to cover up previous values (if current string is shorter than previous one)
            Message = '   t='//trim(Num2LStr(t))//'  FairTen 1: '//trim(Num2LStr(FairTensIC(1,1)))// &
                           ', '//trim(Num2LStr(FairTensIC(1,2)))//', '//trim(Num2LStr(FairTensIC(1,3))) 
            CALL WrOver( Message )

            ! check for convergence (compare current tension at each fairlead with previous 9 values)
            IF (I > 9) THEN
               
               Converged = 1
               
               ! check for non-convergence
               
               DO l = 1, p%nLines   
                  DO K = 1,9
                     IF ( abs( FairTensIC(l,K)/FairTensIC(l,K+1) - 1.0 ) > InputFileDat%threshIC ) THEN
                        Converged = 0
                        EXIT
                     END IF
                  END DO
                  
                  IF (Converged == 0) EXIT   ! make sure we exit this loop too
               END DO

               IF (Converged == 1)  THEN  ! if we made it with all cases satisfying the threshold
                  CALL WrScr('   Fairlead tensions converged to '//trim(Num2LStr(100.0*InputFileDat%threshIC))//'% after '//trim(Num2LStr(t))//' seconds.')
                  EXIT  ! break out of the time stepping loop
               END IF
            END IF

            IF (I == ceiling(InputFileDat%TMaxIC/InputFileDat%dtIC) ) THEN
               CALL WrScr('   Fairlead tensions did not converge within TMaxIC='//trim(Num2LStr(InputFileDat%TMaxIC))//' seconds.')
               !ErrStat = ErrID_Warn
               !ErrMsg = '  MD_Init: ran dynamic convergence to TMaxIC without convergence'
            END IF

         END DO ! I ... looping through time steps



         CALL MD_DestroyInput( u_array(1), ErrStat2, ErrMsg2 )

         ! UNboost drag coefficient of each line type   <<<
         DO I = 1, p%nLineTypes
            m%LineTypeList(I)%Cdn = m%LineTypeList(I)%Cdn / InputFileDat%CdScaleIC
            m%LineTypeList(I)%Cdt = m%LineTypeList(I)%Cdt / InputFileDat%CdScaleIC
         END DO

      end if ! InputFileDat%TMaxIC > 0
      

      p%dtCoupling = DTcoupling  ! store coupling time step for use in updatestates

      other%dummy = 0
      xd%dummy    = 0
      z%dummy     = 0      
      
      if (InitInp%Linearize) then
         call MD_Init_Jacobian(InitInp, p, u, y, m, InitOut, ErrStat2, ErrMsg2); if(Failed()) return
      endif
      
      CALL WrScr('   MoorDyn initialization completed.')
      
      m%LastOutTime = -1.0_DbKi    ! set to nonzero to ensure that output happens at the start of simulation at t=0
      
      ! TODO: add feature for automatic water depth increase based on max anchor depth!

   CONTAINS


      LOGICAL FUNCTION AllocateFailed(arrayName)

         CHARACTER(*), INTENT(IN   )      :: arrayName     ! The array name
         
         call SetErrStat(ErrStat2, "Error allocating space for "//trim(arrayName)//" array.", ErrStat, ErrMsg, 'MD_Init') 
         AllocateFailed = ErrStat2 >= AbortErrLev
         if (AllocateFailed) call CleanUp() !<<<<<<<<<< need to fix this up
      END FUNCTION AllocateFailed
      
      
      LOGICAL FUNCTION Failed()

         call SetErrStat(ErrStat2, ErrMsg2, ErrStat, ErrMsg, 'MDIO_ReadInput') 
         Failed = ErrStat >= AbortErrLev
         if (Failed) call CleanUp()
      END FUNCTION Failed


      SUBROUTINE CheckError(ErrID,Msg)
         ! This subroutine sets the error message and level and cleans up if the error is >= AbortErrLev

            ! Passed arguments
         INTEGER(IntKi), INTENT(IN) :: ErrID       ! The error identifier (ErrStat)
         CHARACTER(*),   INTENT(IN) :: Msg         ! The error message (ErrMsg)

         INTEGER(IntKi)             :: ErrStat3    ! The error identifier (ErrStat)
         CHARACTER(1024)            :: ErrMsg3     ! The error message (ErrMsg)

         ! Set error status/message;
         IF ( ErrID /= ErrID_None ) THEN

            IF (ErrStat /= ErrID_None) ErrMsg = TRIM(ErrMsg)//NewLine   ! if there's a pre-existing warning/error, retain the message and start a new line

            ErrMsg = TRIM(ErrMsg)//' MD_Init:'//TRIM(Msg)
            ErrStat = MAX(ErrStat, ErrID)

            ! Clean up if we're going to return on error: close files, deallocate local arrays


            IF ( ErrStat >= AbortErrLev ) THEN                
               IF (ALLOCATED(m%CpldConIs        ))  DEALLOCATE(m%CpldConIs       )
               IF (ALLOCATED(m%FreeConIs       ))  DEALLOCATE(m%FreeConIs       )
               IF (ALLOCATED(m%LineStateIs1     ))  DEALLOCATE(m%LineStateIs1     )
               IF (ALLOCATED(m%LineStateIsN     ))  DEALLOCATE(m%LineStateIsN     )
               IF (ALLOCATED(m%ConStateIs1      ))  DEALLOCATE(m%ConStateIs1     )
               IF (ALLOCATED(m%ConStateIsN      ))  DEALLOCATE(m%ConStateIsN     )
               IF (ALLOCATED(x%states           ))  DEALLOCATE(x%states           )
               IF (ALLOCATED(FairTensIC         ))  DEALLOCATE(FairTensIC         )

               call CleanUp()    ! make sure to close files 
            END IF
         END IF

      END SUBROUTINE CheckError

      SUBROUTINE CleanUp()
        ! ErrStat = ErrID_Fatal  
        call MD_DestroyInputFileType( InputFileDat, ErrStat2, ErrMsg2 )    ! Ignore any error messages from this
 !       IF (InitInp%Echo) CLOSE( UnEc )
      END SUBROUTINE

      !> If for some reason the file is truncated, it is possible to get into an infinite loop
      !! in a while looking for the next section and accidentally overstep the end of the array
      !! resulting in a segfault.  This function will trap that issue and return a section break
      CHARACTER(1024) function NextLine(i)
         integer, intent(inout) :: i      ! Current line number corresponding to contents of NextLine
         i=i+1             ! Increment to line next line.
         if (i>FileInfo_In%NumLines) then
            NextLine="---"       ! Set as a separator so we can escape some of the while loops
         else
            NextLine=trim(FileInfo_In%Lines(i))
            !TODO: add comment character recognition here? (discard any characters past a #)
         endif
      end function NextLine

   END SUBROUTINE MD_Init
   !----------------------------------------------------------------------------------------======




   !----------------------------------------------------------------------------------------======
   SUBROUTINE MD_UpdateStates( t, n, u, t_array, p, x, xd, z, other, m, ErrStat, ErrMsg)

      REAL(DbKi)                      , INTENT(IN   ) :: t
      INTEGER(IntKi)                  , INTENT(IN   ) :: n
      TYPE(MD_InputType)              , INTENT(INOUT) :: u(:)       ! INTENT(INOUT) ! had to change this to INOUT
      REAL(DbKi)                      , INTENT(IN   ) :: t_array(:)
      TYPE(MD_ParameterType)          , INTENT(IN   ) :: p          ! INTENT(IN   )
      TYPE(MD_ContinuousStateType)    , INTENT(INOUT) :: x          ! INTENT(INOUT)
      TYPE(MD_DiscreteStateType)      , INTENT(INOUT) :: xd         ! INTENT(INOUT)
      TYPE(MD_ConstraintStateType)    , INTENT(INOUT) :: z          ! INTENT(INOUT)
      TYPE(MD_OtherStateType)         , INTENT(INOUT) :: other      ! INTENT(INOUT)
      TYPE(MD_MiscVarType)            , INTENT(INOUT) :: m          ! INTENT(INOUT)
      INTEGER(IntKi)                  , INTENT(  OUT) :: ErrStat    ! Error status of the operation
      CHARACTER(*)                    , INTENT(  OUT) :: ErrMsg     ! Error message if ErrStat /= ErrID_None

      INTEGER(IntKi)                                  :: ErrStat2   ! Error status of the operation
      CHARACTER(ErrMsgLen)                            :: ErrMsg2    ! Error message if ErrStat2 /= ErrID_None

! moved to TimeStep      TYPE(MD_InputType)                              :: u_interp   !
      INTEGER(IntKi)                                  :: nTime
  
      TYPE(MD_InputType)                                  :: u_interp   ! interpolated instantaneous input values to be calculated for each mooring time step

      REAL(DbKi)                                      :: t2          ! copy of time variable that will get advanced by the integrator (not sure this is necessary<<<)
      REAL(DbKi)                                      :: dtM         ! actual mooring dynamics time step
      INTEGER(IntKi)                                  :: NdtM        ! number of time steps to integrate through with RK2
      INTEGER(IntKi)                                  :: I
      INTEGER(IntKi)                                  :: J

      nTime = size(u) ! the number of times of input data provided? <<<<<<< not used

      t2 = t

! >>> removing this section and putting it inside loop of TimeStep (to be done at every time step) <<<
!      ! create space for arrays/meshes in u_interp
!      CALL MD_CopyInput(u(1), u_interp, MESH_NEWCOPY, ErrStat2, ErrMsg2)
!         CALL CheckError( ErrStat2, ErrMsg2 )
!         IF (ErrStat >= AbortErrLev) RETURN
!
!      ! interpolate input mesh to correct time
!      CALL MD_Input_ExtrapInterp(u, t_array, u_interp, t, ErrStat2, ErrMsg2)
!         CALL CheckError( ErrStat2, ErrMsg2 )
!         IF (ErrStat >= AbortErrLev) RETURN
!
!
!      ! go through fairleads and apply motions from driver
!      DO I = 1, p%nCpldCons
!         DO J = 1,3
!            m%ConnectList(m%CpldConIs(I))%r(J)  = u_interp%PtFairleadDisplacement%Position(J,I) + u_interp%PtFairleadDisplacement%TranslationDisp(J,I)
!            m%ConnectList(m%CpldConIs(I))%rd(J) = u_interp%PtFairleadDisplacement%TranslationVel(J,I)  ! is this right? <<<
!         END DO
!      END DO
!



!      ! call function that loops through mooring model time steps
!      CALL TimeStep ( t2, p%dtCoupling, u, t_array, p, x, xd, z, other, m, ErrStat2, ErrMsg2 )
!         CALL CheckError( ErrStat2, ErrMsg2 )
!         IF (ErrStat >= AbortErrLev) RETURN

         
      ! create space for arrays/meshes in u_interp   ... is it efficient to do this every time step???
      CALL MD_CopyInput(u(1), u_interp, MESH_NEWCOPY, ErrStat, ErrMsg)


      ! round dt to integer number of time steps   <<<< should this be calculated only once, up front?
      NdtM = ceiling(p%dtCoupling/p%dtM0)            ! get number of mooring time steps to do based on desired time step size
      dtM = p%dtCoupling/REAL(NdtM,DbKi)             ! adjust desired time step to satisfy dt with an integer number of time steps


      !loop through line integration time steps
      DO I = 1, NdtM                                 ! for (double ts=t; ts<=t+ICdt-dts; ts+=dts)

         CALL MD_RK2(t2, dtM, u_interp, u, t_array, p, x, xd, z, other, m, ErrStat2, ErrMsg2)
         
         
         ! check for NaNs - is this a good place/way to do it?
         DO J = 1, m%Nx
            IF (Is_NaN(x%states(J))) THEN
               ErrStat = ErrID_Fatal
               ErrMsg = ' NaN state detected.'
               EXIT
            END IF
         END DO
         
         IF (ErrStat == ErrID_Fatal) THEN
            print *, "NaN detected at time ", t2, " in MoorDyn."
            IF (wordy > 1) THEN
               print *, ". Here is the state vector: "
               print *, x%states
            END IF
            EXIT
         END IF
      
      END DO  ! I  time steps


      ! destroy dxdt and x2, and u_interp
      !CALL MD_DestroyContState( dxdt, ErrStat, ErrMsg)
      !CALL MD_DestroyContState( x2, ErrStat, ErrMsg)
      CALL MD_DestroyInput(u_interp, ErrStat, ErrMsg)
      IF ( ErrStat /= ErrID_None ) THEN
         ErrMsg  = ' Error destroying dxdt or x2.'
      END IF
      !   CALL SetErrStat(ErrStat2, ErrMsg2, ErrStat, ErrMsg, 'MD_UpdateStates')


      ! check for NaNs - is this a good place/way to do it?
      DO J = 1, m%Nx
         IF (Is_NaN(x%states(J))) THEN
            ErrStat = ErrID_Fatal
            ErrMsg = ' NaN state detected.'
            EXIT
         END IF
      END DO
      
      IF (ErrStat == ErrID_Fatal) THEN
         print *, "NaN detected at time ", t2, " in MoorDyn."
         IF (wordy > 1) THEN
            print *, ". Here is the state vector: "
            print *, x%states
         END IF
      END IF

   CONTAINS

      SUBROUTINE CheckError(ErrId, Msg)
        ! This subroutine sets the error message and level and cleans up if the error is >= AbortErrLev

         INTEGER(IntKi), INTENT(IN) :: ErrID       ! The error identifier (ErrStat)
         CHARACTER(*),   INTENT(IN) :: Msg         ! The error message (ErrMsg)


         IF ( ErrID /= ErrID_None ) THEN

            IF (ErrStat /= ErrID_None) ErrMsg = TRIM(ErrMsg)//NewLine  ! keep existing error message if there is one
            ErrMsg = TRIM(ErrMsg)//' MD_UpdateStates:'//TRIM(Msg)      ! add current error message
            ErrStat = MAX(ErrStat, ErrID)

            CALL WrScr( ErrMsg )  ! do this always or only if warning level?

            IF( ErrStat > ErrID_Warn ) THEN
       !         CALL MD_DestroyInput( u_interp, ErrStat, ErrMsg )
                RETURN
            END IF
         END IF

      END SUBROUTINE CheckError

   END SUBROUTINE MD_UpdateStates
   !----------------------------------------------------------------------------------------



   !----------------------------------------------------------------------------------------
   SUBROUTINE MD_CalcOutput( t, u, p, x, xd, z, other, y, m, ErrStat, ErrMsg )

      REAL(DbKi)                     , INTENT(IN   ) :: t
      TYPE( MD_InputType )           , INTENT(IN   ) :: u       ! INTENT(IN   )
      TYPE( MD_ParameterType )       , INTENT(IN   ) :: p       ! INTENT(IN   )
      TYPE( MD_ContinuousStateType ) , INTENT(IN   ) :: x       ! INTENT(IN   )
      TYPE( MD_DiscreteStateType )   , INTENT(IN   ) :: xd      ! INTENT(IN   )
      TYPE( MD_ConstraintStateType ) , INTENT(IN   ) :: z       ! INTENT(IN   )
      TYPE( MD_OtherStateType )      , INTENT(IN   ) :: other   ! INTENT(IN   )
      TYPE( MD_OutputType )          , INTENT(INOUT) :: y       ! INTENT(INOUT)
      TYPE(MD_MiscVarType)           , INTENT(INOUT) :: m       ! INTENT(INOUT)
      INTEGER(IntKi)                 , INTENT(INOUT) :: ErrStat
      CHARACTER(*)                   , INTENT(INOUT) :: ErrMsg

   !   TYPE(MD_ContinuousStateType)                   :: dxdt    ! time derivatives of continuous states (initialized in CalcContStateDeriv)
      INTEGER(IntKi)                                 :: I         ! counter
      INTEGER(IntKi)                                 :: J         ! counter
      INTEGER(IntKi)                                 :: K         ! counter
      INTEGER(IntKi)                                 :: l         ! index used for objects
      INTEGER(IntKi)                                 :: iTurb   ! counter
      
      Real(DbKi)                                     :: F6net(6)  ! net force and moment calculated on coupled objects
    
      INTEGER(IntKi)                                 :: ErrStat2  ! Error status of the operation
      CHARACTER(ErrMsgLen)                           :: ErrMsg2   ! Error message if ErrStat2 /= ErrID_None


      ! below updated to make sure outputs are current (based on provided x and u)  - similar to what's in UpdateStates

    !  ! go through fairleads and apply motions from driver
    !  DO I = 1, p%nCpldCons
    !     DO J = 1,3
    !        m%ConnectList(m%CpldConIs(I))%r(J)  = u%CoupledKinematics%Position(J,I) + u%CoupledKinematics%TranslationDisp(J,I)
    !        m%ConnectList(m%CpldConIs(I))%rd(J) = u%CoupledKinematics%TranslationVel(J,I)  ! is this right? <<<
    !     END DO
    !  END DO
      
      
    ! ! go through nodes and apply wave kinematics from driver
    ! IF (p%WaterKin > 0) THEN
    ! 
    !    J=0
    !    ! Body reference point coordinates
    !    DO I = 1, p%nBodies
    !       J = J + 1                     
    !       m%BodyList(I)%U    = u%U(:,J)
    !       m%BodyList(I)%Ud   = u%Ud(:,J)
    !       m%BodyList(I)%zeta = u%zeta(J)
    !    END DO
    !    ! Rod node coordinates
    !    DO I = 1, p%nRods
    !       DO K = 0,m%RodList(I)%N  
    !          J = J + 1             
    !          m%RodList(I)%U (:,K) = u%U(:,J)
    !          m%RodList(I)%Ud(:,K) = u%Ud(:,J)
    !          m%RodList(I)%zeta(K) = u%zeta(J)
    !          m%RodList(I)%PDyn(K) = u%PDyn(J)
    !       END DO
    !    END DO
    !    ! Point reference point coordinates
    !    DO I = 1, p%nConnects
    !       J = J + 1
    !       m%ConnectList(I)%U    = u%U(:,J)
    !       m%ConnectList(I)%Ud   = u%Ud(:,J)
    !       m%ConnectList(I)%zeta = u%zeta(J)
    !    END DO      
    !    ! Line internal node coordinates
    !    DO I = 1, p%nLines
    !       DO K = 1, m%LineList(I)%N-1
    !          J = J + 1               
    !          m%LineList(I)%U (:,K) = u%U(:,J)
    !          m%LineList(I)%Ud(:,K) = u%Ud(:,J)
    !          m%LineList(I)%zeta(K) = u%zeta(J)
    !       END DO
    !    END DO   
    ! 
    ! END IF
      
      

      ! call CalcContStateDeriv in order to run model and calculate dynamics with provided x and u
      CALL MD_CalcContStateDeriv( t, u, p, x, xd, z, other, m, m%xdTemp, ErrStat, ErrMsg )

    !  ! assign net force on fairlead Connects to the fairlead force output mesh
    !  DO i = 1, p%nCpldCons
    !     DO J=1,3
    !        y%PtFairleadLoad%Force(J,I) = m%ConnectList(m%CpldConIs(I))%Fnet(J)
    !     END DO
    !  END DO
      
      ! now that forces have been updated, write them to the output mesh
      
      do iTurb = 1,p%nTurbines
      
         J = 0    ! mesh index
         DO l = 1,p%nCpldBodies(iTurb)
            J = J + 1
            CALL Body_GetCoupledForce(m%BodyList(m%CpldBodyIs(l,iTurb)), F6net, m, p)
            y%CoupledLoads(iTurb)%Force( :,J) = F6net(1:3)
            y%CoupledLoads(iTurb)%Moment(:,J) = F6net(4:6)
         END DO
               
         DO l = 1,p%nCpldRods(iTurb)
            J = J + 1
            CALL Rod_GetCoupledForce(m%RodList(m%CpldRodIs(l,iTurb)), F6net, m, p)
            y%CoupledLoads(iTurb)%Force( :,J) = F6net(1:3)
            y%CoupledLoads(iTurb)%Moment(:,J) = F6net(4:6)
         END DO
         
         DO l = 1,p%nCpldCons(iTurb)
            J = J + 1
            CALL Connect_GetCoupledForce(m%ConnectList(m%CpldConIs(l,iTurb)), F6net(1:3), m, p)
            y%CoupledLoads(iTurb)%Force(:,J) = F6net(1:3)
         END DO
         
      end do
      
   !  ! write all node positions to the node positons output array
   !  ! go through the nodes and fill in the data (this should maybe be turned into a global function)
   !  J=0
   !  ! Body reference point coordinates
   !  DO I = 1, p%nBodies
   !     J = J + 1                     
   !     y%rAll(:,J) = m%BodyList(I)%r6(1:3)         
   !  END DO
   !  ! Rod node coordinates
   !  DO I = 1, p%nRods
   !     DO K = 0,m%RodList(I)%N  
   !        J = J + 1             
   !        y%rAll(:,J) = m%RodList(I)%r(:,K)
   !     END DO
   !  END DO
   !  ! Point reference point coordinates
   !  DO I = 1, p%nConnects
   !     J = J + 1
   !     y%rAll(:,J) = m%ConnectList(I)%r
   !  END DO      
   !  ! Line internal node coordinates
   !  DO I = 1, p%nLines
   !     DO K = 1, m%LineList(I)%N-1
   !        J = J + 1               
   !        y%rAll(:,J) = m%LineList(I)%r(:,K)
   !     END DO
   !  END DO   
   

      ! calculate outputs (y%WriteOutput) for glue code and write any m outputs to MoorDyn output files
      CALL MDIO_WriteOutputs(REAL(t,DbKi) , p, m, y, ErrStat2, ErrMsg2)
      CALL CheckError(ErrStat2, 'In MDIO_WriteOutputs: '//trim(ErrMsg2))
      IF ( ErrStat >= AbortErrLev ) RETURN


  !    ! destroy dxdt
  !    CALL MD_DestroyContState( dxdt, ErrStat2, ErrMsg2)
  !    CALL CheckError(ErrStat2, 'When destroying dxdt: '//trim(ErrMsg2))
  !    IF ( ErrStat >= AbortErrLev ) RETURN



   CONTAINS

      SUBROUTINE CheckError(ErrId, Msg)
        ! This subroutine sets the error message and level and cleans up if the error is >= AbortErrLev

         INTEGER(IntKi), INTENT(IN) :: ErrID       ! The error identifier (ErrStat)
         CHARACTER(*),   INTENT(IN) :: Msg         ! The error message (ErrMsg)


         IF ( ErrID /= ErrID_None ) THEN

            IF (ErrStat /= ErrID_None) ErrMsg = TRIM(ErrMsg)//NewLine  ! keep existing error message if there is one
            ErrMsg = TRIM(ErrMsg)//' MD_CalcOutput:'//TRIM(Msg)      ! add current error message
            ErrStat = MAX(ErrStat, ErrID)

            CALL WrScr( ErrMsg )  ! do this always or only if warning level? <<<<<<<<<<<<<<<<<<<<<< probably should remove all instances

      !      IF( ErrStat > ErrID_Warn ) THEN
      !          CALL MD_DestroyContState( dxdt, ErrStat2, ErrMsg2)
      !      END IF
         END IF

      END SUBROUTINE CheckError

   END SUBROUTINE MD_CalcOutput
   !----------------------------------------------------------------------------------------


   !----------------------------------------------------------------------------------------
   SUBROUTINE MD_CalcContStateDeriv( t, u, p, x, xd, z, other, m, dxdt, ErrStat, ErrMsg )
   ! Tight coupling routine for computing derivatives of continuous states
   ! this is modelled off what used to be subroutine DoRHSmaster

      REAL(DbKi),                         INTENT(IN )    :: t       ! Current simulation time in seconds
      TYPE(MD_InputType),                 INTENT(IN )    :: u       ! Inputs at t
      TYPE(MD_ParameterType),             INTENT(IN )    :: p       ! Parameters
      TYPE(MD_ContinuousStateType),       INTENT(IN )    :: x       ! Continuous states at t
      TYPE(MD_DiscreteStateType),         INTENT(IN )    :: xd      ! Discrete states at t
      TYPE(MD_ConstraintStateType),       INTENT(IN )    :: z       ! Constraint states at t
      TYPE(MD_OtherStateType),            INTENT(IN )    :: other   ! Other states at t
      TYPE(MD_MiscVarType),               INTENT(INOUT)  :: m       ! misc/optimization variables
      TYPE(MD_ContinuousStateType),       INTENT(INOUT)  :: dxdt    ! Continuous state derivatives at t
      INTEGER(IntKi),                     INTENT( OUT)   :: ErrStat ! Error status of the operation
      CHARACTER(*),                       INTENT( OUT)   :: ErrMsg  ! Error message if ErrStat /= ErrID_None


      INTEGER(IntKi)                                     :: L       ! index
      INTEGER(IntKi)                                     :: I       ! index
      INTEGER(IntKi)                                     :: J       ! index
      INTEGER(IntKi)                                     :: K       ! index
      INTEGER(IntKi)                                     :: iTurb   ! index
      INTEGER(IntKi)                                     :: Istart  ! start index of line/connect in state vector
      INTEGER(IntKi)                                     :: Iend    ! end index of line/connect in state vector

      REAL(DbKi)                                         :: temp(3) ! temporary for passing kinematics
      
      REAL(DbKi)                                         :: r6_in(6) ! temporary for passing kinematics
      REAL(DbKi)                                         :: v6_in(6) ! temporary for passing kinematics
      REAL(DbKi)                                         :: a6_in(6) ! temporary for passing kinematics
      REAL(DbKi)                                         :: r_in(3)  ! temporary for passing kinematics
      REAL(DbKi)                                         :: rd_in(3) ! temporary for passing kinematics
      REAL(DbKi)                                         :: a_in(3)  ! temporary for passing kinematics

      INTEGER(IntKi)                                     :: ErrStat2 ! Error status of the operation
      CHARACTER(ErrMsgLen)                               :: ErrMsg2  ! Error message if ErrStat2 /= ErrID_None
      character(*), parameter                            :: RoutineName = 'MD_CalcContStateDeriv'
      
      ! Initialize ErrStat
      ErrStat = ErrID_None
      ErrMsg = ""

      ! allocate dxdt if not already allocated (e.g. if called for linearization)
      IF (.NOT. ALLOCATED(dxdt%states) ) THEN
         CALL AllocAry( dxdt%states,  SIZE(x%states),  'dxdt%states',  ErrStat2, ErrMsg2 )
         CALL SetErrStat( ErrStat2, ErrMsg2, ErrStat, ErrMsg, RoutineName)
         IF ( ErrStat >= AbortErrLev ) RETURN
      END IF

      ! clear connection force and mass values <M<<<<<<<<<<<<<<<<<<<<<<<
      DO L = 1, p%NConnects
        DO J = 1,3
          m%ConnectList(L)%Fnet(J) = 0.0_DbKi
          m%ConnectList(L)%Fnet(J) = 0.0_DbKi
          DO K = 1,3
            m%ConnectList(L)%M   (K,J) = 0.0_DbKi
            m%ConnectList(L)%M   (K,J) = 0.0_DbKi
          END DO
        END DO
      END DO


      ! call ground body to update all the fixed things...
      !GroundBody->updateFairlead( t );                  <<<< manually set anchored connection stuff for now here
      r6_in = 0.0_DbKi
      v6_in = 0.0_DbKi
      CALL Body_SetKinematics(m%GroundBody, r6_in, v6_in, m%zeros6, t, m)
      
      ! ---------------------------------- coupled things ---------------------------------
      ! Apply displacement and velocity terms here. Accelerations will be considered to calculate inertial loads at the end.      
      ! Note: TurbineRefPos is to offset into farm's true global reference based on turbine X and Y reference positions (these should be 0 for regular FAST use)
         
      
      DO iTurb = 1, p%nTurbines
         
         J = 0  ! J is the index of the coupling points in the input mesh CoupledKinematics
         ! any coupled bodies (type -1)
         DO l = 1,p%nCpldBodies(iTurb)
            J = J + 1
            r6_in(1:3) = u%CoupledKinematics(iTurb)%Position(:,J) + u%CoupledKinematics(iTurb)%TranslationDisp(:,J) + p%TurbineRefPos(:,iTurb)
            !r6_in(4:6) = EulerExtract( TRANSPOSE( u%CoupledKinematics(iTurb)%Orientation(:,:,J) ) )
            r6_in(4:6) = EulerExtract( u%CoupledKinematics(iTurb)%Orientation(:,:,J) )   ! <<< changing back
            v6_in(1:3) = u%CoupledKinematics(iTurb)%TranslationVel(:,J)
            v6_in(4:6) = u%CoupledKinematics(iTurb)%RotationVel(:,J)
            a6_in(1:3) = u%CoupledKinematics(iTurb)%TranslationAcc(:,J)
            a6_in(4:6) = u%CoupledKinematics(iTurb)%RotationAcc(:,J)
         
            CALL Body_SetKinematics(m%BodyList(m%CpldBodyIs(l,iTurb)), r6_in, v6_in, a6_in, t, m)
         END DO
         
         ! any coupled rods (type -1 or -2)    note, rotations ignored if it's a pinned rod
         DO l = 1,p%nCpldRods(iTurb)
            J = J + 1

            r6_in(1:3) = u%CoupledKinematics(iTurb)%Position(:,J) + u%CoupledKinematics(iTurb)%TranslationDisp(:,J) + p%TurbineRefPos(:,iTurb)
            r6_in(4:6) = MATMUL( u%CoupledKinematics(iTurb)%Orientation(:,:,J) , (/0.0, 0.0, 1.0/) ) ! <<<< CHECK ! adjustment because rod's rotational entries are a unit vector, q
            v6_in(1:3) = u%CoupledKinematics(iTurb)%TranslationVel(:,J)
            v6_in(4:6) = u%CoupledKinematics(iTurb)%RotationVel(:,J)
            a6_in(1:3) = u%CoupledKinematics(iTurb)%TranslationAcc(:,J)
            a6_in(4:6) = u%CoupledKinematics(iTurb)%RotationAcc(:,J)
         
            CALL Rod_SetKinematics(m%RodList(m%CpldRodIs(l,iTurb)), r6_in, v6_in, a6_in, t, m)
    
         END DO
         
         ! any coupled points (type -1)
         DO l = 1, p%nCpldCons(iTurb)
            J = J + 1
            
            r_in  = u%CoupledKinematics(iTurb)%Position(:,J) + u%CoupledKinematics(iTurb)%TranslationDisp(:,J) + p%TurbineRefPos(:,iTurb)
            rd_in = u%CoupledKinematics(iTurb)%TranslationVel(:,J)
            a_in(1:3) = u%CoupledKinematics(iTurb)%TranslationAcc(:,J)
            CALL Connect_SetKinematics(m%ConnectList(m%CpldConIs(l,iTurb)), r_in, rd_in, a_in, t, m)
            
            !print *, u%PtFairleadDisplacement%Position(:,l) + u%PtFairleadDisplacement%TranslationDisp(:,l)
            !print *, u%PtFairleadDisplacement%TranslationVel(:,l)
            
         END DO
         
      end do  ! iTurb
      
      
      ! >>>>> in theory I would repeat the above but for each turbine in the case of array use here <<<<<
      !  DO I = 1,p%nTurbines
      !     J = 0?
      !     other logic?
      !     nvm: need to get kinematics from entries in u%FarmCoupledKinematics(I)%Position etc.
      !     nvm: using knowledge of p%meshIndex or something
      !   in theory might also support individual line tensioning control commands from turbines this way too, or maybe it's supercontroller level (not a short term problem though)
      
      
      ! apply line length changes from active tensioning if applicable
      DO L = 1, p%NLines
         IF (m%LineList(L)%CtrlChan > 0) then

            ! do a bounds check to prohibit excessive segment length changes (until a method to add/remove segments is created)
            IF ( u%DeltaL(m%LineList(L)%CtrlChan) > m%LineList(L)%UnstrLen / m%LineList(L)%N ) then
                ErrStat = ErrID_Fatal
                ErrMsg  = ' Active tension command will make a segment longer than the limit of twice its original length.'
                call WrScr(trim(Num2LStr(u%DeltaL(m%LineList(L)%CtrlChan)))//" is an increase of more than "//trim(Num2LStr(m%LineList(L)%UnstrLen / m%LineList(L)%N)))
                IF (wordy > 0) print *, u%DeltaL
                IF (wordy > 0) print*, m%LineList(L)%CtrlChan
                RETURN
            END IF
            IF ( u%DeltaL(m%LineList(L)%CtrlChan) < -0.5 * m%LineList(L)%UnstrLen / m%LineList(L)%N ) then
             ErrStat = ErrID_Fatal
                ErrMsg  = ' Active tension command will make a segment shorter than the limit of half its original length.'
                call WrScr(trim(Num2LStr(u%DeltaL(m%LineList(L)%CtrlChan)))//" is a reduction of more than half of "//trim(Num2LStr(m%LineList(L)%UnstrLen / m%LineList(L)%N)))
                IF (wordy > 0) print *, u%DeltaL
                IF (wordy > 0) print*, m%LineList(L)%CtrlChan
                RETURN
            END IF                

            ! for now this approach only acts on the fairlead end segment, and assumes all segment lengths are otherwise equal size
            m%LineList(L)%l( m%LineList(L)%N) = m%LineList(L)%UnstrLen/m%LineList(L)%N + u%DeltaL(m%LineList(L)%CtrlChan)       
            m%LineList(L)%ld(m%LineList(L)%N) =                                       u%DeltaLdot(m%LineList(L)%CtrlChan)       
         END IF
      END DO      
      
      
   !  ! go through nodes and apply wave kinematics from driver
   !  IF (p%WaterKin > 0) THEN
   !  
   !     J=0
   !     ! Body reference point coordinates
   !     DO I = 1, p%nBodies
   !        J = J + 1                     
   !        m%BodyList(I)%U    = u%U(:,J)
   !        m%BodyList(I)%Ud   = u%Ud(:,J)
   !        m%BodyList(I)%zeta = u%zeta(J)
   !     END DO
   !     ! Rod node coordinates
   !     DO I = 1, p%nRods
   !        DO K = 0,m%RodList(I)%N  
   !           J = J + 1             
   !           m%RodList(I)%U (:,K) = u%U(:,J)
   !           m%RodList(I)%Ud(:,K) = u%Ud(:,J)
   !           m%RodList(I)%zeta(K) = u%zeta(J)
   !           m%RodList(I)%PDyn(K) = u%PDyn(J)
   !        END DO
   !     END DO
   !     ! Point reference point coordinates
   !     DO I = 1, p%nConnects
   !        J = J + 1
   !        m%ConnectList(I)%U    = u%U(:,J)
   !        m%ConnectList(I)%Ud   = u%Ud(:,J)
   !        m%ConnectList(I)%zeta = u%zeta(J)
   !     END DO      
   !     ! Line internal node coordinates
   !     DO I = 1, p%nLines
   !        DO K = 1, m%LineList(I)%N-1
   !           J = J + 1               
   !           m%LineList(I)%U (:,K) = u%U(:,J)
   !           m%LineList(I)%Ud(:,K) = u%Ud(:,J)
   !           m%LineList(I)%zeta(K) = u%zeta(J)
   !        END DO
   !     END DO   
   !  
   !  END IF
      
      
      ! independent or semi-independent things with their own states...
      
      ! give Bodies latest state variables (kinematics will also be assigned to dependent connections and rods, and thus line ends)
      DO l = 1,p%nFreeBodies
         CALL Body_SetState(m%BodyList(m%FreeBodyIs(l)), x%states(m%BodyStateIs1(l):m%BodyStateIsN(l)), t, m)
      END DO
      
      ! give independent or pinned rods' latest state variables (kinematics will also be assigned to attached line ends)
      DO l = 1,p%nFreeRods
         CALL Rod_SetState(m%RodList(m%FreeRodIs(l)), x%states(m%RodStateIs1(l):m%RodStateIsN(l)), t, m)
      END DO
      
      ! give Connects (independent connections) latest state variable values (kinematics will also be assigned to attached line ends)
      DO l = 1,p%nFreeCons
  !       Print *, "calling SetState for free connection, con#", m%FreeConIs(l), " with state range: ", m%ConStateIs1(l), "-", m%ConStateIsN(l)
         !K=K+1
         CALL Connect_SetState(m%ConnectList(m%FreeConIs(l)), x%states(m%ConStateIs1(l):m%ConStateIsN(l)), t, m)
      END DO
      
      ! give Lines latest state variable values for internal nodes
      DO l = 1,p%nLines
         CALL Line_SetState(m%LineList(l), x%states(m%LineStateIs1(l):m%LineStateIsN(l)), t)
      END DO

      ! calculate dynamics of free objects (will also calculate forces (doRHS()) from any child/dependent objects)...
         
      ! calculate line dynamics (and calculate line forces and masses attributed to connections)
      DO l = 1,p%nLines
         CALL Line_GetStateDeriv(m%LineList(l), dxdt%states(m%LineStateIs1(l):m%LineStateIsN(l)), m, p)  !dt might also be passed for fancy friction models
      END DO
      
      ! calculate connect dynamics (including contributions from attached lines
      ! as well as hydrodynamic forces etc. on connect object itself if applicable)
      DO l = 1,p%nFreeCons
         CALL Connect_GetStateDeriv(m%ConnectList(m%FreeConIs(l)), dxdt%states(m%ConStateIs1(l):m%ConStateIsN(l)), m, p)
      END DO
      
      ! calculate dynamics of independent Rods 
      DO l = 1,p%nFreeRods
         CALL Rod_GetStateDeriv(m%RodList(m%FreeRodIs(l)), dxdt%states(m%RodStateIs1(l):m%RodStateIsN(l)), m, p)
      END DO
      
      ! calculate dynamics of Bodies
      DO l = 1,p%nFreeBodies
         CALL Body_GetStateDeriv(m%BodyList(m%FreeBodyIs(l)), dxdt%states(m%BodyStateIs1(l):m%BodyStateIsN(l)), m, p)
      END DO
      
      
      
      ! get dynamics/forces (doRHS()) of coupled objects, which weren't addressed in above calls (this includes inertial loads)
      ! note: can do this in any order since there are no dependencies among coupled objects
      
      DO iTurb = 1,p%nTurbines
         DO l = 1,p%nCpldCons(iTurb)
         
    !        >>>>>>>> here we should pass along accelerations and include inertial loads in the calculation!!! <<<??
    !               in other words are the below good enough or do I need to call _getCoupledFOrce??
         
            CALL Connect_DoRHS(m%ConnectList(m%CpldConIs(l,iTurb)), m, p)
         END DO
         
         DO l = 1,p%nCpldRods(iTurb)
            CALL Rod_DoRHS(m%RodList(m%CpldRodIs(l,iTurb)), m, p)
            ! NOTE: this won't compute net loads on Rod. Need Rod_GetNetForceAndMass for that. Change? <<<<
         END DO
         
         DO l = 1,p%nCpldBodies(iTurb)
            CALL Body_DoRHS(m%BodyList(m%CpldBodyIs(l,iTurb)), m, p)
         END DO
      end do

      ! call ground body to update all the fixed things
      CALL Body_DoRHS(m%GroundBody, m, p)
      

   
   END SUBROUTINE MD_CalcContStateDeriv
   !----------------------------------------------------------------------------------------=====


   !----------------------------------------------------------------------------------------=======
   SUBROUTINE MD_End(u, p, x, xd, z, other, y, m, ErrStat , ErrMsg)
   
      TYPE(MD_InputType) ,            INTENT(INOUT) :: u
      TYPE(MD_ParameterType) ,        INTENT(INOUT) :: p
      TYPE(MD_ContinuousStateType) ,  INTENT(INOUT) :: x
      TYPE(MD_DiscreteStateType) ,    INTENT(INOUT) :: xd
      TYPE(MD_ConstraintStateType) ,  INTENT(INOUT) :: z
      TYPE(MD_OtherStateType) ,       INTENT(INOUT) :: other
      TYPE(MD_OutputType) ,           INTENT(INOUT) :: y
      TYPE(MD_MiscVarType),           INTENT(INOUT) :: m      
      INTEGER(IntKi),                 INTENT(  OUT) :: ErrStat
      CHARACTER(*),                   INTENT(  OUT) :: ErrMsg

!      INTEGER(IntKi)                                :: i=0

      INTEGER(IntKi)                               :: ErrStat2      ! Error status of the operation
      CHARACTER(ErrMsgLen)                         :: ErrMsg2       ! Error message if ErrStat2 /= ErrID_None

      ErrStat = ErrID_None
      ErrMsg  = ""



      ! deallocate data associated with file output
      CALL MDIO_CloseOutput ( p, m, ErrStat2, ErrMsg2 )
         CALL CheckError( ErrStat2, ErrMsg2 )
         !IF (ErrStat >= AbortErrLev) RETURN


      ! deallocate FAST data structures
      CALL MD_DestroyInput(u, ErrStat2, ErrMsg2)
         CALL CheckError( ErrStat2, ErrMsg2 )
      CALL MD_DestroyParam(p, ErrStat2, ErrMsg2)
         CALL CheckError( ErrStat2, ErrMsg2 )
      CALL MD_DestroyContState(x, ErrStat2, ErrMsg2)  ! <--- getting access violation
         CALL CheckError( ErrStat2, ErrMsg2 )
      CALL MD_DestroyDiscState(xd, ErrStat2, ErrMsg2)
         CALL CheckError( ErrStat2, ErrMsg2 )
      CALL MD_DestroyConstrState(z, ErrStat2, ErrMsg2)
         CALL CheckError( ErrStat2, ErrMsg2 )
      CALL MD_DestroyOtherState(other,ErrStat2,ErrMsg2) ! <--- getting access violation
         CALL CheckError( ErrStat2, ErrMsg2 )
      CALL MD_DestroyOutput(y, ErrStat2, ErrMsg2)
         CALL CheckError( ErrStat2, ErrMsg2 )
      CALL MD_DestroyMisc(m, ErrStat2, ErrMsg2)
         CALL CheckError( ErrStat2, ErrMsg2 )
         
         
         !TODO: any need to specifically deallocate things like m%xTemp%states in the above? <<<<

 !     IF ( ErrStat==ErrID_None) THEN
 !        CALL WrScr('MoorDyn closed without errors')
 !     ELSE
 !        CALL WrScr('MoorDyn closed with errors')
 !     END IF


   CONTAINS

      SUBROUTINE CheckError(ErrId, Msg)
        ! This subroutine sets the error message and level and cleans up if the error is >= AbortErrLev

         INTEGER(IntKi), INTENT(IN) :: ErrID       ! The error identifier (ErrStat)
         CHARACTER(*),   INTENT(IN) :: Msg         ! The error message (ErrMsg)


         IF ( ErrID /= ErrID_None ) THEN

            IF (ErrStat /= ErrID_None) ErrMsg = TRIM(ErrMsg)//NewLine  ! keep existing error message if there is one
            ErrMsg = TRIM(ErrMsg)//' MD_End:'//TRIM(Msg)      ! add current error message
            ErrStat = MAX(ErrStat, ErrID)

            CALL WrScr( ErrMsg )  ! do this always or only if warning level?

         END IF

      END SUBROUTINE CheckError


   END SUBROUTINE MD_End                                                                         !   -------+
   !----------------------------------------------------------------------------------------==================


!!==========   MD_CheckError   =======     <---------------------------------------------------------------+
! SUBROUTINE MD_CheckError(InMsg,OutMsg)
!   ! Passed arguments
!!   CHARACTER(*), INTENT(IN   ) :: InMsg       ! The input string
!   CHARACTER(*), INTENT(INOUT) :: OutMsg      ! The error message (ErrMsg)!
!
 !  OutMsg = InMsg
 !  RETURN
 !END SUBROUTINE MD_CheckError                                                                  !   -------+
 !----------------------------------------------------------------------------------------==================


   ! RK2 integrater (part of what was in TimeStep)
   !--------------------------------------------------------------
   SUBROUTINE MD_RK2 ( t, dtM, u_interp, u, t_array, p, x, xd, z, other, m, ErrStat, ErrMsg )
   
      REAL(DbKi)                     , INTENT(INOUT)      :: t          ! intial time (s) for this integration step
      REAL(DbKi)                     , INTENT(IN   )      :: dtM        ! single time step  size (s) for this integration step
      TYPE( MD_InputType )           , INTENT(INOUT)      :: u_interp   ! interpolated instantaneous input values to be calculated for each mooring time step
      TYPE( MD_InputType )           , INTENT(INOUT)      :: u(:)       ! INTENT(IN   )
      REAL(DbKi)                     , INTENT(IN   )      :: t_array(:)  ! times corresponding to elements of u(:)?
      TYPE( MD_ParameterType )       , INTENT(IN   )      :: p          ! INTENT(IN   )
      TYPE( MD_ContinuousStateType ) , INTENT(INOUT)      :: x
      TYPE( MD_DiscreteStateType )   , INTENT(IN   )      :: xd         ! INTENT(IN   )
      TYPE( MD_ConstraintStateType ) , INTENT(IN   )      :: z          ! INTENT(IN   )
      TYPE( MD_OtherStateType )      , INTENT(IN   )      :: other      ! INTENT(INOUT)
      TYPE(MD_MiscVarType)           , INTENT(INOUT)      :: m          ! INTENT(INOUT)
      INTEGER(IntKi)                 , INTENT(  OUT)      :: ErrStat
      CHARACTER(*)                   , INTENT(  OUT)      :: ErrMsg


      INTEGER(IntKi)                                      :: I          ! counter
      INTEGER(IntKi)                                      :: J          ! counter
         
   
      ! -------------------------------------------------------------------------------
      !       RK2 integrator written here, now calling CalcContStateDeriv
      !--------------------------------------------------------------------------------

      ! step 1

      CALL MD_Input_ExtrapInterp(u, t_array, u_interp, t          , ErrStat, ErrMsg)   ! interpolate input mesh to correct time (t)
   
      CALL MD_CalcContStateDeriv( t, u_interp, p, x, xd, z, other, m, m%xdTemp, ErrStat, ErrMsg )
      DO J = 1, m%Nx
         m%xTemp%states(J) = x%states(J) + 0.5*dtM*m%xdTemp%states(J)                                           !x1 = x0 + dt*f0/2.0;
      END DO

      ! step 2

      CALL MD_Input_ExtrapInterp(u, t_array, u_interp, t + 0.5_DbKi*dtM, ErrStat, ErrMsg)   ! interpolate input mesh to correct time (t+0.5*dtM)
         
      CALL MD_CalcContStateDeriv( (t + 0.5_DbKi*dtM), u_interp, p, m%xTemp, xd, z, other, m, m%xdTemp, ErrStat, ErrMsg )       !called with updated states x2 and time = t + dt/2.0
      DO J = 1, m%Nx
         x%states(J) = x%states(J) + dtM*m%xdTemp%states(J)
      END DO

      t = t + dtM  ! update time
      
      !TODO error check? <<<<

   END SUBROUTINE MD_RK2
   !--------------------------------------------------------------


   !----------------------------------------------------------------------------------------================
   ! this would do a full (coupling) time step and is no longer used
   SUBROUTINE TimeStep ( t, dtStep, u, t_array, p, x, xd, z, other, m, ErrStat, ErrMsg )
   
      REAL(DbKi)                     , INTENT(INOUT)      :: t
      REAL(DbKi)                     , INTENT(IN   )      :: dtStep     ! how long to advance the time for
      TYPE( MD_InputType )           , INTENT(INOUT)      :: u(:)       ! INTENT(IN   )
      REAL(DbKi)                     , INTENT(IN   )      :: t_array(:)  ! times corresponding to elements of u(:)?
      TYPE( MD_ParameterType )       , INTENT(IN   )      :: p          ! INTENT(IN   )
      TYPE( MD_ContinuousStateType ) , INTENT(INOUT)      :: x
      TYPE( MD_DiscreteStateType )   , INTENT(IN   )      :: xd         ! INTENT(IN   )
      TYPE( MD_ConstraintStateType ) , INTENT(IN   )      :: z          ! INTENT(IN   )
      TYPE( MD_OtherStateType )      , INTENT(IN   )      :: other      ! INTENT(INOUT)
      TYPE(MD_MiscVarType)           , INTENT(INOUT)      :: m          ! INTENT(INOUT)
      INTEGER(IntKi)                 , INTENT(  OUT)      :: ErrStat
      CHARACTER(*)                   , INTENT(  OUT)      :: ErrMsg


      TYPE(MD_ContinuousStateType)                        :: dxdt       ! time derivatives of continuous states (initialized in CalcContStateDeriv)
      TYPE(MD_ContinuousStateType)                        :: x2         ! temporary copy of continuous states used in RK2 calculations
      INTEGER(IntKi)                                      :: NdtM       ! the number of time steps to make with the mooring model
      Real(DbKi)                                          :: dtM        ! the actual time step size to use
      INTEGER(IntKi)                                      :: Nx         ! size of states vector
      INTEGER(IntKi)                                      :: I          ! counter
      INTEGER(IntKi)                                      :: J          ! counter
      TYPE(MD_InputType)                                  :: u_interp   ! interpolated instantaneous input values to be calculated for each mooring time step

  !    Real(DbKi)                                          :: tDbKi   ! double version because that's what MD_Input_ExtrapInterp needs.
      
      
      ! allocate space for x2
      CALL MD_CopyContState( x, x2, 0, ErrStat, ErrMsg)
         
      ! create space for arrays/meshes in u_interp   ... is it efficient to do this every time step???
      CALL MD_CopyInput(u(1), u_interp, MESH_NEWCOPY, ErrStat, ErrMsg)
         

      Nx = size(x%states)   ! <<<< should this be the m%Nx parameter instead?


      ! round dt to integer number of time steps
      NdtM = ceiling(dtStep/p%dtM0)                  ! get number of mooring time steps to do based on desired time step size
      dtM = dtStep/REAL(NdtM,DbKi)                   ! adjust desired time step to satisfy dt with an integer number of time steps


      !loop through line integration time steps
      DO I = 1, NdtM                                 ! for (double ts=t; ts<=t+ICdt-dts; ts+=dts)
      
      
   !      tDbKi = t        ! get DbKi version of current time (why does ExtrapInterp except different time type than UpdateStates?)
         
      
         ! -------------------------------------------------------------------------------
         !       RK2 integrator written here, now calling CalcContStateDeriv
         !--------------------------------------------------------------------------------

         ! step 1

         CALL MD_Input_ExtrapInterp(u, t_array, u_interp, t          , ErrStat, ErrMsg)   ! interpolate input mesh to correct time (t)
      
         CALL MD_CalcContStateDeriv( t, u_interp, p, x, xd, z, other, m, dxdt, ErrStat, ErrMsg )
         DO J = 1, Nx
            x2%states(J) = x%states(J) + 0.5*dtM*dxdt%states(J)                                           !x1 = x0 + dt*f0/2.0;
         END DO

         ! step 2
   
         CALL MD_Input_ExtrapInterp(u, t_array, u_interp, t + 0.5_DbKi*dtM, ErrStat, ErrMsg)   ! interpolate input mesh to correct time (t+0.5*dtM)
            
         CALL MD_CalcContStateDeriv( (t + 0.5_DbKi*dtM), u_interp, p, x2, xd, z, other, m, dxdt, ErrStat, ErrMsg )       !called with updated states x2 and time = t + dt/2.0
         DO J = 1, Nx
            x%states(J) = x%states(J) + dtM*dxdt%states(J)
         END DO

         t = t + dtM  ! update time

         !----------------------------------------------------------------------------------

   ! >>> below should no longer be necessary thanks to using ExtrapInterp of u(:) within the mooring time stepping loop.. <<<
   !      ! update Fairlead positions by integrating velocity and last position (do this AFTER the processing of the time step rather than before)
   !      DO J = 1, p%nCpldCons
   !         DO K = 1, 3
   !          m%ConnectList(m%CpldConIs(J))%r(K) = m%ConnectList(m%CpldConIs(J))%r(K) + m%ConnectList(m%CpldConIs(J))%rd(K)*dtM
   !         END DO
   !      END DO
      
   
      END DO  ! I  time steps


      ! destroy dxdt and x2, and u_interp
      CALL MD_DestroyContState( dxdt, ErrStat, ErrMsg)
      CALL MD_DestroyContState( x2, ErrStat, ErrMsg)
      CALL MD_DestroyInput(u_interp, ErrStat, ErrMsg)
      IF ( ErrStat /= ErrID_None ) THEN
         ErrMsg  = ' Error destroying dxdt or x2.'
      END IF
      !   CALL SetErrStat(ErrStat2, ErrMsg2, ErrStat, ErrMsg, 'MD_UpdateStates')

      
      ! check for NaNs - is this a good place/way to do it?
      DO J = 1, Nx
         IF (Is_NaN(x%states(J))) THEN
            ErrStat = ErrID_Fatal
            ErrMsg = ' NaN state detected.'
         END IF
      END DO
 

   END SUBROUTINE TimeStep
   !--------------------------------------------------------------



   !-----------------------------------------------------------------------
   ! >>>>>>>>>>>>>> rename/reorganize this subroutine >>>>>>>>>>>>>
   SUBROUTINE SetupLine (Line, LineProp, rhoW, ErrStat, ErrMsg)
      ! allocate arrays in line object

      TYPE(MD_Line), INTENT(INOUT)       :: Line          ! the single line object of interest
      TYPE(MD_LineProp), INTENT(INOUT)   :: LineProp      ! the single line property set for the line of interest
      REAL(DbKi),    INTENT(IN)          :: rhoW
      INTEGER,       INTENT(   INOUT )   :: ErrStat       ! returns a non-zero value when an error occurs
      CHARACTER(*),  INTENT(   INOUT )   :: ErrMsg        ! Error message if ErrStat /= ErrID_None

      INTEGER(4)                         :: J             ! Generic index
      INTEGER(4)                         :: K             ! Generic index
      INTEGER(IntKi)                     :: N
      REAL(DbKi)                         :: temp

      N = Line%N  ! number of segments in this line (for code readability)

      ! -------------- save some section properties to the line object itself -----------------

      Line%d   = LineProp%d
      Line%rho = LineProp%w/(Pi/4.0 * Line%d * Line%d)
      
      Line%EA   = LineProp%EA
      
      Line%Can   = LineProp%Can
      Line%Cat   = LineProp%Cat
      Line%Cdn   = LineProp%Cdn
      Line%Cdt   = LineProp%Cdt      
      
      ! Specify specific internal damping coefficient (BA) for this line.
      ! Will be equal to inputted BA of LineType if input value is positive.
      ! If input value is negative, it is considered to be desired damping ratio (zeta)
      ! from which the line's BA can be calculated based on the segment natural frequency.
      IF (LineProp%BA < 0) THEN
         ! - we assume desired damping coefficient is zeta = -LineProp%BA
         ! - highest axial vibration mode of a segment is wn = sqrt(k/m) = 2N/UnstrLen*sqrt(EA/w)
         Line%BA = -LineProp%BA * Line%UnstrLen / Line%N * SQRT(LineProp%EA * LineProp%w)
         IF (wordy > 1) print *, 'Based on zeta, BA set to ', Line%BA
         
         IF (wordy > 1) print *, 'Negative BA input detected, treating as -zeta.  For zeta = ', -LineProp%BA, ', setting BA to ', Line%BA
         
      ELSE
         Line%BA = LineProp%BA
         IF (wordy > 1) temp = Line%N * Line%BA / Line%UnstrLen * SQRT(1.0/(LineProp%EA * LineProp%w))
         IF (wordy > 1) print *, 'BA set as input to ', Line%BA, '. Corresponding zeta is ', temp
      END IF
      
      !temp = 2*Line%N / Line%UnstrLen * sqrt( LineProp%EA / LineProp%w) / TwoPi
      !print *, 'Segment natural frequency is ', temp, ' Hz'
      
      

      ! allocate node positions and velocities (NOTE: these arrays start at ZERO)
      ALLOCATE ( Line%r(3, 0:N), Line%rd(3, 0:N), STAT = ErrStat )
      IF ( ErrStat /= ErrID_None ) THEN
         ErrMsg  = ' Error allocating r and rd arrays.'
         !CALL CleanUp()
         RETURN
      END IF

      ! allocate node tangent vectors
      ALLOCATE ( Line%q(3, 0:N), STAT = ErrStat )
      IF ( ErrStat /= ErrID_None ) THEN
         ErrMsg  = ' Error allocating q array.'
         !CALL CleanUp()
         RETURN
      END IF

      ! allocate segment scalar quantities
      ALLOCATE ( Line%l(N), Line%ld(N), Line%lstr(N), Line%lstrd(N), Line%V(N), STAT = ErrStat )
      IF ( ErrStat /= ErrID_None ) THEN
         ErrMsg  = ' Error allocating segment scalar quantity arrays.'
         !CALL CleanUp()
         RETURN
      END IF

      ! assign values for l, ld, and V
      DO J=1,N
         Line%l(J) = Line%UnstrLen/REAL(N, DbKi)
         Line%ld(J)= 0.0_DbKi
         Line%V(J) = Line%l(J)*0.25*Pi*LineProp%d*LineProp%d
      END DO
      
      ! allocate water related vectors
      ALLOCATE ( Line%U(3, 0:N), Line%Ud(3, 0:N), Line%zeta(0:N), Line%PDyn(0:N), STAT = ErrStat )
      ! set to zero initially (important of wave kinematics are not being used)
      Line%U    = 0.0_DbKi
      Line%Ud   = 0.0_DbKi
      Line%zeta = 0.0_DbKi
      Line%PDyn = 0.0_DbKi

      ! allocate segment tension and internal damping force vectors
      ALLOCATE ( Line%T(3, N), Line%Td(3, N), STAT = ErrStat )
      IF ( ErrStat /= ErrID_None ) THEN
         ErrMsg  = ' Error allocating T and Td arrays.'
         !CALL CleanUp()
         RETURN
      END IF

      ! allocate node force vectors
      ALLOCATE ( Line%W(3, 0:N), Line%Dp(3, 0:N), Line%Dq(3, 0:N), Line%Ap(3, 0:N), &
         Line%Aq(3, 0:N), Line%B(3, 0:N), Line%Fnet(3, 0:N), STAT = ErrStat )
      IF ( ErrStat /= ErrID_None ) THEN
         ErrMsg  = ' Error allocating node force arrays.'
         !CALL CleanUp()
         RETURN
      END IF

      ! set gravity and bottom contact forces to zero initially (because the horizontal components should remain at zero)
      DO J = 0,N
         DO K = 1,3
            Line%W(K,J) = 0.0_DbKi
            Line%B(K,J) = 0.0_DbKi
         END DO
      END DO

      ! allocate mass and inverse mass matrices for each node (including ends)
      ALLOCATE ( Line%S(3, 3, 0:N), Line%M(3, 3, 0:N), STAT = ErrStat )
      IF ( ErrStat /= ErrID_None ) THEN
         ErrMsg  = ' Error allocating T and Td arrays.'
         !CALL CleanUp()
         RETURN
      END IF
      
    
      
      ! need to add cleanup sub <<<


   END SUBROUTINE SetupLine
   !--------------------------------------------------------------





   !----------------------------------------------------------------------------------------=======
   SUBROUTINE Line_Initialize (Line, LineProp, rhoW, ErrStat, ErrMsg)
      ! calculate initial profile of the line using quasi-static model

      TYPE(MD_Line),     INTENT(INOUT)       :: Line        ! the single line object of interest
      TYPE(MD_LineProp), INTENT(INOUT)       :: LineProp    ! the single line property set for the line of interest
      REAL(DbKi),        INTENT(IN)          :: rhoW
      INTEGER,           INTENT(   INOUT )   :: ErrStat     ! returns a non-zero value when an error occurs
      CHARACTER(*),      INTENT(   INOUT )   :: ErrMsg      ! Error message if ErrStat /= ErrID_None

      REAL(DbKi)                             :: COSPhi      ! Cosine of the angle between the xi-axis of the inertia frame and the X-axis of the local coordinate system of the current mooring line (-)
      REAL(DbKi)                             :: SINPhi      ! Sine   of the angle between the xi-axis of the inertia frame and the X-axis of the local coordinate system of the current mooring line (-)
      REAL(DbKi)                             :: XF          ! Horizontal distance between anchor and fairlead of the current mooring line (meters)
      REAL(DbKi)                             :: ZF          ! Vertical   distance between anchor and fairlead of the current mooring line (meters)
      INTEGER(4)                             :: I           ! Generic index
      INTEGER(4)                             :: J           ! Generic index


      INTEGER(IntKi)                         :: ErrStat2      ! Error status of the operation
      CHARACTER(ErrMsgLen)                   :: ErrMsg2       ! Error message if ErrStat2 /= ErrID_None
      REAL(DbKi)                             :: WetWeight
      REAL(DbKi)                             :: SeabedCD = 0.0_DbKi
      REAL(DbKi)                             :: TenTol = 0.0001_DbKi
      REAL(DbKi), ALLOCATABLE                :: LSNodes(:)
      REAL(DbKi), ALLOCATABLE                :: LNodesX(:)
      REAL(DbKi), ALLOCATABLE                :: LNodesZ(:)
      INTEGER(IntKi)                         :: N


      N = Line%N ! for convenience

       ! try to calculate initial line profile using catenary routine (from FAST v.7)
       ! note: much of this function is adapted from the FAST source code

          ! Transform the fairlead location from the inertial frame coordinate system
          !   to the local coordinate system of the current line (this coordinate
          !   system lies at the current anchor, Z being vertical, and X directed from
          !   current anchor to the current fairlead).  Also, compute the orientation
          !   of this local coordinate system:

             XF         = SQRT( ( Line%r(1,N) - Line%r(1,0) )**2.0 + ( Line%r(2,N) - Line%r(2,0) )**2.0 )
             ZF         =         Line%r(3,N) - Line%r(3,0)

             IF ( XF == 0.0 )  THEN  ! .TRUE. if the current mooring line is exactly vertical; thus, the solution below is ill-conditioned because the orientation is undefined; so set it such that the tensions and nodal positions are only vertical
                COSPhi  = 0.0_DbKi
                SINPhi  = 0.0_DbKi
             ELSE                    ! The current mooring line must not be vertical; use simple trigonometry
                COSPhi  =       ( Line%r(1,N) - Line%r(1,0) )/XF
                SINPhi  =       ( Line%r(2,N) - Line%r(2,0) )/XF
             ENDIF

        WetWeight = LineProp%w - 0.25*Pi*LineProp%d*LineProp%d*rhoW

        !LineNodes = Line%N + 1  ! number of nodes in line for catenary model to worry about

        ! allocate temporary arrays for catenary routine
        ALLOCATE ( LSNodes(N+1), STAT = ErrStat )
        IF ( ErrStat /= ErrID_None ) THEN
          ErrMsg  = ' Error allocating LSNodes array.'
          CALL CleanUp()
          RETURN
        END IF

        ALLOCATE ( LNodesX(N+1), STAT = ErrStat )
        IF ( ErrStat /= ErrID_None ) THEN
          ErrMsg  = ' Error allocating LNodesX array.'
          CALL CleanUp()
          RETURN
        END IF

        ALLOCATE ( LNodesZ(N+1), STAT = ErrStat )
        IF ( ErrStat /= ErrID_None ) THEN
          ErrMsg  = ' Error allocating LNodesZ array.'
          CALL CleanUp()
          RETURN
        END IF

        ! Assign node arc length locations
        LSNodes(1) = 0.0_DbKi
        DO I=2,N
          LSNodes(I) = LSNodes(I-1) + Line%l(I-1)  ! note: l index is because line segment indices start at 1
        END DO
        LSNodes(N+1) = Line%UnstrLen  ! ensure the last node length isn't longer than the line due to numerical error

          ! Solve the analytical, static equilibrium equations for a catenary (or
          !   taut) mooring line with seabed interaction in order to find the
          !   horizontal and vertical tensions at the fairlead in the local coordinate
          !   system of the current line:
          ! NOTE: The values for the horizontal and vertical tensions at the fairlead
          !       from the previous time step are used as the initial guess values at
          !       at this time step (because the LAnchHTe(:) and LAnchVTe(:) arrays
          !       are stored in a module and thus their values are saved from CALL to
          !       CALL).


             CALL Catenary ( XF           , ZF          , Line%UnstrLen, LineProp%EA  , &
                             WetWeight    , SeabedCD,    TenTol,     (N+1)     , &
                             LSNodes, LNodesX, LNodesZ , ErrStat2, ErrMsg2)

      IF (ErrStat2 == ErrID_None) THEN ! if it worked, use it
          ! Transform the positions of each node on the current line from the local
          !   coordinate system of the current line to the inertial frame coordinate
          !   system:

          DO J = 0,N ! Loop through all nodes per line where the line position and tension can be output
             Line%r(1,J) = Line%r(1,0) + LNodesX(J+1)*COSPhi
             Line%r(2,J) = Line%r(2,0) + LNodesX(J+1)*SINPhi
             Line%r(3,J) = Line%r(3,0) + LNodesZ(J+1)
          ENDDO              ! J - All nodes per line where the line position and tension can be output


      ELSE ! if there is a problem with the catenary approach, just stretch the nodes linearly between fairlead and anchor

          CALL SetErrStat(ErrStat2, ErrMsg2, ErrStat, ErrMsg, 'Line_Initialize')

!          print *, "Node positions: "

          DO J = 0,N ! Loop through all nodes per line where the line position and tension can be output
             Line%r(1,J) = Line%r(1,0) + (Line%r(1,N) - Line%r(1,0))*REAL(J, DbKi)/REAL(N, DbKi)
             Line%r(2,J) = Line%r(2,0) + (Line%r(2,N) - Line%r(2,0))*REAL(J, DbKi)/REAL(N, DbKi)
             Line%r(3,J) = Line%r(3,0) + (Line%r(3,N) - Line%r(3,0))*REAL(J, DbKi)/REAL(N, DbKi)
             
!             print*, Line%r(:,J)
          ENDDO
          
!          print*,"FYI line end A and B node coords are"
!          print*, Line%r(:,0)
!          print*, Line%r(:,N)
      ENDIF



      CALL CleanUp()  ! deallocate temporary arrays



   CONTAINS


      !-----------------------------------------------------------------------
      SUBROUTINE CleanUp()
           ! deallocate temporary arrays

           IF (ALLOCATED(LSNodes))  DEALLOCATE(LSNodes)
           IF (ALLOCATED(LNodesX))  DEALLOCATE(LNodesX)
           IF (ALLOCATED(LNodesZ))  DEALLOCATE(LNodesZ)

        END SUBROUTINE CleanUp
      !-----------------------------------------------------------------------


      !-----------------------------------------------------------------------
      SUBROUTINE Catenary ( XF_In, ZF_In, L_In  , EA_In, &
                            W_In , CB_In, Tol_In, N    , &
                            s_In , X_In , Z_In , ErrStat, ErrMsg    )

         ! This subroutine is copied from FAST v7 with minor modifications

         ! This routine solves the analytical, static equilibrium equations
         ! for a catenary (or taut) mooring line with seabed interaction.
         ! Stretching of the line is accounted for, but bending stiffness
         ! is not.  Given the mooring line properties and the fairlead
         ! position relative to the anchor, this routine finds the line
         ! configuration and tensions.  Since the analytical solution
         ! involves two nonlinear equations (XF and  ZF) in two unknowns
         ! (HF and VF), a Newton-Raphson iteration scheme is implemented in
         ! order to solve for the solution.  The values of HF and VF that
         ! are passed into this routine are used as the initial guess in
         ! the iteration.  The Newton-Raphson iteration is only accurate in
         ! double precision, so all of the input/output arguments are
         ! converteds to/from double precision from/to default precision.

         ! >>>> TO DO: streamline this function, if it's still to be used at all <<<<

         !     USE                             Precision


         IMPLICIT                        NONE


            ! Passed Variables:

         INTEGER(4), INTENT(IN   )    :: N                                               ! Number of nodes where the line position and tension can be output (-)

         REAL(DbKi), INTENT(IN   )    :: CB_In                                           ! Coefficient of seabed static friction drag (a negative value indicates no seabed) (-)
         REAL(DbKi), INTENT(IN   )    :: EA_In                                           ! Extensional stiffness of line (N)
     !    REAL(DbKi), INTENT(  OUT)    :: HA_In                                           ! Effective horizontal tension in line at the anchor   (N)
     !    REAL(DbKi), INTENT(INOUT)    :: HF_In                                           ! Effective horizontal tension in line at the fairlead (N)
         REAL(DbKi), INTENT(IN   )    :: L_In                                            ! Unstretched length of line (meters)
         REAL(DbKi), INTENT(IN   )    :: s_In     (N)                                    ! Unstretched arc distance along line from anchor to each node where the line position and tension can be output (meters)
     !    REAL(DbKi), INTENT(  OUT)    :: Te_In    (N)                                    ! Effective line tensions at each node (N)
         REAL(DbKi), INTENT(IN   )    :: Tol_In                                          ! Convergence tolerance within Newton-Raphson iteration specified as a fraction of tension (-)
     !    REAL(DbKi), INTENT(  OUT)    :: VA_In                                           ! Effective vertical   tension in line at the anchor   (N)
     !    REAL(DbKi), INTENT(INOUT)    :: VF_In                                           ! Effective vertical   tension in line at the fairlead (N)
         REAL(DbKi), INTENT(IN   )    :: W_In                                            ! Weight of line in fluid per unit length (N/m)
         REAL(DbKi), INTENT(  OUT)    :: X_In     (N)                                    ! Horizontal locations of each line node relative to the anchor (meters)
         REAL(DbKi), INTENT(IN   )    :: XF_In                                           ! Horizontal distance between anchor and fairlead (meters)
         REAL(DbKi), INTENT(  OUT)    :: Z_In     (N)                                    ! Vertical   locations of each line node relative to the anchor (meters)
         REAL(DbKi), INTENT(IN   )    :: ZF_In                                           ! Vertical   distance between anchor and fairlead (meters)
             INTEGER,                      INTENT(   OUT )   :: ErrStat              ! returns a non-zero value when an error occurs
             CHARACTER(*),                 INTENT(   OUT )   :: ErrMsg               ! Error message if ErrStat /= ErrID_None


            ! Local Variables:

         REAL(DbKi)                   :: CB                                              ! Coefficient of seabed static friction (a negative value indicates no seabed) (-)
         REAL(DbKi)                   :: CBOvrEA                                         ! = CB/EA
         REAL(DbKi)                   :: DET                                             ! Determinant of the Jacobian matrix (m^2/N^2)
         REAL(DbKi)                   :: dHF                                             ! Increment in HF predicted by Newton-Raphson (N)
         REAL(DbKi)                   :: dVF                                             ! Increment in VF predicted by Newton-Raphson (N)
         REAL(DbKi)                   :: dXFdHF                                          ! Partial derivative of the calculated horizontal distance with respect to the horizontal fairlead tension (m/N): dXF(HF,VF)/dHF
         REAL(DbKi)                   :: dXFdVF                                          ! Partial derivative of the calculated horizontal distance with respect to the vertical   fairlead tension (m/N): dXF(HF,VF)/dVF
         REAL(DbKi)                   :: dZFdHF                                          ! Partial derivative of the calculated vertical   distance with respect to the horizontal fairlead tension (m/N): dZF(HF,VF)/dHF
         REAL(DbKi)                   :: dZFdVF                                          ! Partial derivative of the calculated vertical   distance with respect to the vertical   fairlead tension (m/N): dZF(HF,VF)/dVF
         REAL(DbKi)                   :: EA                                              ! Extensional stiffness of line (N)
         REAL(DbKi)                   :: EXF                                             ! Error function between calculated and known horizontal distance (meters): XF(HF,VF) - XF
         REAL(DbKi)                   :: EZF                                             ! Error function between calculated and known vertical   distance (meters): ZF(HF,VF) - ZF
         REAL(DbKi)                   :: HA                                              ! Effective horizontal tension in line at the anchor   (N)
         REAL(DbKi)                   :: HF                                              ! Effective horizontal tension in line at the fairlead (N)
         REAL(DbKi)                   :: HFOvrW                                          ! = HF/W
         REAL(DbKi)                   :: HFOvrWEA                                        ! = HF/WEA
         REAL(DbKi)                   :: L                                               ! Unstretched length of line (meters)
         REAL(DbKi)                   :: Lamda0                                          ! Catenary parameter used to generate the initial guesses of the horizontal and vertical tensions at the fairlead for the Newton-Raphson iteration (-)
         REAL(DbKi)                   :: LMax                                            ! Maximum stretched length of the line with seabed interaction beyond which the line would have to double-back on itself; here the line forms an "L" between the anchor and fairlead (i.e. it is horizontal along the seabed from the anchor, then vertical to the fairlead) (meters)
         REAL(DbKi)                   :: LMinVFOvrW                                      ! = L - VF/W
         REAL(DbKi)                   :: LOvrEA                                          ! = L/EA
         REAL(DbKi)                   :: s        (N)                                    ! Unstretched arc distance along line from anchor to each node where the line position and tension can be output (meters)
         REAL(DbKi)                   :: sOvrEA                                          ! = s(I)/EA
         REAL(DbKi)                   :: SQRT1VFOvrHF2                                   ! = SQRT( 1.0_DbKi + VFOvrHF2      )
         REAL(DbKi)                   :: SQRT1VFMinWLOvrHF2                              ! = SQRT( 1.0_DbKi + VFMinWLOvrHF2 )
         REAL(DbKi)                   :: SQRT1VFMinWLsOvrHF2                             ! = SQRT( 1.0_DbKi + VFMinWLsOvrHF*VFMinWLsOvrHF )
         REAL(DbKi)                   :: Te       (N)                                    ! Effective line tensions at each node (N)
         REAL(DbKi)                   :: Tol                                             ! Convergence tolerance within Newton-Raphson iteration specified as a fraction of tension (-)
         REAL(DbKi)                   :: VA                                              ! Effective vertical   tension in line at the anchor   (N)
         REAL(DbKi)                   :: VF                                              ! Effective vertical   tension in line at the fairlead (N)
         REAL(DbKi)                   :: VFMinWL                                         ! = VF - WL
         REAL(DbKi)                   :: VFMinWLOvrHF                                    ! = VFMinWL/HF
         REAL(DbKi)                   :: VFMinWLOvrHF2                                   ! = VFMinWLOvrHF*VFMinWLOvrHF
         REAL(DbKi)                   :: VFMinWLs                                        ! = VFMinWL + Ws
         REAL(DbKi)                   :: VFMinWLsOvrHF                                   ! = VFMinWLs/HF
         REAL(DbKi)                   :: VFOvrHF                                         ! = VF/HF
         REAL(DbKi)                   :: VFOvrHF2                                        ! = VFOvrHF*VFOvrHF
         REAL(DbKi)                   :: VFOvrWEA                                        ! = VF/WEA
         REAL(DbKi)                   :: W                                               ! Weight of line in fluid per unit length (N/m)
         REAL(DbKi)                   :: WEA                                             ! = W*EA
         REAL(DbKi)                   :: WL                                              ! Total weight of line in fluid (N): W*L
         REAL(DbKi)                   :: Ws                                              ! = W*s(I)
         REAL(DbKi)                   :: X        (N)                                    ! Horizontal locations of each line node relative to the anchor (meters)
         REAL(DbKi)                   :: XF                                              ! Horizontal distance between anchor and fairlead (meters)
         REAL(DbKi)                   :: XF2                                             ! = XF*XF
         REAL(DbKi)                   :: Z        (N)                                    ! Vertical   locations of each line node relative to the anchor (meters)
         REAL(DbKi)                   :: ZF                                              ! Vertical   distance between anchor and fairlead (meters)
         REAL(DbKi)                   :: ZF2                                             ! = ZF*ZF

         INTEGER(4)                   :: I                                               ! Index for counting iterations or looping through line nodes (-)
         INTEGER(4)                   :: MaxIter                                         ! Maximum number of Newton-Raphson iterations possible before giving up (-)

         LOGICAL                      :: FirstIter                                       ! Flag to determine whether or not this is the first time through the Newton-Raphson interation (flag)


         ErrStat = ERrId_None


            ! The Newton-Raphson iteration is only accurate in double precision, so
            !   convert the input arguments into double precision:

         CB     = REAL( CB_In    , DbKi )
         EA     = REAL( EA_In    , DbKi )
         HF = 0.0_DbKi  !    = REAL( HF_In    , DbKi )
         L      = REAL( L_In     , DbKi )
         s  (:) = REAL( s_In  (:), DbKi )
         Tol    = REAL( Tol_In   , DbKi )
         VF = 0.0_DbKi   ! keeping this for some error catching functionality? (at first glance)  ! VF     = REAL( VF_In    , DbKi )
         W      = REAL( W_In     , DbKi )
         XF     = REAL( XF_In    , DbKi )
         ZF     = REAL( ZF_In    , DbKi )


         
      !  HF and VF cannot be initialized to zero when a  portion of the line rests on the seabed and the anchor tension is nonzero
         
      ! Generate the initial guess values for the horizontal and vertical tensions
      !   at the fairlead in the Newton-Raphson iteration for the catenary mooring
      !   line solution.  Use starting values documented in: Peyrot, Alain H. and
      !   Goulois, A. M., "Analysis Of Cable Structures," Computers & Structures,
      !   Vol. 10, 1979, pp. 805-813:
         XF2     = XF*XF
         ZF2     = ZF*ZF

         IF     ( XF           == 0.0_DbKi    )  THEN ! .TRUE. if the current mooring line is exactly vertical
            Lamda0 = 1.0D+06
         ELSEIF ( L <= SQRT( XF2 + ZF2 ) )  THEN ! .TRUE. if the current mooring line is taut
            Lamda0 = 0.2_DbKi
         ELSE                                    ! The current mooring line must be slack and not vertical
            Lamda0 = SQRT( 3.0_DbKi*( ( L**2 - ZF2 )/XF2 - 1.0_DbKi ) )
         ENDIF

         HF = ABS( 0.5_DbKi*W*  XF/     Lamda0      )
         VF =      0.5_DbKi*W*( ZF/TANH(Lamda0) + L )         
                                    

            ! Abort when there is no solution or when the only possible solution is
            !   illogical:

         IF (    Tol <= EPSILON(TOL) )  THEN   ! .TRUE. when the convergence tolerance is specified incorrectly
           ErrStat = ErrID_Warn
           ErrMsg = ' Convergence tolerance must be greater than zero in routine Catenary().'
           return
         ELSEIF ( XF <  0.0_DbKi )  THEN   ! .TRUE. only when the local coordinate system is not computed correctly
           ErrStat = ErrID_Warn
           ErrMsg =  ' The horizontal distance between an anchor and its'// &
                         ' fairlead must not be less than zero in routine Catenary().'
           return

         ELSEIF ( ZF <  0.0_DbKi )  THEN   ! .TRUE. if the fairlead has passed below its anchor
           ErrStat = ErrID_Warn
           ErrMsg =  " A line's fairlead is defined as below its anchor. You may need to swap a line's fairlead and anchor end nodes."
           return

         ELSEIF ( L  <= 0.0_DbKi )  THEN   ! .TRUE. when the unstretched line length is specified incorrectly
           ErrStat = ErrID_Warn
           ErrMsg =  ' Unstretched length of line must be greater than zero in routine Catenary().'
           return

         ELSEIF ( EA <= 0.0_DbKi )  THEN   ! .TRUE. when the unstretched line length is specified incorrectly
           ErrStat = ErrID_Warn
           ErrMsg =  ' Extensional stiffness of line must be greater than zero in routine Catenary().'
           return

         ELSEIF ( W  == 0.0_DbKi )  THEN   ! .TRUE. when the weight of the line in fluid is zero so that catenary solution is ill-conditioned
           ErrStat = ErrID_Warn
           ErrMsg = ' The weight of the line in fluid must not be zero. '// &
                         ' Routine Catenary() cannot solve quasi-static mooring line solution.'
           return


         ELSEIF ( W  >  0.0_DbKi )  THEN   ! .TRUE. when the line will sink in fluid

            LMax      = XF - EA/W + SQRT( (EA/W)*(EA/W) + 2.0_DbKi*ZF*EA/W )  ! Compute the maximum stretched length of the line with seabed interaction beyond which the line would have to double-back on itself; here the line forms an "L" between the anchor and fairlead (i.e. it is horizontal along the seabed from the anchor, then vertical to the fairlead)

            IF ( ( L  >=  LMax   ) .AND. ( CB >= 0.0_DbKi ) )  then  ! .TRUE. if the line is as long or longer than its maximum possible value with seabed interaction
               ErrStat = ErrID_Warn
               ErrMsg =  ' Unstretched mooring line length too large. '// &
                            ' Routine Catenary() cannot solve quasi-static mooring line solution.'
               return
            END IF

         ENDIF


            ! Initialize some commonly used terms that don't depend on the iteration:

         WL      =          W  *L
         WEA     =          W  *EA
         LOvrEA  =          L  /EA
         CBOvrEA =          CB /EA
         MaxIter = INT(1.0_DbKi/Tol)   ! Smaller tolerances may take more iterations, so choose a maximum inversely proportional to the tolerance



            ! To avoid an ill-conditioned situation, ensure that the initial guess for
            !   HF is not less than or equal to zero.  Similarly, avoid the problems
            !   associated with having exactly vertical (so that HF is zero) or exactly
            !   horizontal (so that VF is zero) lines by setting the minimum values
            !   equal to the tolerance.  This prevents us from needing to implement
            !   the known limiting solutions for vertical or horizontal lines (and thus
            !   complicating this routine):

         HF = MAX( HF, Tol )
         XF = MAX( XF, Tol )
         ZF = MAX( ZF, TOl )



            ! Solve the analytical, static equilibrium equations for a catenary (or
            !   taut) mooring line with seabed interaction:

            ! Begin Newton-Raphson iteration:

         I         = 1        ! Initialize iteration counter
         FirstIter = .TRUE.   ! Initialize iteration flag

         DO


            ! Initialize some commonly used terms that depend on HF and VF:

            VFMinWL            = VF - WL
            LMinVFOvrW         = L  - VF/W
            HFOvrW             =      HF/W
            HFOvrWEA           =      HF/WEA
            VFOvrWEA           =      VF/WEA
            VFOvrHF            =      VF/HF
            VFMinWLOvrHF       = VFMinWL/HF
            VFOvrHF2           = VFOvrHF     *VFOvrHF
            VFMinWLOvrHF2      = VFMinWLOvrHF*VFMinWLOvrHF
            SQRT1VFOvrHF2      = SQRT( 1.0_DbKi + VFOvrHF2      )
            SQRT1VFMinWLOvrHF2 = SQRT( 1.0_DbKi + VFMinWLOvrHF2 )


            ! Compute the error functions (to be zeroed) and the Jacobian matrix
            !   (these depend on the anticipated configuration of the mooring line):

            IF ( ( CB <  0.0_DbKi ) .OR. ( W  <  0.0_DbKi ) .OR. ( VFMinWL >  0.0_DbKi ) )  THEN   ! .TRUE. when no portion of the line      rests on the seabed

               EXF    = (   LOG( VFOvrHF      +               SQRT1VFOvrHF2      )                                       &
                          - LOG( VFMinWLOvrHF +               SQRT1VFMinWLOvrHF2 )                                         )*HFOvrW &
                      + LOvrEA*  HF                         - XF
               EZF    = (                                     SQRT1VFOvrHF2                                              &
                          -                                   SQRT1VFMinWLOvrHF2                                           )*HFOvrW &
                      + LOvrEA*( VF - 0.5_DbKi*WL )         - ZF

               dXFdHF = (   LOG( VFOvrHF      +               SQRT1VFOvrHF2      )                                       &
                          - LOG( VFMinWLOvrHF +               SQRT1VFMinWLOvrHF2 )                                         )/     W &
                      - (      ( VFOvrHF      + VFOvrHF2     /SQRT1VFOvrHF2      )/( VFOvrHF      + SQRT1VFOvrHF2      ) &
                          -    ( VFMinWLOvrHF + VFMinWLOvrHF2/SQRT1VFMinWLOvrHF2 )/( VFMinWLOvrHF + SQRT1VFMinWLOvrHF2 )   )/     W &
                      + LOvrEA
               dXFdVF = (      ( 1.0_DbKi     + VFOvrHF      /SQRT1VFOvrHF2      )/( VFOvrHF      + SQRT1VFOvrHF2      ) &
                          -    ( 1.0_DbKi     + VFMinWLOvrHF /SQRT1VFMinWLOvrHF2 )/( VFMinWLOvrHF + SQRT1VFMinWLOvrHF2 )   )/     W
               dZFdHF = (                                     SQRT1VFOvrHF2                                              &
                          -                                   SQRT1VFMinWLOvrHF2                                           )/     W &
                      - (                       VFOvrHF2     /SQRT1VFOvrHF2                                              &
                          -                     VFMinWLOvrHF2/SQRT1VFMinWLOvrHF2                                           )/     W
               dZFdVF = (                       VFOvrHF      /SQRT1VFOvrHF2                                              &
                          -                     VFMinWLOvrHF /SQRT1VFMinWLOvrHF2                                           )/     W &
                      + LOvrEA


            ELSEIF (                                           -CB*VFMinWL <  HF         )  THEN   ! .TRUE. when a  portion of the line      rests on the seabed and the anchor tension is nonzero

               EXF    =     LOG( VFOvrHF      +               SQRT1VFOvrHF2      )                                          *HFOvrW &
                      - 0.5_DbKi*CBOvrEA*W*  LMinVFOvrW*LMinVFOvrW                                                                  &
                      + LOvrEA*  HF           + LMinVFOvrW  - XF
               EZF    = (                                     SQRT1VFOvrHF2                                   - 1.0_DbKi   )*HFOvrW &
                      + 0.5_DbKi*VF*VFOvrWEA                - ZF

               dXFdHF =     LOG( VFOvrHF      +               SQRT1VFOvrHF2      )                                          /     W &
                      - (      ( VFOvrHF      + VFOvrHF2     /SQRT1VFOvrHF2      )/( VFOvrHF      + SQRT1VFOvrHF2        ) )/     W &
                      + LOvrEA
               dXFdVF = (      ( 1.0_DbKi     + VFOvrHF      /SQRT1VFOvrHF2      )/( VFOvrHF      + SQRT1VFOvrHF2        ) )/     W &
                      + CBOvrEA*LMinVFOvrW - 1.0_DbKi/W
               dZFdHF = (                                     SQRT1VFOvrHF2                                   - 1.0_DbKi &
                          -                     VFOvrHF2     /SQRT1VFOvrHF2                                                )/     W
               dZFdVF = (                       VFOvrHF      /SQRT1VFOvrHF2                                                )/     W &
                      + VFOvrWEA


            ELSE                                                ! 0.0_DbKi <  HF  <= -CB*VFMinWL   !             A  portion of the line must rest  on the seabed and the anchor tension is    zero

               EXF    =     LOG( VFOvrHF      +               SQRT1VFOvrHF2      )                                          *HFOvrW &
                      - 0.5_DbKi*CBOvrEA*W*( LMinVFOvrW*LMinVFOvrW - ( LMinVFOvrW - HFOvrW/CB )*( LMinVFOvrW - HFOvrW/CB ) )        &
                      + LOvrEA*  HF           + LMinVFOvrW  - XF
               EZF    = (                                     SQRT1VFOvrHF2                                   - 1.0_DbKi   )*HFOvrW &
                      + 0.5_DbKi*VF*VFOvrWEA                - ZF

               dXFdHF =     LOG( VFOvrHF      +               SQRT1VFOvrHF2      )                                          /     W &
                      - (      ( VFOvrHF      + VFOvrHF2     /SQRT1VFOvrHF2      )/( VFOvrHF      + SQRT1VFOvrHF2      )   )/     W &
                      + LOvrEA - ( LMinVFOvrW - HFOvrW/CB )/EA
               dXFdVF = (      ( 1.0_DbKi     + VFOvrHF      /SQRT1VFOvrHF2      )/( VFOvrHF      + SQRT1VFOvrHF2      )   )/     W &
                      + HFOvrWEA           - 1.0_DbKi/W
               dZFdHF = (                                     SQRT1VFOvrHF2                                   - 1.0_DbKi &
                          -                     VFOvrHF2     /SQRT1VFOvrHF2                                                )/     W
               dZFdVF = (                       VFOvrHF      /SQRT1VFOvrHF2                                                )/     W &
                      + VFOvrWEA


            ENDIF


            ! Compute the determinant of the Jacobian matrix and the incremental
            !   tensions predicted by Newton-Raphson:
            
            
            DET = dXFdHF*dZFdVF - dXFdVF*dZFdHF
            
            if ( EqualRealNos( DET, 0.0_DbKi ) ) then               
!bjj: there is a serious problem with the debugger here when DET = 0
                ErrStat = ErrID_Warn
                ErrMsg =  ' Iteration not convergent (DET is 0). '// &
                          ' Routine Catenary() cannot solve quasi-static mooring line solution.'
                return
            endif

               
            dHF = ( -dZFdVF*EXF + dXFdVF*EZF )/DET    ! This is the incremental change in horizontal tension at the fairlead as predicted by Newton-Raphson
            dVF = (  dZFdHF*EXF - dXFdHF*EZF )/DET    ! This is the incremental change in vertical   tension at the fairlead as predicted by Newton-Raphson

            dHF = dHF*( 1.0_DbKi - Tol*I )            ! Reduce dHF by factor (between 1 at I = 1 and 0 at I = MaxIter) that reduces linearly with iteration count to ensure that we converge on a solution even in the case were we obtain a nonconvergent cycle about the correct solution (this happens, for example, if we jump to quickly between a taut and slack catenary)
            dVF = dVF*( 1.0_DbKi - Tol*I )            ! Reduce dHF by factor (between 1 at I = 1 and 0 at I = MaxIter) that reduces linearly with iteration count to ensure that we converge on a solution even in the case were we obtain a nonconvergent cycle about the correct solution (this happens, for example, if we jump to quickly between a taut and slack catenary)

            dHF = MAX( dHF, ( Tol - 1.0_DbKi )*HF )   ! To avoid an ill-conditioned situation, make sure HF does not go less than or equal to zero by having a lower limit of Tol*HF [NOTE: the value of dHF = ( Tol - 1.0_DbKi )*HF comes from: HF = HF + dHF = Tol*HF when dHF = ( Tol - 1.0_DbKi )*HF]

            ! Check if we have converged on a solution, or restart the iteration, or
            !   Abort if we cannot find a solution:

            IF ( ( ABS(dHF) <= ABS(Tol*HF) ) .AND. ( ABS(dVF) <= ABS(Tol*VF) ) )  THEN ! .TRUE. if we have converged; stop iterating! [The converge tolerance, Tol, is a fraction of tension]

               EXIT


            ELSEIF ( ( I == MaxIter )        .AND. (       FirstIter         ) )  THEN ! .TRUE. if we've iterated MaxIter-times for the first time;

            ! Perhaps we failed to converge because our initial guess was too far off.
            !   (This could happen, for example, while linearizing a model via large
            !   pertubations in the DOFs.)  Instead, use starting values documented in:
            !   Peyrot, Alain H. and Goulois, A. M., "Analysis Of Cable Structures,"
            !   Computers & Structures, Vol. 10, 1979, pp. 805-813:
            ! NOTE: We don't need to check if the current mooring line is exactly
            !       vertical (i.e., we don't need to check if XF == 0.0), because XF is
            !       limited by the tolerance above.

               XF2 = XF*XF
               ZF2 = ZF*ZF

               IF ( L <= SQRT( XF2 + ZF2 ) )  THEN ! .TRUE. if the current mooring line is taut
                  Lamda0 = 0.2_DbKi
               ELSE                                ! The current mooring line must be slack and not vertical
                  Lamda0 = SQRT( 3.0_DbKi*( ( L*L - ZF2 )/XF2 - 1.0_DbKi ) )
               ENDIF

               HF  = MAX( ABS( 0.5_DbKi*W*  XF/     Lamda0      ), Tol )   ! As above, set the lower limit of the guess value of HF to the tolerance
               VF  =           0.5_DbKi*W*( ZF/TANH(Lamda0) + L )


            ! Restart Newton-Raphson iteration:

               I         = 0
               FirstIter = .FALSE.
               dHF       = 0.0_DbKi
               dVF       = 0.0_DbKi


           ELSEIF ( ( I == MaxIter )        .AND. ( .NOT. FirstIter         ) )  THEN ! .TRUE. if we've iterated as much as we can take without finding a solution; Abort
             ErrStat = ErrID_Warn
             ErrMsg =  ' Iteration not convergent. '// &
                       ' Routine Catenary() cannot solve quasi-static mooring line solution.'
             RETURN


           ENDIF


            ! Increment fairlead tensions and iteration counter so we can try again:

            HF = HF + dHF
            VF = VF + dVF

            I  = I  + 1


         ENDDO



            ! We have found a solution for the tensions at the fairlead!

            ! Now compute the tensions at the anchor and the line position and tension
            !   at each node (again, these depend on the configuration of the mooring
            !   line):

         IF ( ( CB <  0.0_DbKi ) .OR. ( W  <  0.0_DbKi ) .OR. ( VFMinWL >  0.0_DbKi ) )  THEN   ! .TRUE. when no portion of the line      rests on the seabed

            ! Anchor tensions:

            HA = HF
            VA = VFMinWL


            ! Line position and tension at each node:

            DO I = 1,N  ! Loop through all nodes where the line position and tension are to be computed

               IF ( ( s(I) <  0.0_DbKi ) .OR. ( s(I) >  L ) )  THEN
                 ErrStat = ErrID_Warn
                 ErrMsg = ' All line nodes must be located between the anchor ' &
                                 //'and fairlead (inclusive) in routine Catenary().'
                 RETURN
               END IF

               Ws                  = W       *s(I)                                  ! Initialize
               VFMinWLs            = VFMinWL + Ws                                   ! some commonly
               VFMinWLsOvrHF       = VFMinWLs/HF                                    ! used terms
               sOvrEA              = s(I)    /EA                                    ! that depend
               SQRT1VFMinWLsOvrHF2 = SQRT( 1.0_DbKi + VFMinWLsOvrHF*VFMinWLsOvrHF ) ! on s(I)

               X (I)    = (   LOG( VFMinWLsOvrHF + SQRT1VFMinWLsOvrHF2 ) &
                            - LOG( VFMinWLOvrHF  + SQRT1VFMinWLOvrHF2  )   )*HFOvrW                     &
                        + sOvrEA*  HF
               Z (I)    = (                        SQRT1VFMinWLsOvrHF2   &
                            -                      SQRT1VFMinWLOvrHF2      )*HFOvrW                     &
                        + sOvrEA*(         VFMinWL + 0.5_DbKi*Ws    )
               Te(I)    = SQRT( HF*HF +    VFMinWLs*VFMinWLs )

            ENDDO       ! I - All nodes where the line position and tension are to be computed


         ELSEIF (                                           -CB*VFMinWL <  HF         )  THEN   ! .TRUE. when a  portion of the line      rests on the seabed and the anchor tension is nonzero

            ! Anchor tensions:

            HA = HF + CB*VFMinWL
            VA = 0.0_DbKi


            ! Line position and tension at each node:

            DO I = 1,N  ! Loop through all nodes where the line position and tension are to be computed

               IF ( ( s(I) <  0.0_DbKi ) .OR. ( s(I) >  L ) )  THEN
                 ErrStat = ErrID_Warn
                 ErrMsg =  ' All line nodes must be located between the anchor ' &
                                 //'and fairlead (inclusive) in routine Catenary().'
                 RETURN
               END IF

               Ws                  = W       *s(I)                                  ! Initialize
               VFMinWLs            = VFMinWL + Ws                                   ! some commonly
               VFMinWLsOvrHF       = VFMinWLs/HF                                    ! used terms
               sOvrEA              = s(I)    /EA                                    ! that depend
               SQRT1VFMinWLsOvrHF2 = SQRT( 1.0_DbKi + VFMinWLsOvrHF*VFMinWLsOvrHF ) ! on s(I)

               IF (     s(I) <= LMinVFOvrW             )  THEN ! .TRUE. if this node rests on the seabed and the tension is nonzero

                  X (I) = s(I)                                                                          &
                        + sOvrEA*( HF + CB*VFMinWL + 0.5_DbKi*Ws*CB )
                  Z (I) = 0.0_DbKi
                  Te(I) =       HF    + CB*VFMinWLs

               ELSE           ! LMinVFOvrW < s <= L            !           This node must be above the seabed

                  X (I) =     LOG( VFMinWLsOvrHF + SQRT1VFMinWLsOvrHF2 )    *HFOvrW                     &
                        + sOvrEA*  HF + LMinVFOvrW                    - 0.5_DbKi*CB*VFMinWL*VFMinWL/WEA
                  Z (I) = ( - 1.0_DbKi           + SQRT1VFMinWLsOvrHF2     )*HFOvrW                     &
                        + sOvrEA*(         VFMinWL + 0.5_DbKi*Ws    ) + 0.5_DbKi*   VFMinWL*VFMinWL/WEA
                  Te(I) = SQRT( HF*HF +    VFMinWLs*VFMinWLs )

               ENDIF

            ENDDO       ! I - All nodes where the line position and tension are to be computed


         ELSE                                                ! 0.0_DbKi <  HF  <= -CB*VFMinWL   !             A  portion of the line must rest  on the seabed and the anchor tension is    zero

            ! Anchor tensions:

            HA = 0.0_DbKi
            VA = 0.0_DbKi


            ! Line position and tension at each node:

            DO I = 1,N  ! Loop through all nodes where the line position and tension are to be computed

               IF ( ( s(I) <  0.0_DbKi ) .OR. ( s(I) >  L ) )  THEN
                  ErrStat = ErrID_Warn
                   ErrMsg =  ' All line nodes must be located between the anchor ' &
                                 //'and fairlead (inclusive) in routine Catenary().'
                   RETURN
               END IF

               Ws                  = W       *s(I)                                  ! Initialize
               VFMinWLs            = VFMinWL + Ws                                   ! some commonly
               VFMinWLsOvrHF       = VFMinWLs/HF                                    ! used terms
               sOvrEA              = s(I)    /EA                                    ! that depend
               SQRT1VFMinWLsOvrHF2 = SQRT( 1.0_DbKi + VFMinWLsOvrHF*VFMinWLsOvrHF ) ! on s(I)

               IF (     s(I) <= LMinVFOvrW - HFOvrW/CB )  THEN ! .TRUE. if this node rests on the seabed and the tension is    zero

                  X (I) = s(I)
                  Z (I) = 0.0_DbKi
                  Te(I) = 0.0_DbKi

               ELSEIF ( s(I) <= LMinVFOvrW             )  THEN ! .TRUE. if this node rests on the seabed and the tension is nonzero

                  X (I) = s(I)                     - ( LMinVFOvrW - 0.5_DbKi*HFOvrW/CB )*HF/EA          &
                        + sOvrEA*( HF + CB*VFMinWL + 0.5_DbKi*Ws*CB ) + 0.5_DbKi*CB*VFMinWL*VFMinWL/WEA
                  Z (I) = 0.0_DbKi
                  Te(I) =       HF    + CB*VFMinWLs

               ELSE           ! LMinVFOvrW < s <= L            !           This node must be above the seabed

                  X (I) =     LOG( VFMinWLsOvrHF + SQRT1VFMinWLsOvrHF2 )    *HFOvrW                     &
                        + sOvrEA*  HF + LMinVFOvrW - ( LMinVFOvrW - 0.5_DbKi*HFOvrW/CB )*HF/EA
                  Z (I) = ( - 1.0_DbKi           + SQRT1VFMinWLsOvrHF2     )*HFOvrW                     &
                        + sOvrEA*(         VFMinWL + 0.5_DbKi*Ws    ) + 0.5_DbKi*   VFMinWL*VFMinWL/WEA
                  Te(I) = SQRT( HF*HF +    VFMinWLs*VFMinWLs )

               ENDIF

            ENDDO       ! I - All nodes where the line position and tension are to be computed


         ENDIF



            ! The Newton-Raphson iteration is only accurate in double precision, so
            !   convert the output arguments back into the default precision for real
            !   numbers:

         !HA_In    = REAL( HA   , DbKi )  !mth: for this I only care about returning node positions
         !HF_In    = REAL( HF   , DbKi )
         !Te_In(:) = REAL( Te(:), DbKi )
         !VA_In    = REAL( VA   , DbKi )
         !VF_In    = REAL( VF   , DbKi )
         X_In (:) = REAL( X (:), DbKi )
         Z_In (:) = REAL( Z (:), DbKi )

      END SUBROUTINE Catenary
      !-----------------------------------------------------------------------


   END SUBROUTINE Line_Initialize
   !--------------------------------------------------------------

   
   !--------------------------------------------------------------
   SUBROUTINE Line_SetState(Line, X, t)

      TYPE(MD_Line),    INTENT(INOUT)  :: Line           ! the current Line object
      Real(DbKi),       INTENT(IN   )  :: X(:)           ! state vector section for this line
      Real(DbKi),       INTENT(IN   )  :: t              ! instantaneous time

      INTEGER(IntKi)                   :: i              ! index of segments or nodes along line
      INTEGER(IntKi)                   :: J              ! index
   

      ! store current time
      Line%time = t
      
      ! set interior node positions and velocities based on state vector
      DO I=1,Line%N-1
         DO J=1,3
         
            Line%r( J,I) = X( 3*Line%N-3 + 3*I-3 + J)  ! get positions
            Line%rd(J,I) = X(              3*I-3 + J)  ! get velocities
            
         END DO
      END DO
         
   END SUBROUTINE Line_SetState
   !--------------------------------------------------------------

   !--------------------------------------------------------------
   SUBROUTINE Line_GetStateDeriv(Line, Xd, m, p)  !, FairFtot, FairMtot, AnchFtot, AnchMtot)

      TYPE(MD_Line),          INTENT(INOUT) :: Line    ! the current Line object
      Real(DbKi),             INTENT(INOUT) :: Xd(:)   ! state derivative vector section for this line
      TYPE(MD_MiscVarType),   INTENT(INOUT) :: m       ! passing along all mooring objects
      TYPE(MD_ParameterType), INTENT(IN   ) :: p       ! Parameters
      
   !   Real(DbKi), INTENT( IN )      :: X(:)           ! state vector, provided
   !   Real(DbKi), INTENT( INOUT )   :: Xd(:)          ! derivative of state vector, returned ! cahnged to INOUT
   !   Real(DbKi), INTENT (IN)       :: t              ! instantaneous time
   !   TYPE(MD_Line), INTENT (INOUT) :: Line           ! label for the current line, for convenience
   !   TYPE(MD_LineProp), INTENT(IN) :: LineProp       ! the single line property set for the line of interest
  !    Real(DbKi), INTENT(INOUT)     :: FairFtot(:)    ! total force on Connect top of line is attached to
  !    Real(DbKi), INTENT(INOUT)     :: FairMtot(:,:)  ! total mass of Connect top of line is attached to
  !    Real(DbKi), INTENT(INOUT)     :: AnchFtot(:)    ! total force on Connect bottom of line is attached to
  !    Real(DbKi), INTENT(INOUT)     :: AnchMtot(:,:)  ! total mass of Connect bottom of line is attached to


      INTEGER(IntKi)                   :: i              ! index of segments or nodes along line
      INTEGER(IntKi)                   :: J              ! index
      INTEGER(IntKi)                   :: K              ! index
      INTEGER(IntKi)                   :: N              ! number of segments in line
      Real(DbKi)                       :: d              ! line diameter
      Real(DbKi)                       :: rho            ! line material density [kg/m^3]
      Real(DbKi)                       :: Sum1           ! for summing squares
      Real(DbKi)                       :: dummyLength    ! 
      Real(DbKi)                       :: m_i            ! node mass
      Real(DbKi)                       :: v_i            ! node submerged volume
      Real(DbKi)                       :: Vi(3)          ! relative water velocity at a given node
      Real(DbKi)                       :: Vp(3)          ! transverse relative water velocity component at a given node
      Real(DbKi)                       :: Vq(3)          ! tangential relative water velocity component at a given node
      Real(DbKi)                       :: SumSqVp        !
      Real(DbKi)                       :: SumSqVq        !
      Real(DbKi)                       :: MagVp          !
      Real(DbKi)                       :: MagVq          !

      Real(DbKi)                       :: depth          ! local water depth interpolated from bathymetry grid


      N = Line%N                      ! for convenience
      d = Line%d    
      rho = Line%rho

      ! note that end node kinematics should have already been set by attached objects

!      ! set end node positions and velocities from connect objects' states
!      DO J = 1, 3
!         Line%r( J,N) = m%ConnectList(Line%FairConnect)%r(J)
!         Line%r( J,0) = m%ConnectList(Line%AnchConnect)%r(J)
!         Line%rd(J,N) = m%ConnectList(Line%FairConnect)%rd(J)
!         Line%rd(J,0) = m%ConnectList(Line%AnchConnect)%rd(J)
!      END DO



      ! calculate instantaneous (stretched) segment lengths and rates << should add catch here for if lstr is ever zero
      DO I = 1, N
         Sum1 = 0.0_DbKi
         DO J = 1, 3
            Sum1 = Sum1 + (Line%r(J,I) - Line%r(J,I-1)) * (Line%r(J,I) - Line%r(J,I-1))
         END DO
         Line%lstr(I) = sqrt(Sum1)                                  ! stretched segment length

         Sum1 = 0.0_DbKi
         DO J = 1, 3
            Sum1 = Sum1 + (Line%r(J,I) - Line%r(J,I-1))*(Line%rd(J,I) - Line%rd(J,I-1))
         END DO
         Line%lstrd(I) = Sum1/Line%lstr(I)                          ! segment stretched length rate of change

 !       Line%V(I) = Pi/4.0 * d*d*Line%l(I)                        !volume attributed to segment
      END DO

      !calculate unit tangent vectors (q) for each node (including ends) note: I think these are pointing toward 0 rather than N!
      CALL UnitVector(Line%r(:,0), Line%r(:,1), Line%q(:,0), dummyLength) ! compute unit vector q
      DO I = 1, N-1
        CALL UnitVector(Line%r(:,I-1), Line%r(:,I+1), Line%q(:,I), dummyLength) ! compute unit vector q ... using adjacent two nodes!
      END DO
      CALL UnitVector(Line%r(:,N-1), Line%r(:,N), Line%q(:,N), dummyLength)     ! compute unit vector q


      ! --------------------------------- apply wave kinematics ------------------------------------

   !   IF (p%WaterKin > 0)  THEN ! wave kinematics interpolated from global grid in Waves object
   !      DO i=0,N
   !         CALL getWaveKin(p, Line%r(1,i), Line%r(2,i), Line%r(3,i), Line%time, m%WaveTi, Line%U(:,i), Line%Ud(:,i), Line%zeta(i), Line%PDyn(i))
   !      END DO
   !   END IF


      ! --------------- calculate mass (including added mass) matrix for each node -----------------
      DO I = 0, N
         IF (I==0) THEN
            m_i = Pi/8.0 *d*d*Line%l(1)*rho
            v_i = 0.5 *Line%V(1)
         ELSE IF (I==N) THEN
            m_i = pi/8.0 *d*d*Line%l(N)*rho;
            v_i = 0.5*Line%V(N)
         ELSE
            m_i = pi/8.0 * d*d*rho*(Line%l(I) + Line%l(I+1))
            v_i = 0.5 *(Line%V(I) + Line%V(I+1))
         END IF

         DO J=1,3
            DO K=1,3
               IF (J==K) THEN
                  Line%M(K,J,I) = m_i + p%rhoW*v_i*( Line%Can*(1 - Line%q(J,I)*Line%q(K,I)) + Line%Cat*Line%q(J,I)*Line%q(K,I) )
               ELSE
                  Line%M(K,J,I) = p%rhoW*v_i*( Line%Can*(-Line%q(J,I)*Line%q(K,I)) + Line%Cat*Line%q(J,I)*Line%q(K,I) )
               END IF
            END DO
         END DO

         CALL Inverse3by3(Line%S(:,:,I), Line%M(:,:,I))             ! invert mass matrix
      END DO


      ! ------------------  CALCULATE FORCES ON EACH NODE ----------------------------

      ! loop through the segments
      DO I = 1, N

         ! line tension, inherently including possibility of dynamic length changes in l term
         IF (Line%lstr(I)/Line%l(I) > 1.0) THEN
            DO J = 1, 3
               Line%T(J,I) = Line%EA *( 1.0/Line%l(I) - 1.0/Line%lstr(I) ) * (Line%r(J,I)-Line%r(J,I-1))
            END DO
         ELSE
            DO J = 1, 3
               Line%T(J,I) = 0.0_DbKi                              ! cable can't "push"
            END DO
         END if

         ! line internal damping force based on line-specific BA value, including possibility of dynamic length changes in l and ld terms
         DO J = 1, 3
            !Line%Td(J,I) = Line%BA* ( Line%lstrd(I) / Line%l(I) ) * (Line%r(J,I)-Line%r(J,I-1)) / Line%lstr(I)  ! note new form of damping coefficient, BA rather than Cint
            Line%Td(J,I) = Line%BA* ( Line%lstrd(I) -  Line%lstr(I)*Line%ld(I)/Line%l(I) )/Line%l(I)  * (Line%r(J,I)-Line%r(J,I-1)) / Line%lstr(I)
         END DO
      END DO



      ! loop through the nodes
      DO I = 0, N

         !submerged weight (including buoyancy)
         IF (I==0) THEN
            Line%W(3,I) = Pi/8.0*d*d* Line%l(1)*(rho - p%rhoW) *(-p%g)   ! assuming g is positive
         ELSE IF (i==N)  THEN
            Line%W(3,I) = pi/8.0*d*d* Line%l(N)*(rho - p%rhoW) *(-p%g)
         ELSE
            Line%W(3,I) = pi/8.0*d*d* (Line%l(I)*(rho - p%rhoW) + Line%l(I+1)*(rho - p%rhoW) )*(-p%g)  ! left in this form for future free surface handling
         END IF

         !relative flow velocities
         DO J = 1, 3
            Vi(J) = 0.0 - Line%rd(J,I)                               ! relative flow velocity over node -- this is where wave velicites would be added
         END DO

         ! decomponse relative flow into components
         SumSqVp = 0.0_DbKi                                         ! start sums of squares at zero
         SumSqVq = 0.0_DbKi
         DO J = 1, 3
            Vq(J) = DOT_PRODUCT( Vi , Line%q(:,I) ) * Line%q(J,I);   ! tangential relative flow component
            Vp(J) = Vi(J) - Vq(J)                                    ! transverse relative flow component
            SumSqVq = SumSqVq + Vq(J)*Vq(J)
            SumSqVp = SumSqVp + Vp(J)*Vp(J)
         END DO
         MagVp = sqrt(SumSqVp)                                      ! get magnitudes of flow components
         MagVq = sqrt(SumSqVq)

         ! transverse and tangenential drag
         IF (I==0) THEN
            Line%Dp(:,I) = 0.25*p%rhoW*Line%Cdn*    d*Line%l(1) * MagVp * Vp
            Line%Dq(:,I) = 0.25*p%rhoW*Line%Cdt* Pi*d*Line%l(1) * MagVq * Vq
         ELSE IF (I==N)  THEN
            Line%Dp(:,I) = 0.25*p%rhoW*Line%Cdn*    d*Line%l(N) * MagVp * Vp
            Line%Dq(:,I) = 0.25*p%rhoW*Line%Cdt* Pi*d*Line%l(N) * MagVq * Vq
         ELSE
            Line%Dp(:,I) = 0.25*p%rhoW*Line%Cdn*    d*(Line%l(I) + Line%l(I+1)) * MagVp * vp
            Line%Dq(:,I) = 0.25*p%rhoW*Line%Cdt* Pi*d*(Line%l(I) + Line%l(I+1)) * MagVq * vq
         END IF

         ! F-K force from fluid acceleration not implemented yet

         ! bottom contact (stiffness and damping, vertical-only for now)  - updated Nov 24 for general case where anchor and fairlead ends may deal with bottom contact forces
         
         ! interpolate the local depth from the bathymetry grid
         CALL getDepthFromBathymetry(m%BathymetryGrid, m%BathGrid_Xs, m%BathGrid_Ys, Line%r(1,I), Line%r(2,I), depth)

         IF (Line%r(3,I) < -depth) THEN
            IF (I==0) THEN
               Line%B(3,I) = ( (-depth - Line%r(3,I))*p%kBot - Line%rd(3,I)*p%cBot) * 0.5*d*(            Line%l(I+1) ) 
            ELSE IF (I==N) THEN
               Line%B(3,I) = ( (-depth - Line%r(3,I))*p%kBot - Line%rd(3,I)*p%cBot) * 0.5*d*(Line%l(I)               ) 
            ELSE
               Line%B(3,I) = ( (-depth - Line%r(3,I))*p%kBot - Line%rd(3,I)*p%cBot) * 0.5*d*(Line%l(I) + Line%l(I+1) ) 
         ! IF (Line%r(3,I) < -p%WtrDpth) THEN
         !    IF (I==0) THEN
         !       Line%B(3,I) = ( (-p%WtrDpth - Line%r(3,I))*p%kBot - Line%rd(3,I)*p%cBot) * 0.5*d*(            Line%l(I+1) ) 
         !    ELSE IF (I==N) THEN
         !       Line%B(3,I) = ( (-p%WtrDpth - Line%r(3,I))*p%kBot - Line%rd(3,I)*p%cBot) * 0.5*d*(Line%l(I)               ) 
         !    ELSE
         !       Line%B(3,I) = ( (-p%WtrDpth - Line%r(3,I))*p%kBot - Line%rd(3,I)*p%cBot) * 0.5*d*(Line%l(I) + Line%l(I+1) ) 



            END IF
         ELSE
            Line%B(3,I) = 0.0_DbKi
         END IF

         ! total forces
         IF (I==0)  THEN
            Line%Fnet(:,I) = Line%T(:,1)                 + Line%Td(:,1)                  + Line%W(:,I) + Line%Dp(:,I) + Line%Dq(:,I) + Line%B(:,I)
         ELSE IF (I==N)  THEN
            Line%Fnet(:,I) =                -Line%T(:,N)                  - Line%Td(:,N) + Line%W(:,I) + Line%Dp(:,I) + Line%Dq(:,I) + Line%B(:,I)
         ELSE
            Line%Fnet(:,I) = Line%T(:,I+1) - Line%T(:,I) + Line%Td(:,I+1) - Line%Td(:,I) + Line%W(:,I) + Line%Dp(:,I) + Line%Dq(:,I) + Line%B(:,I)
         END IF

      END DO  ! I  - done looping through nodes

 !     print *, "line ", Line%IdNum, " has N=", N
 !     print *, " and rd shape", shape(Line%rd)
 !     print *, " and Xd shape", shape(Xd)
      
      ! loop through internal nodes and update their states  <<< should/could convert to matrix operations instead of all these loops
      DO I=1, N-1
         DO J=1,3

            ! calculate RHS constant (premultiplying force vector by inverse of mass matrix  ... i.e. rhs = S*Forces)
            Sum1 = 0.0_DbKi                               ! reset temporary accumulator
            DO K = 1, 3
              Sum1 = Sum1 + Line%S(K,J,I) * Line%Fnet(K,I)   ! matrix-vector multiplication [S i]{Forces i}  << double check indices
            END DO ! K
            
 !           print *, "writing Xd indices ", 3*N-3 + 3*I-3 + J, " and " , 3*I-3 + J
 !
 !           print*, Line%rd(J,I)
  
            ! update states
            Xd(3*N-3 + 3*I-3 + J) = Line%rd(J,I);       ! dxdt = V  (velocities)
            Xd(        3*I-3 + J) = Sum1                ! dVdt = RHS * A  (accelerations)

         END DO ! J
      END DO  ! I


      ! check for NaNs
      DO J = 1, 6*(N-1)
         IF (Is_NaN(Xd(J))) THEN
            print *, "NaN detected at time ", Line%time, " in Line ", Line%IdNum, " in MoorDyn."
            IF (wordy > 1) THEN
               print *, "state derivatives:"
               print *, Xd
               
               
               
               print *, "m_i  p%rhoW   v_i Line%Can  Line%Cat"
               print *, m_i 
               print *, p%rhoW
               print *, v_i
               print *, Line%Can
               print *, Line%Cat
               
               print *, "Line%q"
               print *, Line%q
               
               print *, "Line%r"
               print *, Line%r
               
               
               print *, "Here is the mass matrix set"
               print *, Line%M
               
               print *, "Here is the inverted mass matrix set"
               print *, Line%S
               
               print *, "Here is the net force set"
               print *, Line%Fnet
            END IF            
            
            EXIT
         END IF
      END DO


   !   ! add force and mass of end nodes to the Connects they correspond to <<<<<<<<<<<< do this from Connection instead now!
   !   DO J = 1,3
   !      FairFtot(J) = FairFtot(J) + Line%F(J,N)
   !      AnchFtot(J) = AnchFtot(J) + Line%F(J,0)
   !      DO K = 1,3
   !         FairMtot(K,J) = FairMtot(K,J) + Line%M(K,J,N)
   !         AnchMtot(K,J) = AnchMtot(K,J) + Line%M(K,J,0)
   !      END DO
   !   END DO

   END SUBROUTINE Line_GetStateDeriv
   !=====================================================================


   !--------------------------------------------------------------
   SUBROUTINE Line_SetEndKinematics(Line, r_in, rd_in, t, topOfLine)

      TYPE(MD_Line),    INTENT(INOUT)  :: Line           ! the current Line object
      Real(DbKi),       INTENT(IN   )  :: r_in( 3)       ! state vector section for this line
      Real(DbKi),       INTENT(IN   )  :: rd_in(3)       ! state vector section for this line
      Real(DbKi),       INTENT(IN   )  :: t              ! instantaneous time
      INTEGER(IntKi),   INTENT(IN   )  :: topOfLine      ! 0 for end A (Node 0), 1 for end B (node N)

      Integer(IntKi)                   :: I,J      
      INTEGER(IntKi)                   :: inode
      
      IF (topOfLine==1) THEN
         inode = Line%N      
         Line%endTypeB = 0   ! set as ball rather than rigid connection (unless changed later by SetEndOrientation)
      ELSE
         inode = 0
         Line%endTypeA = 0   ! set as ball rather than rigid connection (unless changed later by SetEndOrientation)
      END IF 
      
      !Line%r( :,inode) = r_in
      !Line%rd(:,inode) = rd_in
      
      DO J = 1,3
         Line%r( :,inode) = r_in
         Line%rd(:,inode) = rd_in
      END DO
      
   !   print *, "SetEndKinematics of line ", Line%idNum, " top?:", topOfLine
   !   print *, r_in
   !   print *, Line%r( :,inode), "  - confirming, node ", inode
   !   print *, rd_in
  
      Line%time = t
   
   END SUBROUTINE Line_SetEndKinematics
   !--------------------------------------------------------------
   

   ! get force, moment, and mass of line at line end node
   !--------------------------------------------------------------
   SUBROUTINE Line_GetEndStuff(Line, Fnet_out, Moment_out, M_out, topOfLine)
   
      TYPE(MD_Line),    INTENT(INOUT)  :: Line           ! label for the current line, for convenience
      REAL(DbKi),       INTENT(  OUT)  :: Fnet_out(3)    ! net force on end node
      REAL(DbKi),       INTENT(  OUT)  :: Moment_out(3)  ! moment on end node (future capability)
      REAL(DbKi),       INTENT(  OUT)  :: M_out(3,3)     ! mass matrix of end node
      INTEGER(IntKi),   INTENT(IN   )  :: topOfLine      ! 0 for end A (Node 0), 1 for end B (node N)
      
      Integer(IntKi)                   :: I,J
      INTEGER(IntKi)                   :: inode
      
      IF (topOfLine==1) THEN           ! end B of line
         Fnet_out   = Line%Fnet(:, Line%N)
         Moment_out = Line%endMomentB
         M_out      = Line%M(:,:, Line%N)
      ELSE                             ! end A of line
         Fnet_out   = Line%Fnet(:, 0)
         Moment_out = Line%endMomentA
         M_out      = Line%M(:,:, 0)
      END IF

   END SUBROUTINE Line_GetEndStuff
   !--------------------------------------------------------------


   ! set end kinematics of a line that's attached to a Rod, and this includes rotational information
   !--------------------------------------------------------------
   SUBROUTINE Line_GetEndSegmentInfo(Line, qEnd, EIout, dlOut, topOfLine)

      TYPE(MD_Line),    INTENT(INOUT)  :: Line           ! label for the current line, for convenience
      REAL(DbKi),       INTENT(  OUT)  :: qEnd(3)
      REAL(DbKi),       INTENT(  OUT)  :: EIout
      REAL(DbKi),       INTENT(  OUT)  :: dlOut
      INTEGER(IntKi),   INTENT(IN   )  :: topOfLine      ! 0 for end A (Node 0), 1 for end B (node N)
      
      EIout = Line%EI;
      
      if (topOfLine==1) then
         CALL UnitVector(Line%r(:,Line%N-1), Line%r(:,Line%N), qEnd, dlOut)  ! unit vector of last line segment
      else
         CALL UnitVector(Line%r(:,0       ), Line%r(:,1     ), qEnd, dlOut)  ! unit vector of first line segment
      END IF
      
   END SUBROUTINE Line_GetEndSegmentInfo
   !--------------------------------------------------------------


   ! set end node unit vector of a line (this is called by an attached to a Rod, only applicable for bending stiffness)
   !--------------------------------------------------------------
   SUBROUTINE Line_SetEndOrientation(Line, qin, topOfLine, rodEndB)

      TYPE(MD_Line),    INTENT(INOUT)  :: Line           ! label for the current line, for convenience
      REAL(DbKi),       INTENT(IN   )  :: qin(3)         ! the rod's axis unit vector
      INTEGER(IntKi),   INTENT(IN   )  :: topOfLine      ! 0 for end A (Node 0), 1 for end B (node N)
      INTEGER(IntKi),   INTENT(IN   )  :: rodEndB        ! =0 means the line is attached to Rod end A, =1 means attached to Rod end B (implication for unit vector sign)

      if (topOfLine==1) then
      
         Line%endTypeB = 1                  ! indicate attached to Rod (at every time step, just in case line get detached)
         
         if (rodEndB==1) then
            Line%q(:,Line%N) = -qin   ! -----line----->[B<==ROD==A]
         else
            Line%q(:,Line%N) =  qin   ! -----line----->[A==ROD==>B]
         end if
      else
         
         Line%endTypeA = 1                  ! indicate attached to Rod (at every time step, just in case line get detached)                 ! indicate attached to Rod
         
         if (rodEndB==1) then
            Line%q(:,0     ) =  qin   ! [A==ROD==>B]-----line----->
         else
            Line%q(:,0     ) = -qin   ! [B<==ROD==A]-----line----->
         end if
      end if

   END SUBROUTINE Line_SetEndOrientation
   !--------------------------------------------------------------



!--------------------------------------------------------------
!            Connection-Specific Subroutines
!--------------------------------------------------------------





   !--------------------------------------------------------------
   SUBROUTINE Connect_Initialize(Connect, states, m)

      Type(MD_Connect), INTENT(INOUT)  :: Connect        ! the Connection object
      Real(DbKi),       INTENT(INOUT)  :: states(6)      ! state vector section for this Connection
      TYPE(MD_MiscVarType),  INTENT(INOUT)  :: m          ! passing along all mooring objects

      INTEGER(IntKi)                   :: l


      if (Connect%typeNum == 0) then  ! error check
      
         ! pass kinematics to any attached lines so they have initial positions at this initialization stage
         DO l=1,Connect%nAttached
            IF (wordy > 1) print *, "Connect ",  Connect%IdNum, " setting end kinematics of line ", Connect%attached(l), " to ", Connect%r
            CALL Line_SetEndKinematics(m%LineList(Connect%attached(l)), Connect%r, Connect%rd, 0.0_DbKi, Connect%Top(l))
         END DO


         ! assign initial node kinematics to state vector
         states(4:6) = Connect%r
         states(1:3) = Connect%rd
         
         
         IF (wordy > 0) print *, "Initialized Connection ", Connect%IdNum
      
      else 
         print *,"   Error: wrong Point type given to Connect_Initialize for number ", Connect%idNum
      end if
      
   END SUBROUTINE Connect_Initialize
   !--------------------------------------------------------------


   !--------------------------------------------------------------
   SUBROUTINE Connect_SetKinematics(Connect, r_in, rd_in, a_in, t, m)

      Type(MD_Connect), INTENT(INOUT)  :: Connect        ! the Connection object
      Real(DbKi),       INTENT(IN   )  :: r_in( 3)       ! position
      Real(DbKi),       INTENT(IN   )  :: rd_in(3)       ! velocity
      Real(DbKi),       INTENT(IN   )  :: a_in(3)        ! acceleration (only used for coupled connects)
      Real(DbKi),       INTENT(IN   )  :: t              ! instantaneous time
      TYPE(MD_MiscVarType),  INTENT(INOUT)  :: m          ! passing along all mooring objects
      

      INTEGER(IntKi)                   :: l

      ! store current time
      Connect%time = t

      
    !  if (Connect%typeNum==0) THEN ! anchor ( <<< to be changed/expanded) ... in MoorDyn F also used for coupled connections
                        
         ! set position and velocity
         Connect%r  = r_in
         Connect%rd = rd_in
         Connect%a = a_in
                 
         ! pass latest kinematics to any attached lines
         DO l=1,Connect%nAttached
            CALL Line_SetEndKinematics(m%LineList(Connect%attached(l)), Connect%r, Connect%rd, t, Connect%Top(l))
         END DO
      
     ! else
     !    
     !    PRINT*,"Error: setKinematics called for wrong Connection type. Connection ", Connect%IdNum, " type ", Connect%typeNum
         
   !  END IF
      
         
   END SUBROUTINE Connect_SetKinematics
   !--------------------------------------------------------------

   !--------------------------------------------------------------
   SUBROUTINE Connect_SetState(Connect, X, t, m)

      Type(MD_Connect),      INTENT(INOUT)  :: Connect        ! the Connection object
      Real(DbKi),            INTENT(IN   )  :: X(:)           ! state vector section for this line
      Real(DbKi),            INTENT(IN   )  :: t              ! instantaneous time
      TYPE(MD_MiscVarType),  INTENT(INOUT)  :: m              ! passing along all mooring objects

      INTEGER(IntKi)                        :: l              ! index of segments or nodes along line
      INTEGER(IntKi)                        :: J              ! index
   

      ! store current time
      Connect%time = t
      
      ! from state values, get r and rdot values
      DO J=1,3
         Connect%r( J) = X(3 + J)  ! get positions
         Connect%rd(J) = X(    J)  ! get velocities
      END DO
           
     ! pass latest kinematics to any attached lines
      DO l=1,Connect%nAttached
         CALL Line_SetEndKinematics(m%LineList(Connect%attached(l)), Connect%r, Connect%rd, t, Connect%Top(l))
      END DO
      
   END SUBROUTINE Connect_SetState
   !--------------------------------------------------------------

   !--------------------------------------------------------------
   SUBROUTINE Connect_GetStateDeriv(Connect, Xd, m, p)

      Type(MD_Connect),      INTENT(INOUT)  :: Connect          ! the Connection object
      Real(DbKi),            INTENT(INOUT)  :: Xd(:)            ! state derivative vector section for this line
      TYPE(MD_MiscVarType),  INTENT(INOUT)  :: m              ! passing along all mooring objects
      
      TYPE(MD_ParameterType),INTENT(IN   )  :: p                ! Parameters
      
      !TYPE(MD_MiscVarType), INTENT(INOUT)  :: m       ! misc/optimization variables

      !INTEGER(IntKi)             :: l         ! index of attached lines
      INTEGER(IntKi)                        :: J                ! index
      INTEGER(IntKi)                        :: K                ! index      
      Real(DbKi)                            :: Sum1             ! for adding things
      
      Real(DbKi)                            :: S(3,3)           ! inverse mass matrix


      CALL Connect_DoRHS(Connect, m, p)
                  
!      // solve for accelerations in [M]{a}={f} using LU decomposition
!      double M_tot[9];                     // serialize total mass matrix for easy processing
!      for (int I=0; I<3; I++) for (int J=0; J<3; J++) M_tot[3*I+J]=M[I][J];
!      double LU[9];                        // serialized matrix that will hold LU matrices combined
!      Crout(3, M_tot, LU);                  // perform LU decomposition on mass matrix
!      double acc[3];                        // acceleration vector to solve for
!      solveCrout(3, LU, Fnet, acc);     // solve for acceleration vector

      ! solve for accelerations in [M]{a}={f} using LU decomposition
!      CALL LUsolve(6, M_out, LU_temp, Fnet_out, y_temp, acc)
   
                  
      ! invert node mass matrix
      CALL Inverse3by3(S, Connect%M)

      ! accelerations 
      Connect%a = MATMUL(S, Connect%Fnet)

      ! fill in state derivatives
      Xd(4:6) = Connect%rd           ! dxdt = V    (velocities)
      Xd(1:3) = Connect%a            ! dVdt = RHS * A  (accelerations)
      

      ! check for NaNs
      DO J = 1, 6
         IF (Is_NaN(Xd(J))) THEN
            print *, "NaN detected at time ", Connect%time, " in Point ",Connect%IdNum, " in MoorDyn."
            IF (wordy > 1) print *, "state derivatives:"
            IF (wordy > 1) print *, Xd
            EXIT
         END IF
      END DO

   END SUBROUTINE Connect_GetStateDeriv
   !--------------------------------------------------------------

   !--------------------------------------------------------------
   SUBROUTINE Connect_DoRHS(Connect, m, p)

      Type(MD_Connect),      INTENT(INOUT)  :: Connect ! the Connection object      
      TYPE(MD_MiscVarType),  INTENT(INOUT)  :: m       ! passing along all mooring objects
      TYPE(MD_ParameterType),INTENT(IN   )  :: p       ! Parameters
      
      !TYPE(MD_MiscVarType), INTENT(INOUT)  :: m       ! misc/optimization variables

      INTEGER(IntKi)             :: l         ! index of attached lines
      INTEGER(IntKi)             :: I         ! index
      INTEGER(IntKi)             :: J         ! index
      INTEGER(IntKi)             :: K         ! index

      Real(DbKi)                 :: Fnet_i(3) ! force from an attached line
      Real(DbKi)                 :: Moment_dummy(3) ! dummy vector to hold unused line end moments
      Real(DbKi)                 :: M_i(3,3)  ! mass from an attached line


      ! start with the Connection's own forces including buoyancy and weight, and its own mass
      Connect%Fnet(1) = Connect%conFX
      Connect%Fnet(2) = Connect%conFY
      Connect%Fnet(3) = Connect%conFZ + Connect%conV*p%rhoW*p%g - Connect%conM*p%g

      Connect%M    = 0.0_DbKi  ! clear (zero) the connect mass matrix
      
      DO J = 1,3
        Connect%M   (J,J) = Connect%conM  ! set the diagonals to the self-mass (to start with)
      END DO


   !   print *, "connection number", Connect%IdNum
   !   print *, "attached lines: ", Connect%attached
   !   print *, "size of line list" , size(m%LineList)

      ! loop through attached lines, adding force and mass contributions
      DO l=1,Connect%nAttached
         
      !   print *, "  l", l
      !   print *, Connect%attached(l)
      !   print *, m%LineList(Connect%attached(l))%Fnet
      !   
      !   
      !   print *, "  attached line ID", m%LineList(Connect%attached(l))%IdNum
         
         CALL Line_GetEndStuff(m%LineList(Connect%attached(l)), Fnet_i, Moment_dummy, M_i, Connect%Top(l))
         
         ! sum quantitites
         Connect%Fnet = Connect%Fnet + Fnet_i
         Connect%M    = Connect%M    + M_i
         
      END DO


      ! XXXWhen this sub is called, any self weight, buoyancy, or external forcing should have already been
      ! added by the calling subroutine.  The only thing left is any added mass or drag forces from the connection (e.g. float)
      ! itself, which will be added below.XXX


   !   IF (EqualRealNos(t, 0.0_DbKi)) THEN  ! this is old: with current IC gen approach, we skip the first call to the line objects, because they're set AFTER the call to the connects
   !
   !      DO J = 1,3
   !         Xd(3+J) = X(J)        ! velocities - these are unused in integration
   !         Xd(J) = 0.0_DbKi           ! accelerations - these are unused in integration
   !      END DO
   !   ELSE
   !      ! from state values, get r and rdot values
   !      DO J = 1,3
   !         Connect%r(J)  = X(3 + J)   ! get positions
   !         Connect%rd(J) = X(J)       ! get velocities
   !      END DO
   !   END IF
      

      ! add any added mass and drag forces from the Connect body itself
      DO J = 1,3
         Connect%Fnet(J)   = Connect%Fnet(J) - 0.5 * p%rhoW * Connect%rd(J) * abs(Connect%rd(J)) * Connect%conCdA;  ! add drag forces - corrected Nov 24
         Connect%M   (J,J) = Connect%M   (J,J) + Connect%conV*p%rhoW*Connect%conCa;                               ! add added mass

      END DO

   END SUBROUTINE Connect_DoRHS
   !=====================================================================


   ! calculate the force including inertial loads on connect that is coupled
   !--------------------------------------------------------------
   SUBROUTINE Connect_GetCoupledForce(Connect,  Fnet_out, m, p)
   
      Type(MD_Connect),      INTENT(INOUT)  :: Connect     ! the Connect object
      Real(DbKi),            INTENT(  OUT)  :: Fnet_out(3) ! force and moment vector about rRef
      TYPE(MD_MiscVarType),  INTENT(INOUT)  :: m              ! passing along all mooring objects
      TYPE(MD_ParameterType),INTENT(IN   )  :: p           ! Parameters

      Real(DbKi)                            :: F_iner(3)   ! inertial force

      IF (Connect%typeNum == -1) then
         ! calculate forces and masses of connect
         CALL Connect_DoRHS(Connect, m, p)

         ! add inertial loads as appropriate
         F_iner = -MATMUL(Connect%M, Connect%a)    ! inertial loads
         Fnet_out = Connect%Fnet + F_iner          ! add inertial loads

      ELSE
         print *, "Connect_GetCoupledForce called for wrong (uncoupled) Point type in MoorDyn!"
      END IF
      
   END SUBROUTINE Connect_GetCoupledForce


   ! calculate the force and mass contributions of the connect on the parent body (only for type 3 connects?)
   !--------------------------------------------------------------
   SUBROUTINE Connect_GetNetForceAndMass(Connect, rRef, Fnet_out, M_out, m, p)
   
      Type(MD_Connect),      INTENT(INOUT)  :: Connect     ! the Connect object
      Real(DbKi),            INTENT(IN   )  :: rRef(3)     ! global coordinates of reference point (i.e. the parent body)
      Real(DbKi),            INTENT(  OUT)  :: Fnet_out(6) ! force and moment vector about rRef
      Real(DbKi),            INTENT(  OUT)  :: M_out(6,6)  ! mass and inertia matrix about rRef
      TYPE(MD_MiscVarType),  INTENT(INOUT)  :: m           ! passing along all mooring objects
      TYPE(MD_ParameterType),INTENT(IN   )  :: p           ! Parameters

      Real(DbKi)                            :: rRel(  3)   ! position of connection relative to the body reference point (global orientation frame)


      CALL Connect_DoRHS(Connect, m, p)

      rRel = Connect%r - rRef    ! vector from body reference point to node

      ! convert net force into 6dof force about body ref point
      CALL translateForce3to6DOF(rRel, Connect%Fnet, Fnet_out)
      
      ! convert mass matrix to 6by6 mass matrix about body ref point
      CALL translateMass3to6DOF(rRel, Connect%M, M_out)

   END SUBROUTINE Connect_GetNetForceAndMass
   
   
 
 
   ! this function handles assigning a line to a connection node
   !--------------------------------------------------------------
   SUBROUTINE Connect_AddLine(Connect, lineID, TopOfLine)

      Type(MD_Connect), INTENT (INOUT)   :: Connect        ! the Connection object
      Integer(IntKi),   INTENT( IN )     :: lineID
      Integer(IntKi),   INTENT( IN )     :: TopOfLine

      IF (wordy > 0) Print*, "L", lineID, "->C", Connect%IdNum
      
      IF (Connect%nAttached <10) THEN ! this is currently just a maximum imposed by a fixed array size.  could be improved.
         Connect%nAttached = Connect%nAttached + 1  ! add the line to the number connected
         Connect%Attached(Connect%nAttached) = lineID
         Connect%Top(Connect%nAttached) = TopOfLine  ! attached to line ... 1 = top/fairlead(end B), 0 = bottom/anchor(end A)
      ELSE
         Print*, "Too many lines connected to Point ", Connect%IdNum, " in MoorDyn!"
      END IF

   END SUBROUTINE Connect_AddLine


   ! this function handles removing a line from a connection node
   !--------------------------------------------------------------
   SUBROUTINE Connect_RemoveLine(Connect, lineID, TopOfLine, rEnd, rdEnd)

      Type(MD_Connect), INTENT (INOUT)   :: Connect        ! the Connection object
      Integer(IntKi),   INTENT( IN )     :: lineID
      Integer(IntKi),   INTENT(  OUT)    :: TopOfLine
      REAL(DbKi),       INTENT(INOUT)    :: rEnd(3)
      REAL(DbKi),       INTENT(INOUT)    :: rdEnd(3)
      
      Integer(IntKi)    :: l,m,J
      
      DO l = 1,Connect%nAttached    ! look through attached lines
      
         IF (Connect%Attached(l) == lineID) THEN   ! if this is the line's entry in the attachment list
         
            TopOfLine = Connect%Top(l);                ! record which end of the line was attached
            
            DO m = l,Connect%nAttached-1 
            
               Connect%Attached(m) = Connect%Attached(m+1)  ! move subsequent line links forward one spot in the list to eliminate this line link
               Connect%Top(     m) =      Connect%Top(m+1) 
            
               Connect%nAttached = Connect%nAttached - 1                      ! reduce attached line counter by 1
            
               ! also pass back the kinematics at the end
               DO J = 1,3
                  rEnd( J) = Connect%r( J)
                  rdEnd(J) = Connect%rd(J)
               END DO
               
               print*, "Detached line ", lineID, " from Connection ", Connect%IdNum
               
               EXIT
            END DO
            
            IF (l == Connect%nAttached) THEN   ! detect if line not found
               print *, "Error: failed to find line to remove during removeLineFromConnect call to connection ", Connect%IdNum, ". Line ", lineID
            END IF
         
         END IF
         
      END DO
      
   END SUBROUTINE Connect_RemoveLine








!--------------------------------------------------------------
!            Rod-Specific Subroutines
!--------------------------------------------------------------



   !-----------------------------------------------------------------------
   SUBROUTINE Rod_Setup(Rod, RodProp, endCoords, rhoW, ErrStat, ErrMsg)

      TYPE(MD_Rod),       INTENT(INOUT)  :: Rod          ! the single rod object of interest
      TYPE(MD_RodProp),   INTENT(INOUT)  :: RodProp      ! the single rod property set for the line of interest
      REAL(DbKi),    INTENT(IN)          :: endCoords(6)
      REAL(DbKi),    INTENT(IN)          :: rhoW
      INTEGER,       INTENT(   INOUT )   :: ErrStat       ! returns a non-zero value when an error occurs
      CHARACTER(*),  INTENT(   INOUT )   :: ErrMsg        ! Error message if ErrStat /= ErrID_None

      INTEGER(4)                         :: J             ! Generic index
      INTEGER(4)                         :: K             ! Generic index
      INTEGER(IntKi)                     :: N

      N = Rod%N  ! number of segments in this line (for code readability)

      ! -------------- save some section properties to the line object itself -----------------

      Rod%d   = RodProp%d
      Rod%rho = RodProp%w/(Pi/4.0 * Rod%d * Rod%d)
      
      Rod%Can   = RodProp%Can
      Rod%Cat   = RodProp%Cat
      Rod%Cdn   = RodProp%Cdn
      Rod%Cdt   = RodProp%Cdt      
      Rod%CaEnd = RodProp%CaEnd      
      Rod%CdEnd = RodProp%CdEnd      
      

      ! allocate node positions and velocities (NOTE: these arrays start at ZERO)
      ALLOCATE ( Rod%r(3, 0:N), Rod%rd(3, 0:N), STAT = ErrStat )   ! <<<<<< add error checks here
      IF ( ErrStat /= ErrID_None ) print *, "Alloc error 1 in MoorDyn" 
     
      ! allocate segment scalar quantities
      ALLOCATE ( Rod%l(N), Rod%V(N), STAT = ErrStat )
      IF ( ErrStat /= ErrID_None ) print *, "Alloc error 2 in MoorDyn"

      ! allocate water related vectors
      ALLOCATE ( Rod%U(3, 0:N), Rod%Ud(3, 0:N), Rod%zeta(0:N), Rod%PDyn(0:N), STAT = ErrStat )
      IF ( ErrStat /= ErrID_None ) print *, "Alloc error 3 in MoorDyn"
      ! set to zero initially (important of wave kinematics are not being used)
      Rod%U    = 0.0_DbKi
      Rod%Ud   = 0.0_DbKi
      Rod%zeta = 0.0_DbKi
      Rod%PDyn = 0.0_DbKi

      ! allocate node force vectors
      ALLOCATE ( Rod%W(3, 0:N), Rod%Bo(3, 0:N), Rod%Dp(3, 0:N), Rod%Dq(3, 0:N), Rod%Ap(3, 0:N), &
         Rod%Aq(3, 0:N), Rod%Pd(3, 0:N), Rod%B(3, 0:N), Rod%Fnet(3, 0:N), STAT = ErrStat )
      IF ( ErrStat /= ErrID_None ) print *, "Alloc error 4 in MoorDyn"
      
      ! allocate mass and inverse mass matrices for each node (including ends)
      ALLOCATE ( Rod%M(3, 3, 0:N), STAT = ErrStat )
      IF ( ErrStat /= ErrID_None ) print *, "Alloc error 5 in MoorDyn"



      ! ------------------------- set some geometric properties and the starting kinematics -------------------------

      CALL UnitVector(endCoords(1:3), endCoords(4:6), Rod%q, Rod%UnstrLen)  ! get Rod axis direction vector and Rod length

      ! set Rod positions if applicable
      if (Rod%typeNum==0) then               ! for an independent rod, set the position right off the bat

         Rod%r6(1:3) = endCoords(1:3)      ! (end A coordinates) 
         Rod%v6(1:3) = 0.0_DbKi            ! (end A velocity, unrotated axes) 
   
         Rod%r6(4:6) = Rod%q               ! (Rod direction unit vector)
         Rod%v6(4:6) = 0.0_DbKi            ! (rotational velocities about unrotated axes) 


      else if (abs(Rod%typeNum)==1) then    ! for a pinned rod, just set the orientation (position will be set later by parent object)

         Rod%r6(4:6) = Rod%q               ! (Rod direction unit vector)
         Rod%v6(4:6) = 0.0_DbKi            ! (rotational velocities about unrotated axes) 

      end if
      ! otherwise (for a fixed rod) the positions will be set by the parent body or via coupling



      ! save mass for future calculations >>>> should calculate I_l and I_r here in future <<<<
      Rod%mass  = Rod%UnstrLen*RodProp%w


      ! assign values for l and V
      DO J=1,N
         Rod%l(J) = Rod%UnstrLen/REAL(N, DbKi)
         Rod%V(J) = Rod%l(J)*0.25*Pi*RodProp%d*RodProp%d
      END DO
      
      

      ! set gravity and bottom contact forces to zero initially (because the horizontal components should remain at zero)
      DO J = 0,N
         DO K = 1,3
            Rod%W(K,J) = 0.0_DbKi
            Rod%B(K,J) = 0.0_DbKi
         END DO
      END DO
      
      ! >>> why are the above assignments making l V W and B appear as "undefined pointer/array"s??? <<<
      
      IF (wordy > 0) print *, "Set up Rod ",Rod%IdNum, ", type ", Rod%typeNum

      ! need to add cleanup sub <<<

   END SUBROUTINE Rod_Setup
   !--------------------------------------------------------------




   ! Make output file for Rod and set end kinematics of any attached lines.
   ! For free Rods, fill in the initial states into the state vector.
   ! Notes: r6 and v6 must already be set.  
   !        ground- or body-pinned rods have already had setKinematics called to set first 3 elements of r6, v6.
   !--------------------------------------------------------------
   SUBROUTINE Rod_Initialize(Rod, states, m)

      TYPE(MD_Rod),          INTENT(INOUT)  :: Rod          ! the rod object 
      Real(DbKi),            INTENT(INOUT)  :: states(:)    ! state vector section for this line
      TYPE(MD_MiscVarType),  INTENT(INOUT)  :: m          ! passing along all mooring objects
      

      INTEGER(IntKi)                        :: l           ! index of segments or nodes along line
      REAL(DbKi)                            :: rRef(3)     ! reference position of mesh node
      REAL(DbKi)                            :: OrMat(3,3)  ! DCM for body orientation based on r6_in
   
      IF (wordy > 0) print *, "initializing Rod ", Rod%idNum

      ! the r6 and v6 vectors should have already been set
      ! r and rd of ends have already been set by setup function or by parent object   <<<<< right? <<<<<


      ! Pass kinematics to any attached lines (this is just like what a Connection does, except for both ends)
      ! so that they have the correct initial positions at this initialization stage.
      
      if (Rod%typeNum >- 2)  CALL Rod_SetDependentKin(Rod, 0.0_DbKi, m)  ! don't call this for type -2 coupled Rods as it's already been called


      ! assign the resulting kinematics to its part of the state vector (only matters if it's an independent Rod)

      if (Rod%typeNum == 0) then               ! free Rod type
      
         states(1:6)   = 0.0_DbKi     ! zero velocities for initialization
         states(7:9)   = Rod%r(:,0)   ! end A position
         states(10:12) = Rod%q        ! rod direction unit vector
      
      else if (abs(Rod%typeNum) ==1 ) then           ! pinned rod type (coupled or attached to something previously via setPinKin)
      
         states(1:3)   = 0.0_DbKi     ! zero velocities for initialization
         states(4:6)   = Rod%q        ! rod direction unit vector
         
      end if
      
      ! note: this may also be called by a coupled rod (type = -1) in which case states will be empty
      
      
   END SUBROUTINE Rod_Initialize
   !--------------------------------------------------------------




   ! set kinematics for Rods ONLY if they are attached to a body (including a coupled body) or coupled (otherwise shouldn't be called)
   !--------------------------------------------------------------
   SUBROUTINE Rod_SetKinematics(Rod, r6_in, v6_in, a6_in, t, m)

      Type(MD_Rod),     INTENT(INOUT)  :: Rod            ! the Rod object
      Real(DbKi),       INTENT(IN   )  :: r6_in(6)       ! 6-DOF position
      Real(DbKi),       INTENT(IN   )  :: v6_in(6)       ! 6-DOF velocity
      Real(DbKi),       INTENT(IN   )  :: a6_in(6)       ! 6-DOF acceleration (only used for coupled rods)
      Real(DbKi),       INTENT(IN   )  :: t              ! instantaneous time
      TYPE(MD_MiscVarType),  INTENT(INOUT)  :: m         ! passing along all mooring objects

      INTEGER(IntKi)                   :: l

      Rod%time = t    ! store current time

      
      if (abs(Rod%typeNum) == 2) then ! rod rigidly coupled to a body, or ground, or coupling point
         Rod%r6 = r6_in
         Rod%v6 = v6_in
         Rod%a6 = a6_in
         
         call ScaleVector(Rod%r6(4:6), 1.0_DbKi, Rod%r6(4:6)); ! enforce direction vector to be a unit vector
         
         ! since this rod has no states and all DOFs have been set, pass its kinematics to dependent Lines
         CALL Rod_SetDependentKin(Rod, t, m)
      
      else if (abs(Rod%typeNum) == 1) then ! rod end A pinned to a body, or ground, or coupling point
      
         ! set Rod *end A only* kinematics based on BCs (linear model for now) 
         Rod%r6(1:3) = r6_in(1:3)
         Rod%v6(1:3) = v6_in(1:3)
         Rod%a6(1:3) = a6_in(1:3)

         
         ! Rod is pinned so only end A is specified, rotations are left alone and will be 
         ! handled, along with passing kinematics to dependent lines, by separate call to setState
      
      else
         print *, "Error: Rod_SetKinematics called for a free Rod in MoorDyn."  ! <<<
      end if

   
      ! update Rod direction unit vector (simply equal to last three entries of r6, presumably these were set elsewhere for pinned Rods)
       Rod%q = Rod%r6(4:6)
      
         

   END SUBROUTINE Rod_SetKinematics
   !--------------------------------------------------------------

   ! pass the latest states to the rod if it has any DOFs/states (then update rod end kinematics including attached lines)
   !--------------------------------------------------------------
   SUBROUTINE Rod_SetState(Rod, X, t, m)

      Type(MD_Rod),          INTENT(INOUT)  :: Rod        ! the Rod object
      Real(DbKi),            INTENT(IN   )  :: X(:)       ! state vector section for this line
      Real(DbKi),            INTENT(IN   )  :: t          ! instantaneous time
      TYPE(MD_MiscVarType),  INTENT(INOUT)  :: m          ! passing along all mooring objects

      INTEGER(IntKi)                        :: J          ! index
   

      ! for a free Rod, there are 12 states:
      ! [ x, y, z velocity of end A, then rate of change of u/v/w coordinates of unit vector pointing toward end B,
      ! then x, y, z coordinate of end A, u/v/w coordinates of unit vector pointing toward end B]

      ! for a pinned Rod, there are 6 states (rotational only):
      ! [ rate of change of u/v/w coordinates of unit vector pointing toward end B,
      ! then u/v/w coordinates of unit vector pointing toward end B]
      
      
      ! store current time
      Rod%time = t


      ! copy over state values for potential use during derivative calculations
      if (Rod%typeNum == 0) then                         ! free Rod type
      
         ! CALL ScaleVector(X(10:12), 1.0, X(10:12))  ! enforce direction vector to be a unit vector <<<< can't do this with FAST frameowrk, could be a problem!!
         
         ! TODO: add "controller" adjusting state derivatives of X(10:12) to artificially force X(10:12) to remain a unit vector <<<<<<<<<<<

         
         Rod%r6(1:3) = X(7:9)                         ! (end A coordinates)
         Rod%v6(1:3) = X(1:3)                         ! (end A velocity, unrotated axes) 
         CALL ScaleVector(X(10:12), 1.0_DbKi, Rod%r6(4:6)) !Rod%r6(4:6) = X(10:12)                    ! (Rod direction unit vector)
         Rod%v6(4:6) = X(4:6)                         ! (rotational velocities about unrotated axes) 
         
         
         CALL Rod_SetDependentKin(Rod, t, m)
      
      else if (abs(Rod%typeNum) == 1) then                       ! pinned rod type (coupled or attached to something)t previously via setPinKin)
      
         !CALL ScaleVector(X(4:6), 1.0, X(4:6))      ! enforce direction vector to be a unit vector
         
         
         CALL ScaleVector(X(4:6), 1.0_DbKi, Rod%r6(4:6)) !Rod%r6(3+J) = X(3+J) ! (Rod direction unit vector)
         Rod%v6(4:6) = X(1:3)                    ! (rotational velocities about unrotated axes) 
         
         
         CALL Rod_SetDependentKin(Rod, t, m)
      
      else
         print *, "Error: Rod::setState called for a non-free rod type in MoorDyn"   ! <<<
      end if

      ! update Rod direction unit vector (simply equal to last three entries of r6)
      Rod%q = Rod%r6(4:6)
      
   END SUBROUTINE Rod_SetState
   !--------------------------------------------------------------


   ! Set the Rod end kinematics then set the kinematics of dependent objects (any attached lines).
   ! This also determines the orientation of zero-length rods.
   !--------------------------------------------------------------
   SUBROUTINE Rod_SetDependentKin(Rod, t, m)

      Type(MD_Rod),          INTENT(INOUT)  :: Rod            ! the Rod object
      Real(DbKi),            INTENT(IN   )  :: t              ! instantaneous time
      TYPE(MD_MiscVarType),  INTENT(INOUT)  :: m              ! passing along all mooring objects (for simplicity, since Bodies deal with Rods and Connections)

      INTEGER(IntKi)                        :: l              ! index of segments or nodes along line
      INTEGER(IntKi)                        :: J              ! index
      INTEGER(IntKi)                        :: N              ! number of segments
   
      REAL(DbKi)                            :: qEnd(3)        ! unit vector of attached line end segment, following same direction convention as Rod's q vector
      REAL(DbKi)                            :: EIend          ! bending stiffness of attached line end segment
      REAL(DbKi)                            :: dlEnd          ! stretched length of attached line end segment
      REAL(DbKi)                            :: qMomentSum(3)  ! summation of qEnd*EI/dl_stretched (with correct sign) for each attached line
         

      ! Initialize variables         
      qMomentSum = 0.0_DbKi

      ! in future pass accelerations here too? <<<<
   
      N = Rod%N

      ! from state values, set positions of end nodes 
      ! end A
      Rod%r(:,0)  = Rod%r6(1:3)  ! positions
      Rod%rd(:,0) = Rod%v6(1:3)  ! velocities
      
      !print *, Rod%r6(1:3)
      !print *, Rod%r(:,0)
      
      if (Rod%N > 0) then  ! set end B nodes only if the rod isn't zero length
         CALL transformKinematicsAtoB(Rod%r6(1:3), Rod%r6(4:6), Rod%UnstrLen, Rod%v6, Rod%r(:,N), Rod%rd(:,N))   ! end B    
      end if

      ! pass end node kinematics to any attached lines (this is just like what a Connection does, except for both ends)
      DO l=1,Rod%nAttachedA
         CALL Line_SetEndKinematics(m%LineList(Rod%attachedA(l)), Rod%r(:,0), Rod%rd(:,0), t, Rod%TopA(l))
      END DO
      DO l=1,Rod%nAttachedB
         CALL Line_SetEndKinematics(m%LineList(Rod%attachedB(l)), Rod%r(:,N), Rod%rd(:,N), t, Rod%TopB(l))
      END DO


      ! if this is a zero-length Rod, get bending moment-related information from attached lines and compute Rod's equilibrium orientation
      if (N==0) then
      
         DO l=1,Rod%nAttachedA
         
            CALL Line_GetEndSegmentInfo(m%LineList(Rod%attachedA(l)), qEnd, EIend, dlEnd, Rod%TopA(l))
            
            qMomentSum = qMomentSum + qEnd*EIend/dlEnd  ! add each component to the summation vector
            
         END DO

         DO l=1,Rod%nAttachedB
         
            CALL Line_GetEndSegmentInfo(m%LineList(Rod%attachedB(l)), qEnd, EIend, dlEnd, Rod%TopB(l))
            
            qMomentSum = qMomentSum + qEnd*EIend/dlEnd  ! add each component to the summation vector
            
         END DO
         
         ! solve for line unit vector that balances all moments (unit vector of summation of qEnd*EI/dl_stretched over each line)
         CALL ScaleVector(qMomentSum, 1.0_DbKi, Rod%q)
      END IF

      ! pass Rod orientation to any attached lines (this is just like what a Connection does, except for both ends)
      DO l=1,Rod%nAttachedA
         CALL Line_SetEndOrientation(m%LineList(Rod%attachedA(l)), Rod%q, Rod%TopA(l), 0)
      END DO
      DO l=1,Rod%nAttachedB
         CALL Line_SetEndOrientation(m%LineList(Rod%attachedB(l)), Rod%q, Rod%TopB(l), 1)
      END DO
      
   END SUBROUTINE Rod_SetDependentKin
   !--------------------------------------------------------------

   !--------------------------------------------------------------
   SUBROUTINE Rod_GetStateDeriv(Rod, Xd, m, p)

      Type(MD_Rod),          INTENT(INOUT)  :: Rod              ! the Rod object
      Real(DbKi),            INTENT(INOUT)  :: Xd(:)            ! state derivative vector section for this line
      TYPE(MD_MiscVarType),  INTENT(INOUT)  :: m         ! passing along all mooring objects (for simplicity, since Bodies deal with Rods and Connections)
      TYPE(MD_ParameterType),INTENT(IN   )  :: p                ! Parameters
      
      !TYPE(MD_MiscVarType), INTENT(INOUT)  :: m       ! misc/optimization variables

      INTEGER(IntKi)                        :: J                ! index
      
      Real(DbKi)                            :: Fnet     (6)     ! net force and moment about reference point
      Real(DbKi)                            :: M_out    (6,6)   ! mass matrix about reference point
      
      Real(DbKi)                            :: acc(6)           ! 6DOF acceleration vector about reference point
      
      Real(DbKi)                            :: Mcpl(3)          ! moment in response to end A acceleration due to inertial coupling
      
      Real(DbKi)                            :: y_temp (6)       ! temporary vector for LU decomposition
      Real(DbKi)                            :: LU_temp(6,6)     ! temporary matrix for LU decomposition
      
      ! Initialize some things to zero
      y_temp  = 0.0_DbKi
! FIXME: should LU_temp be set to M_out before calling LUsolve?????
      LU_temp = 0.0_DbKi

      CALL Rod_GetNetForceAndMass(Rod, Rod%r(:,0), Fnet, M_out, m, p)
                  
                  

   ! TODO: add "controller" adjusting state derivatives of X(10:12) to artificially force X(10:12) to remain a unit vector <<<<<<<<<<<

      ! fill in state derivatives
      IF (Rod%typeNum == 0) THEN                         ! free Rod type, 12 states  
         
         ! solve for accelerations in [M]{a}={f} using LU decomposition
         CALL LUsolve(6, M_out, LU_temp, Fnet, y_temp, acc)
         
         Xd(7:9) = Rod%v6(1:3)  !Xd[6 + I] = v6[  I];       ! dxdt = V   (velocities)
         Xd(1:6) = acc          !Xd[    I] = acc[  I];      ! dVdt = a   (accelerations) 
                                !Xd[3 + I] = acc[3+I];        ! rotational accelerations
      
         ! rate of change of unit vector components!!  CHECK!   <<<<<
         Xd(10) =                - Rod%v6(6)*Rod%r6(5) + Rod%v6(5)*Rod%r6(6) ! i.e.  u_dot_x = -omega_z*u_y + omega_y*u_z
         Xd(11) =  Rod%v6(6)*Rod%r6(4)                 - Rod%v6(4)*Rod%r6(6) ! i.e.  u_dot_y =  omega_z*u_x - omega_x*u_z
         Xd(12) = -Rod%v6(5)*Rod%r6(4) + Rod%v6(4)*Rod%r6(5)                 ! i.e.  u_dot_z = -omega_y*u_x - omega_x*u_y

         ! store accelerations in case they're useful as output
         Rod%a6 = acc

      ELSE                            ! pinned rod, 6 states (rotational only)
      
         ! account for moment in response to end A acceleration due to inertial coupling (off-diagonal sub-matrix terms)
         !Fnet(4:6) = Fnet(4:6) - MATMUL(M_out(4:6,1:3), Rod%a6(1:3))  ! <<<check that it's the right submatrix <<<
         Fnet(4:6) = Fnet(4:6) - MATMUL(M_out(1:3,4:6), Rod%a6(1:3))  ! <<< THIS order is stable. Weird. <<<
         ! ^^^^^^^^^^^^^^^^^^^^^^^^^^^^^^^^^^^^^ the above line seems to be causing the stability problems for USFLOWT! <<<<
         
         ! solve for accelerations in [M]{a}={f} using LU decomposition
         CALL LUsolve(3, M_out(4:6,4:6), LU_temp(4:6,4:6), Fnet(4:6), y_temp(4:6), acc(4:6))
         ! Note: solving for rotational DOFs only - excluding translational and off-diagonal 3x3 terms -
         
         Xd(1:3) = acc(4:6)   !   Xd[    I] = acc[3+I];          ! rotational accelerations
         
         ! rate of change of unit vector components!!  CHECK!   <<<<<
         Xd(4) =                - Rod%v6(6)*Rod%r6(5) + Rod%v6(5)*Rod%r6(6) ! i.e.  u_dot_x = -omega_z*u_y + omega_y*u_z
         Xd(5) =  Rod%v6(6)*Rod%r6(4)                 - Rod%v6(4)*Rod%r6(6) ! i.e.  u_dot_y =  omega_z*u_x - omega_x*u_z
         Xd(6) = -Rod%v6(5)*Rod%r6(4) + Rod%v6(4)*Rod%r6(5)                 ! i.e.  u_dot_z = -omega_y*u_x - omega_x*u_y
      
         ! store angular accelerations in case they're useful as output
         Rod%a6(4:6) = acc(4:6)
      
      END IF
      
      ! Note: accelerations that are dependent on parent objects) will not be known to this object 
      !       (only those of free DOFs are coupled DOFs are known in this approach).
   
      ! check for NaNs (should check all state derivatives, not just first 6)
      DO J = 1, 6
         IF (Is_NaN(Xd(J))) THEN
            print *, "NaN detected at time ", Rod%time, " in Rod ",Rod%IdNum
            IF (wordy > 1) THEN
               print *, " state derivatives:"
               print *, Xd
               
               print *, "r0"
               print *, Rod%r(:,0)
               print *, "F"
               print *, Fnet
               print *, "M"
               print *, M_out
               print *, "acc"
               print *, acc            
            END IF
            
            EXIT
         END IF
      END DO

   END SUBROUTINE Rod_GetStateDeriv
   !--------------------------------------------------------------


   ! calculate the aggregate 3/6DOF rigid-body loads of a coupled rod including inertial loads
   !--------------------------------------------------------------
   SUBROUTINE Rod_GetCoupledForce(Rod, Fnet_out, m, p)

      Type(MD_Rod),          INTENT(INOUT)  :: Rod         ! the Rod object
      Real(DbKi),            INTENT(  OUT)  :: Fnet_out(6) ! force and moment vector
      TYPE(MD_MiscVarType),  INTENT(INOUT)  :: m           ! passing along all mooring objects
      TYPE(MD_ParameterType),INTENT(IN   )  :: p           ! Parameters
      
      Real(DbKi)                            :: F6_iner(6)   ! inertial reaction force
      
      ! do calculations of forces and masses on each rod node
      CALL Rod_DoRHS(Rod, m, p)

      ! add inertial loads as appropriate (written out in a redundant way just for clarity, and to support load separation in future)
      ! fixed coupled rod
      if (Rod%typeNum == -2) then                          
      
         F6_iner  = -MATMUL(Rod%M6net, Rod%a6)    ! inertial loads      
         Fnet_out = Rod%F6net + F6_iner           ! add inertial loads
      
      ! pinned coupled rod      
      else if (Rod%typeNum == -1) then                     
         ! inertial loads ... from input translational ... and solved rotational ... acceleration
         F6_iner(4:6)  = -MATMUL(Rod%M6net(1:3,1:3), Rod%a6(1:3)) - MATMUL(Rod%M6net(1:3,4:6), Rod%a6(4:6))
         Fnet_out(1:3) = Rod%F6net(1:3) + F6_iner(4:6)     ! add translational inertial loads
         Fnet_out(4:6) = 0.0_DbKi
      else
         print *, "ERROR, Rod_GetCoupledForce called for wrong (non-coupled) rod type!"
      end if
   
   END SUBROUTINE Rod_GetCoupledForce
   !--------------------------------------------------------------
   


   ! calculate the aggregate 6DOF rigid-body force and mass data of the rod 
   !--------------------------------------------------------------
   SUBROUTINE Rod_GetNetForceAndMass(Rod, rRef, Fnet_out, M_out, m, p)

      Type(MD_Rod),          INTENT(INOUT)  :: Rod         ! the Rod object
      Real(DbKi),            INTENT(IN   )  :: rRef(3)     ! global coordinates of reference point (end A for free Rods)
      Real(DbKi),            INTENT(  OUT)  :: Fnet_out(6) ! force and moment vector about rRef
      Real(DbKi),            INTENT(  OUT)  :: M_out(6,6)  ! mass and inertia matrix about rRef
      TYPE(MD_MiscVarType),  INTENT(INOUT)  :: m           ! passing along all mooring objects
      TYPE(MD_ParameterType),INTENT(IN   )  :: p           ! Parameters
      
      Real(DbKi)                 :: rRel(  3)              ! relative position of each node i from rRef      
      
      ! do calculations of forces and masses on each rod node
      CALL Rod_DoRHS(Rod, m, p)

      ! note: Some difference from MoorDyn C here. If this function is called by the Rod itself, the reference point must be end A

      ! shift everything from end A reference to rRef reference point
      
      rRel = Rod%r(:,0) - rRef   ! vector from reference point to end A            
         
      CALL translateForce3to6DOF(rRel, Rod%F6net(1:3), Fnet_out)      ! shift net forces
      Fnet_out(4:6) = Fnet_out(4:6) + Rod%F6net(4:6)               ! add in the existing moments
         
      CALL translateMass6to6DOF(rRel, Rod%M6net, M_out)          ! shift mass matrix to be about ref point
         
      ! >>> do we need to ensure zero moment is passed if it's pinned? <<<
      !if (abs(Rod%typeNum)==1) then
      !   Fnet_out(4:6) = 0.0_DbKi
      !end if

   
   END SUBROUTINE Rod_GetNetForceAndMass
   !--------------------------------------------------------------
   

   ! calculate the forces on the rod, including from attached lines
   !--------------------------------------------------------------
   SUBROUTINE Rod_DoRHS(Rod, m, p)

      Type(MD_Rod),          INTENT(INOUT)  :: Rod            ! the Rodion object
      TYPE(MD_MiscVarType),  INTENT(INOUT)  :: m           ! passing along all mooring objects
      TYPE(MD_ParameterType),INTENT(IN   )  :: p              ! Parameters
      
      !TYPE(MD_MiscVarType), INTENT(INOUT)  :: m       ! misc/optimization variables

      INTEGER(IntKi)             :: l            ! index of attached lines
      INTEGER(IntKi)             :: I,J,K        ! index
      
      
      INTEGER(IntKi)             :: N            ! number of rod elements for convenience

      Real(DbKi)                 :: phi, beta, sinPhi, cosPhi, tanPhi, sinBeta, cosBeta   ! various orientation things
      Real(DbKi)                 :: k_hat(3)     ! unit vector (redundant, not used) <<<<
      Real(DbKi)                 :: Ftemp        ! temporary force component
      Real(DbKi)                 :: Mtemp        ! temporary moment component

      Real(DbKi)                 :: m_i, v_i     ! 
      Real(DbKi)                 :: zeta         ! wave elevation above/below a given node
      !Real(DbKi)                 :: h0           ! distance along rod centerline from end A to the waterplane     
      Real(DbKi)                 :: deltaL       ! submerged length of a given segment
      Real(DbKi)                 :: Lsum         ! cumulative length along rod axis from bottom
      Real(DbKi)                 :: dL           ! length attributed to node
      Real(DbKi)                 :: VOF          ! fraction of volume associated with node that is submerged
      
      Real(DbKi)                 :: Vi(3)        ! relative flow velocity over a node
      Real(DbKi)                 :: SumSqVp, SumSqVq, MagVp, MagVq
      Real(DbKi)                 :: Vp(3), Vq(3) ! transverse and axial components of water velocity at a given node     
      Real(DbKi)                 :: ap(3), aq(3) ! transverse and axial components of water acceleration at a given node
      Real(DbKi)                 :: Fnet_i(3)    ! force from an attached line
      Real(DbKi)                 :: Mnet_i(3)    ! moment from an attached line
      Real(DbKi)                 :: Mass_i(3,3)  ! mass from an attached line

      ! used in lumped 6DOF calculations:
      Real(DbKi)                 :: rRel(  3)              ! relative position of each node i from rRef      
      Real(DbKi)                 :: OrMat(3,3)             ! rotation matrix to rotate global z to rod's axis
      Real(DbKi)                 :: F6_i(6)                ! a node's contribution to the total force vector
      Real(DbKi)                 :: M6_i(6,6)              ! a node's contribution to the total mass matrix
      Real(DbKi)                 :: I_l                    ! axial inertia of rod
      Real(DbKi)                 :: I_r                    ! radial inertia of rod about CG
      Real(DbKi)                 :: Imat_l(3,3)            ! inertia about CG aligned with Rod axis
      Real(DbKi)                 :: Imat(3,3)              ! inertia about CG in global frame     
      Real(DbKi)                 :: h_c                    ! location of CG along axis
      Real(DbKi)                 :: r_c(3)                 ! 3d location of CG relative to node A      
      Real(DbKi)                 :: Fcentripetal(3)        ! centripetal force
      Real(DbKi)                 :: Mcentripetal(3)        ! centripetal moment

      Real(DbKi)                 :: depth                  ! local interpolated depth from bathymetry grid


      N = Rod%N

      ! ------------------------------ zero some things --------------------------
      
      Rod%Mext = 0.0_DbKi  ! zero the external moment sum

      Lsum = 0.0_DbKi

      
      ! ---------------------------- initial rod and node calculations ------------------------

      ! calculate some orientation information for the Rod as a whole
      call GetOrientationAngles(Rod%r( :,0), Rod%r( :,N), phi, sinPhi, cosPhi, tanPhi, beta, sinBeta, cosBeta, k_hat)
 
      ! save to internal roll and pitch variables for use in output <<< should check these, make Euler angles isntead of independent <<<
      Rod%roll  = -180.0/Pi * phi*sinBeta
      Rod%pitch =  180.0/Pi * phi*cosBeta

      ! set interior node positions and velocities (stretch the nodes between the endpoints linearly) (skipped for zero-length Rods)
      DO i=1,N-1
         Rod%r( :,i) =  Rod%r( :,0) + (Rod%r( :,N) - Rod%r( :,0)) * (REAL(i)/REAL(N))
         Rod%rd(:,i) =  Rod%rd(:,0) + (Rod%rd(:,N) - Rod%rd(:,0)) * (REAL(i)/REAL(N))
         
      
         Rod%V(i) = 0.25*pi * Rod%d*Rod%d * Rod%l(i) ! volume attributed to segment
      END DO


   ! --------------------------------- apply wave kinematics ------------------------------------

    !  IF (p%WaterKin == 1)  THEN ! wave kinematics interpolated from global grid in Waves object
    !     DO i=0,N
    !        CALL getWaveKin(p, Rod%r(1,i), Rod%r(2,i), Rod%r(3,i), Rod%time, m%WaveTi, Rod%U(:,i), Rod%Ud(:,i), Rod%zeta(i), Rod%PDyn(i))
    !        !F(i) = 1.0 ! set VOF value to one for now (everything submerged - eventually this should be element-based!!!) <<<<
    !        ! <<<< currently F is not being used and instead a VOF variable is used within the node loop
    !     END DO
    !  END IF


    !  ! wave kinematics not implemented yet <<<
    !  ap = 0.0_DbKi
    !  aq = 0.0_DbKi
    !  ! set U and Ud herem as well as pDyn and zeta...
    !  Rod%U    = 0.0_DbKi
    !  Rod%Ud   = 0.0_DbKi
    !  pDyn = 0.0_DbKi
    !  zeta = 0.0_DbKi
      
      ! >>> remember to check for violated conditions, if there are any... <<<
           
      zeta = Rod%zeta(N)! just use the wave elevation computed at the location of the top node for now
      
      if ((Rod%r(3,0) < zeta) .and. (Rod%r(3,N) > zeta)) then    ! check if it's crossing the water plane (should also add some limits to avoid near-horizontals at some point)
         Rod%h0 = (zeta - Rod%r(3,0))/Rod%q(3)                       ! distance along rod centerline from end A to the waterplane
      else if (Rod%r(3,0) < zeta) then
         Rod%h0 = Rod%UnstrLen                                   ! fully submerged case   <<<<<< remove the 2.0 and double check there are no if statements that get changed <<<<
      else
         Rod%h0 = 0.0_DbKi                                           ! fully unsubmerged case (ever applicable?)
      end if

   
      ! -------------------------- loop through all the nodes -----------------------------------
      DO I = 0, N
      
      
         ! ------------------ calculate added mass matrix for each node -------------------------
      
         ! get mass and volume considering adjacent segment lengths
         IF (I==0) THEN
            dL  = 0.5*Rod%l(1)
            m_i = 0.25*Pi * Rod%d*Rod%d * dL *Rod%rho     ! (will be zero for zero-length Rods)
            v_i = 0.5 *Rod%V(1)
         ELSE IF (I==N) THEN
            dL  = 0.5*Rod%l(N)
            m_i = 0.25*pi * Rod%d*Rod%d * dL *Rod%rho
            v_i = 0.5*Rod%V(N)
         ELSE
            dL  = 0.5*(Rod%l(I) + Rod%l(I+1))
            m_i = 0.25*pi * Rod%d*Rod%d * dL *Rod%rho
            v_i = 0.5 *(Rod%V(I) + Rod%V(I+1))
         END IF

         ! get scalar for submerged portion                  
         IF (Lsum + dL <= Rod%h0) THEN    ! if fully submerged 
            VOF = 1.0_DbKi
         ELSE IF (Lsum < Rod%h0) THEN    ! if partially below waterline 
            VOF = (Rod%h0 - Lsum)/dL
         ELSE                        ! must be out of water
            VOF = 0.0_DbKi
         END IF
         
         Lsum = Lsum + dL            ! add length attributed to this node to the total

         ! build mass and added mass matrix
         DO J=1,3
            DO K=1,3
               IF (J==K) THEN
                  Rod%M(K,J,I) = m_i + VOF*p%rhoW*v_i*( Rod%Can*(1 - Rod%q(J)*Rod%q(K)) + Rod%Cat*Rod%q(J)*Rod%q(K) )
               ELSE
                  Rod%M(K,J,I) = VOF*p%rhoW*v_i*( Rod%Can*(-Rod%q(J)*Rod%q(K)) + Rod%Cat*Rod%q(J)*Rod%q(K) )
               END IF
            END DO
         END DO
         
         ! <<<< what about accounting for offset of half segment from node location for end nodes? <<<<
         
         
!         CALL Inverse3by3(Rod%S(:,:,I), Rod%M(:,:,I))             ! invert mass matrix


         ! ------------------  CALCULATE FORCES ON EACH NODE ----------------------------

         if (N > 0) then ! the following force calculations are only nonzero for finite-length rods (skipping for zero-length Rods)
         
            ! >>> no nodal axial elasticity loads calculated since it's assumed rigid, but should I calculate tension/compression due to other loads? <<<

            ! weight (now only the dry weight)
            Rod%W(:,I) = (/ 0.0_DbKi, 0.0_DbKi, -m_i * p%g /)   ! assuming g is positive
            
            ! buoyance (now calculated based on outside pressure, for submerged portion only)
            ! radial buoyancy force from sides
            Ftemp = -VOF * 0.25*Pi*dL*Rod%d*Rod%d * p%rhoW*p%g * sinPhi
            Rod%Bo(:,I) = (/ Ftemp*cosBeta*cosPhi, Ftemp*sinBeta*cosPhi, -Ftemp*sinPhi /)            

            !relative flow velocities
            DO J = 1, 3
               Vi(J) = Rod%U(J,I) - Rod%rd(J,I)                               ! relative flow velocity over node -- this is where wave velicites would be added
            END DO

            ! decomponse relative flow into components
            SumSqVp = 0.0_DbKi                                         ! start sums of squares at zero
            SumSqVq = 0.0_DbKi
            DO J = 1, 3
               Vq(J) = DOT_PRODUCT( Vi , Rod%q ) * Rod%q(J);            ! tangential relative flow component
               Vp(J) = Vi(J) - Vq(J)                                    ! transverse relative flow component
               SumSqVq = SumSqVq + Vq(J)*Vq(J)
               SumSqVp = SumSqVp + Vp(J)*Vp(J)
            END DO
            MagVp = sqrt(SumSqVp)                                       ! get magnitudes of flow components
            MagVq = sqrt(SumSqVq)

            ! transverse and tangenential drag
            Rod%Dp(:,I) = VOF * 0.5*p%rhoW*Rod%Cdn*    Rod%d* dL * MagVp * Vp
            Rod%Dq(:,I) = 0.0_DbKi ! 0.25*p%rhoW*Rod%Cdt* Pi*Rod%d* dL * MagVq * Vq <<< should these axial side loads be included?

            ! fluid acceleration components for current node
            aq = DOT_PRODUCT(Rod%Ud(:,I), Rod%q) * Rod%q  ! tangential component of fluid acceleration
            ap = Rod%Ud(:,I) - aq                         ! normal component of fluid acceleration
            ! transverse Froude-Krylov force
            Rod%Ap(:,I) = VOF * p%rhoW*(1.0+Rod%Can)* v_i * ap  ! 
            ! axial Froude-Krylov force
            Rod%Aq(:,I) = 0.0_DbKi  ! p%rhoW*(1.0+Rod%Cat)* v_i * aq  ! <<< just put a taper-based term here eventually?

            ! dynamic pressure
            Rod%Pd(:,I) = 0.0_DbKi  ! assuming zero for sides for now, until taper comes into play
            
            ! bottom contact (stiffness and damping, vertical-only for now)  - updated Nov 24 for general case where anchor and fairlead ends may deal with bottom contact forces
            ! interpolate the local depth from the bathymetry grid
            CALL getDepthFromBathymetry(m%BathymetryGrid, m%BathGrid_Xs, m%BathGrid_Ys, Rod%r(1,I), Rod%r(2,I), depth)
            
            IF (Rod%r(3,I) < -depth) THEN
               IF (I==0) THEN
                  Rod%B(3,I) = ( (-depth - Rod%r(3,I))*p%kBot - Rod%rd(3,I)*p%cBot) * 0.5*Rod%d*(            Rod%l(I+1) ) 
               ELSE IF (I==N) THEN
                  Rod%B(3,I) = ( (-depth - Rod%r(3,I))*p%kBot - Rod%rd(3,I)*p%cBot) * 0.5*Rod%d*(Rod%l(I)               ) 
               ELSE
                  Rod%B(3,I) = ( (-depth - Rod%r(3,I))*p%kBot - Rod%rd(3,I)*p%cBot) * 0.5*Rod%d*(Rod%l(I) + Rod%l(I+1) ) 
               END IF
               ! IF (I==0) THEN
               !    Rod%B(3,I) = ( (-p%WtrDpth - Rod%r(3,I))*p%kBot - Rod%rd(3,I)*p%cBot) * 0.5*Rod%d*(            Rod%l(I+1) ) 
               ! ELSE IF (I==N) THEN
               !    Rod%B(3,I) = ( (-p%WtrDpth - Rod%r(3,I))*p%kBot - Rod%rd(3,I)*p%cBot) * 0.5*Rod%d*(Rod%l(I)               ) 
               ! ELSE
               !    Rod%B(3,I) = ( (-p%WtrDpth - Rod%r(3,I))*p%kBot - Rod%rd(3,I)*p%cBot) * 0.5*Rod%d*(Rod%l(I) + Rod%l(I+1) ) 
               ! END IF
            ELSE
               Rod%B(3,I) = 0.0_DbKi
            END IF
            
         ELSE    ! zero-length (N=0) Rod case
         
            ! >>>>>>>>>>>>>> still need to check handling of zero length rods <<<<<<<<<<<<<<<<<<<
         
            ! for zero-length rods, make sure various forces are zero
            Rod%W  = 0.0_DbKi
            Rod%Bo = 0.0_DbKi
            Rod%Dp = 0.0_DbKi
            Rod%Dq= 0.0_DbKi
            Rod%B = 0.0_DbKi
            Rod%Pd = 0.0_DbKi
            
         END IF
         
         
         ! ------ now add forces, moments, and added mass from Rod end effects (these can exist even if N==0) -------
         
         ! end A
         IF ((I==0) .and. (Rod%h0 > 0.0_ReKi)) THEN    ! if this is end A and it is submerged 
         
         ! >>> eventually should consider a VOF approach for the ends    hTilt = 0.5*Rod%d/cosPhi <<<
         
            ! buoyancy force
            Ftemp = -VOF * 0.25*Pi*Rod%d*Rod%d * p%rhoW*p%g*Rod%r(3,I)
            Rod%Bo(:,I) = Rod%Bo(:,I) + (/ Ftemp*cosBeta*sinPhi, Ftemp*sinBeta*sinPhi, Ftemp*cosPhi /) 
         
            ! buoyancy moment
            Mtemp = -VOF * 1.0/64.0*Pi*Rod%d**4 * p%rhoW*p%g * sinPhi 
            Rod%Mext = Rod%Mext + (/ Mtemp*sinBeta, -Mtemp*cosBeta, 0.0_DbKi /) 
         
            ! axial drag
            Rod%Dq(:,I) = Rod%Dq(:,I) + VOF * 0.25* Pi*Rod%d*Rod%d * p%rhoW*Rod%CdEnd * MagVq * Vq
         
         
            ! >>> what about rotational drag?? <<<   eqn will be  Pi* Rod%d**4/16.0 omega_rel?^2...  *0.5 * Cd...

            ! Froud-Krylov force
            Rod%Aq(:,I) = Rod%Aq(:,I) + VOF * p%rhoW*(1.0+Rod%CaEnd)* (2.0/3.0*Pi*Rod%d**3 /8.0) * aq
            
            ! dynamic pressure force
            Rod%Pd(:,I) = Rod%Pd(:,I) + VOF * 0.25* Pi*Rod%d*Rod%d * Rod%PDyn(I) * Rod%q
            
            ! added mass
            DO J=1,3
               DO K=1,3
                  IF (J==K) THEN
                     Rod%M(K,J,I) = Rod%M(K,J,I) + VOF*p%rhoW* Rod%CaEnd* (2.0/3.0*Pi*Rod%d**3 /8.0) *Rod%q(J)*Rod%q(K) 
                  ELSE
                     Rod%M(K,J,I) = Rod%M(K,J,I) + VOF*p%rhoW* Rod%CaEnd* (2.0/3.0*Pi*Rod%d**3 /8.0) *Rod%q(J)*Rod%q(K) 
                  END IF
               END DO
            END DO
         
         END IF
            
         IF ((I==N) .and. (Rod%h0 >= Rod%UnstrLen)) THEN    ! if this end B and it is submerged (note, if N=0, both this and previous if statement are true)
         
            ! buoyancy force
            Ftemp = VOF * 0.25*Pi*Rod%d*Rod%d * p%rhoW*p%g*Rod%r(3,I)
            Rod%Bo(:,I) = Rod%Bo(:,I) + (/ Ftemp*cosBeta*sinPhi, Ftemp*sinBeta*sinPhi, Ftemp*cosPhi /) 
         
            ! buoyancy moment
            Mtemp = VOF * 1.0/64.0*Pi*Rod%d**4 * p%rhoW*p%g * sinPhi 
            Rod%Mext = Rod%Mext + (/ Mtemp*sinBeta, -Mtemp*cosBeta, 0.0_DbKi /) 
            
            ! axial drag
            Rod%Dq(:,I) = Rod%Dq(:,I) + VOF * 0.25* Pi*Rod%d*Rod%d * p%rhoW*Rod%CdEnd * MagVq * Vq
            
            ! Froud-Krylov force
            Rod%Aq(:,I) = Rod%Aq(:,I) + VOF * p%rhoW*(1.0+Rod%CaEnd)* (2.0/3.0*Pi*Rod%d**3 /8.0) * aq
            
            ! dynamic pressure force
            Rod%Pd(:,I) = Rod%Pd(:,I) - VOF * 0.25* Pi*Rod%d*Rod%d * Rod%PDyn(I) * Rod%q
            
            ! added mass
            DO J=1,3
               DO K=1,3
                  IF (J==K) THEN
                     Rod%M(K,J,I) = Rod%M(K,J,I) + VOF*p%rhoW* Rod%CaEnd* (2.0/3.0*Pi*Rod%d**3 /8.0) *Rod%q(J)*Rod%q(K) 
                  ELSE
                     Rod%M(K,J,I) = Rod%M(K,J,I) + VOF*p%rhoW* Rod%CaEnd* (2.0/3.0*Pi*Rod%d**3 /8.0) *Rod%q(J)*Rod%q(K) 
                  END IF
               END DO
            END DO
            
         END IF
         
         
         
         ! ---------------------------- total forces for this node -----------------------------
         
         Rod%Fnet(:,I) = Rod%W(:,I) + Rod%Bo(:,I) + Rod%Dp(:,I) + Rod%Dq(:,I) &
                         + Rod%Ap(:,I) + Rod%Aq(:,I) + Rod%Pd(:,I) + Rod%B(:,I)
         

      END DO  ! I  - done looping through nodes


      ! ----- add waterplane moment of inertia moment if applicable -----
      IF ((Rod%r(3,0) < zeta) .and. (Rod%r(3,N) > zeta)) then    ! check if it's crossing the water plane
         Mtemp = 1.0/16.0 *Pi*Rod%d**4 * p%rhoW*p%g * sinPhi * (1.0 + 0.5* tanPhi**2)
         Rod%Mext = Rod%Mext + (/ Mtemp*sinBeta, -Mtemp*cosBeta, 0.0_DbKi /)
      END IF
   
      ! ---------------- now add in forces on end nodes from attached lines ------------------
         
      ! loop through lines attached to end A
      DO l=1,Rod%nAttachedA
         
         CALL Line_GetEndStuff(m%LineList(Rod%attachedA(l)), Fnet_i, Mnet_i, Mass_i, Rod%TopA(l))
         
         ! sum quantitites
         Rod%Fnet(:,0)= Rod%Fnet(:,0) + Fnet_i    ! total force
         Rod%Mext     = Rod%Mext      + Mnet_i    ! externally applied moment
         Rod%M(:,:,0) = Rod%M(:,:,0)  + Mass_i    ! mass at end node
         
      END DO
   
      ! loop through lines attached to end B
      DO l=1,Rod%nAttachedB
         
         CALL Line_GetEndStuff(m%LineList(Rod%attachedB(l)), Fnet_i, Mnet_i, Mass_i, Rod%TopB(l))
         
         ! sum quantitites
         Rod%Fnet(:,N)= Rod%Fnet(:,N) + Fnet_i    ! total force
         Rod%Mext     = Rod%Mext      + Mnet_i    ! externally applied moment
         Rod%M(:,:,N) = Rod%M(:,:,N)  + Mass_i    ! mass at end node
         
      END DO
      
      ! ---------------- now lump everything in 6DOF about end A -----------------------------

      ! question: do I really want to neglect the rotational inertia/drag/etc across the length of each segment?
   
      ! make sure 6DOF quantiaties are zeroed before adding them up
      Rod%F6net = 0.0_DbKi
      Rod%M6net = 0.0_DbKi

      ! now go through each node's contributions, put them about end A, and sum them
      DO i = 0,Rod%N
      
         rRel = Rod%r(:,i) - Rod%r(:,0)   ! vector from reference point to node            
         
         ! convert segment net force into 6dof force about body ref point (if the Rod itself, end A)
         CALL translateForce3to6DOF(rRel, Rod%Fnet(:,i), F6_i)
         
         ! convert segment mass matrix to 6by6 mass matrix about body ref point  (if the Rod itself, end A)
         CALL translateMass3to6DOF(rRel, Rod%M(:,:,i), M6_i)
                  
         ! sum contributions
         Rod%F6net = Rod%F6net + F6_i
         Rod%M6net = Rod%M6net + M6_i
         
      END DO
      
      ! ------------- Calculate some items for the Rod as a whole here -----------------
      
      ! >>> could some of these be precalculated just once? <<<
            
      ! add inertia terms for the Rod assuming it is uniform density (radial terms add to existing matrix which contains parallel-axis-theorem components only)
      I_l = 0.125*Rod%mass * Rod%d*Rod%d     ! axial moment of inertia
      I_r = Rod%mass/12 * (0.75*Rod%d*Rod%d + (Rod%UnstrLen/Rod%N)**2 ) * Rod%N     ! summed radial moment of inertia for each segment individually
      
      !h_c = [value from registry]

      Imat_l(1,1) = I_r   ! inertia about CG in local orientations (as if Rod is vertical)
      Imat_l(2,2) = I_r
      Imat_l(3,3) = I_l
      
      OrMat = CalcOrientation(phi, beta, 0.0_DbKi)        ! get rotation matrix to put things in global rather than rod-axis orientations
      
      Imat = RotateM3(Imat_l, OrMat)  ! rotate to give inertia matrix about CG in global frame
      
      ! these supplementary inertias can then be added the matrix (these are the terms ASIDE from the parallel axis terms)
      Rod%M6net(4:6,4:6) = Rod%M6net(4:6,4:6) + Imat
      

      ! now add centripetal and gyroscopic forces/moments, and that should be everything
      h_c = 0.5*Rod%UnstrLen          ! distance to center of mass
      r_c = h_c*Rod%q                 ! vector to center of mass
      
      ! note that Rod%v6(4:6) is the rotational velocity vector, omega   
      Fcentripetal = 0.0_DbKi !<<<TEMP<<< -cross_product(Rod%v6(4:6), cross_product(Rod%v6(4:6), r_c ))*Rod%mass <<<
      Mcentripetal = 0.0_DbKi !<<<TEMP<<< cross_product(r_c, Fcentripetal) - cross_product(Rod%v6(4:6), MATMUL(Imat,Rod%v6(4:6)))
      
      ! add centripetal force/moment, gyroscopic moment, and any moments applied from lines at either end (might be zero)
      Rod%F6net(1:3) = Rod%F6net(1:3) + Fcentripetal 
      Rod%F6net(4:6) = Rod%F6net(4:6) + Mcentripetal + Rod%Mext
            
      ! Note: F6net saves the Rod's net forces and moments (excluding inertial ones) for use in later output
      !       (this is what the rod will apply to whatever it's attached to, so should be zero moments if pinned).
      !       M6net saves the rod's mass matrix.
      
      
   

   END SUBROUTINE Rod_DoRHS
   !=====================================================================




   ! this function handles assigning a line to a connection node
   SUBROUTINE Rod_AddLine(Rod, lineID, TopOfLine, endB)

      Type(MD_Rod), INTENT (INOUT)   :: Rod        ! the Connection object

      Integer(IntKi),   INTENT( IN )     :: lineID
      Integer(IntKi),   INTENT( IN )     :: TopOfLine
      Integer(IntKi),   INTENT( IN )     :: endB   ! add line to end B if 1, end A if 0

      if (endB==1) then   ! attaching to end B

         IF (wordy > 0) Print*, "L", lineID, "->R", Rod%IdNum , "b"
         
         IF (Rod%nAttachedB <10) THEN ! this is currently just a maximum imposed by a fixed array size.  could be improved.
            Rod%nAttachedB = Rod%nAttachedB + 1  ! add the line to the number connected
            Rod%AttachedB(Rod%nAttachedB) = lineID
            Rod%TopB(Rod%nAttachedB) = TopOfLine  ! attached to line ... 1 = top/fairlead(end B), 0 = bottom/anchor(end A)
         ELSE
            Print*, "too many lines connected to Rod ", Rod%IdNum, " in MoorDyn!"
         END IF

      else              ! attaching to end A
      
         IF (wordy > 0) Print*, "L", lineID, "->R", Rod%IdNum , "a"
         
         IF (Rod%nAttachedA <10) THEN ! this is currently just a maximum imposed by a fixed array size.  could be improved.
            Rod%nAttachedA = Rod%nAttachedA + 1  ! add the line to the number connected
            Rod%AttachedA(Rod%nAttachedA) = lineID
            Rod%TopA(Rod%nAttachedA) = TopOfLine  ! attached to line ... 1 = top/fairlead(end B), 0 = bottom/anchor(end A)
         ELSE
            Print*, "too many lines connected to Rod ", Rod%IdNum, " in MoorDyn!"
         END IF
         
      end if

   END SUBROUTINE Rod_AddLine


   ! this function handles removing a line from a connection node
   SUBROUTINE Rod_RemoveLine(Rod, lineID, TopOfLine, endB,  rEnd, rdEnd)

      Type(MD_Rod), INTENT (INOUT)  :: Rod        ! the Connection object

      Integer(IntKi),   INTENT( IN )     :: lineID
      Integer(IntKi),   INTENT(  OUT)    :: TopOfLine
      Integer(IntKi),   INTENT( IN )     :: endB   ! end B if 1, end A if 0
      REAL(DbKi),       INTENT(INOUT)    :: rEnd(3)
      REAL(DbKi),       INTENT(INOUT)    :: rdEnd(3)
      
      Integer(IntKi)    :: l,m,J
      
      if (endB==1) then   ! attaching to end B
         
         DO l = 1,Rod%nAttachedB    ! look through attached lines
         
            IF (Rod%AttachedB(l) == lineID) THEN   ! if this is the line's entry in the attachment list
            
               TopOfLine = Rod%TopB(l);                ! record which end of the line was attached
               
               DO m = l,Rod%nAttachedB-1 
               
                  Rod%AttachedB(m) = Rod%AttachedB(m+1)  ! move subsequent line links forward one spot in the list to eliminate this line link
                  Rod%TopB(     m) =      Rod%TopB(m+1) 
               
                  Rod%nAttachedB = Rod%nAttachedB - 1                      ! reduce attached line counter by 1
               
                  ! also pass back the kinematics at the end
                  DO J = 1,3
                     rEnd( J) = Rod%r( J,Rod%N)
                     rdEnd(J) = Rod%rd(J,Rod%N)
                  END DO
                  
                  print*, "Detached line ", lineID, " from Rod ", Rod%IdNum, " end B"
                  
                  EXIT
               END DO
               
               IF (l == Rod%nAttachedB) THEN   ! detect if line not found
                  print *, "Error: failed to find line to remove during RemoveLine call to Rod ", Rod%IdNum, ". Line ", lineID
               END IF
            END IF
         END DO
         
      else              ! attaching to end A
              
        DO l = 1,Rod%nAttachedA    ! look through attached lines
         
            IF (Rod%AttachedA(l) == lineID) THEN   ! if this is the line's entry in the attachment list
            
               TopOfLine = Rod%TopA(l);                ! record which end of the line was attached
               
               DO m = l,Rod%nAttachedA-1 
               
                  Rod%AttachedA(m) = Rod%AttachedA(m+1)  ! move subsequent line links forward one spot in the list to eliminate this line link
                  Rod%TopA(     m) =      Rod%TopA(m+1) 
               
                  Rod%nAttachedA = Rod%nAttachedA - 1                      ! reduce attached line counter by 1
               
                  ! also pass back the kinematics at the end
                  DO J = 1,3
                     rEnd( J) = Rod%r( J,0)
                     rdEnd(J) = Rod%rd(J,0)
                  END DO
                  
                  print*, "Detached line ", lineID, " from Rod ", Rod%IdNum, " end A"
                  
                  EXIT
               END DO
               
               IF (l == Rod%nAttachedA) THEN   ! detect if line not found
                  print *, "Error: failed to find line to remove during RemoveLine call to Rod ", Rod%IdNum, ". Line ", lineID
               END IF
            END IF
         END DO
      
      end if
      
   END SUBROUTINE Rod_RemoveLine








!--------------------------------------------------------------
!            Body-Specific Subroutines
!--------------------------------------------------------------


   SUBROUTINE Body_Setup( Body, tempArray, rhoW, ErrStat, ErrMsg)

      TYPE(MD_Body),     INTENT(INOUT)    :: Body          ! the single body object of interest
      REAL(DbKi),        INTENT(IN)       :: tempArray(6)  ! initial pose of body
      REAL(DbKi),        INTENT(IN)       :: rhoW
      INTEGER,           INTENT(INOUT )   :: ErrStat       ! returns a non-zero value when an error occurs
      CHARACTER(*),      INTENT(INOUT )   :: ErrMsg        ! Error message if ErrStat /= ErrID_None

      INTEGER(4)                          :: J             ! Generic index
      INTEGER(4)                          :: K             ! Generic index
      INTEGER(IntKi)                      :: N

      REAL(DbKi)                          :: Mtemp(6,6)   

      ! set initial velocity to zero
      Body%v6 = 0.0_DbKi

      !also set number of attached rods and points to zero initially
      Body%nAttachedC = 0
      Body%nAttachedR = 0

      ! for now take one entry and apply to all three DOFs just using a single entry for all axes <<<<<
      DO J=2,3
         Body%BodyI(J)   = Body%BodyI(1)
         Body%BodyCdA(J) = Body%BodyCdA(1)
         Body%BodyCa(J)  = Body%BodyCa(1)
      END DO

      ! set up body initial mass matrix (excluding any rods or attachements)
      DO J=1,3
         Mtemp(J,J) = Body%bodyM          ! fill in mass
         Mtemp(3+J,3+J) = Body%bodyI(J)   ! fill in inertia   
      END DO
      
      CALL TranslateMass6to6DOF(Body%rCG, Mtemp, Body%M0)  ! account for potential CG offset <<< is the direction right? <<<
        
      DO J=1,6
         Body%M0(J,J) = Body%M0(J,J) + Body%bodyV*Body%bodyCa(1) ! add added mass in each direction about ref point (so only diagonals) <<< eventually expand to multi D
      END DO
   
      ! --------------- if this is an independent body (not coupled) ----------
      ! set initial position and orientation of body from input file 
      Body%r6 = tempArray

      ! calculate orientation matrix based on latest angles
      !RotMat(r6[3], r6[4], r6[5], OrMat);
      Body%OrMat = TRANSPOSE( EulerConstruct( Body%r6(4:6) ) )  ! full Euler angle approach <<<< need to check order 

      IF (wordy > 0) print *, "Set up Body ",Body%IdNum, ", type ", Body%typeNum

      ! need to add cleanup sub <<<

   END SUBROUTINE Body_Setup

!   ! used to initialize bodies that aren't free i.e. don't have states
!   !--------------------------------------------------------------
!   SUBROUTINE Body_InitializeUnfree(Body, r6_in, mesh, mesh_index, m)
!
!      Type(MD_Body),         INTENT(INOUT)  :: Body        ! the Body object
!      Real(DbKi),            INTENT(IN   )  :: r6_in(6)    ! state vector section for this line
!      TYPE(MeshType),        INTENT(INOUT)  :: mesh        !
!      Integer(IntKi),        INTENT(IN   )  :: mesh_index  ! index of the node in the mesh for the current object being initialized
!      TYPE(MD_MiscVarType),  INTENT(INOUT)  :: m           ! passing along all mooring objects
!
!      INTEGER(IntKi)                        :: l           ! index of segments or nodes along line
!      REAL(DbKi)                            :: rRef(3)     ! reference position of mesh node
!      REAL(DbKi)                            :: OrMat(3,3)  ! DCM for body orientation based on r6_in
!      REAL(DbKi)                            :: dummyStates(12) 
!   
!   
!      rRef = 0.0_DbKi   ! <<< maybe this should be the offsets of the local platform origins from the global origins in future? And that's what's specificed by the Body input coordinates?
!      
!      CALL MeshPositionNode(mesh, mesh+index, rRef,ErrStat2,ErrMsg2)! "assign the coordinates (u%PtFairleadDisplacement%Position) of each node in the global coordinate space"
!
!      CALL CheckError( ErrStat2, ErrMsg2 )
!      IF (ErrStat >= AbortErrLev) RETURN
!
!      ! Apply offsets due to initial platform rotations and translations (fixed Jun 19, 2015)
!      CALL SmllRotTrans('body rotation matrix', r6_in(4),r6_in(5),r6_in(6), OrMat, '', ErrStat2, ErrMsg2)
!      mesh%TranslationDisp(1, mesh_index) = r6_in(1) + OrMat(1,1)*rRef(1) + OrMat(2,1)*rRef(2) + OrMat(3,1)*rRef(3) - rRef(1)
!      mesh%TranslationDisp(2, mesh_index) = r6_in(2) + OrMat(1,2)*rRef(1) + OrMat(2,2)*rRef(2) + OrMat(3,2)*rRef(3) - rRef(2)
!      mesh%TranslationDisp(3, mesh_index) = r6_in(3) + OrMat(1,3)*rRef(1) + OrMat(2,3)*rRef(2) + OrMat(3,3)*rRef(3) - rRef(3)
!
!      ! what about node point orientation ???
!
!      ! If any Rod is fixed to the body (not pinned), initialize it now because otherwise it won't be initialized
!      DO l=1, Body%nAttachedR
!         if (m%RodList(Body%attachedR(l))%typeNum == 2)  CALL Rod_Initialize(m%RodList(Body%attachedR(l)), dummyStates, m%LineList)
!      END DO
!      
!      ! Note: Connections don't need any initialization
!      
!   END SUBROUTINE Body_InitializeUnfree
!   !--------------------------------------------------------------


   ! used to initialize bodies that are free
   !--------------------------------------------------------------
   SUBROUTINE Body_Initialize(Body, states, m)

      Type(MD_Body),         INTENT(INOUT)  :: Body            ! the Body object
      Real(DbKi),            INTENT(INOUT)  :: states(:)       ! state vector section for this Body
      TYPE(MD_MiscVarType),  INTENT(INOUT)  :: m               ! passing along all mooring objects

      INTEGER(IntKi)                        :: l               ! index of segments or nodes along line
      REAL(DbKi)                            :: dummyStates(12) ! dummy vector to mimic states when initializing a rigidly attached rod
   
   
      ! assign initial body kinematics to state vector
      states(7:12) = Body%r6
      states(1:6 ) = Body%v6
      

      ! set positions of any dependent connections and rods now (before they are initialized)
      CALL Body_SetDependentKin(Body, 0.0_DbKi, m)
            
      ! If any Rod is fixed to the body (not pinned), initialize it now because otherwise it won't be initialized
      DO l=1, Body%nAttachedR
         if (m%RodList(Body%attachedR(l))%typeNum == 2)  CALL Rod_Initialize(m%RodList(Body%attachedR(l)), dummyStates,  m)
      END DO
      
      ! Note: Connections don't need any initialization
      
   END SUBROUTINE Body_Initialize
   !--------------------------------------------------------------
   
   ! used to initialize bodies that are coupled or fixed
   !--------------------------------------------------------------
   SUBROUTINE Body_InitializeUnfree(Body, m)

      Type(MD_Body),         INTENT(INOUT)  :: Body            ! the Body object
      TYPE(MD_MiscVarType),  INTENT(INOUT)  :: m               ! passing along all mooring objects

      INTEGER(IntKi)                        :: l               ! index of segments or nodes along line
      REAL(DbKi)                            :: dummyStates(12) ! dummy vector to mimic states when initializing a rigidly attached rod
   
   
      ! set positions of any dependent connections and rods now (before they are initialized)
      CALL Body_SetDependentKin(Body, 0.0_DbKi, m)
            
      ! If any Rod is fixed to the body (not pinned), initialize it now because otherwise it won't be initialized
      DO l=1, Body%nAttachedR
         if (m%RodList(Body%attachedR(l))%typeNum == 2)  CALL Rod_Initialize(m%RodList(Body%attachedR(l)), dummyStates,  m)
      END DO
      
      ! Note: Connections don't need any initialization
      
   END SUBROUTINE Body_InitializeUnfree
   !--------------------------------------------------------------



   !--------------------------------------------------------------
   SUBROUTINE Body_SetState(Body, X, t, m)

      Type(MD_Body),         INTENT(INOUT)  :: Body           ! the Body object
      Real(DbKi),            INTENT(IN   )  :: X(:)           ! state vector section for this line
      Real(DbKi),            INTENT(IN   )  :: t              ! instantaneous time
      TYPE(MD_MiscVarType),  INTENT(INOUT)  :: m              ! passing along all mooring objects

      INTEGER(IntKi)                        :: l              ! index of segments or nodes along line
      INTEGER(IntKi)                        :: J              ! index
   
      ! store current time
      Body%time = t
      
      
      
      Body%r6 = X(7:12)   ! get positions      
      Body%v6 = X(1:6)    ! get velocities
      

      ! set positions of any dependent connections and rods
      CALL Body_SetDependentKin(Body, t, m)
      
   END SUBROUTINE Body_SetState
   !--------------------------------------------------------------


   ! set kinematics for Bodies if they are coupled (or ground)
   !--------------------------------------------------------------
   SUBROUTINE Body_SetKinematics(Body, r_in, v_in, a_in, t, m)

      Type(MD_Body),         INTENT(INOUT)  :: Body       ! the Body object
      Real(DbKi),            INTENT(IN   )  :: r_in(6)   ! 6-DOF position
      Real(DbKi),            INTENT(IN   )  :: v_in(6)   ! 6-DOF velocity
      Real(DbKi),             INTENT(IN   ) :: a_in(6)       ! 6-DOF acceleration (only used for coupled rods)
      Real(DbKi),            INTENT(IN   )  :: t         ! instantaneous time
      TYPE(MD_MiscVarType),  INTENT(INOUT)  :: m         ! passing along all mooring objects (for simplicity, since Bodies deal with Rods and Connections)


      INTEGER(IntKi)                   :: l

      ! store current time
      Body%time = t

   !   if (abs(Body%typeNum) == 2) then ! body coupled in 6 DOF, or ground
         Body%r6 = r_in
         Body%v6 = v_in
         Body%a6 = a_in
                  
         ! since this body has no states and all DOFs have been set, pass its kinematics to dependent attachments
         CALL Body_SetDependentKin(Body, t, m)
      
   !   else if (abs(Body%typeNum) == 1) then ! body pinned at reference point
   !   
   !      ! set Body *end A only* kinematics based on BCs (linear model for now) 
   !      Body%r6(1:3) = r_in(1:3)
   !      Body%v6(1:3) = v_in(1:3)
   !      
   !      ! Body is pinned so only ref point posiiton is specified, rotations are left alone and will be 
   !      ! handled, along with passing kinematics to attached objects, by separate call to setState
   !   
   !   else
   !      print *, "Error: Body_SetKinematics called for a free Body."  ! <<<
   !   end if

   END SUBROUTINE Body_SetKinematics
   !--------------------------------------------------------------


   ! set the states (positions and velocities) of any connects or rods that are part of this body
   ! also computes the orientation matrix (never skip this sub!)
   !--------------------------------------------------------------
   SUBROUTINE Body_SetDependentKin(Body, t, m)

      Type(MD_Body),         INTENT(INOUT)  :: Body        ! the Bodyion object
      REAL(DbKi),            INTENT(IN   )  :: t
      TYPE(MD_MiscVarType),  INTENT(INOUT)  :: m           ! passing along all mooring objects (for simplicity, since Bodies deal with Rods and Connections)

      INTEGER(IntKi)                        :: l              ! index of attached objects
   
      Real(DbKi)                            :: rConnect(3)
      Real(DbKi)                            :: rdConnect(3)
      Real(DbKi)                            :: rRod(6)
      Real(DbKi)                            :: vRod(6)
      Real(DbKi)                            :: aRod(6)

      

      ! calculate orientation matrix based on latest angles
      !CALL SmllRotTrans('', Body%r6(4), Body%r6(5), Body%r6(6), Body%TransMat, '', ErrStat2, ErrMsg2)
      Body%OrMat = TRANSPOSE( EulerConstruct( Body%r6(4:6) ) ) ! full Euler angle approach <<<< need to check order 
  
      ! set kinematics of any dependent connections
      do l = 1,Body%nAttachedC
      
         CALL transformKinematics(Body%rConnectRel(:,l), Body%r6, Body%OrMat, Body%v6, rConnect, rdConnect) !<<< should double check this function
                  
         ! >>> need to add acceleration terms here too? <<<
                  
         ! pass above to the connection and get it to calculate the forces
         CALL Connect_SetKinematics( m%ConnectList(Body%attachedC(l)), rConnect, rdConnect, m%zeros6(1:3), t, m)
      end do
      
      ! set kinematics of any dependent Rods
      do l=1,Body%nAttachedR
      
         ! calculate displaced coordinates/orientation and velocities of each rod <<<<<<<<<<<<<
         ! do 3d details of Rod ref point
         CALL TransformKinematicsA( Body%r6RodRel(1:3,l), Body%r6(1:3), Body%OrMat, Body%v6, Body%a6, rRod(1:3), vRod(1:3), aRod(1:3))  ! set first three entires (end A translation) of rRod and rdRod
         ! does the above function need to take in all 6 elements of r6RodRel??
         
         ! do rotational stuff
         rRod(4:6) = MATMUL(Body%OrMat, Body%r6RodRel(4:6,l))    !<<<<<< correct? <<<<< rotateVector3(r6RodRel[i]+3, OrMat, rRod+3);   ! rotate rod relative unit vector by OrMat to get unit vec in reference coords
         vRod(4:6) = Body%v6(4:6)  ! transformed rotational velocity.  <<< is this okay as is? <<<<
         aRod(4:6) = Body%a6(4:6) 
         
         ! pass above to the rod and get it to calculate the forces
         CALL Rod_SetKinematics(m%RodList(Body%attachedR(l)), rRod, vRod, aRod, t, m)
      end do

   END SUBROUTINE Body_SetDependentKin
   !--------------------------------------------------------------
   
      ! calculate the aggregate 3/6DOF rigid-body loads of a coupled rod including inertial loads
   !--------------------------------------------------------------
   SUBROUTINE Body_GetCoupledForce(Body, Fnet_out, m, p)

      Type(MD_Body),         INTENT(INOUT)  :: Body        ! the Body object
      Real(DbKi),            INTENT(  OUT)  :: Fnet_out(6) ! force and moment vector
      TYPE(MD_MiscVarType),  INTENT(INOUT)  :: m           ! passing along all mooring objects
      TYPE(MD_ParameterType),INTENT(IN   )  :: p           ! Parameters
      
      Real(DbKi)                            :: F6_iner(6)  ! inertial reaction force
      
      ! do calculations of forces and masses on the body
      CALL Body_DoRHS(Body, m, p)

      ! add inertial loads as appropriate 
      if (Body%typeNum == -1) then                          
      
         F6_iner = 0.0_DbKi !-MATMUL(Body%M, Body%a6)     <<<<<<<< why does including F6_iner cause instability???
         Fnet_out = Body%F6net + F6_iner        ! add inertial loads
         
      else
         print *, "ERROR, Body_GetCoupledForce called for wrong (non-coupled) body type in MoorDyn!"
      end if
   
   END SUBROUTINE Body_GetCoupledForce
   !--------------------------------------------------------------
   

   !--------------------------------------------------------------
   SUBROUTINE Body_GetStateDeriv(Body, Xd, m, p)

      Type(MD_Body),         INTENT(INOUT)  :: Body          ! the Bodyion object
      Real(DbKi),            INTENT(INOUT)  :: Xd(:)            ! state derivative vector section for this line
      
      TYPE(MD_MiscVarType),  INTENT(INOUT)  :: m           ! passing along all mooring objects
      TYPE(MD_ParameterType),INTENT(IN   )  :: p                ! Parameters
      
      INTEGER(IntKi)                        :: J                ! index
      
      Real(DbKi)                            :: acc(6)           ! 6DOF acceleration vector
      
      Real(DbKi)                            :: y_temp (6)       ! temporary vector for LU decomposition
      Real(DbKi)                            :: LU_temp(6,6)     ! temporary matrix for LU decomposition
      

      ! Initialize temp variables
      y_temp   = 0.0_DbKi
! FIXME: should LU_temp be set to M_out before calling LUsolve?????
      LU_temp  = 0.0_DbKi

      CALL Body_DoRHS(Body, m, p)

      ! solve for accelerations in [M]{a}={f} using LU decomposition
      CALL LUsolve(6, Body%M, LU_temp, Body%F6net, y_temp, acc)

      ! fill in state derivatives
      Xd(7:12) = Body%v6       ! dxdt = V   (velocities)
      Xd(1:6)  = acc           ! dVdt = a   (accelerations) 

      ! store accelerations in case they're useful as output
      Body%a6 = acc
   
      ! check for NaNs (should check all state derivatives, not just first 6)
      DO J = 1, 6
         IF (Is_NaN(Xd(J))) THEN
            print *, "NaN detected at time ", Body%time, " in Body ",Body%IdNum, "in MoorDyn,"
            IF (wordy > 0) print *, "state derivatives:"
            IF (wordy > 0) print *, Xd
            EXIT
         END IF
      END DO


   END SUBROUTINE Body_GetStateDeriv
   !--------------------------------------------------------------

   !--------------------------------------------------------------
   SUBROUTINE Body_DoRHS(Body, m, p)

      Type(MD_Body),         INTENT(INOUT)  :: Body        ! the Bodyion object
      TYPE(MD_MiscVarType),  INTENT(INOUT)  :: m           ! passing along all mooring objects
      TYPE(MD_ParameterType),INTENT(IN   )  :: p           ! Parameters
      
      !TYPE(MD_MiscVarType), INTENT(INOUT)  :: m       ! misc/optimization variables

      INTEGER(IntKi)             :: l         ! index of attached lines
      INTEGER(IntKi)             :: I         ! index
      INTEGER(IntKi)             :: J         ! index
      INTEGER(IntKi)             :: K         ! index

      Real(DbKi)                 :: Fgrav(3)           ! body weight force
      Real(DbKi)                 :: body_rCGrotated(3) ! instantaneous vector from body ref point to CG
      Real(DbKi)                 :: U(3)               ! water velocity - zero for now
      Real(DbKi)                 :: Ud(3)              ! water acceleration- zero for now
      Real(DbKi)                 :: vi(6)              ! relative water velocity (last 3 terms are rotatonal and will be set to zero
      Real(DbKi)                 :: F6_i(6)            ! net force and moments from an attached object
      Real(DbKi)                 :: M6_i(6,6)          ! mass and inertia from an attached object

      ! Initialize variables
      U = 0.0_DbKi      ! Set to zero for now

      ! First, the body's own mass matrix must be adjusted based on its orientation so that 
      ! we have a mass matrix in the global orientation frame
      Body%M = RotateM6(Body%M0, Body%OrMat)

      !gravity on core body
      Fgrav(1) = 0.0_DbKi
      Fgrav(2) = 0.0_DbKi
      Fgrav(3) = Body%bodyV * p%rhow * p%g - Body%bodyM * p%g ! weight+buoyancy vector

      body_rCGrotated = MATMUL(Body%OrMat, Body%rCG) ! rotateVector3(body_rCG, OrMat, body_rCGrotated); ! relative vector to body CG in inertial orientation
      CALL translateForce3to6DOF(body_rCGrotated, Fgrav, Body%F6net)  ! gravity forces and moments about body ref point given CG location


      ! --------------------------------- apply wave kinematics ------------------------------------
      !env->waves->getU(r6, t, U); ! call generic function to get water velocities <<<<<<<<< all needs updating

      !   for (int J=0; J<3; J++)
      !      Ud[J] = 0.0;                 ! set water accelerations as zero for now
      ! ------------------------------------------------------------------------------------------

      ! viscous drag calculation (on core body)
      vi(1:3) = U - Body%v6(1:3)  ! relative flow velocity over body ref point
      vi(4:6) =   - Body%v6(4:6)  ! for rotation, this is just the negative of the body's rotation for now (not allowing flow rotation)

      Body%F6net = Body%F6net + 0.5*p%rhoW * vi * abs(vi) * Body%bodyCdA
      ! <<< NOTE, for body this should be fixed to account for orientation!! <<< what about drag in rotational DOFs??? <<<<<<<<<<<<<<

   
   
      ! Get contributions from any dependent connections
      do l = 1,Body%nAttachedC
      
         ! get net force and mass from Connection on body ref point (global orientation)
         CALL Connect_GetNetForceAndMass( m%ConnectList(Body%attachedC(l)), Body%r6(1:3), F6_i, M6_i, m, p)
         
         ! sum quantitites
         Body%F6net = Body%F6net + F6_i
         Body%M     = Body%M     + M6_i
       end do
      
      ! Get contributions from any dependent Rods
      do l=1,Body%nAttachedR
      
         ! get net force and mass from Rod on body ref point (global orientation)
         CALL Rod_GetNetForceAndMass(m%RodList(Body%attachedR(l)), Body%r6(1:3), F6_i, M6_i, m, p)
         
         ! sum quantitites
         Body%F6net = Body%F6net + F6_i
         Body%M     = Body%M     + M6_i
      end do


   END SUBROUTINE Body_DoRHS
   !=====================================================================




   ! this function handles assigning a connection to a body
   !--------------------------------------------------------------
   SUBROUTINE Body_AddConnect(Body, connectID, coords)

      Type(MD_Body),      INTENT(INOUT)  :: Body        ! the Connection object
      Integer(IntKi),     INTENT(IN   )  :: connectID
      REAL(DbKi),         INTENT(IN   )  :: coords(3)


      IF (wordy > 0) Print*, "C", connectID, "->B", Body%IdNum
      
      IF(Body%nAttachedC < 30) THEN                ! this is currently just a maximum imposed by a fixed array size.  could be improved.
         Body%nAttachedC = Body%nAttachedC + 1     ! increment the number connected
         Body%AttachedC(Body%nAttachedC) = connectID
         Body%rConnectRel(:,Body%nAttachedC) = coords  ! store relative position of connect on body
      ELSE
         Print*, "too many Points attached to Body ", Body%IdNum, " in MoorDyn!"
      END IF

   END SUBROUTINE Body_AddConnect


   ! this function handles assigning a rod to a body
   !--------------------------------------------------------------
   SUBROUTINE Body_AddRod(Body, rodID, coords)

      Type(MD_Body),      INTENT(INOUT)  :: Body        ! the Connection object
      Integer(IntKi),     INTENT(IN   )  :: rodID
      REAL(DbKi),         INTENT(IN   )  :: coords(6)  ! positions of rod ends A and B relative to body
      
      REAL(DbKi)                         :: tempUnitVec(3)
      REAL(DbKi)                         :: dummyLength

      IF (wordy > 0) Print*, "R", rodID, "->B", Body%IdNum
      
      IF(Body%nAttachedR < 30) THEN                ! this is currently just a maximum imposed by a fixed array size.  could be improved.
         Body%nAttachedR = Body%nAttachedR + 1     ! increment the number connected
         
         ! store rod ID
         Body%AttachedR(Body%nAttachedR) = rodID   
         
         ! store Rod end A relative position and unit vector from end A to B
         CALL UnitVector(coords(1:3), coords(4:6), tempUnitVec, dummyLength)
         Body%r6RodRel(1:3, Body%nAttachedR) = coords(1:3)
         Body%r6RodRel(4:6, Body%nAttachedR) = tempUnitVec
         
      ELSE
         Print*, "too many rods attached to Body ", Body%IdNum, " in MoorDyn"
      END IF

   END SUBROUTINE Body_AddRod



!++++++++++++++++++++++++++++++++++++++++++++++++++++++++++++++++++++++++++++++++++++++++++++++++++++++++++++++++++++++++++++++++++
! ###### The following four routines are Jacobian routines for linearization capabilities #######
! If the module does not implement them, set ErrStat = ErrID_Fatal in SD_Init() when InitInp%Linearize is .true.
!----------------------------------------------------------------------------------------------------------------------------------
!> Routine to compute the Jacobians of the output (Y), continuous- (X), discrete- (Xd), and constraint-state (Z) functions
!! with respect to the inputs (u). The partial derivatives dY/du, dX/du, dXd/du, and DZ/du are returned.
SUBROUTINE MD_JacobianPInput( t, u, p, x, xd, z, OtherState, y, m, ErrStat, ErrMsg, dYdu, dXdu, dXddu, dZdu)
   REAL(DbKi),                        INTENT(IN   ) :: t                  !< Time in seconds at operating point
   TYPE(MD_InputType),                INTENT(INOUT) :: u                  !< Inputs at operating point (may change to inout if a mesh copy is required)
   TYPE(MD_ParameterType),            INTENT(IN   ) :: p                  !< Parameters
   TYPE(MD_ContinuousStateType),      INTENT(IN   ) :: x                  !< Continuous states at operating point
   TYPE(MD_DiscreteStateType),        INTENT(IN   ) :: xd                 !< Discrete states at operating point
   TYPE(MD_ConstraintStateType),      INTENT(IN   ) :: z                  !< Constraint states at operating point
   TYPE(MD_OtherStateType),           INTENT(IN   ) :: OtherState         !< Other states at operating point
   TYPE(MD_OutputType),               INTENT(INOUT) :: y                  !< Output (change to inout if a mesh copy is required); Output fields are not used by this routine, but type is available here so that mesh parameter information (i.e., connectivity) does not have to be recalculated for dYdu.
   TYPE(MD_MiscVarType),              INTENT(INOUT) :: m                  !< Misc/optimization variables
   INTEGER(IntKi),                    INTENT(  OUT) :: ErrStat            !< Error status of the operation
   CHARACTER(*),                      INTENT(  OUT) :: ErrMsg             !< Error message if ErrStat /= ErrID_None
   REAL(R8Ki), ALLOCATABLE, OPTIONAL, INTENT(INOUT) :: dYdu(:,:)          !< Partial derivatives of output functions (Y) wrt the inputs (u) [intent in to avoid deallocation]
   REAL(R8Ki), ALLOCATABLE, OPTIONAL, INTENT(INOUT) :: dXdu(:,:)          !< Partial derivatives of continuous state functions (X) wrt the inputs (u) [intent in to avoid deallocation]
   REAL(R8Ki), ALLOCATABLE, OPTIONAL, INTENT(INOUT) :: dXddu(:,:)         !< Partial derivatives of discrete state functions (Xd) wrt the inputs (u) [intent in to avoid deallocation]
   REAL(R8Ki), ALLOCATABLE, OPTIONAL, INTENT(INOUT) :: dZdu(:,:)          !< Partial derivatives of constraint state functions (Z) wrt the inputs (u) [intent in to avoid deallocation]
   
   ! local variables
   TYPE(MD_OutputType)          :: y_m, y_p
   TYPE(MD_ContinuousStateType) :: x_m, x_p
   TYPE(MD_InputType)           :: u_perturb
   REAL(R8Ki)                   :: delta_p, delta_m   ! delta change in input (plus, minus)
   INTEGER(IntKi)               :: i
   integer(intKi)               :: ErrStat2
   character(ErrMsgLen)         :: ErrMsg2
   character(*), parameter      :: RoutineName = 'MD_JacobianPInput'
   
   ! Initialize ErrStat
   ErrStat = ErrID_None
   ErrMsg  = ''
   
   ! get OP values here:
   call MD_CalcOutput( t, u, p, x, xd, z, OtherState, y, m, ErrStat2, ErrMsg2 ); if(Failed()) return
   
   ! make a copy of the inputs to perturb
   call MD_CopyInput( u, u_perturb, MESH_NEWCOPY, ErrStat2, ErrMsg2); if(Failed()) return
   
   IF ( PRESENT( dYdu ) ) THEN
      ! Calculate the partial derivative of the output functions (Y) with respect to the inputs (u) here:
      if (.not. allocated(dYdu) ) then
         call AllocAry(dYdu, p%Jac_ny, size(p%Jac_u_indx,1),'dYdu', ErrStat2, ErrMsg2); if(Failed()) return
      end if
      ! make a copy of outputs because we will need two for the central difference computations (with orientations)
      call MD_CopyOutput( y, y_p, MESH_NEWCOPY, ErrStat2, ErrMsg2); if(Failed()) return
      call MD_CopyOutput( y, y_m, MESH_NEWCOPY, ErrStat2, ErrMsg2); if(Failed()) return
      do i=1,size(p%Jac_u_indx,1)
         ! get u_op + delta_p u
         call MD_CopyInput( u, u_perturb, MESH_UPDATECOPY, ErrStat2, ErrMsg2 ); call SetErrStat(ErrStat2,ErrMsg2,ErrStat,ErrMsg,RoutineName)
         call MD_Perturb_u( p, i, 1, u_perturb, delta_p )
         ! compute y at u_op + delta_p u
         call MD_CalcOutput( t, u_perturb, p, x, xd, z, OtherState, y_p, m, ErrStat2, ErrMsg2 ); call SetErrStat(ErrStat2,ErrMsg2,ErrStat,ErrMsg,RoutineName)
         ! get u_op - delta_m u
         call MD_CopyInput( u, u_perturb, MESH_UPDATECOPY, ErrStat2, ErrMsg2 ); call SetErrStat(ErrStat2,ErrMsg2,ErrStat,ErrMsg,RoutineName)
         call MD_Perturb_u( p, i, -1, u_perturb, delta_m )
         ! compute y at u_op - delta_m u
         call MD_CalcOutput( t, u_perturb, p, x, xd, z, OtherState, y_m, m, ErrStat2, ErrMsg2 ); call SetErrStat(ErrStat2,ErrMsg2,ErrStat,ErrMsg,RoutineName)
         ! get central difference:
         call MD_Compute_dY( p, y_p, y_m, delta_p, dYdu(:,i) )
      end do
      if(Failed()) return
   END IF
   IF ( PRESENT( dXdu ) ) THEN
      if (.not. allocated(dXdu)) then
         call AllocAry(dXdu, p%Jac_nx, size(p%Jac_u_indx,1), 'dXdu', ErrStat2, ErrMsg2); if (Failed()) return
      endif
      do i=1,size(p%Jac_u_indx,1)
         ! get u_op + delta u
         call MD_CopyInput( u, u_perturb, MESH_UPDATECOPY, ErrStat2, ErrMsg2 ); call SetErrStat(ErrStat2,ErrMsg2,ErrStat,ErrMsg,RoutineName)
         call MD_Perturb_u( p, i, 1, u_perturb, delta_p )
         ! compute x at u_op + delta u
         call MD_CalcContStateDeriv( t, u_perturb, p, x, xd, z, OtherState, m, x_p, ErrStat2, ErrMsg2 ); call SetErrStat(ErrStat2,ErrMsg2,ErrStat,ErrMsg,RoutineName)
         ! get u_op - delta u
         call MD_CopyInput( u, u_perturb, MESH_UPDATECOPY, ErrStat2, ErrMsg2 ); call SetErrStat(ErrStat2,ErrMsg2,ErrStat,ErrMsg,RoutineName) 
         call MD_Perturb_u( p, i, -1, u_perturb, delta_m )
         ! compute x at u_op - delta u
         call MD_CalcContStateDeriv( t, u_perturb, p, x, xd, z, OtherState, m, x_m, ErrStat2, ErrMsg2 ); call SetErrStat(ErrStat2,ErrMsg2,ErrStat,ErrMsg,RoutineName) 
         ! get central difference:
         ! we may have had an error allocating memory, so we'll check
         if(Failed()) return
         ! get central difference:
         call MD_Compute_dX( p, x_p, x_m, delta_p, dXdu(:,i) )
      end do
   END IF ! dXdu
   IF ( PRESENT( dXddu ) ) THEN
      if (allocated(dXddu)) deallocate(dXddu)
   END IF
   IF ( PRESENT( dZdu ) ) THEN
      if (allocated(dZdu)) deallocate(dZdu)
   END IF
   call CleanUp()
contains

   logical function Failed()
        call SetErrStat(ErrStat2, ErrMsg2, ErrStat, ErrMsg, RoutineName) 
        Failed =  ErrStat >= AbortErrLev
        if (Failed) call CleanUp()
   end function Failed

   subroutine CleanUp()
      call MD_DestroyContState(  x_p, ErrStat2, ErrMsg2 ) ! we don't need this any more
      call MD_DestroyContState(  x_m, ErrStat2, ErrMsg2 ) ! we don't need this any more
      call MD_DestroyOutput(     y_p, ErrStat2, ErrMsg2 )
      call MD_DestroyOutput(     y_m, ErrStat2, ErrMsg2 )
      call MD_DestroyInput(u_perturb, ErrStat2, ErrMsg2 )
   end subroutine cleanup

END SUBROUTINE MD_JacobianPInput
!----------------------------------------------------------------------------------------------------------------------------------
!> Routine to compute the Jacobians of the output (Y), continuous- (X), discrete- (Xd), and constraint-state (Z) functions
!! with respect to the continuous states (x). The partial derivatives dY/dx, dX/dx, dXd/dx, and dZ/dx are returned.
SUBROUTINE MD_JacobianPContState( t, u, p, x, xd, z, OtherState, y, m, ErrStat, ErrMsg, dYdx, dXdx, dXddx, dZdx)
   REAL(DbKi),                        INTENT(IN   ) :: t                  !< Time in seconds at operating point
   TYPE(MD_InputType),                INTENT(INOUT) :: u                  !< Inputs at operating point (may change to inout if a mesh copy is required)
   TYPE(MD_ParameterType),            INTENT(IN   ) :: p                  !< Parameters
   TYPE(MD_ContinuousStateType),      INTENT(IN   ) :: x                  !< Continuous states at operating point
   TYPE(MD_DiscreteStateType),        INTENT(IN   ) :: xd                 !< Discrete states at operating point
   TYPE(MD_ConstraintStateType),      INTENT(IN   ) :: z                  !< Constraint states at operating point
   TYPE(MD_OtherStateType),           INTENT(IN   ) :: OtherState         !< Other states at operating point
   TYPE(MD_OutputType),               INTENT(INOUT) :: y                  !< Output (change to inout if a mesh copy is required); Output fields are not used by this routine, but type is available here so that mesh parameter information (i.e., connectivity) does not have to be recalculated for dYdx.
   TYPE(MD_MiscVarType),              INTENT(INOUT) :: m                  !< Misc/optimization variables
   INTEGER(IntKi),                    INTENT(  OUT) :: ErrStat            !< Error status of the operation
   CHARACTER(*),                      INTENT(  OUT) :: ErrMsg             !< Error message if ErrStat /= ErrID_None
   REAL(R8Ki), ALLOCATABLE, OPTIONAL, INTENT(INOUT) :: dYdx(:,:)          !< Partial derivatives of output functions wrt the continuous states (x) [intent in to avoid deallocation]
   REAL(R8Ki), ALLOCATABLE, OPTIONAL, INTENT(INOUT) :: dXdx(:,:)          !< Partial derivatives of continuous state functions (X) wrt the continuous states (x) [intent in to avoid deallocation]
   REAL(R8Ki), ALLOCATABLE, OPTIONAL, INTENT(INOUT) :: dXddx(:,:)         !< Partial derivatives of discrete state functions (Xd) wrt the continuous states (x) [intent in to avoid deallocation]
   REAL(R8Ki), ALLOCATABLE, OPTIONAL, INTENT(INOUT) :: dZdx(:,:)          !< Partial derivatives of constraint state functions (Z) wrt the continuous states (x) [intent in to avoid deallocation]
   ! local variables
   TYPE(MD_OutputType)          :: y_p, y_m
   TYPE(MD_ContinuousStateType) :: x_p, x_m
   TYPE(MD_ContinuousStateType) :: x_perturb
   REAL(R8Ki)                   :: delta        ! delta change in input or state
   INTEGER(IntKi)               :: i, k
   INTEGER(IntKi)               :: ErrStat2
   CHARACTER(ErrMsgLen)         :: ErrMsg2
   CHARACTER(*), PARAMETER      :: RoutineName = 'MD_JacobianPContState'
   
   ! Initialize ErrStat
   ErrStat = ErrID_None
   ErrMsg  = ''
   
   ! make a copy of the continuous states to perturb NOTE: MESH_NEWCOPY
   call MD_CopyContState( x, x_perturb, MESH_NEWCOPY, ErrStat2, ErrMsg2); if(Failed()) return
   
   IF ( PRESENT( dYdx ) ) THEN
      ! Calculate the partial derivative of the output functions (Y) with respect to the continuous states (x) here:
      if (.not. allocated(dYdx)) then
         call AllocAry(dYdx, p%Jac_ny, p%Jac_nx, 'dYdx', ErrStat2, ErrMsg2); if(Failed()) return
      end if
      ! make a copy of outputs because we will need two for the central difference computations (with orientations)
      call MD_CopyOutput( y, y_p, MESH_NEWCOPY, ErrStat2, ErrMsg2); call SetErrStat(ErrStat2,ErrMsg2,ErrStat,ErrMsg,RoutineName)
      call MD_CopyOutput( y, y_m, MESH_NEWCOPY, ErrStat2, ErrMsg2); if(Failed()) return
      do i=1,p%Jac_nx
         ! get x_op + delta x
         call MD_CopyContState( x, x_perturb, MESH_UPDATECOPY, ErrStat2, ErrMsg2 ); call SetErrStat(ErrStat2,ErrMsg2,ErrStat,ErrMsg,RoutineName)
         call MD_perturb_x(p, i, 1, x_perturb, delta )
         ! compute y at x_op + delta x
         call MD_CalcOutput( t, u, p, x_perturb, xd, z, OtherState, y_p, m, ErrStat2, ErrMsg2 ); call SetErrStat(ErrStat2,ErrMsg2,ErrStat,ErrMsg,RoutineName)
         ! get x_op - delta x
         call MD_CopyContState( x, x_perturb, MESH_UPDATECOPY, ErrStat2, ErrMsg2 ); call SetErrStat(ErrStat2,ErrMsg2,ErrStat,ErrMsg,RoutineName)
         call MD_perturb_x(p, i, -1, x_perturb, delta )
         ! compute y at x_op - delta x
         call MD_CalcOutput( t, u, p, x_perturb, xd, z, OtherState, y_m, m, ErrStat2, ErrMsg2 ); call SetErrStat(ErrStat2,ErrMsg2,ErrStat,ErrMsg,RoutineName)
         ! get central difference:
         call MD_Compute_dY( p, y_p, y_m, delta, dYdx(:,i) )
      end do
      if(Failed()) return
   END IF
   
   IF ( PRESENT( dXdx ) ) THEN
      ! Calculate the partial derivative of the continuous state functions (X) with respect to the continuous states (x) here:
      if (.not. allocated(dXdx)) then
         call AllocAry(dXdx, p%Jac_nx, p%Jac_nx, 'dXdx', ErrStat2, ErrMsg2); if(Failed()) return
      end if
      do i=1,p%Jac_nx
         ! get x_op + delta x
         call MD_CopyContState( x, x_perturb, MESH_UPDATECOPY, ErrStat2, ErrMsg2 ); call SetErrStat(ErrStat2,ErrMsg2,ErrStat,ErrMsg,RoutineName)
         call MD_perturb_x(p, i, 1, x_perturb, delta )
         ! compute x at x_op + delta x
         call MD_CalcContStateDeriv( t, u, p, x_perturb, xd, z, OtherState, m, x_p, ErrStat2, ErrMsg2 ); call SetErrStat(ErrStat2,ErrMsg2,ErrStat,ErrMsg,RoutineName)
         ! get x_op - delta x
         call MD_CopyContState( x, x_perturb, MESH_UPDATECOPY, ErrStat2, ErrMsg2 ); call SetErrStat(ErrStat2,ErrMsg2,ErrStat,ErrMsg,RoutineName)
         call MD_perturb_x(p, i, -1, x_perturb, delta )
         ! compute x at x_op - delta x
         call MD_CalcContStateDeriv( t, u, p, x_perturb, xd, z, OtherState, m, x_m, ErrStat2, ErrMsg2 ); call SetErrStat(ErrStat2,ErrMsg2,ErrStat,ErrMsg,RoutineName) 
         if(Failed()) return
         ! get central difference:
         call MD_Compute_dX( p, x_p, x_m, delta, dXdx(:,i) )
      end do
   END IF
   IF ( PRESENT( dXddx ) ) THEN
      if (allocated(dXddx)) deallocate(dXddx)
   END IF
   IF ( PRESENT( dZdx ) ) THEN
      if (allocated(dZdx)) deallocate(dZdx)
   END IF
   call CleanUp()
   
contains

   logical function Failed()
        call SetErrStat(ErrStat2, ErrMsg2, ErrStat, ErrMsg, 'MD_JacobianPContState') 
        Failed =  ErrStat >= AbortErrLev
        if (Failed) call CleanUp()
   end function Failed

   subroutine CleanUp()
      call MD_DestroyOutput(         y_p, ErrStat2, ErrMsg2 )
      call MD_DestroyOutput(         y_m, ErrStat2, ErrMsg2 )
      call MD_DestroyContState(      x_p, ErrStat2, ErrMsg2 )
      call MD_DestroyContState(      x_m, ErrStat2, ErrMsg2 )
      call MD_DestroyContState(x_perturb, ErrStat2, ErrMsg2 )
   end subroutine cleanup

END SUBROUTINE MD_JacobianPContState

!----------------------------------------------------------------------------------------------------------------------------------
!> Routine to compute the Jacobians of the output (Y), continuous- (X), discrete- (Xd), and constraint-state (Z) functions
!! with respect to the discrete states (xd). The partial derivatives dY/dxd, dX/dxd, dXd/dxd, and DZ/dxd are returned.
SUBROUTINE MD_JacobianPDiscState( t, u, p, x, xd, z, OtherState, y, m, ErrStat, ErrMsg, dYdxd, dXdxd, dXddxd, dZdxd )
   REAL(DbKi),                        INTENT(IN   ) :: t                  !< Time in seconds at operating point
   TYPE(MD_InputType),                INTENT(INOUT) :: u                  !< Inputs at operating point (may change to inout if a mesh copy is required)
   TYPE(MD_ParameterType),            INTENT(IN   ) :: p                  !< Parameters
   TYPE(MD_ContinuousStateType),      INTENT(IN   ) :: x                  !< Continuous states at operating point
   TYPE(MD_DiscreteStateType),        INTENT(IN   ) :: xd                 !< Discrete states at operating point
   TYPE(MD_ConstraintStateType),      INTENT(IN   ) :: z                  !< Constraint states at operating point
   TYPE(MD_OtherStateType),           INTENT(IN   ) :: OtherState         !< Other states at operating point
   TYPE(MD_OutputType),               INTENT(INOUT) :: y                  !< Output (change to inout if a mesh copy is required); Output fields are not used by this routine, but type is available here so that mesh parameter information (i.e., connectivity) does not have to be recalculated for dYdx.
   TYPE(MD_MiscVarType),              INTENT(INOUT) :: m                  !< Misc/optimization variables
   INTEGER(IntKi),                    INTENT(  OUT) :: ErrStat    !< Error status of the operation
   CHARACTER(*),                      INTENT(  OUT) :: ErrMsg     !< Error message if ErrStat /= ErrID_None
   REAL(R8Ki), ALLOCATABLE, OPTIONAL, INTENT(INOUT) :: dYdxd(:,:) !< Partial derivatives of output functions (Y) wrt the discrete states (xd) [intent in to avoid deallocation]
   REAL(R8Ki), ALLOCATABLE, OPTIONAL, INTENT(INOUT) :: dXdxd(:,:) !< Partial derivatives of continuous state functions (X) wrt the  discrete states (xd) [intent in to avoid deallocation]
   REAL(R8Ki), ALLOCATABLE, OPTIONAL, INTENT(INOUT) :: dXddxd(:,:)!< Partial derivatives of discrete state functions (Xd) wrt the discrete states (xd) [intent in to avoid deallocation]
   REAL(R8Ki), ALLOCATABLE, OPTIONAL, INTENT(INOUT) :: dZdxd(:,:) !< Partial derivatives of constraint state functions (Z) wrt discrete states (xd) [intent in to avoid deallocation]
   ! Initialize ErrStat
   ErrStat = ErrID_None
   ErrMsg  = ''
   IF ( PRESENT( dYdxd ) ) THEN
   END IF
   IF ( PRESENT( dXdxd ) ) THEN
   END IF
   IF ( PRESENT( dXddxd ) ) THEN
   END IF
   IF ( PRESENT( dZdxd ) ) THEN
   END IF
END SUBROUTINE MD_JacobianPDiscState
!----------------------------------------------------------------------------------------------------------------------------------
!> Routine to compute the Jacobians of the output (Y), continuous- (X), discrete- (Xd), and constraint-state (Z) functions
!! with respect to the constraint states (z). The partial derivatives dY/dz, dX/dz, dXd/dz, and DZ/dz are returned.
SUBROUTINE MD_JacobianPConstrState( t, u, p, x, xd, z, OtherState, y, m, ErrStat, ErrMsg, dYdz, dXdz, dXddz, dZdz )
   REAL(DbKi),                        INTENT(IN   ) :: t                  !< Time in seconds at operating point
   TYPE(MD_InputType),                INTENT(INOUT) :: u                  !< Inputs at operating point (may change to inout if a mesh copy is required)
   TYPE(MD_ParameterType),            INTENT(IN   ) :: p                  !< Parameters
   TYPE(MD_ContinuousStateType),      INTENT(IN   ) :: x                  !< Continuous states at operating point
   TYPE(MD_DiscreteStateType),        INTENT(IN   ) :: xd                 !< Discrete states at operating point
   TYPE(MD_ConstraintStateType),      INTENT(IN   ) :: z                  !< Constraint states at operating point
   TYPE(MD_OtherStateType),           INTENT(IN   ) :: OtherState         !< Other states at operating point
   TYPE(MD_OutputType),               INTENT(INOUT) :: y                  !< Output (change to inout if a mesh copy is required); Output fields are not used by this routine, but type is available here so that mesh parameter information (i.e., connectivity) does not have to be recalculated for dYdx.
   TYPE(MD_MiscVarType),              INTENT(INOUT) :: m                  !< Misc/optimization variables
   INTEGER(IntKi),                    INTENT(  OUT) :: ErrStat    !< Error status of the operation
   CHARACTER(*),                      INTENT(  OUT) :: ErrMsg     !< Error message if ErrStat /= ErrID_None
   REAL(R8Ki), ALLOCATABLE, OPTIONAL, INTENT(INOUT) :: dYdz(:,:)  !< Partial derivatives of output functions (Y) with respect to the constraint states (z) [intent in to avoid deallocation]
   REAL(R8Ki), ALLOCATABLE, OPTIONAL, INTENT(INOUT) :: dXdz(:,:)  !< Partial derivatives of continuous state functions (X) with respect to the constraint states (z) [intent in to avoid deallocation]
   REAL(R8Ki), ALLOCATABLE, OPTIONAL, INTENT(INOUT) :: dXddz(:,:) !< Partial derivatives of discrete state functions (Xd) with respect to the constraint states (z) [intent in to avoid deallocation]
   REAL(R8Ki), ALLOCATABLE, OPTIONAL, INTENT(INOUT) :: dZdz(:,:)  !< Partial derivatives of constraint state functions (Z) with respect to the constraint states (z) [intent in to avoid deallocation]
   ! local variables
   character(*), parameter                                       :: RoutineName = 'MD_JacobianPConstrState'
   ! Initialize ErrStat
   ErrStat = ErrID_None
   ErrMsg  = ''
   IF ( PRESENT( dYdz ) ) THEN
   END IF
   IF ( PRESENT( dXdz ) ) THEN
      if (allocated(dXdz)) deallocate(dXdz)
   END IF
   IF ( PRESENT( dXddz ) ) THEN
      if (allocated(dXddz)) deallocate(dXddz)
   END IF
   IF ( PRESENT(dZdz) ) THEN
   END IF
END SUBROUTINE MD_JacobianPConstrState
!++++++++++++++++++++++++++++++++++++++++++++++++++++++++++++++++++++++++++++++++++++++++++++++++++++++++++++++++++++++++++++++++++
!> Routine to pack the data structures representing the operating points into arrays for linearization.
SUBROUTINE MD_GetOP( t, u, p, x, xd, z, OtherState, y, m, ErrStat, ErrMsg, u_op, y_op, x_op, dx_op, xd_op, z_op )
   REAL(DbKi),                        INTENT(IN   ) :: t          !< Time in seconds at operating point
   TYPE(MD_InputType),                INTENT(INOUT) :: u          !< Inputs at operating point (may change to inout if a mesh copy is required)
   TYPE(MD_ParameterType),            INTENT(IN   ) :: p          !< Parameters
   TYPE(MD_ContinuousStateType),      INTENT(IN   ) :: x          !< Continuous states at operating point
   TYPE(MD_DiscreteStateType),        INTENT(IN   ) :: xd         !< Discrete states at operating point
   TYPE(MD_ConstraintStateType),      INTENT(IN   ) :: z          !< Constraint states at operating point
   TYPE(MD_OtherStateType),           INTENT(IN   ) :: OtherState !< Other states at operating point
   TYPE(MD_OutputType),               INTENT(IN   ) :: y          !< Output at operating point
   TYPE(MD_MiscVarType),              INTENT(INOUT) :: m          !< Misc/optimization variables
   INTEGER(IntKi),                    INTENT(  OUT) :: ErrStat    !< Error status of the operation
   CHARACTER(*),                      INTENT(  OUT) :: ErrMsg     !< Error message if ErrStat /= ErrID_None
   REAL(ReKi), ALLOCATABLE, OPTIONAL, INTENT(INOUT) :: u_op(:)    !< values of linearized inputs
   REAL(ReKi), ALLOCATABLE, OPTIONAL, INTENT(INOUT) :: y_op(:)    !< values of linearized outputs
   REAL(ReKi), ALLOCATABLE, OPTIONAL, INTENT(INOUT) :: x_op(:)    !< values of linearized continuous states
   REAL(ReKi), ALLOCATABLE, OPTIONAL, INTENT(INOUT) :: dx_op(:)   !< values of first time derivatives of linearized continuous states
   REAL(ReKi), ALLOCATABLE, OPTIONAL, INTENT(INOUT) :: xd_op(:)   !< values of linearized discrete states
   REAL(ReKi), ALLOCATABLE, OPTIONAL, INTENT(INOUT) :: z_op(:)    !< values of linearized constraint states
   ! Local
   INTEGER(IntKi)                                                :: idx, i
   INTEGER(IntKi)                                                :: nu
   INTEGER(IntKi)                                                :: ny
   INTEGER(IntKi)                                                :: ErrStat2
   CHARACTER(ErrMsgLen)                                          :: ErrMsg2
   CHARACTER(*), PARAMETER                                       :: RoutineName = 'MD_GetOP'
   LOGICAL                                                       :: FieldMask(FIELDMASK_SIZE)
   TYPE(MD_ContinuousStateType)                                  :: dx          ! derivative of continuous states at operating point
   ErrStat = ErrID_None
   ErrMsg  = ''
   ! inputs
   IF ( PRESENT( u_op ) ) THEN
      nu = size(p%Jac_u_indx,1) + u%CoupledKinematics(1)%NNodes * 6  ! Jac_u_indx has 3 orientation angles, but the OP needs the full 9 elements of the DCM (thus 6 more per node)
      if (.not. allocated(u_op)) then
         call AllocAry(u_op, nu, 'u_op', ErrStat2, ErrMsg2); if(Failed()) return
      end if
      idx = 1
      FieldMask = .false.
      FieldMask(MASKID_TranslationDisp) = .true.
      FieldMask(MASKID_Orientation)     = .true.
      FieldMask(MASKID_TranslationVel)  = .true.
      FieldMask(MASKID_RotationVel)     = .true.
      FieldMask(MASKID_TranslationAcc)  = .true.
      FieldMask(MASKID_RotationAcc)     = .true.
      ! fill in the u_op values from the input mesh
      call PackMotionMesh(u%CoupledKinematics(1), u_op, idx, FieldMask=FieldMask)
      
      ! now do the active tensioning commands if there are any
      if (allocated(u%DeltaL)) then
         do i=1,size(u%DeltaL)
            u_op(idx) = u%DeltaL(i)
            idx = idx + 1
            u_op(idx) = u%DeltaLdot(i)
            idx = idx + 1
         end do
      endif
   END IF
   ! outputs
   IF ( PRESENT( y_op ) ) THEN
      ny = p%Jac_ny + y%CoupledLoads(1)%NNodes * 6  ! Jac_ny has 3 orientation angles, but the OP needs the full 9 elements of the DCM (thus 6 more per node)
      if (.not. allocated(y_op)) then
         call AllocAry(y_op, ny, 'y_op', ErrStat2, ErrMsg2); if(Failed()) return
      end if
      idx = 1
      call PackLoadMesh(y%CoupledLoads(1), y_op, idx)
      do i=1,p%NumOuts
         y_op(idx) = y%WriteOutput(i)
         idx = idx + 1
      end do
   END IF
   ! states
   IF ( PRESENT( x_op ) ) THEN
      if (.not. allocated(x_op)) then
         call AllocAry(x_op, p%Jac_nx,'x_op',ErrStat2,ErrMsg2); if (Failed()) return
      end if
      do i=1, p%Jac_nx
         x_op(i) = x%states(i)
      end do
   END IF
   ! state derivatives?
   IF ( PRESENT( dx_op ) ) THEN
      if (.not. allocated(dx_op)) then
         call AllocAry(dx_op, p%Jac_nx,'dx_op',ErrStat2,ErrMsg2); if(failed()) return
      end if
      call MD_CalcContStateDeriv( t, u, p, x, xd, z, OtherState, m, dx, ErrStat2, ErrMsg2 ) ; if(Failed()) return
      do i=1, p%Jac_nx
         dx_op(i) = dx%states(i)
      end do
   END IF
   IF ( PRESENT( xd_op ) ) THEN
      ! pass
   END IF
   IF ( PRESENT( z_op ) ) THEN
      ! pass
   END IF
   call CleanUp()
contains
   logical function Failed()
        call SetErrStat(ErrStat2, ErrMsg2, ErrStat, ErrMsg, 'MD_GetOP') 
        Failed =  ErrStat >= AbortErrLev
        if (Failed) call CleanUp()
   end function Failed

   subroutine CleanUp()
      call MD_DestroyContState(dx, ErrStat2, ErrMsg2);
   end subroutine
END SUBROUTINE MD_GetOP





   ! :::::::::::::::::::::::::: below are some wave related functions :::::::::::::::::::::::::::::::
   
   
   ! master function to get wave/water kinematics at a given point -- called by each object fro grid-based data
   SUBROUTINE getWaveKin(p, x, y, z, t, tindex, U, Ud, zeta, PDyn)
   
      ! note, this whole approach assuems that px, py, and pz are in increasing order
   
      TYPE(MD_ParameterType),INTENT (IN   )       :: p       ! MoorDyn parameters (contains the wave info for now)
      Real(DbKi),            INTENT (IN   )       :: x
      Real(DbKi),            INTENT (IN   )       :: y
      Real(DbKi),            INTENT (IN   )       :: z
      Real(DbKi),            INTENT (IN   )       :: t
      INTEGER(IntKi),        INTENT (INOUT)       :: tindex  ! pass time index to try starting from, returns identified time index
      Real(DbKi),            INTENT (INOUT)       :: U(3)
      Real(DbKi),            INTENT (INOUT)       :: Ud(3)
      Real(DbKi),            INTENT (INOUT)       :: zeta
      Real(DbKi),            INTENT (INOUT)       :: PDyn


      INTEGER(IntKi)             :: ix, iy, iz, it        ! indeces for interpolation      
      INTEGER(IntKi)             :: N                     ! number of rod elements for convenience
      Real(DbKi)                 :: fx, fy, fz, ft        ! interpolation fractions
      Real(DbKi)                 :: qt                    ! used in time step interpolation
   
      
      CALL getInterpNums(p%px   , x,      1, ix, fx)
      CALL getInterpNums(p%py   , y,      1, iy, fy)
      CALL getInterpNums(p%pz   , z,      1, iz, fz)
      CALL getInterpNums(p%tWave, t, tindex, it, ft)
      tindex = it
      
      CALL calculate3Dinterpolation(p%zeta, ix, iy, it, fx, fy, ft, zeta)
      
      CALL calculate4Dinterpolation(p%PDyn, ix, iy, iz, it, fx, fy, fz, ft, PDyn)
      
      CALL calculate4Dinterpolation(p%ux, ix, iy, iz, it, fx, fy, fz, ft, U(1)  )
      CALL calculate4Dinterpolation(p%uy, ix, iy, iz, it, fx, fy, fz, ft, U(2)  )
      CALL calculate4Dinterpolation(p%uz, ix, iy, iz, it, fx, fy, fz, ft, U(3)  )      
      CALL calculate4Dinterpolation(p%ax, ix, iy, iz, it, fx, fy, fz, ft, Ud(1) )
      CALL calculate4Dinterpolation(p%ay, ix, iy, iz, it, fx, fy, fz, ft, Ud(2) )
      CALL calculate4Dinterpolation(p%az, ix, iy, iz, it, fx, fy, fz, ft, Ud(3) )
      
      
   END SUBROUTINE


   SUBROUTINE getDepthFromBathymetry(BathymetryGrid, BathGrid_Xs, BathGrid_Ys, LineX, LineY, depth)

      REAL(DbKi),      INTENT(IN   )       :: BathymetryGrid(:,:) ! need colons or some sort of dimension setting
      REAL(DbKi),      INTENT(IN   )       :: BathGrid_Xs(:)
      REAL(DbKi),      INTENT(IN   )       :: BathGrid_Ys(:)
      REAL(DbKi),      INTENT(IN   )       :: LineX
      REAL(DbKi),      INTENT(IN   )       :: LineY 
      REAL(DbKi),      INTENT(  OUT)       :: depth 

      INTEGER(IntKi)                       :: ix, iy         ! indeces for interpolation      
      Real(DbKi)                           :: fx, fy         ! interpolation fractions

      CALL getInterpNums(BathGrid_Xs, LineX, 1, ix, fx)
      CALL getInterpNums(BathGrid_Ys, LineY, 1, iy, fy)

      CALL calculate2Dinterpolation(BathymetryGrid, ix, iy, fx, fy, depth)

   END SUBROUTINE getDepthFromBathymetry
   
   
   SUBROUTINE getInterpNums(xlist, xin, istart, i, fout)
      
      Real(DbKi),    INTENT (IN   )            :: xlist(:)      ! list of x values
      Real(DbKi),    INTENT (IN   )            :: xin           ! x value to be interpolated
      Integer(IntKi),INTENT (IN   )            :: istart        ! first lower index to try
      Integer(IntKi),INTENT (  OUT)            :: i             ! lower index to interpolate from
      Real(DbKi),    INTENT (  OUT)            :: fout          ! fraction to return   such that y* = y[i] + fout*(y[i+1]-y[i])
      
      Integer(IntKi)                           :: i1
      Integer(IntKi)                           :: nx
      
      i1 = 1   ! Setting in declaration causes an implied save, which would never allow this routine to find anything at the start of the array.

      nx = SIZE(xlist)
      
      if (xin <= xlist(1)) THEN                !  below lowest data point
         i = 1_IntKi
         fout = 0.0_DbKi
      
      else if (xlist(nx) <= xin) THEN          ! above highest data point
         i = nx
         fout = 0.0_DbKi
      
      else                                     ! within the data range
     
         IF (xlist(min(istart,nx)) < xin) i1 = istart  ! if istart is below the actual value, start with it instead of starting at 1 to save time, but make sure it doesn't overstep the array
      
         DO i = i1, nx-1
            IF (xlist(i+1) > xin) THEN
               fout = (xin - xlist(i) )/( xlist(i+1) - xlist(i) )
               exit
            END IF
         END DO
      END IF
      
   END SUBROUTINE
   
  
   SUBROUTINE calculate4Dinterpolation(f, ix0, iy0, iz0, it0, fx, fy, fz, ft, c)

      Real(DbKi),     INTENT (IN   )        :: f(:,:,:,:)                ! data array
      INTEGER(IntKi), INTENT (IN   )        :: ix0, iy0, iz0, it0        ! indices for interpolation
      Real(DbKi),     INTENT (IN   )        :: fx, fy, fz, ft            ! interpolation fractions
      Real(DbKi),     INTENT (  OUT)        :: c                         ! the output value
                                         
      INTEGER(IntKi)                        :: ix1, iy1, iz1, it1        ! second indices
      REAL(DbKi)                            :: c000, c001, c010, c011, c100, c101, c110, c111
      REAL(DbKi)                            :: c00, c01, c10, c11, c0, c1  
      
      ! handle end case conditions
      if (fx == 0) then 
         ix1 = ix0
      else  
         ix1 = min(ix0+1,size(f,4))    ! don't overstep bounds
      end if
      
      if (fy == 0) then
         iy1 = iy0
      else
         iy1 = min(iy0+1,size(f,3))    ! don't overstep bounds
      end if
      
      if (fz == 0) then
         iz1 = iz0
      else         
         iz1 = min(iz0+1,size(f,2))    ! don't overstep bounds
      end if
      
      if (ft == 0) then
         it1 = it0
      else  
         it1 = min(it0+1,size(f,1))    ! don't overstep bounds
      end if
      
      c000 = f(it0,iz0,iy0,ix0)*(1.0-ft) + f(it1,iz0,iy0,ix0)*ft
      c001 = f(it0,iz1,iy0,ix0)*(1.0-ft) + f(it1,iz1,iy0,ix0)*ft
      c010 = f(it0,iz0,iy1,ix0)*(1.0-ft) + f(it1,iz0,iy1,ix0)*ft
      c011 = f(it0,iz1,iy1,ix0)*(1.0-ft) + f(it1,iz1,iy1,ix0)*ft
      c100 = f(it0,iz0,iy0,ix1)*(1.0-ft) + f(it1,iz0,iy0,ix1)*ft
      c101 = f(it0,iz1,iy0,ix1)*(1.0-ft) + f(it1,iz1,iy0,ix1)*ft
      c110 = f(it0,iz0,iy1,ix1)*(1.0-ft) + f(it1,iz0,iy1,ix1)*ft
      c111 = f(it0,iz1,iy1,ix1)*(1.0-ft) + f(it1,iz1,iy1,ix1)*ft
      
      c00 = c000*(1.0-fx) + c100*fx
      c01 = c001*(1.0-fx) + c101*fx
      c10 = c010*(1.0-fx) + c110*fx
      c11 = c011*(1.0-fx) + c111*fx

      c0  = c00 *(1.0-fy) + c10 *fy
      c1  = c01 *(1.0-fy) + c11 *fy

      c   = c0  *(1.0-fz) + c1  *fz
            
   END SUBROUTINE


   SUBROUTINE calculate3Dinterpolation(f, ix0, iy0, iz0, fx, fy, fz, c)

         Real(DbKi),     INTENT (IN   )        :: f(:,:,:)                  ! data array
         INTEGER(IntKi), INTENT (IN   )        :: ix0, iy0, iz0             ! indices for interpolation
         Real(DbKi),     INTENT (IN   )        :: fx, fy, fz                ! interpolation fractions
         Real(DbKi),     INTENT (  OUT)        :: c                         ! the output value
         
         INTEGER(IntKi)                        :: ix1, iy1, iz1             ! second indices
         REAL(DbKi)                            :: c000, c001, c010, c011, c100, c101, c110, c111
         REAL(DbKi)                            :: c00, c01, c10, c11, c0, c1  
         
      ! note that "z" could also be "t" - dimension names are arbitrary

      ! handle end case conditions
      if (fx == 0) then 
         ix1 = ix0
      else  
         ix1 = min(ix0+1,size(f,3))    ! don't overstep bounds
      end if
      
      if (fy == 0) then
         iy1 = iy0
      else
         iy1 = min(iy0+1,size(f,2))    ! don't overstep bounds
      end if
      
      if (fz == 0) then
         iz1 = iz0
      else         
         iz1 = min(iz0+1,size(f,1))    ! don't overstep bounds
      end if
      
      c000 = f(iz0,iy0,ix0)
      c001 = f(iz1,iy0,ix0)
      c010 = f(iz0,iy1,ix0)
      c011 = f(iz1,iy1,ix0)
      c100 = f(iz0,iy0,ix1)
      c101 = f(iz1,iy0,ix1)
      c110 = f(iz0,iy1,ix1)
      c111 = f(iz1,iy1,ix1)
      
      c00 = c000*(1.0-fx) + c100*fx
      c01 = c001*(1.0-fx) + c101*fx
      c10 = c010*(1.0-fx) + c110*fx
      c11 = c011*(1.0-fx) + c111*fx

      c0  = c00 *(1.0-fy) + c10 *fy
      c1  = c01 *(1.0-fy) + c11 *fy

      c   = c0  *(1.0-fz) + c1  *fz

   END SUBROUTINE

   SUBROUTINE calculate2Dinterpolation(f, ix0, iy0, fx, fy, c)
      REAL(DbKi),     INTENT (IN   )        :: f(:,:)                    ! data array
      INTEGER(IntKi), INTENT (IN   )        :: ix0, iy0                  ! indices for interpolation
      REAL(DbKi),     INTENT (IN   )        :: fx, fy                    ! interpolation fractions
      REAL(DbKi),     INTENT (  OUT)        :: c                         ! the output value
      
      INTEGER(IntKi)                        :: ix1, iy1                  ! second indices
      REAL(DbKi)                            :: c00, c01, c10, c11, c0, c1  

      ! handle end case conditions
      IF (fx == 0) THEN
         ix1 = ix0
      ELSE
         ix1 = min(ix0+1,size(f,2))  ! don't overstep bounds
      END IF
      IF (fy == 0) THEN
         iy1 = iy0
      ELSE
         iy1 = min(iy0+1,size(f,1))  ! don't overstep bounds
      END IF
      c00 = f(iy0, ix0)
      c01 = f(iy1, ix0)
      c10 = f(iy0, ix1)
      c11 = f(iy1, ix1)
      c0  = c00 *(1.0-fx) + c10 *fx
      c1  = c01 *(1.0-fx) + c11 *fx
      c   = c0  *(1.0-fy) + c1  *fy
   END SUBROUTINE calculate2Dinterpolation

   ! ============ below are some math convenience functions ===============
   ! should add error checking if I keep these, but hopefully there are existing NWTCLib functions to replace them


   ! return unit vector (u) and in direction from r1 to r2 and distance between points
   !-----------------------------------------------------------------------
   SUBROUTINE UnitVector( r1, r2, u, Length )          ! note: order of parameters chagned in this function
      
      REAL(DbKi),       INTENT(IN   )  :: r1(:)
      REAL(DbKi),       INTENT(IN   )  :: r2(:)
      REAL(DbKi),       INTENT(  OUT)  :: u(:)
      REAL(DbKi),       INTENT(  OUT)  :: length

      u = r2 - r1
      length = TwoNorm(u)

      if ( .NOT. EqualRealNos(length, 0.0_DbKi ) ) THEN
        u = u / Length
      END IF

   END SUBROUTINE UnitVector
   !-----------------------------------------------------------------------

   ! scale vector to desired length 
   !-----------------------------------------------------------------------
   SUBROUTINE ScaleVector( u_in, newlength, u_out )
      REAL(DbKi),       INTENT(IN   )  :: u_in(3)     ! input vector
      REAL(DbKi),       INTENT(IN   )  :: newlength   ! desired length of output vector
      REAL(DbKi),       INTENT(INOUT)  :: u_out(3)    ! output vector (hopefully can be the same as u_in without issue)

      REAL(DbKi)                       :: length_squared
      REAL(DbKi)                       :: scaler
      INTEGER(IntKi)                   :: J
      
      length_squared = 0.0;
      DO J=1,3
         length_squared = length_squared + u_in(J)*u_in(J)
      END DO
      
      if (length_squared > 0) then
         scaler = newlength/sqrt(length_squared)
      else                   ! if original vector is zero, return zero
         scaler = 0_DbKi
      end if
      
      DO J=1,3
         u_out(J) = u_in(J) * scaler 
      END DO

   END SUBROUTINE ScaleVector
   !-----------------------------------------------------------------------


   ! calculate orientation angles of a cylindrical object
   !-----------------------------------------------------------------------
   subroutine GetOrientationAngles(p1, p2, phi, sinPhi, cosPhi, tanPhi, beta, sinBeta, cosBeta, k_hat)
      real(DbKi),   intent(in   ) :: p1(3),p2(3)
      real(DbKi),   intent(  out) :: phi, sinPhi, cosPhi, tanPhi, beta, sinBeta, cosBeta, k_hat(3)
            
      real(DbKi)                  :: vec(3), vecLen, vecLen2D

      ! calculate isntantaneous incline angle and heading, and related trig values
      ! the first and last NodeIndx values point to the corresponding Joint nodes idices which are at the start of the Mesh
      vec      = p2 - p1   
      vecLen   = SQRT(Dot_Product(vec,vec))
      vecLen2D = SQRT(vec(1)**2+vec(2)**2)
      if ( vecLen < 0.000001 ) then
         print *, "ERROR in GetOrientationAngles in MoorDyn" !call SeterrStat(ErrID_Fatal, 'An element of the Morison structure has co-located endpoints!  This should never occur.  Please review your model.', errStat, errMsg, 'Morison_CalcOutput' )
         print *, p1
         print *, p2
         k_hat = NaN ! 1.0/0.0
      else
         k_hat = vec / vecLen 
         phi   = atan2(vecLen2D, vec(3))  ! incline angle   
      end if
      if ( phi < 0.000001) then
         beta = 0.0_ReKi
      else
         beta = atan2(vec(2), vec(1))                    ! heading of incline     
      endif
      sinPhi  = sin(phi)
      cosPhi  = cos(phi)  
      tanPhi  = tan(phi)     
      sinBeta = sin(beta)
      cosBeta = cos(beta)
            
   end subroutine GetOrientationAngles
   !-----------------------------------------------------------------------
   

   ! calculate position and velocity of point based on its position relative to moving 6DOF body
   !-----------------------------------------------------------------------
   SUBROUTINE TransformKinematics(rRelBody, r_in, TransMat, rd_in, r_out, rd_out)
      REAL(DbKi),       INTENT(IN   )  :: rRelBody(:)  ! coordinate of end A
      REAL(DbKi),       INTENT(IN   )  :: r_in(3)      ! Rod unit vector
      REAL(DbKi),       INTENT(IN   )  :: TransMat(3,3)! 
      REAL(DbKi),       INTENT(IN   )  :: rd_in(6)     ! 6DOF velecity vector about Rod end A, in global orientation frame
      REAL(DbKi),       INTENT(  OUT)  :: r_out(3)     ! coordinates of end B
      REAL(DbKi),       INTENT(  OUT)  :: rd_out(3)    ! velocity of end B

      REAL(DbKi)                       :: rRel(3)

      ! rd_in should be in global orientation frame
      ! note: it's okay if r_out and rd_out are 6-size. Only the first 3 will be written, and 4-6 will
      !       already be correct or can be assigned seperately from r_in and rd_in (assuming orientation frames are identical)


      ! locations (unrotated reference frame) about platform reference point  (2021-01-05: just transposed TransMat, it was incorrect before)
      rRel(1) = TransMat(1,1)*rRelBody(1) + TransMat(1,2)*rRelBody(2) + TransMat(1,3)*rRelBody(3) ! x
      rRel(2) = TransMat(2,1)*rRelBody(1) + TransMat(2,2)*rRelBody(2) + TransMat(2,3)*rRelBody(3) ! y
      rRel(3) = TransMat(3,1)*rRelBody(1) + TransMat(3,2)*rRelBody(2) + TransMat(3,3)*rRelBody(3) ! z

      ! absolute locations
      r_out = rRel + r_in

      ! absolute velocities
      rd_out(1) =                   - rd_in(6)*rRel(2) + rd_in(5)*rRel(3) + rd_in(1) ! x   
      rd_out(2) =  rd_in(6)*rRel(1)                    - rd_in(4)*rRel(3) + rd_in(2) ! y
      rd_out(3) = -rd_in(5)*rRel(1) + rd_in(4)*rRel(2)                    + rd_in(3) ! z
      
      ! absolute accelerations
      rd_out(1) =                   - rd_in(6)*rRel(2) + rd_in(5)*rRel(3) + rd_in(1) ! x   
      rd_out(2) =  rd_in(6)*rRel(1)                    - rd_in(4)*rRel(3) + rd_in(2) ! y
      rd_out(3) = -rd_in(5)*rRel(1) + rd_in(4)*rRel(2)                    + rd_in(3) ! z



      !rRel = MATMUL(TransMat, rRelBody)        
      !H = getH(rRel)      
      !! absolute locations
      !r_out = rRel + r_in 
      !! absolute velocities
      !rd_out = MATMUL( H, rd_in(4:6)) + rd_in(1:3)  
      

   END SUBROUTINE TransformKinematics
   !-----------------------------------------------------------------------
   
   

   ! calculate position, velocity, and acceleration of point based on its position relative to moving 6DOF body
   !-----------------------------------------------------------------------
   SUBROUTINE TransformKinematicsA(rRelBody, r_in, TransMat, v_in, a_in, r_out, v_out, a_out)
      REAL(DbKi),       INTENT(IN   )  :: rRelBody(:)  ! relative location of point about reference point, in local/reference coordinate system
      REAL(DbKi),       INTENT(IN   )  :: r_in(3)      ! translation applied to reference point
      REAL(DbKi),       INTENT(IN   )  :: TransMat(3,3)! rotation matrix describing rotation about reference point
      REAL(DbKi),       INTENT(IN   )  :: v_in(6)      ! 6DOF velecity vector about ref point in global orientation frame
      REAL(DbKi),       INTENT(IN   )  :: a_in(6)      ! 6DOF acceleration vector
      REAL(DbKi),       INTENT(  OUT)  :: r_out(3)     ! coordinates of point of interest
      REAL(DbKi),       INTENT(  OUT)  :: v_out(3)     ! velocity of point
      REAL(DbKi),       INTENT(  OUT)  :: a_out(3)     ! acceleration of point

      REAL(DbKi)                       :: rRel(3)
      REAL(DbKi)                       :: rRel2(3)

      REAL(DbKi)                       :: r_out2(3)
      REAL(DbKi)                       :: rd_out2(3)
      REAL(DbKi)                       :: H(3,3)

      ! rd_in should be in global orientation frame
      ! note: it's okay if r_out and rd_out are 6-size. Only the first 3 will be written, and 4-6 will
      !       already be correct or can be assigned seperately from r_in and rd_in (assuming orientation frames are identical)


      ! locations about ref point in *unrotated* reference frame
      !rRel2(1) = TransMat(1,1)*rRelBody(1) + TransMat(2,1)*rRelBody(2) + TransMat(3,1)*rRelBody(3)  ! x
      !rRel2(2) = TransMat(1,2)*rRelBody(1) + TransMat(2,2)*rRelBody(2) + TransMat(3,2)*rRelBody(3)  ! y
      !rRel2(3) = TransMat(1,3)*rRelBody(1) + TransMat(2,3)*rRelBody(2) + TransMat(3,3)*rRelBody(3)  ! z
      
      rRel = MATMUL(TransMat, rRelBody)  
      
      H = getH(rRel)
      
      ! absolute locations
      r_out = rRel + r_in 

      ! absolute velocities
      !rd_out2(1) =                  - v_in(6)*rRel(2) + v_in(5)*rRel(3) + v_in(1) ! x   
      !rd_out2(2) =  v_in(6)*rRel(1)                   - v_in(4)*rRel(3) + v_in(2) ! y
      !rd_out2(3) = -v_in(5)*rRel(1) + v_in(4)*rRel(2)                   + v_in(3) ! z
      
      v_out = MATMUL( H, v_in(4:6)) + v_in(1:3)  
      
      ! absolute accelerations
      a_out = MATMUL( H, a_in(4:6)) + a_in(1:3)   ! << should add second order terms!
        

   END SUBROUTINE TransformKinematicsA
   !-----------------------------------------------------------------------
   
   ! calculate position and velocity of point along rod (distance L along direction u)
   !-----------------------------------------------------------------------
   SUBROUTINE TransformKinematicsAtoB(rA, u, L, rd_in, r_out, rd_out)
      REAL(DbKi),       INTENT(IN   )  :: rA(3)        ! coordinate of end A
      REAL(DbKi),       INTENT(IN   )  :: u(3)         ! Rod unit vector
      REAL(DbKi),       INTENT(IN   )  :: L            ! Rod length from end A to B
      REAL(DbKi),       INTENT(IN   )  :: rd_in(6)     ! 6DOF velecity vector about Rod end A, in global orientation frame
      REAL(DbKi),       INTENT(  OUT)  :: r_out(3)     ! coordinates of end B
      REAL(DbKi),       INTENT(  OUT)  :: rd_out(3)    ! velocity of end B

      REAL(DbKi)                       :: rRel(3)
      
      
      ! locations (unrotated reference frame)
      rRel = L*u              ! relative location of point B from point A
      r_out = rRel + rA           ! absolute location of point B
      
      ! absolute velocities
      rd_out(1) =                   - rd_in(6)*rRel(2) + rd_in(5)*rRel(3) + rd_in(1)  ! x   
      rd_out(2) =  rd_in(6)*rRel(1)                    - rd_in(4)*rRel(3) + rd_in(2)  ! y
      rd_out(3) = -rd_in(5)*rRel(1) + rd_in(4)*rRel(2)                    + rd_in(3)  ! z
      

   END SUBROUTINE TransformKinematicsAtoB
   !-----------------------------------------------------------------------
   
   !
   !-----------------------------------------------------------------------
   SUBROUTINE TranslateForce3to6DOF(dx, F, Fout)
      REAL(DbKi),       INTENT(IN   )  :: dx(3)       ! displacement vector from ref point to point of force (F) application
      REAL(DbKi),       INTENT(IN   )  :: F(3)        ! applied force
      REAL(DbKi),       INTENT(  OUT)  :: Fout(6)     ! resultant applied force and moment about ref point
        
      Fout(1:3) = F
      
      Fout(4:6) = CROSS_PRODUCT(dx, F)

   END SUBROUTINE TranslateForce3to6DOF
   !-----------------------------------------------------------------------
   
   
   !
   !-----------------------------------------------------------------------
   SUBROUTINE TranslateMass3to6DOF(dx, Min, Mout)
      REAL(DbKi),       INTENT(IN   )  :: dx(3)       ! displacement vector from ref point to point of mass matrix (Min)
      REAL(DbKi),       INTENT(IN   )  :: Min( 3,3)   ! original mass matrix (assumed at center of mass, or a point mass)
      REAL(DbKi),       INTENT(  OUT)  :: Mout(6,6)   ! resultant mass and inertia matrix about ref point
  
      REAL(DbKi)                       :: H(     3,3) ! "anti-symmetric tensor components" from Sadeghi and Incecik
      REAL(DbKi)                       :: tempM( 3,3)
      REAL(DbKi)                       :: tempM2(3,3)
      REAL(DbKi)                       :: Htrans(3,3)
      Integer(IntKi)                   :: I,J
   
      ! sub-matrix definitions are accordint to  | m    J |
      !                                          | J^T  I |
   
      H = getH(dx);

      ! mass matrix  [m'] = [m]
      Mout(1:3,1:3) = Min

      ! product of inertia matrix  [J'] = [m][H] + [J]
      Mout(1:3,4:6) = MATMUL(Min, H)
      Mout(4:6,1:3) = TRANSPOSE(Mout(1:3,4:6)) 

      !moment of inertia matrix  [I'] = [H][m][H]^T + [J]^T [H] + [H]^T [J] + [I]
      Mout(4:6,4:6) = MATMUL(MATMUL(H, Min), TRANSPOSE(H))

   END SUBROUTINE TranslateMass3to6DOF
   !-----------------------------------------------------------------------
   
   !
   !-----------------------------------------------------------------------
   SUBROUTINE TranslateMass6to6DOF(dx, Min, Mout)
      REAL(DbKi),       INTENT(IN   )  :: dx(3)       ! displacement vector from ref point to point of mass matrix (Min)
      REAL(DbKi),       INTENT(IN   )  :: Min( 6,6)   ! original mass matrix 
      REAL(DbKi),       INTENT(  OUT)  :: Mout(6,6)   ! resultant mass and inertia matrix about ref point
  
      REAL(DbKi)                       :: H(     3,3) ! "anti-symmetric tensor components" from Sadeghi and Incecik
         
      H = getH(dx);

      ! mass matrix  [m'] = [m]
      Mout(1:3,1:3) = Min(1:3,1:3)

      ! product of inertia matrix  [J'] = [m][H] + [J]
      Mout(1:3,4:6) = MATMUL(Min(1:3,1:3), H) + Min(1:3,4:6)
      Mout(4:6,1:3) = TRANSPOSE(Mout(1:3,4:6))      

      !moment of inertia matrix  [I'] = [H][m][H]^T + [J]^T [H] + [H]^T [J] + [I]
      Mout(4:6,4:6) = MATMUL(MATMUL(H, Min(1:3,1:3)), TRANSPOSE(H)) + MATMUL(Min(4:6,1:3),H) + MATMUL(TRANSPOSE(H),Min(1:3,4:6)) + Min(4:6,4:6)

   END SUBROUTINE TranslateMass6to6DOF
   !-----------------------------------------------------------------------
   
   ! produce alternator matrix
   !-----------------------------------------------------------------------
   FUNCTION GetH(r)
      Real(DbKi), INTENT(IN)      :: r(3)     ! inputted vector
      Real(DbKi)                  :: GetH(3,3) ! outputted matrix
      
      GetH(2,1) = -r(3)
      GetH(1,2) =  r(3)
      GetH(3,1) =  r(2)
      GetH(1,3) = -r(2)
      GetH(3,2) = -r(1)
      GetH(2,3) =  r(1)
      
      GetH(1,1) = 0.0_DbKi
      GetH(2,2) = 0.0_DbKi
      GetH(3,3) = 0.0_DbKi

   END FUNCTION GetH
   !-----------------------------------------------------------------------
   
   
   
   ! apply a rotation to a 6-by-6 mass/inertia tensor (see Sadeghi and Incecik 2005 for theory)
   !-----------------------------------------------------------------------
   FUNCTION RotateM6(Min, rotMat) result(outMat)
      
      Real(DbKi), INTENT(IN)      :: Min(6,6)     ! inputted matrix to be rotated
      Real(DbKi), INTENT(IN)      :: rotMat(3,3)  ! rotation matrix (DCM)
      Real(DbKi)                  :: outMat(6,6)  ! rotated matrix
      
      ! the process for each of the following is to 
      ! 1. copy out the relevant 3x3 matrix section,
      ! 2. rotate it, and
      ! 3. paste it into the output 6x6 matrix

      ! mass matrix
      outMat(1:3,1:3) = rotateM3(Min(1:3,1:3), rotMat)

      ! product of inertia matrix
      outMat(1:3,4:6) = rotateM3(Min(1:3,4:6), rotMat)      
      outMat(4:6,1:3) = TRANSPOSE(outMat(1:3,4:6))

      ! moment of inertia matrix
      outMat(4:6,4:6) = rotateM3(Min(4:6,4:6), rotMat)
   
   END FUNCTION RotateM6


   ! apply a rotation to a 3-by-3 mass matrix or any other second order tensor
   !-----------------------------------------------------------------------
   FUNCTION RotateM3(Min, rotMat) result(outMat)
      
      Real(DbKi), INTENT(IN)      :: Min(3,3)     ! inputted matrix to be rotated
      Real(DbKi), INTENT(IN)      :: rotMat(3,3)  ! rotation matrix (DCM)
      Real(DbKi)                  :: outMat(3,3)  ! rotated matrix
   
      ! overall operation is [m'] = [a]*[m]*[a]^T

      outMat = MATMUL( MATMUL(rotMat, Min), TRANSPOSE(rotMat) )

   END FUNCTION RotateM3
   
   
   
   
   
   ! calculates rotation matrix R to rotate from global axes to a member's local axes
   !-----------------------------------------------------------------------
   FUNCTION CalcOrientation(phi, beta, gamma) result(R)
      
      REAL(DbKi),      INTENT ( IN    )  :: phi     ! member incline angle
      REAL(DbKi),      INTENT ( IN    )  :: beta    ! member incline heading
      REAL(DbKi),      INTENT ( IN    )  :: gamma   ! member twist angle
      REAL(DbKi)                         :: R(3,3)  ! rotation matrix 
     
      INTEGER(IntKi)                     :: errStat  
      CHARACTER(100)                     :: errMsg   

      REAL(DbKi)                         :: s1, c1, s2, c2, s3, c3


      ! trig terms for Euler angles rotation based on beta, phi, and gamma
      s1 = sin(beta) 
      c1 = cos(beta)
      s2 = sin(phi) 
      c2 = cos(phi)
      s3 = sin(gamma) 
      c3 = cos(gamma)
      
      ! calculate rotation matrix based on Z1Y2Z3 Euler rotation sequence from https://en.wikipedia.org/wiki/Euler_angles#Rotation_matrix

      R(1,1) = c1*c2*c3-s1*s3
      R(1,2) = -c3*s1-c1*c2*s3
      R(1,3) = c1*s2
      R(2,1) = c1*s3+c2*c3*s1
      R(2,2) = c1*c3-c2*s1*s3
      R(2,3) = s1*s2
      R(3,1) = -c3*s2
      R(3,2) = s2*s3
      R(3,3) = c2

      ! could also calculate unit normals p1 and p2 for rectangular cross sections   
      !p1 = matmul( R, [1,0,0] )               ! unit vector that is perpendicular to the 'beta' plane if gamma is zero
      !p2 = cross( q, p1 )                     ! unit vector orthogonal to both p1 and q
      
   END FUNCTION CalcOrientation
   

   !compute the inverse of a 3-by-3 matrix m
   !-----------------------------------------------------------------------
   SUBROUTINE Inverse3by3( Minv, M )
      Real(DbKi), INTENT(OUT)   :: Minv(3,3)  ! returned inverse matrix
      Real(DbKi), INTENT(IN)    :: M(3,3)     ! inputted matrix

      Real(DbKi)                :: det        ! the determinant
      Real(DbKi)                :: invdet     ! inverse of the determinant

      det = M(1, 1) * (M(2, 2) * M(3, 3) - M(3, 2) * M(2, 3)) - &
            M(1, 2) * (M(2, 1) * M(3, 3) - M(2, 3) * M(3, 1)) + &
            M(1, 3) * (M(2, 1) * M(3, 2) - M(2, 2) * M(3, 1));

      invdet = 1.0 / det   ! because multiplying is faster than dividing

      Minv(1, 1) = (M(2, 2) * M(3, 3) - M(3, 2) * M(2, 3)) * invdet
      Minv(1, 2) = (M(1, 3) * M(3, 2) - M(1, 2) * M(3, 3)) * invdet
      Minv(1, 3) = (M(1, 2) * M(2, 3) - M(1, 3) * M(2, 2)) * invdet
      Minv(2, 1) = (M(2, 3) * M(3, 1) - M(2, 1) * M(3, 3)) * invdet
      Minv(2, 2) = (M(1, 1) * M(3, 3) - M(1, 3) * M(3, 1)) * invdet
      Minv(2, 3) = (M(2, 1) * M(1, 3) - M(1, 1) * M(2, 3)) * invdet
      Minv(3, 1) = (M(2, 1) * M(3, 2) - M(3, 1) * M(2, 2)) * invdet
      Minv(3, 2) = (M(3, 1) * M(1, 2) - M(1, 1) * M(3, 2)) * invdet
      Minv(3, 3) = (M(1, 1) * M(2, 2) - M(2, 1) * M(1, 2)) * invdet

   END SUBROUTINE Inverse3by3
   !-----------------------------------------------------------------------


   ! One-function implementation of Crout LU Decomposition. Solves Ax=b for x
   SUBROUTINE LUsolve(n, A, LU, b, y, x)

      INTEGER(intKi),   INTENT(IN   )  :: n           ! size of matrices and vectors
      Real(DbKi),       INTENT(IN   )  :: A( n,n)     ! LHS matrix (e.g. mass matrix)
      Real(DbKi),       INTENT(INOUT)  :: LU(n,n)     ! stores LU matrix data
      Real(DbKi),       INTENT(IN   )  :: b(n)        ! RHS vector
      Real(DbKi),       INTENT(INOUT)  :: y(n)        ! temporary vector
      Real(DbKi),       INTENT(  OUT)  :: x(n)        ! LHS vector to solve for

      INTEGER(intKi)                   :: i,j,k,p
      Real(DbKi)                       :: sum

      DO k = 1,n
         DO i = k,n
         
            sum = 0.0_DbKi
            
            DO p=1,k-1   !for(int p=0; p<k; ++p)
               sum = sum + LU(i,p)*LU(p,k)
            END DO
            
            LU(i,k) = A(i,k) - sum
         END DO !I
         
         DO j=k+1,n  !for(int j=k+1;j<n;++j)
            
            sum = 0.0_DbKi

            DO p=1,k-1   !for(int p=0;p<k;++p)
               sum = sum + LU(k,p)*LU(p,j)
            END DO
            
            LU(k,j) = (A(k,j)-sum)/LU(k,k)
         END DO !j
         
      END DO !K
      
      DO i=1,n
      
         sum = 0.0_DbKi
         
         DO k=1,i-1  !for(int k=0; k<i; ++k)
            sum = sum + LU(i,k)*y(k);
         END DO
         
         y(i) = (b(i)-sum)/LU(i,i)
         
      END DO
      
      DO j=1,n       ! this is actually for looping through i in reverse
         i = n+1-j   ! for(int i=n-1; i>=0; --i)
      
         sum = 0.0_DbKi
         
         DO k=i+1, n 
            sum = sum + LU(i,k)*x(k)
         END DO
         
         x(i) = (y(i)-sum) 
         
      END DO !j (actually decrementing i)
      
   END SUBROUTINE LUsolve


!====================================================================================================
!++++++++++++++++++++++++++++++++++++++++++++++++++++++++++++++++++++++++++++++++++++++++++++++++++++++++++++++++++++++++++++++++++
!> This routine initializes the array that maps rows/columns of the Jacobian to specific mesh fields.
!! Do not change the order of this packing without changing subroutine !
SUBROUTINE MD_Init_Jacobian(Init, p, u, y, m, InitOut, ErrStat, ErrMsg)
   TYPE(MD_InitInputType)               , INTENT(IN   ) :: Init                  !< Init
   TYPE(MD_ParameterType)            , INTENT(INOUT) :: p                     !< parameters
   TYPE(MD_InputType)                , INTENT(IN   ) :: u                     !< inputs
   TYPE(MD_OutputType)               , INTENT(IN   ) :: y                     !< outputs
   TYPE(MD_MiscVarType)              , INTENT(INOUT) :: m                     !< misc variables <<<<<<<<
   TYPE(MD_InitOutputType)           , INTENT(INOUT) :: InitOut               !< Initialization output data (for Jacobian row/column names)
   INTEGER(IntKi)                    , INTENT(  OUT) :: ErrStat               !< Error status of the operation
   CHARACTER(*)                      , INTENT(  OUT) :: ErrMsg                !< Error message if ErrStat /= ErrID_None
   
   INTEGER(IntKi)                                    :: ErrStat2
   CHARACTER(ErrMsgLen)                              :: ErrMsg2
   CHARACTER(*), PARAMETER                           :: RoutineName = 'SD_Init_Jacobian'
   real(ReKi) :: dx, dy, dz, maxDim
   
   ! local variables:
   ErrStat = ErrID_None
   ErrMsg  = ""
   
   !! --- System dimension
   !dx = maxval(Init%Nodes(:,2))- minval(Init%Nodes(:,2))
   !dy = maxval(Init%Nodes(:,3))- minval(Init%Nodes(:,3))
   !dz = maxval(Init%Nodes(:,4))- minval(Init%Nodes(:,4))
   !maxDim = max(dx, dy, dz)
   
   ! --- System dimension
   call Init_Jacobian_y(); if (Failed()) return
   call Init_Jacobian_x(); if (Failed()) return
   call Init_Jacobian_u(); if (Failed()) return

contains
   LOGICAL FUNCTION Failed()
        call SetErrStat(ErrStat2, ErrMsg2, ErrStat, ErrMsg, 'SD_Init_Jacobian') 
        Failed =  ErrStat >= AbortErrLev
   END FUNCTION Failed
   
   !> This routine initializes the Jacobian parameters and initialization outputs for the linearized outputs.
   SUBROUTINE Init_Jacobian_y()
      INTEGER(IntKi) :: index_next, i
      
      ! Number of outputs
      p%Jac_ny = y%CoupledLoads(1)%nNodes * 6     & ! 3 forces + 3 moments at each node (moments may be zero)
               + p%NumOuts                       ! WriteOutput values 
      ! Storage info for each output (names, rotframe)
      call AllocAry(InitOut%LinNames_y, p%Jac_ny, 'LinNames_y',ErrStat2,ErrMsg2); if(ErrStat2/=ErrID_None) return
      call AllocAry(InitOut%RotFrame_y, p%Jac_ny, 'RotFrame_y',ErrStat2,ErrMsg2); if(ErrStat2/=ErrID_None) return
      ! Names
      index_next = 1
      call PackLoadMesh_Names(  y%CoupledLoads(1), 'LinNames_y', InitOut%LinNames_y, index_next)  ! <<< should a specific name be provided here?
      do i=1,p%NumOuts
         InitOut%LinNames_y(i+index_next-1) = trim(InitOut%WriteOutputHdr(i))//', '//trim(InitOut%WriteOutputUnt(i))
      end do
      
      InitOut%RotFrame_y(:) = .false.
   END SUBROUTINE Init_Jacobian_y

   !> This routine initializes the Jacobian parameters and initialization outputs for the linearized continuous states.
   SUBROUTINE Init_Jacobian_x()
      INTEGER(IntKi) :: i
      INTEGER(IntKi) :: l
      INTEGER(IntKi) :: N
      
      p%Jac_nx = m%Nx ! size of (continuous) state vector (includes the first derivatives)
      
      ! allocate space for the row/column names and for perturbation sizes
      CALL AllocAry(InitOut%LinNames_x  , p%Jac_nx, 'LinNames_x'  , ErrStat2, ErrMsg2); if(ErrStat/=ErrID_None) return
      CALL AllocAry(InitOut%RotFrame_x  , p%Jac_nx, 'RotFrame_x'  , ErrStat2, ErrMsg2); if(ErrStat/=ErrID_None) return
      CALL AllocAry(InitOut%DerivOrder_x, p%Jac_nx, 'DerivOrder_x', ErrStat2, ErrMsg2); if(ErrStat/=ErrID_None) return
      CALL AllocAry(p%dx,                 p%Jac_nx, 'p%dx'        , ErrStat2, ErrMsg2); if(ErrStat/=ErrID_None) return
      ! set linearization output names and default perturbations, p%dx:
      
      DO l = 1,p%nFreeBodies                                          ! Body m%BodyList(m%FreeBodyIs(l))
         p%dx( m%BodyStateIs1(l)   : m%BodyStateIs1(l)+2 ) = 0.1          ! body translational velocity [m/s]
         p%dx( m%BodyStateIs1(l)+3 : m%BodyStateIs1(l)+5 ) = 0.1          ! body rotational velocity [rad/s]
         p%dx( m%BodyStateIs1(l)+6 : m%BodyStateIs1(l)+8 ) = 0.2          ! body displacement [m]
         p%dx( m%BodyStateIs1(l)+9 : m%BodyStateIs1(l)+11) = 0.02         ! body rotation [rad]
         InitOut%LinNames_x(m%BodyStateIs1(l)  ) = 'Body '//trim(num2lstr(m%FreeBodyIs(l)))//' Vx, m/s'
         InitOut%LinNames_x(m%BodyStateIs1(l)+1) = 'Body '//trim(num2lstr(m%FreeBodyIs(l)))//' Vy, m/s'
         InitOut%LinNames_x(m%BodyStateIs1(l)+2) = 'Body '//trim(num2lstr(m%FreeBodyIs(l)))//' Vz, m/s'
         InitOut%LinNames_x(m%BodyStateIs1(l)+3) = 'Body '//trim(num2lstr(m%FreeBodyIs(l)))//' omega_x, rad/s'
         InitOut%LinNames_x(m%BodyStateIs1(l)+4) = 'Body '//trim(num2lstr(m%FreeBodyIs(l)))//' omega_y, rad/s'
         InitOut%LinNames_x(m%BodyStateIs1(l)+5) = 'Body '//trim(num2lstr(m%FreeBodyIs(l)))//' omega_z, rad/s'
         InitOut%LinNames_x(m%BodyStateIs1(l)+6) = 'Body '//trim(num2lstr(m%FreeBodyIs(l)))//' Px, m'
         InitOut%LinNames_x(m%BodyStateIs1(l)+7) = 'Body '//trim(num2lstr(m%FreeBodyIs(l)))//' Py, m'
         InitOut%LinNames_x(m%BodyStateIs1(l)+8) = 'Body '//trim(num2lstr(m%FreeBodyIs(l)))//' Pz, m'
         InitOut%LinNames_x(m%BodyStateIs1(l)+9) = 'Body '//trim(num2lstr(m%FreeBodyIs(l)))//' rot_x, rad'
         InitOut%LinNames_x(m%BodyStateIs1(l)+10)= 'Body '//trim(num2lstr(m%FreeBodyIs(l)))//' rot_y, rad'
         InitOut%LinNames_x(m%BodyStateIs1(l)+11)= 'Body '//trim(num2lstr(m%FreeBodyIs(l)))//' rot_z, rad'         
      END DO      
      DO l = 1,p%nFreeRods                                            ! Rod m%RodList(m%FreeRodIs(l))
         if (m%RodList(m%FreeRodIs(l))%typeNum == 1) then               ! pinned rod
            p%dx( m%RodStateIs1(l)   : m%RodStateIs1(l)+2 ) = 0.1         ! body rotational velocity [rad/s]
            p%dx( m%RodStateIs1(l)+3 : m%RodStateIs1(l)+5 ) = 0.02        ! body rotation [rad]
            InitOut%LinNames_x(m%RodStateIs1(l)  ) = 'Rod '//trim(num2lstr(m%FreeRodIs(l)))//' omega_x, rad/s'
            InitOut%LinNames_x(m%RodStateIs1(l)+1) = 'Rod '//trim(num2lstr(m%FreeRodIs(l)))//' omega_y, rad/s'
            InitOut%LinNames_x(m%RodStateIs1(l)+2) = 'Rod '//trim(num2lstr(m%FreeRodIs(l)))//' omega_z, rad/s'
            InitOut%LinNames_x(m%RodStateIs1(l)+3) = 'Rod '//trim(num2lstr(m%FreeRodIs(l)))//' rot_x, rad'
            InitOut%LinNames_x(m%RodStateIs1(l)+4) = 'Rod '//trim(num2lstr(m%FreeRodIs(l)))//' rot_y, rad'
            InitOut%LinNames_x(m%RodStateIs1(l)+5) = 'Rod '//trim(num2lstr(m%FreeRodIs(l)))//' rot_z, rad'   
         else                                                           ! free rod
            p%dx( m%RodStateIs1(l)   : m%RodStateIs1(l)+2 ) = 0.1         ! body translational velocity [m/s]
            p%dx( m%RodStateIs1(l)+3 : m%RodStateIs1(l)+5 ) = 0.02        ! body rotational velocity [rad/s]
            p%dx( m%RodStateIs1(l)+6 : m%RodStateIs1(l)+8 ) = 0.1         ! body displacement [m]
            p%dx( m%RodStateIs1(l)+9 : m%RodStateIs1(l)+11) = 0.02        ! body rotation [rad]
            InitOut%LinNames_x(m%RodStateIs1(l)  ) = 'Rod '//trim(num2lstr(m%FreeRodIs(l)))//' Vx, m/s'
            InitOut%LinNames_x(m%RodStateIs1(l)+1) = 'Rod '//trim(num2lstr(m%FreeRodIs(l)))//' Vy, m/s'
            InitOut%LinNames_x(m%RodStateIs1(l)+2) = 'Rod '//trim(num2lstr(m%FreeRodIs(l)))//' Vz, m/s'
            InitOut%LinNames_x(m%RodStateIs1(l)+3) = 'Rod '//trim(num2lstr(m%FreeRodIs(l)))//' omega_x, rad/s'
            InitOut%LinNames_x(m%RodStateIs1(l)+4) = 'Rod '//trim(num2lstr(m%FreeRodIs(l)))//' omega_y, rad/s'
            InitOut%LinNames_x(m%RodStateIs1(l)+5) = 'Rod '//trim(num2lstr(m%FreeRodIs(l)))//' omega_z, rad/s'
            InitOut%LinNames_x(m%RodStateIs1(l)+6) = 'Rod '//trim(num2lstr(m%FreeRodIs(l)))//' Px, m'
            InitOut%LinNames_x(m%RodStateIs1(l)+7) = 'Rod '//trim(num2lstr(m%FreeRodIs(l)))//' Py, m'
            InitOut%LinNames_x(m%RodStateIs1(l)+8) = 'Rod '//trim(num2lstr(m%FreeRodIs(l)))//' Pz, m'
            InitOut%LinNames_x(m%RodStateIs1(l)+9) = 'Rod '//trim(num2lstr(m%FreeRodIs(l)))//' rot_x, rad'
            InitOut%LinNames_x(m%RodStateIs1(l)+10)= 'Rod '//trim(num2lstr(m%FreeRodIs(l)))//' rot_y, rad'
            InitOut%LinNames_x(m%RodStateIs1(l)+11)= 'Rod '//trim(num2lstr(m%FreeRodIs(l)))//' rot_z, rad'   
         end if
      END DO      
      DO l = 1,p%nFreeCons                                            ! Point m%ConnectList(m%FreeConIs(l))
         p%dx( m%ConStateIs1(l)   : m%ConStateIs1(l)+2 ) = 0.1            ! point translational velocity [m/s]
         p%dx( m%ConStateIs1(l)+3 : m%ConStateIs1(l)+5 ) = 0.1            ! point displacement [m]
         InitOut%LinNames_x(m%RodStateIs1(l)  ) = 'Point '//trim(num2lstr(m%FreeConIs(l)))//' Vx, m/s'
         InitOut%LinNames_x(m%RodStateIs1(l)+1) = 'Point '//trim(num2lstr(m%FreeConIs(l)))//' Vy, m/s'
         InitOut%LinNames_x(m%RodStateIs1(l)+2) = 'Point '//trim(num2lstr(m%FreeConIs(l)))//' Vz, m/s'
         InitOut%LinNames_x(m%RodStateIs1(l)+3) = 'Point '//trim(num2lstr(m%FreeConIs(l)))//' Px, m'
         InitOut%LinNames_x(m%RodStateIs1(l)+4) = 'Point '//trim(num2lstr(m%FreeConIs(l)))//' Py, m'
         InitOut%LinNames_x(m%RodStateIs1(l)+5) = 'Point '//trim(num2lstr(m%FreeConIs(l)))//' Pz, m'
      END DO      
      DO l = 1,p%nLines                                               ! Line m%LineList(l)         
         N = m%LineList(l)%N                                              ! number of segments in the line
         p%dx( m%LineStateIs1(l)       : m%LineStateIs1(l)+3*N-4 ) = 0.1  ! line internal node translational velocity [m/s]
         p%dx( m%LineStateIs1(l)+3*N-3 : m%LineStateIs1(l)+6*N-7 ) = 0.1  ! line internal node displacement [m]
         DO i = 0,N-2
            InitOut%LinNames_x( m%LineStateIs1(l)     +3*i  ) = 'Line '//trim(num2lstr(l))//' node '//trim(num2lstr(i+1))//' Vx, m/s'
            InitOut%LinNames_x( m%LineStateIs1(l)     +3*i+1) = 'Line '//trim(num2lstr(l))//' node '//trim(num2lstr(i+1))//' Vy, m/s'
            InitOut%LinNames_x( m%LineStateIs1(l)     +3*i+2) = 'Line '//trim(num2lstr(l))//' node '//trim(num2lstr(i+1))//' Vz, m/s'
            InitOut%LinNames_x( m%LineStateIs1(l)+3*N +3*i-3) = 'Line '//trim(num2lstr(l))//' node '//trim(num2lstr(i+1))//' Px, m'
            InitOut%LinNames_x( m%LineStateIs1(l)+3*N +3*i-2) = 'Line '//trim(num2lstr(l))//' node '//trim(num2lstr(i+1))//' Py, m'
            InitOut%LinNames_x( m%LineStateIs1(l)+3*N +3*i-1) = 'Line '//trim(num2lstr(l))//' node '//trim(num2lstr(i+1))//' Pz, m'
         END DO         
      END DO
            
      InitOut%RotFrame_x   = .false.
      InitOut%DerivOrder_x = 2      
   END SUBROUTINE Init_Jacobian_x

   SUBROUTINE Init_Jacobian_u()
      REAL(R8Ki)     :: perturb
      INTEGER(IntKi) :: i, j, idx, nu, i_meshField
      character(10)  :: LinStr      ! for noting which line a DeltaL control is attached to
      logical        :: LinCtrl     ! Is the current DeltaL channel associated with a line?
      ! Number of inputs
      i = 0
      if (allocated(u%DeltaL))   i=size(u%DeltaL)
      nu = u%CoupledKinematics(1)%nNodes * 18 &   ! 3 Translation Displacements + 3 orientations + 6 velocities + 6 accelerations at each node <<<<<<<
         + i*2                                 ! a deltaL and rate of change for each active tension control channel
      
      ! --- Info of linearized inputs (Names, RotFrame, IsLoad)
      call AllocAry(InitOut%LinNames_u, nu, 'LinNames_u', ErrStat2, ErrMsg2); if(ErrStat2/=ErrID_None) return
      call AllocAry(InitOut%RotFrame_u, nu, 'RotFrame_u', ErrStat2, ErrMsg2); if(ErrStat2/=ErrID_None) return
      call AllocAry(InitOut%IsLoad_u  , nu, 'IsLoad_u'  , ErrStat2, ErrMsg2); if(ErrStat2/=ErrID_None) return
      
      InitOut%IsLoad_u   = .false. ! None of MoorDyn's inputs are loads
      InitOut%RotFrame_u = .false. ! every input is on a mesh, which stores values in the global (not rotating) frame
      
      idx = 1
      call PackMotionMesh_Names(u%CoupledKinematics(1), 'CoupledKinematics', InitOut%LinNames_u, idx) ! all 6 motion fields
      
      ! --- Jac_u_indx:  matrix to store index to help us figure out what the ith value of the u vector really means
      ! (see perturb_u ... these MUST match )
      ! column 1 indicates module's mesh and field
      ! column 2 indicates the first index (x-y-z component) of the field
      ! column 3 is the node
      call allocAry( p%Jac_u_indx, nu, 3, 'p%Jac_u_indx', ErrStat2, ErrMsg2); if(ErrStat2/=ErrID_None) return
      p%Jac_u_indx = 0  ! initialize to zero
      idx = 1
      !Module/Mesh/Field: u%CoupledKinematics(1)%TranslationDisp  = 1;
      !Module/Mesh/Field: u%CoupledKinematics(1)%Orientation      = 2;
      !Module/Mesh/Field: u%CoupledKinematics(1)%TranslationVel   = 3;
      !Module/Mesh/Field: u%CoupledKinematics(1)%RotationVel      = 4;
      !Module/Mesh/Field: u%CoupledKinematics(1)%TranslationAcc   = 5;
      !Module/Mesh/Field: u%CoupledKinematics(1)%RotationAcc      = 6;
      do i_meshField = 1,6
         do i=1,u%CoupledKinematics(1)%nNodes
            do j=1,3
               p%Jac_u_indx(idx,1) =  i_meshField     ! mesh field type (indicated by 1-6)
               p%Jac_u_indx(idx,2) =  j               ! x, y, or z
               p%Jac_u_indx(idx,3) =  i               ! node
               idx = idx + 1
            end do !j
         end do !i
      end do
      ! now do the active tensioning commands if there are any
      if (allocated(u%DeltaL)) then
         do i=1,size(u%DeltaL)            ! Signals may be passed in without being requested for control
            ! Figure out if this DeltaL control channel is associated with a line or multiple or none and label
            LinCtrl = .FALSE.
            LinStr = '(lines: '
            do J=1,p%NLines
               if (m%LineList(J)%CtrlChan == i) then
                  LinCtrl = .TRUE.
                  LinStr = LinStr//trim(num2lstr(i))//' '
               endif
            enddo
            if (      LinCtrl)   LinStr = LinStr//' )'
            if (.not. LinCtrl)   LinStr = '(lines: none)'

            p%Jac_u_indx(idx,1) =  10              ! 10-11 mean active tension changes (10: deltaL; 11: deltaLdot)
            p%Jac_u_indx(idx,2) =  0               ! not used
            p%Jac_u_indx(idx,3) =  i               ! indicates DeltaL entry number 
            InitOut%LinNames_u(idx) = 'CtrlChan DeltaL '//trim(num2lstr(i))//', m '//trim(LinStr)
            idx = idx + 1
         
            p%Jac_u_indx(idx,1) =  11
            p%Jac_u_indx(idx,2) =  0
            p%Jac_u_indx(idx,3) =  i               
            InitOut%LinNames_u(idx) = 'CtrlChan DeltaLdot '//trim(num2lstr(i))//', m/s'//trim(LinStr)
            idx = idx + 1
         end do
      endif

      ! --- Default perturbations, p%du:
      call allocAry( p%du, 11, 'p%du', ErrStat2, ErrMsg2); if(ErrStat2/=ErrID_None) return
      perturb   = 2.0_R8Ki*D2R_D
      p%du( 1) = perturb       ! u%CoupledKinematics(1)%TranslationDisp  = 1;
      p%du( 2) = perturb       ! u%CoupledKinematics(1)%Orientation      = 2;
      p%du( 3) = perturb       ! u%CoupledKinematics(1)%TranslationVel   = 3;
      p%du( 4) = perturb       ! u%CoupledKinematics(1)%RotationVel      = 4;
      p%du( 5) = perturb       ! u%CoupledKinematics(1)%TranslationAcc   = 5;
      p%du( 6) = perturb       ! u%CoupledKinematics(1)%RotationAcc      = 6;
      p%du(10) = 0.2_ReKi      ! deltaL [m]
      p%du(11) = 0.2_ReKi      ! deltaLdot [m/s] 
   END SUBROUTINE Init_Jacobian_u

END SUBROUTINE MD_Init_Jacobian
!----------------------------------------------------------------------------------------------------------------------------------
!> This routine perturbs the nth element of the u array (and mesh/field it corresponds to)
!! Do not change this without making sure subroutine MD_init_jacobian is consistant with this routine!
SUBROUTINE MD_Perturb_u( p, n, perturb_sign, u, du )
   TYPE(MD_ParameterType)              , INTENT(IN   ) :: p            !< parameters
   INTEGER( IntKi )                    , INTENT(IN   ) :: n            !< number of array element to use
   INTEGER( IntKi )                    , INTENT(IN   ) :: perturb_sign !< +1 or -1 (value to multiply perturbation by; positive or negative difference)
   TYPE(MD_InputType)                  , INTENT(INOUT) :: u            !< perturbed MD inputs
   REAL( R8Ki )                        , INTENT(  OUT) :: du           !< amount that specific input was perturbed
   ! local variables
   INTEGER :: fieldIndx
   INTEGER :: node
   fieldIndx = p%Jac_u_indx(n,2)
   node      = p%Jac_u_indx(n,3)
   du = p%du(  p%Jac_u_indx(n,1) )
   ! determine which mesh we're trying to perturb and perturb the input:
   SELECT CASE( p%Jac_u_indx(n,1) )
   CASE ( 1)
      u%CoupledKinematics(1)%TranslationDisp( fieldIndx,node) = u%CoupledKinematics(1)%TranslationDisp( fieldIndx,node) + du * perturb_sign
   CASE ( 2)
      CALL PerturbOrientationMatrix( u%CoupledKinematics(1)%Orientation(:,:,node), du * perturb_sign, fieldIndx )
   CASE ( 3)
      u%CoupledKinematics(1)%TranslationVel( fieldIndx,node) = u%CoupledKinematics(1)%TranslationVel( fieldIndx,node) + du * perturb_sign
   CASE ( 4)
      u%CoupledKinematics(1)%RotationVel(fieldIndx,node) = u%CoupledKinematics(1)%RotationVel(fieldIndx,node) + du * perturb_sign
   CASE ( 5)
      u%CoupledKinematics(1)%TranslationAcc( fieldIndx,node) = u%CoupledKinematics(1)%TranslationAcc( fieldIndx,node) + du * perturb_sign
   CASE ( 6)
      u%CoupledKinematics(1)%RotationAcc(fieldIndx,node) = u%CoupledKinematics(1)%RotationAcc(fieldIndx,node) + du * perturb_sign
   CASE (10)
      u%deltaL(node) = u%deltaL(node) + du * perturb_sign
   CASE (11)
      u%deltaLdot(node) = u%deltaLdot(node) + du * perturb_sign
   END SELECT
END SUBROUTINE MD_Perturb_u
!----------------------------------------------------------------------------------------------------------------------------------
!> This routine uses values of two output types to compute an array of differences.
!! Do not change this packing without making sure subroutine MD_init_jacobian is consistant with this routine!
SUBROUTINE MD_Compute_dY(p, y_p, y_m, delta, dY)
   TYPE(MD_ParameterType)            , INTENT(IN   ) :: p     !< parameters
   TYPE(MD_OutputType)               , INTENT(IN   ) :: y_p   !< MD outputs at \f$ u + \Delta_p u \f$ or \f$ z + \Delta_p z \f$ (p=plus)
   TYPE(MD_OutputType)               , INTENT(IN   ) :: y_m   !< MD outputs at \f$ u - \Delta_m u \f$ or \f$ z - \Delta_m z \f$ (m=minus)
   REAL(R8Ki)                        , INTENT(IN   ) :: delta !< difference in inputs or states \f$ delta_p = \Delta_p u \f$ or \f$ delta_p = \Delta_p x \f$
   REAL(R8Ki)                        , INTENT(INOUT) :: dY(:) !< column of dYdu or dYdx: \f$ \frac{\partial Y}{\partial u_i} = \frac{y_p - y_m}{2 \, \Delta u}\f$ or \f$ \frac{\partial Y}{\partial z_i} = \frac{y_p - y_m}{2 \, \Delta x}\f$
   ! local variables:
   INTEGER(IntKi) :: i              ! loop over outputs
   INTEGER(IntKi) :: indx_first     ! index indicating next value of dY to be filled
   indx_first = 1
   call PackLoadMesh_dY(  y_p%CoupledLoads(1), y_m%CoupledLoads(1), dY, indx_first)
   !call PackMotionMesh_dY(y_p%Y2Mesh, y_m%Y2Mesh, dY, indx_first) ! all 6 motion fields
   do i=1,p%NumOuts
      dY(i+indx_first-1) = y_p%WriteOutput(i) - y_m%WriteOutput(i)
   end do
   dY = dY / (2.0_R8Ki*delta)
END SUBROUTINE MD_Compute_dY
!----------------------------------------------------------------------------------------------------------------------------------
!> This routine perturbs the nth element of the x array (and mesh/field it corresponds to)
!! Do not change this without making sure subroutine MD_init_jacobian is consistant with this routine!
SUBROUTINE MD_Perturb_x( p, i, perturb_sign, x, dx )
   TYPE(MD_ParameterType)      , INTENT(IN   ) :: p            !< parameters
   INTEGER( IntKi )            , INTENT(IN   ) :: i         !< node number
   INTEGER( IntKi )            , INTENT(IN   ) :: perturb_sign !< +1 or -1 (value to multiply perturbation by; positive or negative difference)
   TYPE(MD_ContinuousStateType), INTENT(INOUT) :: x            !< perturbed SD states
   REAL( R8Ki )                , INTENT(  OUT) :: dx           !< amount that specific state was perturbed

   dx=p%dx(i)
   x%states(i)    = x%states(i)    + dx * perturb_sign
END SUBROUTINE MD_Perturb_x
!----------------------------------------------------------------------------------------------------------------------------------
!> This routine uses values of two output types to compute an array of differences.
!! Do not change this packing without making sure subroutine MD_init_jacobian is consistant with this routine!
SUBROUTINE MD_Compute_dX(p, x_p, x_m, delta, dX)
   TYPE(MD_ParameterType)      , INTENT(IN   ) :: p                                !< parameters
   TYPE(MD_ContinuousStateType), INTENT(IN   ) :: x_p                              !< SD continuous states at \f$ u + \Delta_p u \f$ or \f$ x + \Delta_p x \f$ (p=plus)
   TYPE(MD_ContinuousStateType), INTENT(IN   ) :: x_m                              !< SD continuous states at \f$ u - \Delta_m u \f$ or \f$ x - \Delta_m x \f$ (m=minus)
   REAL(R8Ki)                  , INTENT(IN   ) :: delta                            !< difference in inputs or states \f$ delta_p = \Delta_p u \f$ or \f$ delta_p = \Delta_p x \f$
   REAL(R8Ki)                  , INTENT(INOUT) :: dX(:)                            !< column of dXdu or dXdx: \f$ \frac{\partial X}{\partial u_i} = \frac{x_p - x_m}{2 \, \Delta u}\f$ or \f$ \frac{\partial X}{\partial x_i} = \frac{x_p - x_m}{2 \, \Delta x}\f$
   INTEGER(IntKi) :: i ! loop over modes
   do i=1,p%Jac_nx
      dX(i) = x_p%states(i) - x_m%states(i)
   end do
   dX = dX / (2.0_R8Ki*delta)
END SUBROUTINE MD_Compute_dX



END MODULE MoorDyn<|MERGE_RESOLUTION|>--- conflicted
+++ resolved
@@ -108,10 +108,7 @@
       CHARACTER(20)                :: LineOutString        ! String to temporarially hold characters specifying line output options
       CHARACTER(20)                :: OptString            ! String to temporarially hold name of option variable
       CHARACTER(40)                :: OptValue             ! String to temporarially hold value of options variable input
-<<<<<<< HEAD
-=======
       CHARACTER(40)                :: DepthValue           ! Temporarily stores the optional WtrDpth setting for MD, which could be a number or a filename
->>>>>>> 340610b2
       INTEGER(IntKi)               :: nOpts                ! number of options lines in input file
       CHARACTER(40)                :: TempString1          !
       CHARACTER(40)                :: TempString2          !
@@ -1286,69 +1283,6 @@
                
                
             !-------------------------------------------------------------------------------------------
-<<<<<<< HEAD
-            else if (INDEX(Line, "OPTIONS") > 0) then ! if options header
-
-               IF (wordy > 0) print *, "Reading Options"
-               
-               ! (don't skip any lines)
-               
-               ! process each line
-               DO l = 1,nOpts
-                  
-                  !read into a line
-                  Line = NextLine(i)
-
-                  ! parse out entries:  value, option keyword
-                  READ(Line,*,IOSTAT=ErrStat2) OptValue, OptString  ! look at first two entries, ignore remaining words in line, which should be comments
-                  
-
-                  IF ( ErrStat2 /= 0 ) THEN
-                     CALL SetErrStat( ErrID_Fatal, 'Failed to read options.', ErrStat, ErrMsg, RoutineName ) ! would be nice to specify which line had the error
-                     CALL CleanUp()
-                     RETURN
-                  END IF
-                              
-                  CALL Conv2UC(OptString)
-
-                  ! check all possible options types and see if OptString is one of them, in which case set the variable.
-                  if ( OptString == 'DTM') THEN
-                     read (OptValue,*) p%dtM0 
-                  else if ( OptString == 'G') then
-                     read (OptValue,*) p%g
-                  else if ( OptString == 'RHOW') then
-                     read (OptValue,*) p%rhoW
-                  ! else if ( OptString == 'WTRDPTH') then
-                     ! read (OptValue,*) p%WtrDpth
-                  else if ( OptString == 'WTRDPTH') then
-                     CALL getBathymetry(OptValue, m%BathymetryGrid, m%BathGrid_Xs, m%BathGrid_Ys, ErrStat2, ErrMsg2)
-                     ! CALL getBathymetry(OptValue, m%BathymetryGrid, m%BathGrid_Xs, m%BathGrid_Ys, m%BathGrid_npoints, ErrStat2, ErrMsg2)
-                  else if ( OptString == 'KBOT')  then
-                     read (OptValue,*) p%kBot
-                  else if ( OptString == 'CBOT')  then
-                     read (OptValue,*) p%cBot
-                  else if ( OptString == 'DTIC')  then
-                     read (OptValue,*) InputFileDat%dtIC
-                  else if ( OptString == 'TMAXIC')  then
-                     read (OptValue,*) InputFileDat%TMaxIC
-                  else if ( OptString == 'CDSCALEIC')  then
-                     read (OptValue,*) InputFileDat%CdScaleIC
-                  else if ( OptString == 'THRESHIC')  then
-                     read (OptValue,*) InputFileDat%threshIC
-                  else if ( OptString == 'WATERKIN')  then
-                     read (OptValue,*) p%WaterKin
-                  else if ( OptString == 'DTOUT')  then
-                     read (OptValue,*) p%dtOut
-                  else
-                     CALL SetErrStat( ErrID_Warn, 'unable to interpret input '//trim(OptString), ErrStat, ErrMsg, RoutineName ) 
-                  end if
-
-               END DO
-
-
-            !-------------------------------------------------------------------------------------------
-=======
->>>>>>> 340610b2
             else if (INDEX(Line, "OUTPUT") > 0) then ! if output header
 
                IF (wordy > 0) print *, "Reading Outputs"

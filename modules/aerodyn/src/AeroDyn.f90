!**********************************************************************************************************************************
! LICENSING
! Copyright (C) 2015-2016  National Renewable Energy Laboratory
! Copyright (C) 2016-2021  Envision Energy USA, LTD
!
!    This file is part of AeroDyn.
!
! Licensed under the Apache License, Version 2.0 (the "License");
! you may not use this file except in compliance with the License.
! You may obtain a copy of the License at
!
!     http://www.apache.org/licenses/LICENSE-2.0
!
! Unless required by applicable law or agreed to in writing, software
! distributed under the License is distributed on an "AS IS" BASIS,
! WITHOUT WARRANTIES OR CONDITIONS OF ANY KIND, either express or implied.
! See the License for the specific language governing permissions and
! limitations under the License.
!
!**********************************************************************************************************************************
!> AeroDyn is a time-domain aerodynamics module for horizontal-axis wind turbines.
module AeroDyn
    
   use NWTC_Library
   use AeroDyn_Types
   use AeroDyn_IO
   use BEMT
   use AirfoilInfo
   use NWTC_LAPACK
   use AeroAcoustics
   use UnsteadyAero
   use FVW
   use FVW_Subs, only: FVW_AeroOuts
   
   implicit none

   private
         

   ! ..... Public Subroutines ...................................................................................................

   public :: AD_Init                           ! Initialization routine
   public :: AD_ReInit                         ! Routine to reinitialize driver (re-initializes the states)
   public :: AD_End                            ! Ending routine (includes clean up)
   public :: AD_UpdateStates                   ! Loose coupling routine for solving for constraint states, integrating
                                               !   continuous states, and updating discrete states
   public :: AD_CalcOutput                     ! Routine for computing outputs
   public :: AD_CalcConstrStateResidual        ! Tight coupling routine for returning the constraint state residual
   
   
   PUBLIC :: AD_JacobianPInput                 ! Routine to compute the Jacobians of the output(Y), continuous - (X), discrete -
                                               !   (Xd), and constraint - state(Z) functions all with respect to the inputs(u)
   PUBLIC :: AD_JacobianPContState             ! Routine to compute the Jacobians of the output(Y), continuous - (X), discrete -
                                               !   (Xd), and constraint - state(Z) functions all with respect to the continuous
                                               !   states(x)
   PUBLIC :: AD_JacobianPDiscState             ! Routine to compute the Jacobians of the output(Y), continuous - (X), discrete -
                                               !   (Xd), and constraint - state(Z) functions all with respect to the discrete
                                               !   states(xd)
   PUBLIC :: AD_JacobianPConstrState           ! Routine to compute the Jacobians of the output(Y), continuous - (X), discrete -
                                               !   (Xd), and constraint - state(Z) functions all with respect to the constraint
                                               !   states(z)
   PUBLIC :: AD_GetOP                          !< Routine to pack the operating point values (for linearization) into arrays
   
  
contains    
!----------------------------------------------------------------------------------------------------------------------------------   
!> This subroutine sets the initialization output data structure, which contains data to be returned to the calling program (e.g.,
!! FAST or AeroDyn_Driver)   
subroutine AD_SetInitOut(p, p_AD, InputFileData, InitOut, errStat, errMsg)

   type(RotInitOutputType),       intent(  out)  :: InitOut          ! output data
   type(RotInputFile),            intent(in   )  :: InputFileData    ! input file data (for setting airfoil shape outputs)
   type(RotParameterType),        intent(in   )  :: p                ! Parameters
   type(AD_ParameterType),        intent(in   )  :: p_AD             ! Parameters
   integer(IntKi),                intent(  out)  :: errStat          ! Error status of the operation
   character(*),                  intent(  out)  :: errMsg           ! Error message if ErrStat /= ErrID_None


      ! Local variables
   integer(intKi)                               :: ErrStat2          ! temporary Error status
   character(ErrMsgLen)                         :: ErrMsg2           ! temporary Error message
   character(*), parameter                      :: RoutineName = 'AD_SetInitOut'
   
   
   
   integer(IntKi)                               :: i, j, k, f
   integer(IntKi)                               :: NumCoords

      ! Initialize variables for this routine

   errStat = ErrID_None
   errMsg  = ""
   
   InitOut%AirDens = p%AirDens

   call AllocAry( InitOut%WriteOutputHdr, p%numOuts + p%BldNd_TotNumOuts, 'WriteOutputHdr', errStat2, errMsg2 )
      call SetErrStat( errStat2, errMsg2, errStat, errMsg, RoutineName )
   
   call AllocAry( InitOut%WriteOutputUnt, p%numOuts + p%BldNd_TotNumOuts, 'WriteOutputUnt', errStat2, errMsg2 )
      call SetErrStat( errStat2, errMsg2, errStat, errMsg, RoutineName )

   if (ErrStat >= AbortErrLev) return
      
   do i=1,p%NumOuts
      InitOut%WriteOutputHdr(i) = p%OutParam(i)%Name
      InitOut%WriteOutputUnt(i) = p%OutParam(i)%Units
   end do
      
                
                
      ! Set the info in WriteOutputHdr and WriteOutputUnt
   CALL AllBldNdOuts_InitOut( InitOut, p, p_AD, InputFileData, ErrStat2, ErrMsg2 )
      call SetErrStat( ErrStat2, ErrMsg2, ErrStat, ErrMsg, RoutineName )
   
   
! set visualization data:
      ! this check is overly restrictive, but it would be a lot of work to ensure that only the *used* airfoil 
      ! tables have the same number of coordinates.
   if ( allocated(p_AD%AFI) ) then  
      
      if ( p_AD%AFI(1)%NumCoords > 0 ) then
         NumCoords = p_AD%AFI(1)%NumCoords
         do i=2,size(p_AD%AFI)
            if (p_AD%AFI(i)%NumCoords /= NumCoords) then
               call SetErrStat( ErrID_Info, 'Airfoil files do not contain the same number of x-y coordinates.', ErrStat, ErrMsg, RoutineName )
               NumCoords = -1
               exit
            end if            
         end do
            
         if (NumCoords > 0) then
            if (NumCoords < 3) then
               call SetErrStat( ErrID_Info, 'Airfoil files with NumCoords > 0 must contain at least 2 coordinates.', ErrStat, ErrMsg, RoutineName )
               return
            end if     

            allocate( InitOut%BladeShape( p%numBlades ), STAT=ErrStat2 )
            if (ErrStat2 /= 0) then
               call SetErrStat( ErrID_Info, 'Error allocationg InitOut%AD_BladeShape', ErrStat, ErrMsg, RoutineName )
               return
            end if     
            
            do k=1,p%numBlades
               call allocAry(  InitOut%BladeShape(k)%AirfoilCoords, 2, NumCoords-1, InputFileData%BladeProps(k)%NumBlNds, 'AirfoilCoords', ErrStat2, ErrMsg2)
                  call SetErrStat( ErrStat2, ErrMsg2, ErrStat, ErrMsg, RoutineName )
                  if (ErrStat >= AbortErrLev) return
                  
               do j=1,InputFileData%BladeProps(k)%NumBlNds
                  f = InputFileData%BladeProps(k)%BlAFID(j)
                  
                  do i=1,NumCoords-1                                                     
                     InitOut%BladeShape(k)%AirfoilCoords(1,i,j) = InputFileData%BladeProps(k)%BlChord(j)*( p_AD%AFI(f)%Y_Coord(i+1) - p_AD%AFI(f)%Y_Coord(1) )
                     InitOut%BladeShape(k)%AirfoilCoords(2,i,j) = InputFileData%BladeProps(k)%BlChord(j)*( p_AD%AFI(f)%X_Coord(i+1) - p_AD%AFI(f)%X_Coord(1) )
                  end do                  
               end do
                                 
            end do
            
         end if                  
      end if
      
   end if
   
   
   ! set blade properties data  ! bjj: I would probably do a move_alloc() at the end of the init routine rather than make a copy like this.... 
   ALLOCATE(InitOut%BladeProps(p%numBlades), STAT = ErrStat2)
   IF (ErrStat2 /= 0) THEN
      CALL SetErrStat(ErrID_Fatal,"Error allocating memory for BladeProps.", ErrStat, ErrMsg, RoutineName)
      RETURN
   END IF
   do k=1,p%numBlades
      ! allocate space and copy blade data:
      CALL AD_CopyBladePropsType(InputFileData%BladeProps(k), InitOut%BladeProps(k), MESH_NEWCOPY, ErrStat2, ErrMsg2)
      CALL SetErrStat( ErrStat2, ErrMsg2, ErrStat, ErrMsg, RoutineName )
   end do

   !Tower data
   IF ( p%NumTwrNds > 0 ) THEN
      ALLOCATE(InitOut%TwrElev(p%NumTwrNds), STAT = ErrStat2)
      IF (ErrStat2 /= 0) THEN
         CALL SetErrStat(ErrID_Fatal,"Error allocating memory for TwrElev.", ErrStat, ErrMsg, RoutineName)
         RETURN
      END IF
      InitOut%TwrElev(:) = InputFileData%TwrElev(:)

      ALLOCATE(InitOut%TwrDiam(p%NumTwrNds), STAT = ErrStat2)
      IF (ErrStat2 /= 0) THEN
         CALL SetErrStat(ErrID_Fatal,"Error allocating memory for TwrDiam.", ErrStat, ErrMsg, RoutineName)
         RETURN
      END IF   
      InitOut%TwrDiam(:) = p%TwrDiam(:)
   END IF  
   
end subroutine AD_SetInitOut
!----------------------------------------------------------------------------------------------------------------------------------   
!> This routine is called at the start of the simulation to perform initialization steps.
!! The parameters are set here and not changed during the simulation.
!! The initial states and initial guess for the input are defined.
subroutine AD_Init( InitInp, u, p, x, xd, z, OtherState, y, m, Interval, defAirDens, defKinVisc, defSpdSound, defPatm, defPvap, InitOut, ErrStat, ErrMsg )
!..................................................................................................................................

   type(AD_InitInputType),       intent(in   ) :: InitInp       !< Input data for initialization routine
   type(AD_InputType),           intent(  out) :: u             !< An initial guess for the input; input mesh must be defined
   type(AD_ParameterType),       intent(  out) :: p             !< Parameters
   type(AD_ContinuousStateType), intent(  out) :: x             !< Initial continuous states
   type(AD_DiscreteStateType),   intent(  out) :: xd            !< Initial discrete states
   type(AD_ConstraintStateType), intent(  out) :: z             !< Initial guess of the constraint states
   type(AD_OtherStateType),      intent(  out) :: OtherState    !< Initial other states
   type(AD_OutputType),          intent(  out) :: y             !< Initial system outputs (outputs are not calculated;
                                                                !!   only the output mesh is initialized)
   type(AD_MiscVarType),         intent(  out) :: m             !< Initial misc/optimization variables
   real(DbKi),                   intent(inout) :: interval      !< Coupling interval in seconds: the rate that
                                                                !!   (1) AD_UpdateStates() is called in loose coupling &
                                                                !!   (2) AD_UpdateDiscState() is called in tight coupling.
                                                                !!   Input is the suggested time from the glue code;
                                                                !!   Output is the actual coupling interval that will be used
                                                                !!   by the glue code.
   real(ReKi),                   intent(in   ) :: defAirDens    !< Default air density from the driver; may be overwritten
   real(ReKi),                   intent(in   ) :: defKinVisc    !< Default kinematic viscosity from the driver; may be overwritten
   real(ReKi),                   intent(in   ) :: defSpdSound   !< Default speed of sound from the driver; may be overwritten
   real(ReKi),                   intent(in   ) :: defPatm       !< Default atmospheric pressure from the driver; may be overwritten
   real(ReKi),                   intent(in   ) :: defPvap       !< Default vapor pressure from the driver; may be overwritten
   type(AD_InitOutputType),      intent(  out) :: InitOut       !< Output for initialization routine
   integer(IntKi),               intent(  out) :: errStat       !< Error status of the operation
   character(*),                 intent(  out) :: errMsg        !< Error message if ErrStat /= ErrID_None
   

      ! Local variables
   integer(IntKi)                              :: i             ! loop counter
   integer(IntKi)                              :: iR            ! loop on rotors
   
   integer(IntKi)                              :: errStat2      ! temporary error status of the operation
   character(ErrMsgLen)                        :: errMsg2       ! temporary error message 
      
   type(FileInfoType)                          :: FileInfo_In   !< The derived type for holding the full input file for parsing -- we may pass this in the future
   type(AD_InputFile)                          :: InputFileData ! Data stored in the module's input file after parsing
   character(1024)                             :: PriPath       !< Primary path
   character(1024)                             :: EchoFileName
   integer(IntKi)                              :: UnEcho        ! Unit number for the echo file
   integer(IntKi)                              :: nRotors       ! Number of rotors
   integer(IntKi), allocatable, dimension(:)   :: NumBlades     ! Number of blades per rotor

   character(*), parameter                     :: RoutineName = 'AD_Init'
   
   
      ! Initialize variables for this routine

   errStat = ErrID_None
   errMsg  = ""
   UnEcho  = -1

      ! Initialize the NWTC Subroutine Library

   call NWTC_Init( EchoLibVer=.FALSE. )

      ! Display the module information

   call DispNVD( AD_Ver )
   

      ! Allocate rotors data types

   nRotors = size(InitInp%rotors)
   allocate(x%rotors(nRotors), xd%rotors(nRotors), z%rotors(nRotors), OtherState%rotors(nRotors), stat=errStat) 
   if (errStat/=0) call SetErrStat( ErrID_Fatal, 'Allocating rotor states', errStat, errMsg, RoutineName )
   allocate(u%rotors(nRotors), y%rotors(nRotors), InitOut%rotors(nRotors), InputFileData%rotors(nRotors), stat=errStat) 
   if (errStat/=0) call SetErrStat( ErrID_Fatal, 'Allocating rotor input/outputs', errStat, errMsg, RoutineName )
   allocate(p%rotors(nRotors), m%rotors(nRotors), stat=errStat) 
   if (errStat/=0) call SetErrStat( ErrID_Fatal, 'Allocating rotor params/misc', errStat, errMsg, RoutineName )
   if (errStat/=ErrID_None) then
      call Cleanup()
      return
   end if



      ! set a few parameters needed while reading the input file
   allocate(NumBlades(nRotors))
   do iR = 1, nRotors
      call ValidateNumBlades( InitInp%rotors(iR)%NumBlades, ErrStat2, ErrMsg2 )
      if (Failed()) return;
      NumBlades(iR)          = InitInp%rotors(iR)%NumBlades
      p%rotors(iR)%NumBlades = InitInp%rotors(iR)%NumBlades
      if (size(InitInp%rotors)>1) then
         p%rotors(iR)%RootName  = TRIM(InitInp%RootName)//'.AD.R'//trim(num2lstr(iR))
      else
         p%rotors(iR)%RootName  = TRIM(InitInp%RootName)//'.AD'
      endif
   enddo
   p%RootName  = TRIM(InitInp%RootName)//'.AD'

   CALL GetPath( InitInp%InputFile, PriPath )     ! Input files will be relative to the path where the primary input file is located.

      ! -----------------------------------------------------------------
      ! Read the primary AeroDyn input file, or copy from passed input
   if (InitInp%UsePrimaryInputFile) then
      ! Read the entire input file, minus any comment lines, into the FileInfo_In
      ! data structure in memory for further processing.
      call ProcessComFile( InitInp%InputFile, FileInfo_In, ErrStat2, ErrMsg2 )
   else
      call NWTC_Library_CopyFileInfoType( InitInp%PassedPrimaryInputData, FileInfo_In, MESH_NEWCOPY, ErrStat2, ErrMsg2 )
   endif
   if (Failed()) return;

   ! For diagnostic purposes, the following can be used to display the contents
   ! of the FileInfo_In data structure.
   ! call Print_FileInfo_Struct( CU, FileInfo_In ) ! CU is the screen -- different number on different systems.

      !  Parse the FileInfo_In structure of data from the inputfile into the InitInp%InputFile structure
<<<<<<< HEAD
   CALL ParsePrimaryFileInfo( PriPath, InitInp%InputFile, p%RootName, NumBlades, interval, defAirDens, defKinVisc, defSpdSound, defPatm, defPvap, &
                              FileInfo_In, InputFileData, UnEcho, ErrStat2, ErrMsg2 )
=======
   CALL ParsePrimaryFileInfo( PriPath, InitInp, InitInp%InputFile, p%RootName, NumBlades, interval, FileInfo_In, InputFileData, UnEcho, ErrStat2, ErrMsg2 )
>>>>>>> 34ef10ef
      if (Failed()) return;

      ! -----------------------------------------------------------------
      ! Read the AeroDyn blade files, or copy from passed input
!FIXME: add handling for passing of blade files and other types of files.
   call ReadInputFiles( InitInp%InputFile, InputFileData, interval, p%RootName, NumBlades, UnEcho, ErrStat2, ErrMsg2 )
      if (Failed()) return;

      ! Validate the inputs
   call ValidateInputData( InitInp, InputFileData, NumBlades, ErrStat2, ErrMsg2 )
   if (Failed()) return;
      
      !............................................................................................
      ! Define parameters
      !............................................................................................
      
      ! Initialize AFI module (read Airfoil tables)
   call Init_AFIparams( InputFileData, p%AFI, UnEcho, ErrStat2, ErrMsg2 )
   if (Failed()) return;
         
      
      ! set the rest of the parameters
   do iR = 1, nRotors
      p%rotors(iR)%AeroProjMod = InitInp%rotors(iR)%AeroProjMod
      call SetParameters( InitInp, InputFileData, InputFileData%rotors(iR), p%rotors(iR), p, ErrStat2, ErrMsg2 )
      if (Failed()) return;
   enddo
  
      !............................................................................................
      ! Define and initialize inputs here 
      !............................................................................................
   do iR = 1, nRotors
      call Init_u( u%rotors(iR), p%rotors(iR), p, InputFileData%rotors(iR), InitInp%rotors(iR), errStat2, errMsg2 ) 
      if (Failed()) return;
   enddo

      !............................................................................................
      ! Calculate buoyancy parameters
      !............................................................................................
   do iR = 1, nRotors
      if ( p%rotors(iR)%Buoyancy ) then 
         call SetBuoyancyParameters( InputFileData%rotors(iR), u%rotors(iR), p%rotors(iR), ErrStat2, ErrMsg2 )
         if (Failed()) return;
      end if
   end do

      !............................................................................................
      ! Initialize the BEMT module (also sets other variables for sub module)
      !............................................................................................
      
      ! initialize BEMT after setting parameters and inputs because we are going to use the already-
      ! calculated node positions from the input meshes
      
   if (p%WakeMod /= WakeMod_FVW) then
      do iR = 1, nRotors
         call Init_BEMTmodule( InputFileData, InputFileData%rotors(iR), u%rotors(iR), m%rotors(iR)%BEMT_u(1), p%rotors(iR), p, x%rotors(iR)%BEMT, xd%rotors(iR)%BEMT, z%rotors(iR)%BEMT, &
                                 OtherState%rotors(iR)%BEMT, m%rotors(iR)%BEMT_y, m%rotors(iR)%BEMT, ErrStat2, ErrMsg2 )
         if (Failed()) return;

         call BEMT_CopyInput( m%rotors(iR)%BEMT_u(1), m%rotors(iR)%BEMT_u(2), MESH_NEWCOPY, ErrStat2, ErrMsg2 )
            call SetErrStat( ErrStat2, ErrMsg2, ErrStat, ErrMsg, RoutineName )
    
            
            !............................................................................................
            ! Initialize the AeroAcoustics Module if the CompAA flag is set
            !............................................................................................
         if (p%rotors(iR)%CompAA) then
            call Init_AAmodule( InitInp%rotors(iR), InputFileData, InputFileData%rotors(iR), u%rotors(iR), m%rotors(iR)%AA_u, p%rotors(iR), p, x%rotors(iR)%AA, xd%rotors(iR)%AA, z%rotors(iR)%AA, OtherState%rotors(iR)%AA, m%rotors(iR)%AA_y, m%rotors(iR)%AA, ErrStat2, ErrMsg2 )
            if (Failed()) return;
         end if   
      enddo

   else ! if (p%WakeMod == WakeMod_FVW) then

      !-------------------------------------------------------------------------------------------------
      ! Initialize FVW module if it is used
      !-------------------------------------------------------------------------------------------------
      ! Unfortunately we do not know the interpolation order used by OpenFAST glue code at this point,
      ! so we can't size things exactly.  This means that we either must size too big here, or we must
      ! resize in the FVW code at the first CalcOutput call.  This is a bit problematic for efficiency
      ! but not a complete deal-breaker.
   
      if (.not. allocated(m%FVW_u))   Allocate(m%FVW_u(3))  !size(u)))
      call Init_OLAF( InputFileData, u, m%FVW_u(1), p, x%FVW, xd%FVW, z%FVW, OtherState%FVW, m, ErrStat2, ErrMsg2 )
      if (Failed()) return;
         ! populate the rest of the FVW_u so that extrap-interp will work
      do i=2,3 !size(u)
         call FVW_CopyInput( m%FVW_u(1), m%FVW_u(i), MESH_NEWCOPY, ErrStat2, ErrMsg2 )
         if (Failed()) return;
      enddo
   endif
    
 
      !............................................................................................
      ! Define outputs here
      !............................................................................................
   do iR = 1, nRotors
      call Init_y(y%rotors(iR), u%rotors(iR), p%rotors(iR), errStat2, errMsg2) ! do this after input meshes have been initialized
      if (Failed()) return;
   enddo
   
   
      !............................................................................................
      ! Initialize states and misc vars
      !............................................................................................
      
      ! many states are in the BEMT module, which were initialized in BEMT_Init()
      
   do iR = 1, nRotors
      call Init_MiscVars(m%rotors(iR), p%rotors(iR), u%rotors(iR), y%rotors(iR), errStat2, errMsg2)
      if (Failed()) return;
   enddo
      
      !............................................................................................
      ! Initialize other states
      !............................................................................................
      ! The wake from FVW is stored in other states.  This may not be the best place to put it!
   call Init_OtherStates(m, p, OtherState, errStat2, errMsg2)
   if (Failed()) return;

      !............................................................................................
      ! Define initialization output here
      !............................................................................................
   InitOut%Ver = AD_Ver
   do iR = 1, nRotors
      call AD_SetInitOut(p%rotors(iR), p, InputFileData%rotors(iR), InitOut%rotors(iR), errStat2, errMsg2)
      if (Failed()) return;
   enddo
   
      ! after setting InitOut variables, we really don't need the airfoil coordinates taking up
      ! space in AeroDyn
   if ( allocated(p%AFI) ) then  
      do i=1,size(p%AFI)
         if (allocated(p%AFI(i)%X_Coord)) deallocate( p%AFI(i)%X_Coord) 
         if (allocated(p%AFI(i)%Y_Coord)) deallocate( p%AFI(i)%Y_Coord) 
      end do
   end if
   
      !............................................................................................
      ! Initialize Jacobian:
      !............................................................................................
   if (InitInp%Linearize) then      
      do iR = 1, nRotors
         call Init_Jacobian(InputFileData%rotors(iR), p%rotors(iR), p, u%rotors(iR), y%rotors(iR), m%rotors(iR), InitOut%rotors(iR), errStat2, errMsg2)
         if (Failed()) return;
      enddo
   end if
   
      !............................................................................................
      ! Print the summary file if requested:
      !............................................................................................
   if (InputFileData%SumPrint) then
      do iR = 1, nRotors
         call AD_PrintSum( InputFileData, p%rotors(iR), p, u, y, ErrStat2, ErrMsg2 )
         if (Failed()) return;
      enddo
   end if
      
      !............................................................................................
      ! If you want to choose your own rate instead of using what the glue code suggests, tell the glue code the rate at which
      !   this module must be called here:
      !............................................................................................

   Interval = p%DT


   call Cleanup() 
      
contains
   logical function Failed()
      CALL SetErrStat( ErrStat2, ErrMsg2, ErrStat, ErrMsg, RoutineName )
      Failed = ErrStat >= AbortErrLev
      if (Failed)    call Cleanup()
   end function Failed
   subroutine Cleanup()

      CALL AD_DestroyInputFile( InputFileData, ErrStat2, ErrMsg2 )
      CALL NWTC_Library_Destroyfileinfotype(FileInfo_In, ErrStat2, ErrMsg2)
      IF ( UnEcho > 0 ) CLOSE( UnEcho )
      
   end subroutine Cleanup

end subroutine AD_Init
!----------------------------------------------------------------------------------------------------------------------------------   
!> This subroutine reinitializes BEMT and UA, assuming that we will start the simulation over again, with only the inputs being different.
!! This allows us to bypass reading input files and allocating arrays because p is already set.
subroutine AD_ReInit(p, x, xd, z, OtherState, m, Interval, ErrStat, ErrMsg )   

   type(AD_ParameterType),       intent(in   ) :: p             !< Parameters
   type(AD_ContinuousStateType), intent(inout) :: x             !< Initial continuous states
   type(AD_DiscreteStateType),   intent(inout) :: xd            !< Initial discrete states
   type(AD_ConstraintStateType), intent(inout) :: z             !< Initial guess of the constraint states
   type(AD_OtherStateType),      intent(inout) :: OtherState    !< Initial other states
   type(AD_MiscVarType),         intent(inout) :: m             !< Initial misc/optimization variables
   real(DbKi),                   intent(in   ) :: interval      !< Coupling interval in seconds: the rate that
                                                                !!   (1) AD_UpdateStates() is called in loose coupling &
                                                                !!   (2) AD_UpdateDiscState() is called in tight coupling.
                                                                !!   Input is the suggested time from the glue code;
                                                                !!   Output is the actual coupling interval that will be used
                                                                !!   by the glue code.
   integer(IntKi),               intent(  out) :: errStat       !< Error status of the operation
   character(*),                 intent(  out) :: errMsg        !< Error message if ErrStat /= ErrID_None

   integer(IntKi)                              :: iR            ! loop on rotors
   integer(IntKi)                              :: ErrStat2
   character(ErrMsgLen)                        :: ErrMsg2
   character(*), parameter                     :: RoutineName = 'AD_ReInit'

   
   ErrStat = ErrID_None
   ErrMsg = ''
   
   if ( .not. EqualRealNos(p%DT, interval) ) then
      call SetErrStat( ErrID_Fatal, 'When AD is reinitialized, DT must not change.', ErrStat, ErrMsg, RoutineName )
      return
      ! we could get around this by figuring out what needs to change when we modify the dt parameter... probably just some unused-parameters
      ! and the UA filter
   end if
      
   if (p%WakeMod /= WakeMod_FVW) then
      do IR=1, size(p%rotors)
         call BEMT_ReInit(p%rotors(iR)%BEMT,x%rotors(iR)%BEMT,xd%rotors(iR)%BEMT,z%rotors(iR)%BEMT,OtherState%rotors(iR)%BEMT,m%rotors(iR)%BEMT,ErrStat,ErrMsg)

         if (p%rotors(iR)%BEMT%UA_Flag) then
            call UA_ReInit( p%rotors(iR)%BEMT%UA, x%rotors(iR)%BEMT%UA, xd%rotors(iR)%BEMT%UA, OtherState%rotors(iR)%BEMT%UA, m%rotors(iR)%BEMT%UA, ErrStat2, ErrMsg2 )
               call SetErrStat(ErrStat2,ErrMsg2,ErrStat,ErrMsg,RoutineName)
         end if
      enddo
   end if

      
end subroutine AD_ReInit
!----------------------------------------------------------------------------------------------------------------------------------   
!> This routine initializes (allocates) the misc variables for use during the simulation.
subroutine Init_MiscVars(m, p, u, y, errStat, errMsg)
   type(RotMiscVarType),          intent(inout)  :: m                !< misc/optimization data (not defined in submodules)
   type(RotParameterType),        intent(in   )  :: p                !< Parameters
   type(RotInputType),            intent(inout)  :: u                !< input for HubMotion mesh (create sibling mesh here)
   type(RotOutputType),           intent(inout)  :: y                !< output (create mapping between output and otherstate mesh here)
   integer(IntKi),                intent(  out)  :: errStat          !< Error status of the operation
   character(*),                  intent(  out)  :: errMsg           !< Error message if ErrStat /= ErrID_None


      ! Local variables
   integer(intKi)                               :: k
   integer(intKi)                               :: ErrStat2          ! temporary Error status
   character(ErrMsgLen)                         :: ErrMsg2           ! temporary Error message
   character(*), parameter                      :: RoutineName = 'Init_MiscVars'

      ! Initialize variables for this routine

   errStat = ErrID_None
   errMsg  = ""
   
   call AllocAry( m%DisturbedInflow, 3_IntKi, p%NumBlNds, p%numBlades, 'OtherState%DisturbedInflow', ErrStat2, ErrMsg2 ) ! must be same size as u%InflowOnBlade
      call SetErrStat( errStat2, errMsg2, errStat, errMsg, RoutineName )
   call AllocAry( m%WithoutSweepPitchTwist, 3_IntKi, 3_IntKi, p%NumBlNds, p%numBlades, 'OtherState%WithoutSweepPitchTwist', ErrStat2, ErrMsg2 )
      call SetErrStat( errStat2, errMsg2, errStat, errMsg, RoutineName )
     
   call allocAry( m%SigmaCavit, p%NumBlNds, p%numBlades, 'm%SigmaCavit', errStat2, errMsg2); call setErrStat(errStat2,ErrMsg2,ErrStat,ErrMsg,RoutineName)
   call allocAry( m%SigmaCavitCrit, p%NumBlNds, p%numBlades, 'm%SigmaCavitCrit', errStat2, errMsg2); call setErrStat(errStat2,ErrMsg2,ErrStat,ErrMsg,RoutineName)
   call allocAry( m%CavitWarnSet, p%NumBlNds, p%numBlades, 'm%CavitWarnSet', errStat2, errMsg2); call setErrStat(errStat2,ErrMsg2,ErrStat,ErrMsg,RoutineName)
   m%SigmaCavit     = 0.0_ReKi      !Init to zero for output files in case a cavit check isnt done but output is requested 
   m%SigmaCavitCrit = 0.0_ReKi
   m%CavitWarnSet   = .false.
         ! arrays for output
   allocate( m%AllOuts(0:MaxOutPts), STAT=ErrStat2 ) ! allocate starting at zero to account for invalid output channels
      if (ErrStat2 /= 0) then
         call SetErrStat( ErrID_Fatal, "Error allocating AllOuts.", errStat, errMsg, RoutineName )
         return
      end if
   m%AllOuts = 0.0_ReKi
 
      ! save these tower calculations for output:
   call AllocAry( m%W_Twr, p%NumTwrNds, 'm%W_Twr', ErrStat2, ErrMsg2 )
      call SetErrStat( errStat2, errMsg2, errStat, errMsg, RoutineName )
   call AllocAry( m%X_Twr, p%NumTwrNds, 'm%X_Twr', ErrStat2, ErrMsg2 )
      call SetErrStat( errStat2, errMsg2, errStat, errMsg, RoutineName )
   call AllocAry( m%Y_Twr, p%NumTwrNds, 'm%Y_Twr', ErrStat2, ErrMsg2 )
      call SetErrStat( errStat2, errMsg2, errStat, errMsg, RoutineName )
      ! save blade calculations for output:
if (p%TwrPotent /= TwrPotent_none .or. p%TwrShadow /= TwrShadow_none) then
   call AllocAry( m%TwrClrnc, p%NumBlNds, p%NumBlades, 'm%TwrClrnc', ErrStat2, ErrMsg2 )
      call SetErrStat( errStat2, errMsg2, errStat, errMsg, RoutineName )
end if            
   call AllocAry( m%Curve, p%NumBlNds, p%NumBlades, 'm%Curve', ErrStat2, ErrMsg2 )
      call SetErrStat( errStat2, errMsg2, errStat, errMsg, RoutineName )            
   call AllocAry( m%X, p%NumBlNds, p%NumBlades, 'm%X', ErrStat2, ErrMsg2 )
      call SetErrStat( errStat2, errMsg2, errStat, errMsg, RoutineName )
   call AllocAry( m%Y, p%NumBlNds, p%NumBlades, 'm%Y', ErrStat2, ErrMsg2 )
      call SetErrStat( errStat2, errMsg2, errStat, errMsg, RoutineName )
   call AllocAry( m%M, p%NumBlNds, p%NumBlades, 'm%M', ErrStat2, ErrMsg2 )
      call SetErrStat( errStat2, errMsg2, errStat, errMsg, RoutineName )
   call AllocAry( m%hub_theta_x_root, p%NumBlades, 'm%hub_theta_x_root', ErrStat2, ErrMsg2 )
      call SetErrStat( errStat2, errMsg2, errStat, errMsg, RoutineName )
      ! mesh mapping data for integrating load over entire rotor:
   allocate( m%B_L_2_H_P(p%NumBlades), Stat = ErrStat2)
      if (ErrStat2 /= 0) then
         call SetErrStat( ErrID_Fatal, "Error allocating B_L_2_H_P mapping structure.", errStat, errMsg, RoutineName )
         return
      end if
  
   call MeshCopy( y%HubLoad, m%HubLoad, MESH_NEWCOPY, ErrStat2, ErrMsg2 )
      call SetErrStat( ErrStat2, ErrMsg2, ErrStat, ErrMsg, RoutineName ) 
      if (ErrStat >= AbortErrLev) RETURN         
   
   do k=1,p%NumBlades
      CALL MeshMapCreate( y%BladeLoad(k), m%HubLoad, m%B_L_2_H_P(k), ErrStat2, ErrMsg2 )
         CALL SetErrStat( ErrStat2, ErrMsg2, ErrStat, ErrMsg, RoutineName//':B_L_2_H_P('//TRIM(Num2LStr(K))//')' )
   end do
   
   if (ErrStat >= AbortErrLev) RETURN
    
   ! Mesh mapping data for integrating load over entire blade:
   allocate( m%B_L_2_R_P(p%NumBlades), Stat = ErrStat2)
      if (ErrStat2 /= 0) then
         call SetErrStat( ErrID_Fatal, "Error allocating B_L_2_R_P mapping structure.", errStat, errMsg, RoutineName )
         return
      end if
   allocate( m%BladeRootLoad(p%NumBlades), Stat = ErrStat2)
      if (ErrStat2 /= 0) then
         call SetErrStat( ErrID_Fatal, "Error allocating BladeRootLoad mesh array.", errStat, errMsg, RoutineName )
         return
      end if    

   do k=1,p%NumBlades
      call MeshCopy (  SrcMesh  = u%BladeRootMotion(k)  &
                     , DestMesh = m%BladeRootLoad(k)    &
                     , CtrlCode = MESH_SIBLING          &
                     , IOS      = COMPONENT_OUTPUT      &
                     , force    = .TRUE.                &
                     , moment   = .TRUE.                &
                     , ErrStat  = ErrStat2              &
                     , ErrMess  = ErrMsg2               )
   
         call SetErrStat( ErrStat2, ErrMsg2, ErrStat, ErrMsg, RoutineName )          
   end do  !k=blades
   
   if (ErrStat >= AbortErrLev) RETURN
   
   do k=1,p%NumBlades
      CALL MeshMapCreate( y%BladeLoad(k), m%BladeRootLoad(k), m%B_L_2_R_P(k), ErrStat2, ErrMsg2 )
         CALL SetErrStat( ErrStat2, ErrMsg2, ErrStat, ErrMsg, RoutineName//':B_L_2_R_P('//TRIM(Num2LStr(K))//')' )
   end do  !k=blades
   
   if (ErrStat >= AbortErrLev) RETURN
   
   ! 
   if (p%NumTwrNds > 0) then
      m%W_Twr = 0.0_ReKi
      m%X_Twr = 0.0_ReKi
      m%Y_Twr = 0.0_ReKi
   end if
   
   
   
end subroutine Init_MiscVars
!----------------------------------------------------------------------------------------------------------------------------------   
!> This routine initializes (allocates) the misc variables for use during the simulation.
subroutine Init_OtherStates(m, p, OtherState, errStat, errMsg)
   type(AD_MiscVarType),          intent(in   )  :: m                !< misc/optimization data (not defined in submodules)
   type(AD_ParameterType),        intent(in   )  :: p                !< Parameters
   type(AD_OtherStateType),       intent(inout)  :: OtherState       !< Discrete states
   integer(IntKi),                intent(  out)  :: errStat          !< Error status of the operation
   character(*),                  intent(  out)  :: errMsg           !< Error message if ErrStat /= ErrID_None
      ! Local variables
   integer(intKi)                               :: ErrStat2          ! temporary Error status
   character(ErrMsgLen)                         :: ErrMsg2           ! temporary Error message
   character(*), parameter                      :: RoutineName = 'Init_OtherStates'

   errStat = ErrID_None
   errMsg  = ""
   ! store Wake positions in otherstates.  This may not be the best location
   if (allocated(m%FVW%r_wind)) then
      call AllocAry( OtherState%WakeLocationPoints, 3_IntKi, size(m%FVW%r_wind,DIM=2), ' OtherState%WakeLocationPoints', ErrStat2, ErrMsg2 ) ! must be same size as m%r_wind from FVW
      call SetErrStat( errStat2, errMsg2, errStat, errMsg, RoutineName )
      OtherState%WakeLocationPoints = m%FVW%r_wind
   endif
end subroutine Init_OtherStates
!----------------------------------------------------------------------------------------------------------------------------------   
!> This routine initializes AeroDyn meshes and output array variables for use during the simulation.
subroutine Init_y(y, u, p, errStat, errMsg)
   type(RotOutputType),           intent(  out)  :: y               !< Module outputs
   type(RotInputType),            intent(inout)  :: u               !< Module inputs -- intent(out) because of mesh sibling copy
   type(RotParameterType),        intent(in   )  :: p               !< Parameters
   integer(IntKi),                intent(  out)  :: errStat         !< Error status of the operation
   character(*),                  intent(  out)  :: errMsg          !< Error message if ErrStat /= ErrID_None


      ! Local variables
   integer(intKi)                               :: k                 ! loop counter for blades
   integer(intKi)                               :: ErrStat2          ! temporary Error status
   character(ErrMsgLen)                         :: ErrMsg2           ! temporary Error message
   character(*), parameter                      :: RoutineName = 'Init_y'

      ! Initialize variables for this routine

   errStat = ErrID_None
   errMsg  = ""
   
         
   if (p%TwrAero .or. p%Buoyancy .and. p%NumTwrNds > 0 .or. p%AddedMass .and. p%NumTwrNds > 0) then
            
      call MeshCopy ( SrcMesh  = u%TowerMotion    &
                    , DestMesh = y%TowerLoad      &
                    , CtrlCode = MESH_SIBLING     &
                    , IOS      = COMPONENT_OUTPUT &
                    , force    = .TRUE.           &
                    , moment   = .TRUE.           &
                    , ErrStat  = ErrStat2         &
                    , ErrMess  = ErrMsg2          )
   
         call SetErrStat( ErrStat2, ErrMsg2, ErrStat, ErrMsg, RoutineName ) 
         if (ErrStat >= AbortErrLev) RETURN         
         
         !y%TowerLoad%force = 0.0_ReKi  ! shouldn't have to initialize this
         !y%TowerLoad%moment= 0.0_ReKi  ! shouldn't have to initialize this
   else
      y%TowerLoad%nnodes = 0
   end if

      call MeshCopy ( SrcMesh  = u%NacelleMotion  &
                    , DestMesh = y%NacelleLoad    &
                    , CtrlCode = MESH_SIBLING     &
                    , IOS      = COMPONENT_OUTPUT &
                    , force    = .TRUE.           &
                    , moment   = .TRUE.           &
                    , ErrStat  = ErrStat2         &
                    , ErrMess  = ErrMsg2          )
   
         call SetErrStat( ErrStat2, ErrMsg2, ErrStat, ErrMsg, RoutineName ) 
         if (ErrStat >= AbortErrLev) RETURN         
         
      call MeshCopy ( SrcMesh  = u%HubMotion      &
                    , DestMesh = y%HubLoad        &
                    , CtrlCode = MESH_SIBLING     &
                    , IOS      = COMPONENT_OUTPUT &
                    , force    = .TRUE.           &
                    , moment   = .TRUE.           &
                    , ErrStat  = ErrStat2         &
                    , ErrMess  = ErrMsg2          )

         call SetErrStat( ErrStat2, ErrMsg2, ErrStat, ErrMsg, RoutineName ) 
         if (ErrStat >= AbortErrLev) RETURN 
         
   allocate( y%BladeLoad(p%numBlades), stat=ErrStat2 )
   if (errStat2 /= 0) then
      call SetErrStat( ErrID_Fatal, 'Error allocating y%BladeLoad.', ErrStat, ErrMsg, RoutineName )      
      return
   end if
   

   do k = 1, p%numBlades
   
      call MeshCopy ( SrcMesh  = u%BladeMotion(k) &
                    , DestMesh = y%BladeLoad(k)   &
                    , CtrlCode = MESH_SIBLING     &
                    , IOS      = COMPONENT_OUTPUT &
                    , force    = .TRUE.           &
                    , moment   = .TRUE.           &
                    , ErrStat  = ErrStat2         &
                    , ErrMess  = ErrMsg2          )
   
         call SetErrStat( ErrStat2, ErrMsg2, ErrStat, ErrMsg, RoutineName ) 
                           
   end do

   call AllocAry( y%WriteOutput, p%numOuts + p%BldNd_TotNumOuts, 'WriteOutput', errStat2, errMsg2 )
      call SetErrStat( ErrStat2, ErrMsg2, ErrStat, ErrMsg, RoutineName )
   if (ErrStat >= AbortErrLev) RETURN      
   
   
   
end subroutine Init_y
!----------------------------------------------------------------------------------------------------------------------------------
!> This routine initializes AeroDyn meshes and input array variables for use during the simulation.
subroutine Init_u( u, p, p_AD, InputFileData, InitInp, errStat, errMsg )
!..................................................................................................................................

   type(RotInputType),           intent(  out)  :: u                 !< Input data
   type(RotParameterType),       intent(in   )  :: p                 !< Parameters
   type(AD_ParameterType),       intent(in   )  :: p_AD              !< Parameters
   type(RotInputFile),           intent(in   )  :: InputFileData     !< Data stored in the module's input file
   type(RotInitInputType),       intent(in   )  :: InitInp           !< Input data for AD initialization routine
   integer(IntKi),               intent(  out)  :: errStat           !< Error status of the operation
   character(*),                 intent(  out)  :: errMsg            !< Error message if ErrStat /= ErrID_None


      ! Local variables
   real(reKi)                                   :: position(3)       ! node reference position
   real(reKi)                                   :: positionL(3)      ! node local position
   real(R8Ki)                                   :: theta(3)          ! Euler angles
   real(R8Ki)                                   :: orientation(3,3)  ! node reference orientation
   real(R8Ki)                                   :: orientationL(3,3) ! node local orientation
   
   integer(intKi)                               :: j                 ! counter for nodes
   integer(intKi)                               :: k                 ! counter for blades
   
   integer(intKi)                               :: ErrStat2          ! temporary Error status
   character(ErrMsgLen)                         :: ErrMsg2           ! temporary Error message
   character(*), parameter                      :: RoutineName = 'Init_u'

      ! Initialize variables for this routine

   ErrStat = ErrID_None
   ErrMsg  = ""


      ! Arrays for InflowWind inputs:
   
   call AllocAry( u%InflowOnBlade, 3_IntKi, p%NumBlNds, p%numBlades, 'u%InflowOnBlade', ErrStat2, ErrMsg2 )
      call SetErrStat( errStat2, errMsg2, errStat, errMsg, RoutineName )
   call AllocAry( u%InflowOnTower, 3_IntKi, p%NumTwrNds, 'u%InflowOnTower', ErrStat2, ErrMsg2 ) ! could be size zero
      call SetErrStat( errStat2, errMsg2, errStat, errMsg, RoutineName )

   call AllocAry( u%UserProp, p%NumBlNds, p%numBlades, 'u%UserProp', ErrStat2, ErrMsg2 )
      call SetErrStat( errStat2, errMsg2, errStat, errMsg, RoutineName )
      
   if (errStat >= AbortErrLev) return      
      
   u%InflowOnBlade = 0.0_ReKi
   u%UserProp      = 0.0_ReKi
   u%InflowOnNacelle = 0.0_ReKi
   u%InflowOnHub = 0.0_ReKi
   
      ! Meshes for motion inputs (ElastoDyn and/or BeamDyn)
         !................
         ! tower
         !................
   if (p%NumTwrNds > 0) then
      
      u%InflowOnTower = 0.0_ReKi 
      
      call MeshCreate ( BlankMesh = u%TowerMotion   &
                       ,IOS       = COMPONENT_INPUT &
                       ,Nnodes    = p%NumTwrNds     &
                       ,ErrStat   = ErrStat2        &
                       ,ErrMess   = ErrMsg2         &
                       ,Orientation     = .true.    &
                       ,TranslationDisp = .true.    &
                       ,TranslationVel  = .true.    &
                      )
            call SetErrStat( errStat2, errMsg2, errStat, errMsg, RoutineName )

      if (errStat >= AbortErrLev) return
            
         ! set node initial position/orientation
      position = 0.0_ReKi
      do j=1,p%NumTwrNds         
         position(3) = InputFileData%TwrElev(j)
         
         call MeshPositionNode(u%TowerMotion, j, position, errStat2, errMsg2)  ! orientation is identity by default
            call SetErrStat( errStat2, errMsg2, errStat, errMsg, RoutineName )
      end do !j
         
         ! create line2 elements
      do j=1,p%NumTwrNds-1
         call MeshConstructElement( u%TowerMotion, ELEMENT_LINE2, errStat2, errMsg2, p1=j, p2=j+1 )
            call SetErrStat( errStat2, errMsg2, errStat, errMsg, RoutineName )
      end do !j
            
      call MeshCommit(u%TowerMotion, errStat2, errMsg2 )
         call SetErrStat( errStat2, errMsg2, errStat, errMsg, RoutineName )
            
      if (errStat >= AbortErrLev) return

      
      u%TowerMotion%Orientation     = u%TowerMotion%RefOrientation
      u%TowerMotion%TranslationDisp = 0.0_R8Ki
      u%TowerMotion%TranslationVel  = 0.0_ReKi
      
   end if ! we compute tower loads
   
      !................
      ! hub
      !................
   
   call MeshCreate ( BlankMesh  = u%HubMotion     &
                     ,IOS       = COMPONENT_INPUT &
                     ,Nnodes    = 1               &
                     ,ErrStat   = ErrStat2        &
                     ,ErrMess   = ErrMsg2         &
                     ,Orientation     = .true.    &
                     ,TranslationDisp = .true.    &
                     ,RotationVel     = .true.    &
                     )
         call SetErrStat( errStat2, errMsg2, errStat, errMsg, RoutineName )

   if (errStat >= AbortErrLev) return
                     
   call MeshPositionNode(u%HubMotion, 1, InitInp%HubPosition, errStat2, errMsg2, InitInp%HubOrientation)
      call SetErrStat( errStat2, errMsg2, errStat, errMsg, RoutineName )
         
   call MeshConstructElement( u%HubMotion, ELEMENT_POINT, errStat2, errMsg2, p1=1 )
      call SetErrStat( errStat2, errMsg2, errStat, errMsg, RoutineName )
            
   call MeshCommit(u%HubMotion, errStat2, errMsg2 )
      call SetErrStat( errStat2, errMsg2, errStat, errMsg, RoutineName//':HubMotion' )
            
   if (errStat >= AbortErrLev) return

         
   u%HubMotion%Orientation     = u%HubMotion%RefOrientation
   u%HubMotion%TranslationDisp = 0.0_R8Ki
   u%HubMotion%RotationVel     = 0.0_ReKi   
      
   
      !................
      ! blade roots
      !................
         
   allocate( u%BladeRootMotion(p%NumBlades), STAT = ErrStat2 )
   if (ErrStat2 /= 0) then
      call SetErrStat( ErrID_Fatal, 'Error allocating u%BladeRootMotion array.', ErrStat, ErrMsg, RoutineName )
      return
   end if      
      
   do k=1,p%NumBlades
      call MeshCreate ( BlankMesh = u%BladeRootMotion(k)                  &
                        ,IOS       = COMPONENT_INPUT                       &
                        ,Nnodes    = 1                                     &
                        ,ErrStat   = ErrStat2                              &
                        ,ErrMess   = ErrMsg2                               &
                        ,Orientation     = .true.                          &
                        ,TranslationDisp=.true., TranslationVel=.true.     & 
                        ,RotationVel=.true., TranslationAcc=.true., RotationAcc=.true. &
                        )
            call SetErrStat( errStat2, errMsg2, errStat, errMsg, RoutineName )

      if (errStat >= AbortErrLev) return
            
      call MeshPositionNode(u%BladeRootMotion(k), 1, InitInp%BladeRootPosition(:,k), errStat2, errMsg2, InitInp%BladeRootOrientation(:,:,k))
         call SetErrStat( errStat2, errMsg2, errStat, errMsg, RoutineName )
                     
      call MeshConstructElement( u%BladeRootMotion(k), ELEMENT_POINT, errStat2, errMsg2, p1=1 )
         call SetErrStat( errStat2, errMsg2, errStat, errMsg, RoutineName )
            
      call MeshCommit(u%BladeRootMotion(k), errStat2, errMsg2 )
         call SetErrStat( errStat2, errMsg2, errStat, errMsg, RoutineName//':BladeRootMotion' )
            
      if (errStat >= AbortErrLev) return

      
      u%BladeRootMotion(k)%Orientation     = u%BladeRootMotion(k)%RefOrientation
   
   end do !k=numBlades      
      
      
      !................
      ! blades
      !................
   
   allocate( u%BladeMotion(p%NumBlades), STAT = ErrStat2 )
   if (ErrStat2 /= 0) then
      call SetErrStat( ErrID_Fatal, 'Error allocating u%BladeMotion array.', ErrStat, ErrMsg, RoutineName )
      return
   end if
      
   do k=1,p%NumBlades
      call MeshCreate ( BlankMesh = u%BladeMotion(k)                     &
                        ,IOS       = COMPONENT_INPUT                      &
                        ,Nnodes    = InputFileData%BladeProps(k)%NumBlNds &
                        ,ErrStat   = ErrStat2                             &
                        ,ErrMess   = ErrMsg2                              &
                        ,Orientation     = .true.                         &
                        ,TranslationDisp = .true.                         &
                        ,TranslationVel  = .true.                         &
                        ,RotationVel     = .true.                         &
                        ,TranslationAcc  = .true.                         &
                        )
            call SetErrStat( errStat2, errMsg2, errStat, errMsg, RoutineName )

      if (errStat >= AbortErrLev) return
            
                        
      do j=1,InputFileData%BladeProps(k)%NumBlNds

            ! reference position of the jth node in the kth blade, relative to the root in the local blade coordinate system:
         positionL(1) = InputFileData%BladeProps(k)%BlCrvAC(j)
         positionL(2) = InputFileData%BladeProps(k)%BlSwpAC(j)
         positionL(3) = InputFileData%BladeProps(k)%BlSpn(  j)
            
            ! reference position of the jth node in the kth blade:
         position = u%BladeRootMotion(k)%Position(:,1) + matmul(positionL,u%BladeRootMotion(k)%RefOrientation(:,:,1))  ! note that because positionL is a 1-D array, we're doing the transpose of matmul(transpose(u%BladeRootMotion(k)%RefOrientation),positionL)

            
            ! reference orientation of the jth node in the kth blade, relative to the root in the local blade coordinate system:
         theta(1)     =  0.0_R8Ki
         theta(2)     =  InputFileData%BladeProps(k)%BlCrvAng(j)
         theta(3)     = -InputFileData%BladeProps(k)%BlTwist( j)            
         orientationL = EulerConstruct( theta )
                                 
            ! reference orientation of the jth node in the kth blade
         orientation = matmul( orientationL, u%BladeRootMotion(k)%RefOrientation(:,:,1) )

            
         call MeshPositionNode(u%BladeMotion(k), j, position, errStat2, errMsg2, orientation)
            call SetErrStat( errStat2, errMsg2, errStat, errMsg, RoutineName )
               
      end do ! j=blade nodes
         
         ! create line2 elements
      do j=1,InputFileData%BladeProps(k)%NumBlNds-1
         call MeshConstructElement( u%BladeMotion(k), ELEMENT_LINE2, errStat2, errMsg2, p1=j, p2=j+1 )
            call SetErrStat( errStat2, errMsg2, errStat, errMsg, RoutineName )
      end do !j
            
      call MeshCommit(u%BladeMotion(k), errStat2, errMsg2 )
         call SetErrStat( errStat2, errMsg2, errStat, errMsg, RoutineName//':BladeMotion'//trim(num2lstr(k)) )
            
      if (errStat >= AbortErrLev) return

      
      u%BladeMotion(k)%Orientation     = u%BladeMotion(k)%RefOrientation
      u%BladeMotion(k)%TranslationDisp = 0.0_R8Ki
      u%BladeMotion(k)%TranslationVel  = 0.0_ReKi
      u%BladeMotion(k)%RotationVel     = 0.0_ReKi
      u%BladeMotion(k)%TranslationAcc  = 0.0_ReKi
         
               
   
   end do !k=numBlades
   
   
   
      !................
      ! Nacelle
      !................
      call MeshCreate ( BlankMesh = u%NacelleMotion &
                       ,IOS       = COMPONENT_INPUT &
                       ,Nnodes    = 1               &
                       ,ErrStat   = ErrStat2        &
                       ,ErrMess   = ErrMsg2         &
                       ,Orientation     = .true.    &
                       ,TranslationDisp = .true.    &
                       ,TranslationVel  = .true.    &
                      )
            call SetErrStat( errStat2, errMsg2, errStat, errMsg, RoutineName )

      if (errStat >= AbortErrLev) return
            
         ! set node initial position/orientation
      position = InitInp%HubPosition
      position(1:2) = 0
      call MeshPositionNode(u%NacelleMotion, 1, position, errStat2, errMsg2, orient=InitInp%NacelleOrientation)
         call SetErrStat( errStat2, errMsg2, errStat, errMsg, RoutineName )

      call MeshConstructElement( u%NacelleMotion, ELEMENT_POINT, errStat2, errMsg2, p1=1 )
         call SetErrStat( errStat2, errMsg2, errStat, errMsg, RoutineName )

      call MeshCommit(u%NacelleMotion, errStat2, errMsg2 )
         call SetErrStat( errStat2, errMsg2, errStat, errMsg, RoutineName )
            
      if (errStat >= AbortErrLev) return

   
   
end subroutine Init_u
!----------------------------------------------------------------------------------------------------------------------------------
!> This routine sets AeroDyn parameters for use during the simulation; these variables are not changed after AD_Init.
subroutine SetParameters( InitInp, InputFileData, RotData, p, p_AD, ErrStat, ErrMsg )
   TYPE(AD_InitInputType),       intent(in   )  :: InitInp          !< Input data for initialization routine, out is needed because of copy below
   TYPE(AD_InputFile),           INTENT(INout)  :: InputFileData    !< Data stored in the module's input file -- intent(out) only for move_alloc statements
   TYPE(RotInputFile),           INTENT(INout)  :: RotData          !< Data stored in the module's input file -- intent(out) only for move_alloc statements
   TYPE(RotParameterType),       INTENT(INOUT)  :: p                !< Parameters
   TYPE(AD_ParameterType),       INTENT(INOUT)  :: p_AD             !< Parameters
   INTEGER(IntKi),               INTENT(  OUT)  :: ErrStat          !< Error status of the operation
   CHARACTER(*),                 INTENT(  OUT)  :: ErrMsg           !< Error message if ErrStat /= ErrID_None


      ! Local variables
   CHARACTER(ErrMsgLen)                                               :: ErrMsg2         ! temporary Error message if ErrStat /= ErrID_None
   INTEGER(IntKi)                                                     :: ErrStat2        ! temporary Error status of the operation
   INTEGER(IntKi)                                                     :: k               ! loop counter for blades
   REAL(ReKi), DIMENSION(RotData%BladeProps(1)%NumBlNds,p%NumBlades)  :: BlCenBntmp      ! Normal offset bewteen blade node aerodynamic center and center of buoyancy, passed to p%BlCenBn
   REAL(ReKi), DIMENSION(RotData%BladeProps(1)%NumBlNds,p%NumBlades)  :: BlCenBttmp      ! Tangential offset bewteen blade node aerodynamic center and center of buoyancy, passed to p%BlCenBt
   character(*), parameter                                            :: RoutineName = 'SetParameters'
   
      ! Initialize variables for this routine

   ErrStat  = ErrID_None
   ErrMsg   = ""
   BlCenBntmp = 0.0_ReKi
   BlCenBttmp = 0.0_ReKi

   p_AD%DT            = InputFileData%DTAero
   p_AD%WakeMod       = InputFileData%WakeMod
   p%TwrPotent        = InputFileData%TwrPotent
   p%TwrShadow        = InputFileData%TwrShadow
   p%TwrAero          = InputFileData%TwrAero
   p%CavitCheck       = InputFileData%CavitCheck
<<<<<<< HEAD
   p%AddedMass        = InputFileData%AddedMass
   p%Buoyancy         = InputFileData%Buoyancy
=======
>>>>>>> 34ef10ef
   

   
   if (InitInp%Linearize .and. InputFileData%WakeMod == WakeMod_BEMT) then
      p%FrozenWake = InputFileData%FrozenWake
   else
      p%FrozenWake = .FALSE.
   end if

   p%CompAA = InputFileData%CompAA
   
   ! NOTE: In the following we use InputFileData%BladeProps(1)%NumBlNds as the number of aero nodes on EACH blade, 
   !       but if AD changes this, then it must be handled in the Glue-code linearization code, too (and elsewhere?) !
   if (p%NumBlades>0) then
      p%NumBlNds         = RotData%BladeProps(1)%NumBlNds
   else
      p%NumBlNds         = 0
   endif
   if (p%TwrPotent == TwrPotent_none .and. p%TwrShadow == TwrShadow_none .and. .not. p%TwrAero .and. .not. p%Buoyancy .and. .not. p%AddedMass ) then
      p%NumTwrNds     = 0
   elseif (p%TwrPotent == TwrPotent_none .and. p%TwrShadow == TwrShadow_none .and. .not. p%TwrAero .and. (p%Buoyancy .or. p%AddedMass) .and. RotData%NumTwrNds <= 0 ) then
      p%NumTwrNds     = 0
   elseif (p%TwrPotent == TwrPotent_none .and. p%TwrShadow == TwrShadow_none .and. .not. p%TwrAero .and. (p%Buoyancy .or. p%AddedMass) .and. RotData%NumTwrNds > 0 ) then
      p%NumTwrNds     = RotData%NumTwrNds
      
      call move_alloc( RotData%TwrDiam, p%TwrDiam )
      call move_alloc( RotData%TwrCd,   p%TwrCd )      
      call move_alloc( RotData%TwrTI,   p%TwrTI )   
      call move_alloc( RotData%TwrCb,   p%TwrCb )
      call move_alloc( RotData%TwrCax,  p%TwrCax )
      call move_alloc( RotData%TwrCay,  p%TwrCay )
      call move_alloc( RotData%TwrCaz,  p%TwrCaz )	  
   else
      p%NumTwrNds     = RotData%NumTwrNds
      
      call move_alloc( RotData%TwrDiam, p%TwrDiam )
      call move_alloc( RotData%TwrCd,   p%TwrCd )      
      call move_alloc( RotData%TwrTI,   p%TwrTI )   
      call move_alloc( RotData%TwrCb,   p%TwrCb )
      call move_alloc( RotData%TwrCax,  p%TwrCax )
      call move_alloc( RotData%TwrCay,  p%TwrCay )
      call move_alloc( RotData%TwrCaz,  p%TwrCaz )	  
   end if

   if (p%Buoyancy) then
      do k = 1,p%NumBlades
         BlCenBntmp(:,k) = RotData%BladeProps(k)%BlCenBn
         BlCenBttmp(:,k) = RotData%BladeProps(k)%BlCenBt
      end do
   end if
   p%BlCenBn = BlCenBntmp
   p%BlCenBt = BlCenBttmp
   p%VolHub = RotData%VolHub
   p%HubCenBx = RotData%HubCenBx
   p%HubCenAx = RotData%HubCenAx
   p%HubCax = RotData%HubCax
   p%HubCay = RotData%HubCay
   p%HubCaz = RotData%HubCaz
   p%VolNac = RotData%VolNac
   p%NacCenBx = RotData%NacCenBx
   p%NacCenBy = RotData%NacCenBy
   p%NacCenBz = RotData%NacCenBz
   p%NacCenAx = RotData%NacCenAx
   p%NacCenAy = RotData%NacCenAy
   p%NacCenAz = RotData%NacCenAz
   p%NacCax = RotData%NacCax
   p%NacCay = RotData%NacCay
   p%NacCaz = RotData%NacCaz
   
   p%Gravity          = InitInp%Gravity
   p%AirDens          = InputFileData%AirDens          
   p%KinVisc          = InputFileData%KinVisc
   p%Patm             = InputFileData%Patm
   p%Pvap             = InputFileData%Pvap
   p%SpdSound         = InputFileData%SpdSound
   p%WtrDpth          = InitInp%WtrDpth
   p%MSL2SWL          = InitInp%MSL2SWL
<<<<<<< HEAD
   
=======

>>>>>>> 34ef10ef
  !p%AFI     ! set in call to AFI_Init() [called early because it wants to use the same echo file as AD]
  !p%BEMT    ! set in call to BEMT_Init()
      
  !p%RootName       = TRIM(InitInp%RootName)//'.AD'   ! set earlier to it could be used   
   
   p%numOuts          = InputFileData%NumOuts  
   p%NBlOuts          = InputFileData%NBlOuts      
   p%BlOutNd          = InputFileData%BlOutNd
   
   if (p%NumTwrNds > 0) then
      p%NTwOuts = InputFileData%NTwOuts
      p%TwOutNd = InputFileData%TwOutNd
   else
      p%NTwOuts = 0
   end if
   
   call SetOutParam(InputFileData%OutList, p, p_AD, ErrStat2, ErrMsg2 ) ! requires: p%NumOuts, p%numBlades, p%NumBlNds, p%NumTwrNds; sets: p%OutParam.
      call setErrStat(ErrStat2,ErrMsg2,ErrStat,ErrMsg,RoutineName)
      if (ErrStat >= AbortErrLev) return  
   



      ! Set the nodal output parameters.  Note there is some validation in this, so we might get an error from here.
   CALL AllBldNdOuts_SetParameters( InputFileData, p, p_AD, ErrStat2, ErrMsg2 )
      call setErrStat(ErrStat2,ErrMsg2,ErrStat,ErrMsg,RoutineName)



   
end subroutine SetParameters
!----------------------------------------------------------------------------------------------------------------------------------
!> This routine sets parameters for use during the buoyancy calculation; these variables are not changed after AD_Init.
subroutine SetBuoyancyParameters( InputFileData, u, p, ErrStat, ErrMsg )
   TYPE(RotInputFile),           INTENT(IN   )  :: InputFileData    !< All the data in the AeroDyn input file
   TYPE(RotInputType),           INTENT(IN   )  :: u                !< AD inputs - used for mesh node positions
   TYPE(RotParameterType),       INTENT(INOUT)  :: p                !< Parameters
   INTEGER(IntKi),               INTENT(  OUT)  :: ErrStat          !< Error status of the operation
   CHARACTER(*),                 INTENT(  OUT)  :: ErrMsg           !< Error message if ErrStat /= ErrID_None


      ! Local variables
   INTEGER(IntKi)                               :: ErrStat2         !< Temporary error status of the operation
   CHARACTER(ErrMsgLen)                         :: ErrMsg2          !< Temporary error message if ErrStat /= ErrID_None
   INTEGER(IntKi)                               :: k                !< Loop counter for blades
   INTEGER(IntKi)                               :: j                !< Loop counter for nodes
   REAL(ReKi), DIMENSION(3)                     :: posCBu           !< Global undisplaced position of the center of buoyancy of node j
   REAL(ReKi), DIMENSION(3)                     :: posCBuplus       !< Global undisplaced position of the center of buoyancy of node j+1
   CHARACTER(*), PARAMETER                      :: RoutineName = 'SetBuoyancyParameters'


      ! Initialize variables for this routine
   ErrStat  = ErrID_None
   ErrMsg   = ""

   
      ! Allocate buoyancy parameters
   call AllocAry( p%BlRad, p%NumBlNds, p%NumBlades, 'BlRad', ErrStat2, ErrMsg2 )
      call SetErrStat( ErrStat2, ErrMsg2, ErrStat, ErrMsg, RoutineName )
   call AllocAry( p%BlDL, p%NumBlNds-1, p%NumBlades, 'BlDL', ErrStat2, ErrMsg2 )
      call SetErrStat( ErrStat2, ErrMsg2, ErrStat, ErrMsg, RoutineName )
   call AllocAry( p%BlTaper, p%NumBlNds-1, p%NumBlades, 'BlTaper', ErrStat2, ErrMsg2 )
      call SetErrStat( ErrStat2, ErrMsg2, ErrStat, ErrMsg, RoutineName )
   call AllocAry( p%BlAxCent, p%NumBlNds-1, p%NumBlades, 'BlAxCent', ErrStat2, ErrMsg2 )
      call SetErrStat( ErrStat2, ErrMsg2, ErrStat, ErrMsg, RoutineName )
   
   if ( p%NumTwrNds > 0 ) then
      call AllocAry( p%TwrRad, p%NumTwrNds, 'TwrRad', ErrStat2, ErrMsg2 )
         call SetErrStat( ErrStat2, ErrMsg2, ErrStat, ErrMsg, RoutineName )
      call AllocAry( p%TwrDL, p%NumTwrNds-1, 'TwrDL', ErrStat2, ErrMsg2 )
         call SetErrStat( ErrStat2, ErrMsg2, ErrStat, ErrMsg, RoutineName )
      call AllocAry( p%TwrTaper, p%NumTwrNds-1, 'TwrTaper', ErrStat2, ErrMsg2 )
         call SetErrStat( ErrStat2, ErrMsg2, ErrStat, ErrMsg, RoutineName )
      call AllocAry( p%TwrAxCent, p%NumTwrNds-1, 'TwrAxCent', ErrStat2, ErrMsg2 )
         call SetErrStat( ErrStat2, ErrMsg2, ErrStat, ErrMsg, RoutineName )
   end if

      ! Calculate blade buoyancy parameters
   do k = 1,p%NumBlades ! loop through all blades

      do j = 1,p%NumBlNds ! loop through all nodes
         p%BlRad(j,k) = InputFileData%BladeProps(k)%BlChord(j) * sqrt( InputFileData%BladeProps(k)%BlCb(j) ) / 2 ! node j equivalent radius
      end do ! j = nodes

      do j = 1,p%NumBlNds - 1 ! loop through all nodes, except the last
         posCBu = matmul( [InputFileData%BladeProps(k)%BlCenBn(j), InputFileData%BladeProps(k)%BlCenBt(j), 0.0_ReKi ], u%BladeMotion(k)%RefOrientation(:,:,j) ) + u%BladeMotion(k)%Position(:,j) ! blade node j center of buoyancy global undisplaced position
         posCBuplus = matmul( [InputFileData%BladeProps(k)%BlCenBn(j+1), InputFileData%BladeProps(k)%BlCenBt(j+1), 0.0_ReKi ], u%BladeMotion(k)%RefOrientation(:,:,j+1) ) + u%BladeMotion(k)%Position(:,j+1) ! blade node j+1 center of buoyancy global undisplaced position
         p%BlDL(j,k) = sqrt( ( posCBuplus(1) - posCBu(1) )**2 + ( posCBuplus(2) - posCBu(2) )**2 + ( posCBuplus(3) - posCBu(3) )**2 ) ! element j undisplaced length
         p%BlTaper(j,k) = ( p%BlRad(j+1,k) - p%BlRad(j,k) ) / p%BlDL(j,k) ! element j taper
         if ( p%BlRad(j,k) == 0.0_ReKi .and. p%BlRad(j+1,k) == 0.0_ReKi ) then
            p%BlAxCent(j,k) = 0.0_ReKi ! Trap NaN case and set to zero
         else
            p%BlAxCent(j,k) = ( p%BlRad(j,k)**2 + 2.0_ReKi*p%BlRad(j,k)*p%BlRad(j+1,k) + 3.0_ReKi*p%BlRad(j+1,k)**2 ) / ( 4.0_ReKi*( p%BlRad(j,k)**2 + p%BlRad(j,k)*p%BlRad(j+1,k) + p%BlRad(j+1,k)**2) ) ! fractional axial centroid of element j
         end if
      end do ! j = nodes

   end do ! k = blades

   if ( p%NumTwrNds > 0 ) then
         ! Calculate tower buoyancy parameters
      do j = 1,p%NumTwrNds ! loop through all nodes
         p%TwrRad(j) = p%TwrDiam(j) * sqrt( p%TwrCb(j) ) / 2 ! node j equivalent radius
      end do ! j = nodes

      do j = 1,p%NumTwrNds - 1 ! loop through all nodes, except the last
         p%TwrDL(j) = InputFileData%TwrElev(j+1) - InputFileData%TwrElev(j) ! element j undisplaced length
         p%TwrTaper(j) = ( p%TwrRad(j+1) - p%TwrRad(j) ) / p%TwrDL(j) ! element j taper
         if ( p%TwrRad(j) == 0.0_ReKi .and. p%TwrRad(j+1) == 0.0_ReKi ) then
            p%TwrAxCent(j) = 0.0_ReKi ! Trap NaN case and set to zero
         else
            p%TwrAxCent(j) = ( p%TwrRad(j)**2 + 2.0_ReKi*p%TwrRad(j)*p%TwrRad(j+1) + 3.0_ReKi*p%TwrRad(j+1)**2 ) / ( 4.0_ReKi*( p%TwrRad(j)**2 + p%TwrRad(j)*p%TwrRad(j+1) + p%TwrRad(j+1)**2) ) ! fractional axial centroid of element j
         end if
      end do ! j = nodes
   end if

end subroutine SetBuoyancyParameters
!----------------------------------------------------------------------------------------------------------------------------------
!> This routine is called at the end of the simulation.
subroutine AD_End( u, p, x, xd, z, OtherState, y, m, ErrStat, ErrMsg )
!..................................................................................................................................

      TYPE(AD_InputType),           INTENT(INOUT)  :: u           !< System inputs
      TYPE(AD_ParameterType),       INTENT(INOUT)  :: p           !< Parameters
      TYPE(AD_ContinuousStateType), INTENT(INOUT)  :: x           !< Continuous states
      TYPE(AD_DiscreteStateType),   INTENT(INOUT)  :: xd          !< Discrete states
      TYPE(AD_ConstraintStateType), INTENT(INOUT)  :: z           !< Constraint states
      TYPE(AD_OtherStateType),      INTENT(INOUT)  :: OtherState  !< Other states
      TYPE(AD_OutputType),          INTENT(INOUT)  :: y           !< System outputs
      TYPE(AD_MiscVarType),         INTENT(INOUT)  :: m           !< Misc/optimization variables
      INTEGER(IntKi),               INTENT(  OUT)  :: ErrStat     !< Error status of the operation
      CHARACTER(*),                 INTENT(  OUT)  :: ErrMsg      !< Error message if ErrStat /= ErrID_None
      integer :: iW



         ! Initialize ErrStat

      ErrStat = ErrID_None
      ErrMsg  = ""


         ! Place any last minute operations or calculations here:
         ! End the FVW submodule
      if (p%WakeMod == WakeMod_FVW ) then

         if ( m%FVW%UA_Flag ) then
            do iW=1,p%FVW%nWings
               call UA_End(m%FVW%W(iW)%p_UA)
            enddo
         end if

         call FVW_End( m%FVW_u, p%FVW, x%FVW, xd%FVW, z%FVW, OtherState%FVW, m%FVW_y, m%FVW, ErrStat, ErrMsg )
      
      endif
      

         ! Close files here:



         ! Destroy the input data:

      CALL AD_DestroyInput( u, ErrStat, ErrMsg )


         ! Destroy the parameter data:

      CALL AD_DestroyParam( p, ErrStat, ErrMsg )


         ! Destroy the state data:

      CALL AD_DestroyContState(   x,           ErrStat, ErrMsg )
      CALL AD_DestroyDiscState(   xd,          ErrStat, ErrMsg )
      CALL AD_DestroyConstrState( z,           ErrStat, ErrMsg )
      CALL AD_DestroyOtherState(  OtherState,  ErrStat, ErrMsg )
      CALL AD_DestroyMisc(        m,           ErrStat, ErrMsg ) 

         ! Destroy the output data:

      CALL AD_DestroyOutput( y, ErrStat, ErrMsg )




END SUBROUTINE AD_End
!----------------------------------------------------------------------------------------------------------------------------------
!> Loose coupling routine for solving for constraint states, integrating continuous states, and updating discrete and other states.
!! Continuous, constraint, discrete, and other states are updated for t + Interval
subroutine AD_UpdateStates( t, n, u, utimes, p, x, xd, z, OtherState, m, errStat, errMsg )
!..................................................................................................................................

   real(DbKi),                     intent(in   ) :: t          !< Current simulation time in seconds
   integer(IntKi),                 intent(in   ) :: n          !< Current simulation time step n = 0,1,...
   type(AD_InputType),             intent(inout) :: u(:)       !< Inputs at utimes (out only for mesh record-keeping in ExtrapInterp routine)
   real(DbKi),                     intent(in   ) :: utimes(:)  !< Times associated with u(:), in seconds
   type(AD_ParameterType),         intent(in   ) :: p          !< Parameters
   type(AD_ContinuousStateType),   intent(inout) :: x          !< Input: Continuous states at t;
                                                               !!   Output: Continuous states at t + Interval
   type(AD_DiscreteStateType),     intent(inout) :: xd         !< Input: Discrete states at t;
                                                               !!   Output: Discrete states at t  + Interval
   type(AD_ConstraintStateType),   intent(inout) :: z          !< Input: Constraint states at t;
                                                               !!   Output: Constraint states at t+dt
   type(AD_OtherStateType),        intent(inout) :: OtherState !< Input: Other states at t;
                                                               !!   Output: Other states at t+dt
   type(AD_MiscVarType),           intent(inout) :: m          !< Misc/optimization variables
   integer(IntKi),                 intent(  out) :: errStat    !< Error status of the operation
   character(*),                   intent(  out) :: errMsg     !< Error message if ErrStat /= ErrID_None

   ! local variables
   integer(intKi)                               :: iR          ! Counter on rotors
   type(AD_InputType)                           :: uInterp     ! Interpolated/Extrapolated input
   integer(intKi)                               :: ErrStat2          ! temporary Error status
   character(ErrMsgLen)                         :: ErrMsg2           ! temporary Error message
   character(*), parameter                      :: RoutineName = 'AD_UpdateStates'
      
   ErrStat = ErrID_None
   ErrMsg  = ""
     

   call AD_CopyInput( u(1), uInterp, MESH_NEWCOPY, errStat2, errMsg2)
      call SetErrStat(ErrStat2, ErrMsg2, ErrStat, ErrMsg, RoutineName)
      if (ErrStat >= AbortErrLev) then
         call Cleanup()
         return
      end if

      ! set values of m%BEMT_u(2) from inputs interpolated at t+dt:
      ! NOTE: this is different than OpenFAST, which has t+dt at u(1)
   call AD_Input_ExtrapInterp(u,utimes,uInterp,t+p%DT, errStat2, errMsg2)
      call SetErrStat(ErrStat2, ErrMsg2, ErrStat, ErrMsg, RoutineName)

   do iR = 1,size(p%rotors)
      call SetInputs(p%rotors(iR), p, uInterp%rotors(iR), m%rotors(iR), 2, errStat2, errMsg2)      
         call SetErrStat(ErrStat2, ErrMsg2, ErrStat, ErrMsg, RoutineName)
   enddo
      
      ! set values of m%BEMT_u(1) from inputs (uInterp) interpolated at t:
      ! NOTE: this is different than OpenFAST, which has t at u(2)
      ! I'm doing this second in case we want the other misc vars at t as before, but I don't think it matters      
   call AD_Input_ExtrapInterp(u,utimes,uInterp, t, errStat2, errMsg2)
      call SetErrStat(ErrStat2, ErrMsg2, ErrStat, ErrMsg, RoutineName)

   do iR = 1,size(p%rotors)
      call SetInputs(p%rotors(iR), p, uInterp%rotors(iR), m%rotors(iR), 1, errStat2, errMsg2)      
         call SetErrStat(ErrStat2, ErrMsg2, ErrStat, ErrMsg, RoutineName)
   enddo
         

   if (p%WakeMod /= WakeMod_FVW) then
      do iR = 1,size(p%rotors)
            ! Call into the BEMT update states    NOTE:  This is a non-standard framework interface!!!!!  GJH
            ! Also note BEMT_u(1) and BEMT_u(2) are not following the OpenFAST convention for t+dt, t
         call BEMT_UpdateStates(t, n, m%rotors(iR)%BEMT_u(1), m%rotors(iR)%BEMT_u(2),  p%rotors(iR)%BEMT, x%rotors(iR)%BEMT, xd%rotors(iR)%BEMT, z%rotors(iR)%BEMT, OtherState%rotors(iR)%BEMT, p%AFI, m%rotors(iR)%BEMT, errStat2, errMsg2)
            call SetErrStat(ErrStat2, ErrMsg2, ErrStat, ErrMsg, RoutineName)

            ! Call AeroAcoustics updates states
         if ( p%rotors(iR)%CompAA ) then
            ! We need the outputs from BEMT as inputs to AeroAcoustics module
            ! Also,  SetInputs() [called above] calls SetInputsForBEMT() which in turn establishes current versions of the Global to local transformations we need as inputs to AA
            call SetInputsForAA(p%rotors(iR), u(1)%rotors(iR), m%rotors(iR), errStat2, errMsg2)  
               call SetErrStat(ErrStat2, ErrMsg2, ErrStat, ErrMsg, RoutineName)
            call AA_UpdateStates(t,  n, m%rotors(iR)%AA, m%rotors(iR)%AA_u, p%rotors(iR)%AA, xd%rotors(iR)%AA,  errStat2, errMsg2)
               call SetErrStat(ErrStat2, ErrMsg2, ErrStat, ErrMsg, RoutineName)
         end if       
      enddo

   else  ! Call the FVW sub module
         ! This needs to extract the inputs from the AD data types (mesh) and copy pieces for the FVW module
      call SetInputsForFVW(p, u, m, errStat2, errMsg2)
         call SetErrStat(ErrStat2, ErrMsg2, ErrStat, ErrMsg, RoutineName)
         ! Note: the setup is handled above in the SetInputs routine
      call FVW_UpdateStates( t, n, m%FVW_u, utimes, p%FVW, x%FVW, xd%FVW, z%FVW, OtherState%FVW, p%AFI, m%FVW, ErrStat2, ErrMsg2 )
         call SetErrStat(ErrStat2, ErrMsg2, ErrStat, ErrMsg, RoutineName)
         ! The wind points are passed out as other states.  These really correspond to the propogation of the vortex to the next wind position.
      if (allocated(OtherState%WakeLocationPoints)) then
         OtherState%WakeLocationPoints = m%FVW%r_wind
      endif
      ! UA TODO
      !call UA_UpdateState_Wrapper(p%AFI, n, p%FVW, x%FVW, xd%FVW, OtherState%FVW, m%FVW, ErrStat2, ErrMsg2)
      !   call SetErrStat(ErrStat2, ErrMsg2, ErrStat, ErrMsg, RoutineName)
   endif
           
   call Cleanup()
   
contains
   subroutine Cleanup()
      call AD_DestroyInput( uInterp, errStat2, errMsg2)
   end subroutine Cleanup
end subroutine AD_UpdateStates
!----------------------------------------------------------------------------------------------------------------------------------
!> Routine for computing outputs, used in both loose and tight coupling.
!! This subroutine is used to compute the output channels (motions and loads) and place them in the WriteOutput() array.
!! The descriptions of the output channels are not given here. Please see the included OutListParameters.xlsx sheet for
!! for a complete description of each output parameter.
subroutine AD_CalcOutput( t, u, p, x, xd, z, OtherState, y, m, ErrStat, ErrMsg, NeedWriteOutput )
! NOTE: no matter how many channels are selected for output, all of the outputs are calculated
! All of the calculated output channels are placed into the m%AllOuts(:), while the channels selected for outputs are
! placed in the y%WriteOutput(:) array.
!..................................................................................................................................

   REAL(DbKi),                   INTENT(IN   )  :: t           !< Current simulation time in seconds
   TYPE(AD_InputType),           INTENT(IN   )  :: u           !< Inputs at Time t
   TYPE(AD_ParameterType),       INTENT(IN   )  :: p           !< Parameters
   TYPE(AD_ContinuousStateType), INTENT(IN   )  :: x           !< Continuous states at t
   TYPE(AD_DiscreteStateType),   INTENT(IN   )  :: xd          !< Discrete states at t
   TYPE(AD_ConstraintStateType), INTENT(IN   )  :: z           !< Constraint states at t
   TYPE(AD_OtherStateType),      INTENT(IN   )  :: OtherState  !< Other states at t
   TYPE(AD_OutputType),          INTENT(INOUT)  :: y           !< Outputs computed at t (Input only so that mesh con-
                                                               !!   nectivity information does not have to be recalculated)
   type(AD_MiscVarType),         intent(inout)  :: m           !< Misc/optimization variables
   INTEGER(IntKi),               INTENT(  OUT)  :: ErrStat     !< Error status of the operation
   CHARACTER(*),                 INTENT(  OUT)  :: ErrMsg      !< Error message if ErrStat /= ErrID_None
   LOGICAL,          OPTIONAL,   INTENT(IN   )  :: NeedWriteOutput     !< Flag to determine if WriteOutput values need to be calculated in this call


      ! NOTE: m%BEMT_u(i) indices are set differently from the way OpenFAST typically sets up the u and uTimes arrays
   integer, parameter                           :: indx = 1  ! m%BEMT_u(1) is at t; m%BEMT_u(2) is t+dt
   integer(intKi)                               :: i
   integer(intKi)                               :: iR ! Loop on rotors

   integer(intKi)                               :: ErrStat2
   character(ErrMsgLen)                         :: ErrMsg2
   character(*), parameter                      :: RoutineName = 'AD_CalcOutput'
   LOGICAL                                      :: CalcWriteOutput
   
   ErrStat = ErrID_None
   ErrMsg  = ""

   if (present(NeedWriteOutput)) then
      CalcWriteOutput = NeedWriteOutput
   else
      CalcWriteOutput = .true. ! by default, calculate WriteOutput unless told that we do not need it
   end if


   ! SetInputs, Calc BEM Outputs and Twr Outputs 
   do iR=1,size(p%rotors)
      call RotCalcOutput( t, u%rotors(iR), p%rotors(iR), p, x%rotors(iR), xd%rotors(iR), z%rotors(iR), OtherState%rotors(iR), y%rotors(iR), m%rotors(iR), ErrStat, ErrMsg)
   enddo

   if (p%WakeMod == WakeMod_FVW) then
         ! This needs to extract the inputs from the AD data types (mesh) and copy pieces for the FVW module
      call SetInputsForFVW(p, (/u/), m, errStat2, errMsg2)
         call SetErrStat(ErrStat2, ErrMsg2, ErrStat, ErrMsg, RoutineName)
         ! Calculate Outputs at time t
      CALL FVW_CalcOutput( t, m%FVW_u(1), p%FVW, x%FVW, xd%FVW, z%FVW, OtherState%FVW, p%AFI, m%FVW_y, m%FVW, ErrStat2, ErrMsg2 )
         call SetErrStat(ErrStat2, ErrMsg2, ErrStat, ErrMsg, RoutineName)

      call SetOutputsFromFVW( t, u, p, OtherState, x, xd, m, y, ErrStat2, ErrMsg2 )
         call SetErrStat(ErrStat2, ErrMsg2, ErrStat, ErrMsg, RoutineName)
   endif

   ! Calculate buoyant loads
   do iR = 1,size(p%rotors)
      if ( p%rotors(iR)%Buoyancy ) then 
         call CalcBuoyantLoads( u%rotors(iR), p%rotors(iR), m%rotors(iR), y%rotors(iR), ErrStat, ErrMsg )
      end if
   end do

   !-------------------------------------------------------   
   !     get values to output to file:  
   !-------------------------------------------------------   
   if (CalcWriteOutput) then
      do iR = 1,size(p%rotors)
         if (p%rotors(iR)%NumOuts > 0) then
            call Calc_WriteOutput( p%rotors(iR), p, u%rotors(iR), m%rotors(iR), m, y%rotors(iR), OtherState%rotors(iR), xd%rotors(iR), indx, iR, ErrStat2, ErrMsg2 )   
               call SetErrStat(ErrStat2, ErrMsg2, ErrStat, ErrMsg, RoutineName)      
      
            !...............................................................................................................................   
            ! Place the selected output channels into the WriteOutput(:) array with the proper sign:
            !...............................................................................................................................   

            do i = 1,p%rotors(iR)%NumOuts  ! Loop through all selected output channels
               y%rotors(iR)%WriteOutput(i) = p%rotors(iR)%OutParam(i)%SignM * m%rotors(iR)%AllOuts( p%rotors(iR)%OutParam(i)%Indx )
            end do             ! i - All selected output channels

          end if
       
         y%rotors(iR)%WriteOutput(p%rotors(iR)%NumOuts+1:) = 0.0_ReKi

            ! Now we need to populate the blade node outputs here
         if (p%rotors(iR)%NumBlades > 0) then
            call Calc_WriteAllBldNdOutput( p%rotors(iR), p, u%rotors(iR), m%rotors(iR), m, y%rotors(iR), OtherState%rotors(iR), indx, iR, ErrStat2, ErrMsg2 )   ! Call after normal writeoutput.  Will just postpend data on here.
            call SetErrStat(ErrStat2, ErrMsg2, ErrStat, ErrMsg, RoutineName)
         endif
      enddo
   end if
      

end subroutine AD_CalcOutput


subroutine RotCalcOutput( t, u, p, p_AD, x, xd, z, OtherState, y, m, ErrStat, ErrMsg)
! NOTE: no matter how many channels are selected for output, all of the outputs are calculated
! All of the calculated output channels are placed into the m%AllOuts(:), while the channels selected for outputs are
! placed in the y%WriteOutput(:) array.
!..................................................................................................................................

   REAL(DbKi),                   INTENT(IN   )  :: t           !< Current simulation time in seconds
   TYPE(RotInputType),           INTENT(IN   )  :: u           !< Inputs at Time t
   TYPE(RotParameterType),       INTENT(IN   )  :: p           !< Parameters
   TYPE(AD_ParameterType),       INTENT(IN   )  :: p_AD        !< Parameters
   TYPE(RotContinuousStateType), INTENT(IN   )  :: x           !< Continuous states at t
   TYPE(RotDiscreteStateType),   INTENT(IN   )  :: xd          !< Discrete states at t
   TYPE(RotConstraintStateType), INTENT(IN   )  :: z           !< Constraint states at t
   TYPE(RotOtherStateType),      INTENT(IN   )  :: OtherState  !< Other states at t
   TYPE(RotOutputType),          INTENT(INOUT)  :: y           !< Outputs computed at t (Input only so that mesh con-
                                                               !!   nectivity information does not have to be recalculated)
   type(RotMiscVarType),         intent(inout)  :: m           !< Misc/optimization variables
   INTEGER(IntKi),               INTENT(  OUT)  :: ErrStat     !< Error status of the operation
   CHARACTER(*),                 INTENT(  OUT)  :: ErrMsg      !< Error message if ErrStat /= ErrID_None

      ! NOTE: m%BEMT_u(i) indices are set differently from the way OpenFAST typically sets up the u and uTimes arrays
   integer, parameter                           :: indx = 1  ! m%BEMT_u(1) is at t; m%BEMT_u(2) is t+dt
   integer(intKi)                               :: i
   integer(intKi)                               :: j
   integer(intKi)                               :: iR ! Loop on rotors

   integer(intKi)                               :: ErrStat2
   character(ErrMsgLen)                         :: ErrMsg2
   character(*), parameter                      :: RoutineName = 'RotCalcOutput'
   LOGICAL                                      :: CalcWriteOutput
   
   ErrStat = ErrID_None
   ErrMsg  = ""

   call SetInputs(p, p_AD, u, m, indx, errStat2, errMsg2)      
      call SetErrStat(ErrStat2, ErrMsg2, ErrStat, ErrMsg, RoutineName)

   if (p_AD%WakeMod /= WakeMod_FVW) then
      ! Call the BEMT module CalcOutput.  Notice that the BEMT outputs are purposely attached to AeroDyn's MiscVar structure to
      ! avoid issues with the coupling code

      call BEMT_CalcOutput(t, m%BEMT_u(indx), p%BEMT, x%BEMT, xd%BEMT, z%BEMT, OtherState%BEMT, p_AD%AFI, m%BEMT_y, m%BEMT, ErrStat2, ErrMsg2 )
         call SetErrStat(ErrStat2, ErrMsg2, ErrStat, ErrMsg, RoutineName)

      call SetOutputsFromBEMT( p, m, y ) 
        
      if ( p%CompAA ) then
         ! We need the outputs from BEMT as inputs to AeroAcoustics module
         ! Also,  SetInputs() [called above] calls SetInputsForBEMT() which in turn establishes current versions of the Global to local transformations we need as inputs to AA
         call SetInputsForAA(p, u, m, errStat2, errMsg2)  
            call SetErrStat(ErrStat2, ErrMsg2, ErrStat, ErrMsg, RoutineName)
         call AA_CalcOutput(t, m%AA_u, p%AA, x%AA, xd%AA,  z%AA, OtherState%AA,  m%AA_y, m%AA, errStat2, errMsg2)
            call SetErrStat(ErrStat2, ErrMsg2, ErrStat, ErrMsg, RoutineName)
      end if   
   endif 

   if ( p%TwrAero ) then
      call ADTwr_CalcOutput(p, u, m, y, ErrStat2, ErrMsg2 )
         call SetErrStat(ErrStat2, ErrMsg2, ErrStat, ErrMsg, RoutineName)      
   endif

   call AD_CavtCrit(u, p, m, errStat2, errMsg2)
      call SetErrStat(ErrStat2, ErrMsg2, ErrStat, ErrMsg, RoutineName)    
   
end subroutine RotCalcOutput


subroutine AD_CavtCrit(u, p, m, errStat, errMsg)
   TYPE(RotInputType),           INTENT(IN   )  :: u           !< Inputs at Time t
   TYPE(RotParameterType),       INTENT(IN   )  :: p           !< Parameters
   TYPE(RotMiscVarType),         INTENT(INOUT)  :: m           !< Misc/optimization variables
                                                               !!   nectivity information does not have to be recalculated)
   INTEGER(IntKi),               INTENT(  OUT)   :: errStat     !< Error status of the operation
   CHARACTER(*),                 INTENT(  OUT)   :: errMsg      !< Error message if ErrStat /= ErrID_None
   integer    :: i,j
   real(ReKi) :: SigmaCavitCrit, SigmaCavit

   errStat = ErrID_None
   errMsg  = ''

   if ( p%CavitCheck ) then      ! Calculate the cavitation number for the airfoil at the node in quesiton, and compare to the critical cavitation number based on the vapour pressure and submerged depth       
      do j = 1,p%numBlades ! Loop through all blades
         do i = 1,p%NumBlNds  ! Loop through all nodes
                     
            if ( EqualRealNos( m%BEMT_y%Vrel(i,j), 0.0_ReKi ) ) call SetErrStat( ErrID_Fatal, 'Vrel cannot be zero to do a cavitation check', ErrStat, ErrMsg, 'AD_CavtCrit') 
               if (ErrStat >= AbortErrLev) return
      
            SigmaCavit= -1* m%BEMT_y%Cpmin(i,j) ! Local cavitation number on node j                                               
            SigmaCavitCrit= ( ( p%Patm + ( p%Gravity * (p%WtrDpth - ( u%HubMotion%Position(3,1)+u%HubMotion%TranslationDisp(3,1) ) - (  u%BladeMotion(j)%Position(3,i) + u%BladeMotion(j)%TranslationDisp(3,i) - u%HubMotion%Position(3,1))) * p%airDens)  - p%Pvap ) / ( 0.5_ReKi * p%airDens * m%BEMT_y%Vrel(i,j)**2)) ! Critical value of Sigma, cavitation occurs if local cavitation number is greater than this
                                                                        
               if ( (SigmaCavitCrit < SigmaCavit) .and. (.not. (m%CavitWarnSet(i,j)) ) ) then     
                    call WrScr( NewLine//'Cavitation occurred at blade '//trim(num2lstr(j))//' and node '//trim(num2lstr(i))//'.' )
                    m%CavitWarnSet(i,j) = .true.
               end if 
                           
            m%SigmaCavit(i,j)= SigmaCavit                 
            m%SigmaCavitCrit(i,j)=SigmaCavitCrit  
                           
         end do   ! p%NumBlNds
      end do  ! p%numBlades
   end if   ! Cavitation check
end subroutine AD_CavtCrit
!----------------------------------------------------------------------------------------------------------------------------------
!> This routine calculates buoyant loads on an MHK turbine.
subroutine CalcBuoyantLoads( u, p, m, y, ErrStat, ErrMsg )
   TYPE(RotInputType),                             INTENT(IN   )  :: u                !< AD inputs - used for mesh node positions
   TYPE(RotParameterType),                         INTENT(IN   )  :: p                !< Parameters
   TYPE(RotMiscVarType),                           INTENT(INOUT)  :: m                !< Misc/optimization variables
   TYPE(RotOutputType),                            INTENT(INOUT)  :: y                !< Outputs computed at t 
   INTEGER(IntKi),                                 INTENT(  OUT)  :: ErrStat          !< Error status of the operation
   CHARACTER(*),                                   INTENT(  OUT)  :: ErrMsg           !< Error message if ErrStat /= ErrID_None


      ! Local variables
   INTEGER(IntKi)                                   :: k                !< Loop counter for blades
   INTEGER(IntKi)                                   :: j                !< Loop counter for nodes
   REAL(ReKi), DIMENSION(3)                         :: BlglobCB         !< Global offset between aerodynamic center and center of buoyancy of blade node j
   REAL(ReKi), DIMENSION(3)                         :: BlglobCBplus     !< Global offset between aerodynamic center and center of buoyancy of blade node j+1
   REAL(ReKi), DIMENSION(3)                         :: HubglobCB        !< Global offset between aerodynamic center and center of buoyancy of hub node
   REAL(ReKi), DIMENSION(3)                         :: NacglobCB        !< Global offset between nacelle reference position and center of buoyancy of nacelle node
   REAL(ReKi), DIMENSION(3)                         :: BltmpPos         !< Global position of blade node j, adjusted to place the origin at the seabed
   REAL(ReKi), DIMENSION(3)                         :: BltmpPosplus     !< Global position of blade node j+1, adjusted to place the origin at the seabed
   REAL(ReKi), DIMENSION(3)                         :: TwrtmpPos        !< Global position of tower node j, adjusted to place the origin at the seabed
   REAL(ReKi), DIMENSION(3)                         :: TwrtmpPosplus    !< Global position of tower node j+1, adjusted to place the origin at the seabed
   REAL(ReKi), DIMENSION(3)                         :: HubtmpPos        !< Global position of hub node, adjusted to place the origin at the seabed
   REAL(ReKi), DIMENSION(3)                         :: NactmpPos        !< Global position of nacelle node, adjusted to place the origin at the seabed
   REAL(ReKi), DIMENSION(3)                         :: BlposCB          !< Global position of the center of buoyancy of blade node j, adjusted to place the origin at the seabed
   REAL(ReKi), DIMENSION(3)                         :: BlposCBplus      !< Global position of the center of buoyancy of blade node j+1, adjusted to place the origin at the seabed
   REAL(ReKi), DIMENSION(3,p%NumBlades)             :: Blposroot        !< Global position of the center of buoyancy of blade root, adjusted to place the origin at the seabed
   REAL(ReKi), DIMENSION(3)                         :: Twrpostop        !< Global position of the center of buoyancy of tower top, adjusted to place the origin at the seabed
   REAL(ReKi)                                       :: BlheadAng        !< Heading angle of blade element j
   REAL(ReKi)                                       :: BlinclAng        !< Inclination angle of blade element j
   REAL(ReKi)                                       :: TwrheadAng       !< Heading angle of tower element j
   REAL(ReKi)                                       :: TwrinclAng       !< Inclination angle of tower element j
   REAL(ReKi)                                       :: BlforceAx        !< Axial buoyant force at blade node j
   REAL(ReKi)                                       :: BlforceRad       !< Radial buoyant force at blade node j
   REAL(ReKi)                                       :: Blmoment0        !< Nominal buoyant moment at blade node j
   REAL(ReKi)                                       :: Blmoment         !< Buoyant moment at node j, adjusted for distribution of radial force bewteen blade nodes j and j+1
   REAL(ReKi)                                       :: TwrforceAx       !< Axial buoyant force at tower node j
   REAL(ReKi)                                       :: TwrforceRad      !< Radial buoyant force at tower node j
   REAL(ReKi)                                       :: Twrmoment0       !< Nominal buoyant moment at tower node j
   REAL(ReKi)                                       :: Twrmoment        !< Buoyant moment at tower j, adjusted for distribution of radial force bewteen tower nodes j and j+1
   REAL(ReKi), DIMENSION(3)                         :: BlforceB         !< Buoyant force at blade node j in global coordinates
   REAL(ReKi), DIMENSION(3)                         :: BlforceBplus     !< Buoyant force at blade node j+1 in global coordinates
   REAL(ReKi), DIMENSION(3)                         :: BlmomentB        !< Buoyant moment at blade node j in global coordinates
   REAL(ReKi), DIMENSION(3)                         :: BlmomentBplus    !< Buoyant moment at blade node j+1 in global coordinates
   REAL(ReKi), DIMENSION(3)                         :: TwrforceB        !< Buoyant force at tower node j in global coordinates
   REAL(ReKi), DIMENSION(3)                         :: TwrforceBplus    !< Buoyant force at tower node j+1 in global coordinates
   REAL(ReKi), DIMENSION(3)                         :: TwrmomentB       !< Buoyant moment at tower node j in global coordinates
   REAL(ReKi), DIMENSION(3)                         :: TwrmomentBplus   !< Buoyant moment at tower node j+1 in global coordinates
   REAL(ReKi), DIMENSION(3)                         :: HubforceB        !< Buoyant force at hub node in global coordinates
   REAL(ReKi), DIMENSION(3)                         :: HubmomentB       !< Buoyant moment at hub node in global coordinates
   REAL(ReKi), DIMENSION(3)                         :: NacforceB        !< Buoyant force at nacelle node in global coordinates
   REAL(ReKi), DIMENSION(3)                         :: NacmomentB       !< Buoyant moment at nacelle node in global coordinates
   REAL(ReKi), DIMENSION(3,p%NumBlades)             :: BlforceBroot     !< Buoyant force on blade root in global coordinates
   REAL(ReKi), DIMENSION(3,p%NumBlades)             :: BlmomentBroot    !< Buoyant moment on blade root in global coordinates
   REAL(ReKi), DIMENSION(3)                         :: BlforceBtip      !< Buoyant force on blade tip in global coordinates
   REAL(ReKi), DIMENSION(3)                         :: BlmomentBtip     !< Buoyant moment on blade tip in global coordinates
   REAL(ReKi), DIMENSION(3)                         :: TwrforceBtop     !< Buoyant force on tower top in global coordinates
   REAL(ReKi), DIMENSION(3)                         :: TwrmomentBtop    !< Buoyant moment on tower top in global coordinates
   REAL(ReKi), DIMENSION(p%NumBlNds,p%NumBlades,3)  :: BlFBtmp          !< Buoyant force at blade nodes in global coordinates, passed to m%BlFB
   REAL(ReKi), DIMENSION(p%NumBlNds,p%NumBlades,3)  :: BlMBtmp          !< Buoyant moment at blade nodes in global coordinates, passed to m%BlMB
   REAL(ReKi), DIMENSION(p%NumTwrNds,3)             :: TwrFBtmp         !< Buoyant force at tower nodes in global coordinates, passed to m%TwrFB
   REAL(ReKi), DIMENSION(p%NumTwrNds,3)             :: TwrMBtmp         !< Buoyant moment at tower nodes in global coordinates, passed to m%TwrMB
   REAL(ReKi), DIMENSION(3)                         :: HubFBtmp         !< Buoyant force at hub node in global coordinates, passed to m%HubFB
   REAL(ReKi), DIMENSION(3)                         :: HubMBtmp         !< Buoyant moment at hub node in global coordinates, passed to m%HubMB
   REAL(ReKi), DIMENSION(3)                         :: NacFBtmp         !< Buoyant force at nacelle node in global coordinates, passed to m%NacFB
   REAL(ReKi), DIMENSION(3)                         :: NacMBtmp         !< Buoyant moment at nacelle node in global coordinates, passed to m%NacMB
   REAL(ReKi), DIMENSION(3,p%NumBlades)             :: MovvectorBR      !< Vector from hub center to center of buoyancy of blade root
   REAL(ReKi), DIMENSION(3,p%NumBlades)             :: MovmomentBR      !< Moment from moving blade root buoyant force from blade root to hub center
   REAL(ReKi), DIMENSION(3)                         :: MovvectorTT      !< Vector from nacelle reference position to center of buoyancy of tower top
   REAL(ReKi), DIMENSION(3)                         :: MovmomentTT      !< Moment from moving tower top buoyant force from tower top to nacelle reference position
   CHARACTER(*), PARAMETER                          :: RoutineName = 'CalcBuoyantLoads'


      ! Initialize variables for this routine
   ErrStat  = ErrID_None
   ErrMsg   = ""
   BlFBtmp  = 0.0_ReKi
   BlMBtmp  = 0.0_ReKi
   TwrFBtmp = 0.0_ReKi
   TwrMBtmp = 0.0_ReKi
   HubFBtmp = 0.0_ReKi
   HubMBtmp = 0.0_ReKi
   NacFBtmp = 0.0_ReKi
   NacMBtmp = 0.0_ReKi
   TwrforceBtop = 0.0_ReKi
   TwrmomentBtop = 0.0_ReKi
   Twrpostop = 0.0_ReKi

      ! Blades
   do k = 1,p%NumBlades ! loop through all blades
      do j = 1,p%NumBlNds ! loop through all nodes

            ! Check that blade nodes do not go beneath the seabed or pierce the free surface
         if ( u%BladeMotion(k)%Position(3,j) + u%BladeMotion(k)%TranslationDisp(3,j) >= p%WtrDpth + p%MSL2SWL .OR. u%BladeMotion(k)%Position(3,j) + u%BladeMotion(k)%TranslationDisp(3,j) <= 0.0_ReKi ) &
            call SetErrStat( ErrID_Fatal, 'Blades cannot go beneath the seabed or pierce the free surface', ErrStat, ErrMsg, 'CalcBuoyantLoads' ) 
               if (ErrStat >= AbortErrLev) return

      end do ! j = nodes

      do j = 1,p%NumBlNds - 1 ! loop through all nodes, except the last

            ! Global position of blade node, adjusted to place the origin at the seabed
         BltmpPos = u%BladeMotion(k)%Position(:,j) + u%BladeMotion(k)%TranslationDisp(:,j) - ( p%WtrDpth + p%MSL2SWL )
         BltmpPosplus = u%BladeMotion(k)%Position(:,j+1) + u%BladeMotion(k)%TranslationDisp(:,j+1) - ( p%WtrDpth + p%MSL2SWL )

            ! Global offset between aerodynamic center and center of buoyancy of blade node
         BlglobCB = matmul( [p%BlCenBn(j,k), p%BlCenBt(j,k), 0.0_ReKi ], u%BladeMotion(k)%Orientation(:,:,j) )
         BlglobCBplus = matmul( [p%BlCenBn(j+1,k), p%BlCenBt(j+1,k), 0.0_ReKi ], u%BladeMotion(k)%Orientation(:,:,j+1) )
         
            ! Global position of the center of buoyancy of blade node, adjusted to place the origin at the seabed
         BlposCB = BltmpPos + BlglobCB
         BlposCBplus = BltmpPosplus + BlglobCBplus

            ! Heading and inclination angles of blade element
         BlheadAng = atan2( BlposCBplus(2) - BlposCB(2), BlposCBplus(1) - BlposCB(1) )
         BlinclAng = atan2( sqrt( (BlposCBplus(1) - BlposCB(1))**2 + (BlposCBplus(2) - BlposCB(2))**2 ), BlposCBplus(3) - BlposCB(3) )

            ! Axial and radial buoyant forces and nominal buoyant moment at blade node
         BlforceAx = -2.0_ReKi * pi * p%BlTaper(j,k) * p%AirDens * p%Gravity * p%BlDL(j,k) * ( BlposCB(3) * p%BlRad(j,k) + 0.5_ReKi * ( BlposCB(3) * p%BlTaper(j,k) + p%BlRad(j,k) * cos( BlinclAng ) ) * p%BlDL(j,k) & 
            + p%BlTaper(j,k) * cos( BlinclAng ) * p%BlDL(j,k)**2 / 3.0_ReKi )
         BlforceRad = -pi * p%AirDens * p%Gravity * p%BlDL(j,k) * ( p%BlRad(j,k)**2 + p%BlTaper(j,k) * p%BlRad(j,k) * p%BlDL(j,k) + p%BlTaper(j,k)**2 * p%BlDL(j,k)**2 / 3.0_ReKi ) * sin( BlinclAng )
         Blmoment0 = -pi * p%AirDens * p%Gravity * p%BlDL(j,k) * ( p%BlDL(j,k)**3 * p%BlTaper(j,k)**4 / 4.0_ReKi + p%BlDL(j,k)**3 * p%BlTaper(j,k)**2 / 4.0_ReKi + p%BlDL(j,k)**2 * p%BlTaper(j,k)**3 * p%BlRad(j,k) &
            + 2.0_ReKi * p%BlDL(j,k)**2 * p%BlTaper(j,k) * p%BlRad(j,k) / 3.0_ReKi + 3.0_ReKi * p%BlDL(j,k) * p%BlTaper(j,k)**2 * p%BlRad(j,k)**2 / 2.0_ReKi + p%BlDL(j,k) * p%BlRad(j,k)**2 / 2.0_ReKi &
            + p%BlTaper(j,k) * p%BlRad(j,k)**3 ) * sin( BlinclAng ) 

            ! Buoyant moment at blade node, adjusted for distribution of radial force bewteen blade nodes j and j+1
         Blmoment = Blmoment0 - BlforceRad * p%BlAxCent(j,k) * p%BlDL(j,k)

            ! Buoyant force and moment at blade node in global coordinates
         BlforceB(1) = cos( BlheadAng ) * ( BlforceAx * sin( BlinclAng ) + BlforceRad * cos( BlinclAng ) )
         BlforceB(2) = sin( BlheadAng ) * ( BlforceAx * sin( BlinclAng ) + BlforceRad * cos( BlinclAng ) )
         BlforceB(3) = BlforceAx * cos( BlinclAng ) - BlforceRad * sin( BlinclAng )
         BlmomentB(1) = -Blmoment * sin( BlheadAng )
         BlmomentB(2) = Blmoment * cos( BlheadAng )
         BlmomentB(3) = 0.0_ReKi

            ! Buoyant force and moment in global coordinates, distributed between adjacent nodes
         BlforceBplus = BlforceB * p%BlAxCent(j,k)
         BlforceB = BlforceB * ( 1 - p%BlAxCent(j,k) )
         BlmomentBplus = BlmomentB * p%BlAxCent(j,k)
         BlmomentB = BlmomentB * ( 1 - p%BlAxCent(j,k) ) 

            ! Buoyant force and moment on blade root and node position in global coordinates, saved for later use
         if ( j==1 ) then
            BlforceBroot(1,k) = -p%AirDens * p%Gravity * pi * p%BlRad(j,k)**2 * BlposCB(3) * sin( BlinclAng ) * cos( BlheadAng )
            BlforceBroot(2,k) = -p%AirDens * p%Gravity * pi * p%BlRad(j,k)**2 * BlposCB(3) * sin( BlinclAng ) * sin( BlheadAng )
            BlforceBroot(3,k) = -p%AirDens * p%Gravity * pi * p%BlRad(j,k)**2 * BlposCB(3) * cos( BlinclAng )
            BlmomentBroot(1,k) = p%AirDens * p%Gravity * pi * p%BlRad(j,k)**4 / 4.0_ReKi * sin( BlinclAng ) * sin( BlheadAng )
            BlmomentBroot(2,k) = -p%AirDens * p%Gravity * pi * p%BlRad(j,k)**4 / 4.0_ReKi * sin( BlinclAng ) * cos( BlheadAng )
            BlmomentBroot(3,k) = 0.0_ReKi
            Blposroot(:,k) = BlposCB
         end if

            ! Buoyant force and moment on blade tip in global coordinates, added to existing force and moment at tip
         if ( j==p%NumBlNds - 1 ) then
            BlforceBtip(1) = p%AirDens * p%Gravity * pi * p%BlRad(j+1,k)**2 * BlposCBplus(3) * sin( BlinclAng ) * cos( BlheadAng )
            BlforceBtip(2) = p%AirDens * p%Gravity * pi * p%BlRad(j+1,k)**2 * BlposCBplus(3) * sin( BlinclAng ) * sin( BlheadAng )
            BlforceBtip(3) = p%AirDens * p%Gravity * pi * p%BlRad(j+1,k)**2 * BlposCBplus(3) * cos( BlinclAng )
            BlmomentBtip(1) = -p%AirDens * p%Gravity * pi * p%BlRad(j+1,k)**4 / 4.0_ReKi * sin( BlinclAng ) * sin( BlheadAng )
            BlmomentBtip(2) = p%AirDens * p%Gravity * pi * p%BlRad(j+1,k)**4 / 4.0_ReKi * sin( BlinclAng ) * cos( BlheadAng )
            BlmomentBtip(3) = 0.0_ReKi

            BlforceBplus = BlforceBplus + BlforceBtip
            BlmomentBplus = BlmomentBplus + BlmomentBtip
         end if

            ! Buoyant moment in global coordinates, moved from center of buoyancy to aerodynamic center
         BlmomentB(1) = BlmomentB(1) + BlglobCB(2) * BlforceB(3) - BlglobCB(3) * BlforceB(2)
         BlmomentB(2) = BlmomentB(2) + BlglobCB(3) * BlforceB(1) - BlglobCB(1) * BlforceB(3)
         BlmomentB(3) = BlmomentB(3) + BlglobCB(1) * BlforceB(2) - BlglobCB(2) * BlforceB(1)
         BlmomentBplus(1) = BlmomentBplus(1) + BlglobCBplus(2) * BlforceBplus(3) - BlglobCBplus(3) * BlforceBplus(2)
         BlmomentBplus(2) = BlmomentBplus(2) + BlglobCBplus(3) * BlforceBplus(1) - BlglobCBplus(1) * BlforceBplus(3)
         BlmomentBplus(3) = BlmomentBplus(3) + BlglobCBplus(1) * BlforceBplus(2) - BlglobCBplus(2) * BlforceBplus(1)

            ! Buoyant force and moment in global coordinates, expressed per unit length
         BlforceB = BlforceB / (p%BlDL(j,k)/2)
         BlmomentB = BlmomentB / (p%BlDL(j,k)/2)
         BlforceBplus = BlforceBplus / (p%BlDL(j,k)/2)
         BlmomentBplus = BlmomentBplus / (p%BlDL(j,k)/2)

            ! Buoyant force and moment in global coordinates, with internal nodes expressed as the weighted average of contributions from each neighboring element
         if ( j==1 ) then
            BlFBtmp(j,k,:) = BlFBtmp(j,k,:) + BlforceB
            BlFBtmp(j+1,k,:) = BlFBtmp(j+1,k,:) + BlforceBplus
            BlMBtmp(j,k,:) = BlMBtmp(j,k,:) + BlmomentB
            BlMBtmp(j+1,k,:) = BlMBtmp(j+1,k,:) + BlmomentBplus
         else
            BlFBtmp(j,k,:) = ( BlFBtmp(j,k,:) * p%BlDL(j-1,k) + BlforceB * p%BlDL(j,k) ) / ( p%BlDL(j-1,k) + p%BlDL(j,k) )
            BlFBtmp(j+1,k,:) = BlFBtmp(j+1,k,:) + BlforceBplus
            BlMBtmp(j,k,:) = ( BlMBtmp(j,k,:) * p%BlDL(j-1,k) + BlmomentB * p%BlDL(j,k) ) / ( p%BlDL(j-1,k) + p%BlDL(j,k) )
            BlMBtmp(j+1,k,:) = BlMBtmp(j+1,k,:) + BlmomentBplus
         end if

      end do ! j = nodes

   end do ! k = blades

      ! Pass to m variable
   m%BlFB = BlFBtmp
   m%BlMB = BlMBtmp

      ! Add buoyant loads to aerodynamic loads
   do k = 1,p%NumBlades ! loop through all blades
      do j = 1,p%NumBlNds ! loop through all nodes
         y%BladeLoad(k)%Force(:,j) = y%BladeLoad(k)%Force(:,j) + BlFBtmp(j,k,:)
         y%BladeLoad(k)%Moment(:,j) = y%BladeLoad(k)%Moment(:,j) + BlMBtmp(j,k,:)
      end do ! j = nodes
   end do ! k = blades

      ! Tower
   if ( p%NumTwrNds > 0 ) then

      do j = 1,p%NumTwrNds ! loop through all nodes
            ! Check that tower nodes do not go beneath the seabed or pierce the free surface
         if ( u%TowerMotion%Position(3,j) + u%TowerMotion%TranslationDisp(3,j) >= p%WtrDpth + p%MSL2SWL .OR. u%TowerMotion%Position(3,j) + u%TowerMotion%TranslationDisp(3,j) < 0.0_ReKi ) &
            call SetErrStat( ErrID_Fatal, 'The tower cannot go beneath the seabed or pierce the free surface', ErrStat, ErrMsg, 'CalcBuoyantLoads' ) 
               if (ErrStat >= AbortErrLev) return
      end do

      do j = 1,p%NumTwrNds - 1 ! loop through all nodes, except the last
            ! Global position of tower node, adjusted to place the origin at the seabed
         TwrtmpPos = u%TowerMotion%Position(:,j) + u%TowerMotion%TranslationDisp(:,j) - ( p%WtrDpth + p%MSL2SWL )
         TwrtmpPosplus = u%TowerMotion%Position(:,j+1) + u%TowerMotion%TranslationDisp(:,j+1) - ( p%WtrDpth + p%MSL2SWL )
         
            ! Heading and inclination angles of tower element
         TwrheadAng = atan2( TwrtmpPosplus(2) - TwrtmpPos(2), TwrtmpPosplus(1) - TwrtmpPos(1) )
         TwrinclAng = atan2( sqrt( (TwrtmpPosplus(1) - TwrtmpPos(1))**2 + (TwrtmpPosplus(2) - TwrtmpPos(2))**2 ), TwrtmpPosplus(3) - TwrtmpPos(3) )

            ! Axial and radial buoyant forces and nominal buoyant moment at tower node
         TwrforceAx = -2.0_ReKi * pi * p%TwrTaper(j) * p%AirDens * p%Gravity * p%TwrDL(j) * ( TwrtmpPos(3) * p%TwrRad(j) + 0.5_ReKi * ( TwrtmpPos(3) * p%TwrTaper(j) + p%TwrRad(j) * cos( TwrinclAng ) ) * p%TwrDL(j) & 
            + p%TwrTaper(j) * cos( TwrinclAng ) * p%TwrDL(j)**2 / 3.0_ReKi )
         TwrforceRad = -pi * p%AirDens * p%Gravity * p%TwrDL(j) * ( p%TwrRad(j)**2 + p%TwrTaper(j) * p%TwrRad(j) * p%TwrDL(j) + p%TwrTaper(j)**2 * p%TwrDL(j)**2 / 3.0_ReKi ) * sin( TwrinclAng )
         Twrmoment0 = -pi * p%AirDens * p%Gravity * p%TwrDL(j) * ( p%TwrDL(j)**3 * p%TwrTaper(j)**4 / 4.0_ReKi + p%TwrDL(j)**3 * p%TwrTaper(j)**2 / 4.0_ReKi + p%TwrDL(j)**2 * p%TwrTaper(j)**3 * p%TwrRad(j) &
            + 2.0_ReKi * p%TwrDL(j)**2 * p%TwrTaper(j) * p%TwrRad(j) / 3.0_ReKi + 3.0_ReKi * p%TwrDL(j) * p%TwrTaper(j)**2 * p%TwrRad(j)**2 / 2.0_ReKi + p%TwrDL(j) * p%TwrRad(j)**2 / 2.0_ReKi &
            + p%TwrTaper(j) * p%TwrRad(j)**3 ) * sin( TwrinclAng )

            ! Buoyant moment at tower node, adjusted for distribution of radial force bewteen tower nodes j and j+1
         Twrmoment = Twrmoment0 - TwrforceRad * p%TwrAxCent(j) * p%TwrDL(j)

            ! Buoyant force and moment at tower node in global coordinates
         TwrforceB(1) = cos( TwrheadAng ) * ( TwrforceAx * sin( TwrinclAng ) + TwrforceRad * cos( TwrinclAng ) )
         TwrforceB(2) = sin( TwrheadAng ) * ( TwrforceAx * sin( TwrinclAng ) + TwrforceRad * cos( TwrinclAng ) )
         TwrforceB(3) = TwrforceAx * cos( TwrinclAng ) - TwrforceRad * sin( TwrinclAng )
         TwrmomentB(1) = -Twrmoment * sin( TwrheadAng )
         TwrmomentB(2) = Twrmoment * cos( TwrheadAng )
         TwrmomentB(3) = 0.0_ReKi

            ! Buoyant force and moment in global coordinates, distributed between adjacent nodes
         TwrforceBplus = TwrforceB * p%TwrAxCent(j)
         TwrforceB = TwrforceB * ( 1 - p%TwrAxCent(j) )
         TwrmomentBplus = TwrmomentB * p%TwrAxCent(j)
         TwrmomentB = TwrmomentB * ( 1 - p%TwrAxCent(j) )

            ! Buoyant force and moment on tower top and node position in global coordinates, saved for later use
         if ( j==p%NumTwrNds - 1 ) then
            TwrforceBtop(1) = p%AirDens * p%Gravity * pi * p%TwrRad(j+1)**2 * TwrtmpPosplus(3) * sin( TwrinclAng ) * cos( TwrheadAng )
            TwrforceBtop(2) = p%AirDens * p%Gravity * pi * p%TwrRad(j+1)**2 * TwrtmpPosplus(3) * sin( TwrinclAng ) * sin( TwrheadAng )
            TwrforceBtop(3) = p%AirDens * p%Gravity * pi * p%TwrRad(j+1)**2 * TwrtmpPosplus(3) * cos( TwrinclAng )
            TwrmomentBtop(1) = -p%AirDens * p%Gravity * pi * p%TwrRad(j+1)**4 / 4.0_ReKi * sin( TwrinclAng ) * sin( TwrheadAng )
            TwrmomentBtop(2) = p%AirDens * p%Gravity * pi * p%TwrRad(j+1)**4 / 4.0_ReKi * sin( TwrinclAng ) * cos( TwrheadAng )
            TwrmomentBtop(3) = 0.0_ReKi
            Twrpostop = TwrtmpPosplus
         end if

            ! Buoyant force and moment in global coordinates, expressed per unit length
         TwrforceB = TwrforceB / (p%TwrDL(j)/2)
         TwrmomentB = TwrmomentB / (p%TwrDL(j)/2)
         TwrforceBplus = TwrforceBplus / (p%TwrDL(j)/2)
         TwrmomentBplus = TwrmomentBplus / (p%TwrDL(j)/2)

            ! Buoyant force and moment in global coordinates, with internal nodes expressed as the weighted average of contributions from each neighboring element
         if ( j==1 ) then
            TwrFBtmp(j,:) = TwrFBtmp(j,:) + TwrforceB
            TwrFBtmp(j+1,:) = TwrFBtmp(j+1,:) + TwrforceBplus
            TwrMBtmp(j,:) = TwrMBtmp(j,:) + TwrmomentB
            TwrMBtmp(j+1,:) = TwrMBtmp(j+1,:) + TwrmomentBplus
         else
            TwrFBtmp(j,:) = ( TwrFBtmp(j,:) * p%TwrDL(j-1) + TwrforceB * p%TwrDL(j) ) / ( p%TwrDL(j-1) + p%TwrDL(j) )
            TwrFBtmp(j+1,:) = TwrFBtmp(j+1,:) + TwrforceBplus
            TwrMBtmp(j,:) = ( TwrMBtmp(j,:) * p%TwrDL(j-1) + TwrmomentB * p%TwrDL(j) ) / ( p%TwrDL(j-1) + p%TwrDL(j) )
            TwrMBtmp(j+1,:) = TwrMBtmp(j+1,:) + TwrmomentBplus
         end if

      end do ! j = nodes

   end if

      ! Pass to m variable
   m%TwrFB = TwrFBtmp
   m%TwrMB = TwrMBtmp

      ! Add buoyant loads to aerodynamic loads
   if ( p%TwrAero ) then
      do j = 1,p%NumTwrNds ! loop through all nodes
         y%TowerLoad%Force(:,j) = y%TowerLoad%Force(:,j) + TwrFBtmp(j,:)
         y%TowerLoad%Moment(:,j) = y%TowerLoad%Moment(:,j) + TwrMBtmp(j,:)
      end do ! j = nodes
   else
      do j = 1,p%NumTwrNds ! loop through all nodes
         y%TowerLoad%Force(:,j) = TwrFBtmp(j,:)
         y%TowerLoad%Moment(:,j) = TwrMBtmp(j,:)
      end do ! j = nodes
   end if

      ! Hub
      
      ! Set forces and moments to zero if VolHub is zero
   if ( p%VolHub == 0 ) then
      m%HubFB = HubFBtmp
      m%HubMB = HubMBtmp
   else
         ! Check that hub node does not go beneath the seabed or pierce the free surface
      if ( u%HubMotion%Position(3,1) + u%HubMotion%TranslationDisp(3,1) >= p%WtrDpth + p%MSL2SWL .OR. u%HubMotion%Position(3,1) + u%HubMotion%TranslationDisp(3,1) <= 0.0_ReKi ) &
         call SetErrStat( ErrID_Fatal, 'The hub cannot go beneath the seabed or pierce the free surface', ErrStat, ErrMsg, 'CalcBuoyantLoads' ) 
            if (ErrStat >= AbortErrLev) return

         ! Global position of hub node, adjusted to place the origin at the seabed
      HubtmpPos = u%HubMotion%Position(:,1) + u%HubMotion%TranslationDisp(:,1) - ( p%WtrDpth + p%MSL2SWL )

         ! Global offset between hub center and center of buoyancy of hub node
      HubglobCB = matmul( [p%HubCenBx, 0.0_ReKi, 0.0_ReKi ], u%HubMotion%Orientation(:,:,1) )
         
         ! Buoyant force at hub node in global coordinates
      HubforceB(1) = 0.0_ReKi
      HubforceB(2) = 0.0_ReKi
      HubforceB(3) = p%AirDens * p%Gravity * p%VolHub
      
         ! Buoyant moment in global coordinates, caused by moving buoyant force from center of buoyancy to hub center
      HubmomentB(1) = 0.0_ReKi
      HubmomentB(2) = -HubglobCB(1) * HubforceB(3)
      HubmomentB(3) = 0.0_ReKi

         ! Moment caused by moving blade root buoyant force from blade root to hub center
      do k = 1,p%NumBlades ! loop through all blades
         MovvectorBR(:,k) = Blposroot(:,k) - HubtmpPos
         MovmomentBR(1,k) = MovvectorBR(2,k) * BlforceBroot(3,k) - MovvectorBR(3,k) * BlforceBroot(2,k)
         MovmomentBR(2,k) = MovvectorBR(3,k) * BlforceBroot(1,k) - MovvectorBR(1,k) * BlforceBroot(3,k)
         MovmomentBR(3,k) = MovvectorBR(1,k) * BlforceBroot(2,k) - MovvectorBR(2,k) * BlforceBroot(1,k)
      end do ! k = blades

         ! Buoyant forces and moments in global coordinates, combined at hub center
      HubFBtmp = HubforceB
      HubMBtmp = HubmomentB
      do k = 1,p%NumBlades ! loop through all blades
         HubFBtmp = HubFBtmp + BlforceBroot(:,k)
         HubMBtmp = HubMBtmp + BlmomentBroot(:,k) + MovmomentBR(:,k)
      end do ! k = blades
   
         ! Pass to m variable
      m%HubFB = HubFBtmp
      m%HubMB = HubMBtmp
   end if

      ! Assign buoyant loads to hub mesh
   y%HubLoad%Force(:,1) = HubFBtmp
   y%HubLoad%Moment(:,1) = HubMBtmp

      ! Nacelle
      
      ! Set forces and moments to zero if VolNac is zero
   if ( p%VolNac == 0 ) then
      m%NacFB = NacFBtmp
      m%NacMB = NacMBtmp
   else
         ! Check that nacelle node does not go beneath the seabed or pierce the free surface
      if ( u%NacelleMotion%Position(3,1) + u%NacelleMotion%TranslationDisp(3,1) >= p%WtrDpth + p%MSL2SWL .OR. u%NacelleMotion%Position(3,1) + u%NacelleMotion%TranslationDisp(3,1) <= 0.0_ReKi ) &
         call SetErrStat( ErrID_Fatal, 'The nacelle cannot go beneath the seabed or pierce the free surface', ErrStat, ErrMsg, 'CalcBuoyantLoads' ) 
            if (ErrStat >= AbortErrLev) return

         ! Global position of nacelle node, adjusted to place the origin at the seabed
      NactmpPos = u%NacelleMotion%Position(:,1) + u%NacelleMotion%TranslationDisp(:,1) - ( p%WtrDpth + p%MSL2SWL )

         ! Global offset between nacelle reference position and center of buoyancy of nacelle node
      NacglobCB = matmul( [p%NacCenBx, p%NacCenBy, p%NacCenBz ], u%NacelleMotion%Orientation(:,:,1) )
         
         ! Buoyant force at nacelle node in global coordinates
      NacforceB(1) = 0.0_ReKi
      NacforceB(2) = 0.0_ReKi
      NacforceB(3) = p%AirDens * p%Gravity * p%VolNac
      
         ! Buoyant moment in global coordinates, caused by moving buoyant force from center of buoyancy to nacelle reference point
      NacmomentB(1) = NacglobCB(2) * NacforceB(3)
      NacmomentB(2) = -NacglobCB(1) * NacforceB(3)
      NacmomentB(3) = 0.0_ReKi

         ! Moment caused by moving tower top buoyant force from tower top to nacelle reference point
      MovvectorTT = Twrpostop - NactmpPos
      MovmomentTT(1) = MovvectorTT(2) * TwrforceBtop(3) - MovvectorTT(3) * TwrforceBtop(2)
      MovmomentTT(2) = MovvectorTT(3) * TwrforceBtop(1) - MovvectorTT(1) * TwrforceBtop(3)
      MovmomentTT(3) = MovvectorTT(1) * TwrforceBtop(2) - MovvectorTT(2) * TwrforceBtop(1)

         ! Buoyant forces and moments in global coordinates, combined at nacelle reference point
      NacFBtmp = NacforceB + TwrforceBtop
      NacMBtmp = NacmomentB + TwrmomentBtop + MovmomentTT
   
         ! Pass to m variable
      m%NacFB = NacFBtmp
      m%NacMB = NacMBtmp
   end if

      ! Assign buoyant loads to nacelle mesh
   y%NacelleLoad%Force(:,1) = NacFBtmp
   y%NacelleLoad%Moment(:,1) = NacMBtmp

end subroutine CalcBuoyantLoads
!----------------------------------------------------------------------------------------------------------------------------------
!> Tight coupling routine for solving for the residual of the constraint state equations
subroutine AD_CalcConstrStateResidual( Time, u, p, p_AD, x, xd, z, OtherState, m, z_residual, ErrStat, ErrMsg )
!..................................................................................................................................

   REAL(DbKi),                   INTENT(IN   )   :: Time        !< Current simulation time in seconds
   TYPE(AD_InputType),           INTENT(IN   )   :: u           !< Inputs at Time
   TYPE(AD_ParameterType),       INTENT(IN   )   :: p           !< Parameters
   TYPE(AD_ParameterType),       INTENT(IN   )   :: p_AD        !< Parameters
   TYPE(AD_ContinuousStateType), INTENT(IN   )   :: x           !< Continuous states at Time
   TYPE(AD_DiscreteStateType),   INTENT(IN   )   :: xd          !< Discrete states at Time
   TYPE(AD_ConstraintStateType), INTENT(IN   )   :: z           !< Constraint states at Time (possibly a guess)
   TYPE(AD_OtherStateType),      INTENT(IN   )   :: OtherState  !< Other states at Time
   TYPE(AD_MiscVarType),         INTENT(INOUT)   :: m           !< Misc/optimization variables
   TYPE(AD_ConstraintStateType), INTENT(INOUT)   :: Z_residual  !< Residual of the constraint state equations using
                                                                !!     the input values described above
   INTEGER(IntKi),               INTENT(  OUT)   :: ErrStat     !< Error status of the operation
   CHARACTER(*),                 INTENT(  OUT)   :: ErrMsg      !< Error message if ErrStat /= ErrID_None
   

   
      ! Local variables   
   integer(intKi)                                :: iR ! rotor index
   integer(intKi)                                :: ErrStat2
   character(ErrMsgLen)                          :: ErrMsg2
   character(*), parameter                       :: RoutineName = 'AD_CalcConstrStateResidual'
   
   ErrStat = ErrID_None
   ErrMsg  = ""
   

   do iR=1, size(p%rotors)
      call RotCalcConstrStateResidual( Time, u%rotors(iR), p%rotors(iR), p_AD, x%rotors(iR), xd%rotors(iR), z%rotors(iR), OtherState%rotors(iR), m%rotors(iR), z_residual%rotors(iR), ErrStat, ErrMsg )
         call SetErrStat(ErrStat2, ErrMsg2, ErrStat, ErrMsg, RoutineName)
   enddo
   
end subroutine AD_CalcConstrStateResidual

!> Tight coupling routine for solving for the residual of the constraint state equations
subroutine RotCalcConstrStateResidual( Time, u, p, p_AD, x, xd, z, OtherState, m, z_residual, ErrStat, ErrMsg )
!..................................................................................................................................

   REAL(DbKi),                   INTENT(IN   )   :: Time        !< Current simulation time in seconds
   TYPE(RotInputType),           INTENT(IN   )   :: u           !< Inputs at Time
   TYPE(RotParameterType),       INTENT(IN   )   :: p           !< Parameters
   TYPE(AD_ParameterType),       INTENT(IN   )   :: p_AD        !< Parameters
   TYPE(RotContinuousStateType), INTENT(IN   )   :: x           !< Continuous states at Time
   TYPE(RotDiscreteStateType),   INTENT(IN   )   :: xd          !< Discrete states at Time
   TYPE(RotConstraintStateType), INTENT(IN   )   :: z           !< Constraint states at Time (possibly a guess)
   TYPE(RotOtherStateType),      INTENT(IN   )   :: OtherState  !< Other states at Time
   TYPE(RotMiscVarType),         INTENT(INOUT)   :: m           !< Misc/optimization variables
   TYPE(RotConstraintStateType), INTENT(INOUT)   :: z_residual  !< Residual of the constraint state equations using
                                                                !!     the input values described above
   INTEGER(IntKi),               INTENT(  OUT)   :: ErrStat     !< Error status of the operation
   CHARACTER(*),                 INTENT(  OUT)   :: ErrMsg      !< Error message if ErrStat /= ErrID_None
   
      ! Local variables   
   integer, parameter                            :: indx = 1  ! m%BEMT_u(1) is at t; m%BEMT_u(2) is t+dt
   integer(intKi)                                :: iR ! rotor index
   integer(intKi)                                :: ErrStat2
   character(ErrMsgLen)                          :: ErrMsg2
   character(*), parameter                       :: RoutineName = 'RotCalcConstrStateResidual'
   
   ErrStat = ErrID_None
   ErrMsg  = ""
   
   if (.not. allocated(z_residual%BEMT%phi)) then ! BEMT_CalcConstrStateResidual expects memory to be allocated, so let's make sure it is
      call AD_CopyRotConstraintStateType( z, z_residual, MESH_NEWCOPY, ErrStat2, ErrMsg2)
      call SetErrStat(ErrStat2, ErrMsg2, ErrStat, ErrMsg, RoutineName)
   end if
   
   
   call SetInputs(p, p_AD, u, m, indx, errStat2, errMsg2)
      call SetErrStat(ErrStat2, ErrMsg2, ErrStat, ErrMsg, RoutineName)
                                
      
   call BEMT_CalcConstrStateResidual( Time, m%BEMT_u(indx), p%BEMT, x%BEMT, xd%BEMT, z%BEMT, OtherState%BEMT, m%BEMT, &
                                       z_residual%BEMT, p_AD%AFI, ErrStat2, ErrMsg2 )
      call SetErrStat(ErrStat2, ErrMsg2, ErrStat, ErrMsg, RoutineName)
   
end subroutine RotCalcConstrStateResidual

!----------------------------------------------------------------------------------------------------------------------------------
subroutine RotCalcContStateDeriv( t, u, p, p_AD, x, xd, z, OtherState, m, dxdt, ErrStat, ErrMsg )
! Tight coupling routine for computing derivatives of continuous states
!..................................................................................................................................

   REAL(DbKi),                     INTENT(IN   )  :: t           ! Current simulation time in seconds
   TYPE(RotInputType),             INTENT(IN   )  :: u           ! Inputs at t
   TYPE(RotParameterType),         INTENT(IN   )  :: p           ! Parameters
   TYPE(AD_ParameterType),         INTENT(IN   )  :: p_AD        ! Parameters
   TYPE(RotContinuousStateType),   INTENT(IN   )  :: x           ! Continuous states at t
   TYPE(RotDiscreteStateType),     INTENT(IN   )  :: xd          ! Discrete states at t
   TYPE(RotConstraintStateType),   INTENT(IN   )  :: z           ! Constraint states at t
   TYPE(RotOtherStateType),        INTENT(IN   )  :: OtherState  ! Other states at t
   TYPE(RotMiscVarType),           INTENT(INOUT)  :: m           ! Misc/optimization variables
   TYPE(RotContinuousStateType),   INTENT(INOUT)  :: dxdt        ! Continuous state derivatives at t
   INTEGER(IntKi),                 INTENT(  OUT)  :: ErrStat     ! Error status of the operation
   CHARACTER(*),                   INTENT(  OUT)  :: ErrMsg      ! Error message if ErrStat /= ErrID_None

   ! local variables
   INTEGER(IntKi)                                 :: iR          ! temporary Error status of the operation
   CHARACTER(ErrMsgLen)                           :: ErrMsg2     ! temporary Error message if ErrStat /= ErrID_None
   INTEGER(IntKi)                                 :: ErrStat2    ! temporary Error status of the operation
   CHARACTER(*), PARAMETER                        :: RoutineName = 'RotCalcContStateDeriv'
   
   INTEGER(IntKi), parameter                      :: InputIndex = 1

      ! Initialize ErrStat

   ErrStat = ErrID_None
   ErrMsg  = ""

   call SetInputs(p, p_AD, u, m, InputIndex, ErrStat2, ErrMsg2)
      call SetErrStat(ErrStat2, ErrMsg2, ErrStat, ErrMsg, RoutineName)
   
   call BEMT_CalcContStateDeriv( t, m%BEMT_u(InputIndex), p%BEMT, x%BEMT, xd%BEMT, z%BEMT, OtherState%BEMT, m%BEMT, dxdt%BEMT, p_AD%AFI, ErrStat2, ErrMsg2 )
      call SetErrStat(ErrStat2, ErrMsg2, ErrStat, ErrMsg, RoutineName)
   
END SUBROUTINE RotCalcContStateDeriv
!----------------------------------------------------------------------------------------------------------------------------------
!> This subroutine converts the AeroDyn inputs into values that can be used for its submodules. It calculates the disturbed inflow
!! on the blade if tower shadow or tower influence are enabled, then uses these values to set m%BEMT_u(indx).
subroutine SetInputs(p, p_AD, u, m, indx, errStat, errMsg)
   type(RotParameterType),       intent(in   )  :: p                      !< AD parameters
   type(AD_ParameterType),       intent(in   )  :: p_AD                   !< AD parameters
   type(RotInputType),           intent(in   )  :: u                      !< AD Inputs at Time
   type(RotMiscVarType),         intent(inout)  :: m                      !< Misc/optimization variables
   integer,                      intent(in   )  :: indx                   !< index into m%BEMT_u(indx) array; 1=t and 2=t+dt (but not checked here)
   integer(IntKi),               intent(  out)  :: ErrStat                !< Error status of the operation
   character(*),                 intent(  out)  :: ErrMsg                 !< Error message if ErrStat /= ErrID_None
                                 
   ! local variables             
   integer(intKi)                               :: ErrStat2
   character(ErrMsgLen)                         :: ErrMsg2
   character(*), parameter                      :: RoutineName = 'SetInputs'
   ErrStat = ErrID_None
   ErrMsg  = ""
   
   ! Disturbed inflow on blade (if tower shadow present)
   call SetDisturbedInflow(p, u, m, errStat, errMsg)

   if (p_AD%WakeMod /= WakeMod_FVW) then
         ! This needs to extract the inputs from the AD data types (mesh) and massage them for the BEMT module
      call SetInputsForBEMT(p, u, m, indx, errStat2, errMsg2)
         call SetErrStat(ErrStat2, ErrMsg2, ErrStat, ErrMsg, RoutineName)
   endif
end subroutine SetInputs

!> Disturbed inflow on the blade if tower shadow or tower influence are enabled
subroutine SetDisturbedInflow(p, u, m, errStat, errMsg)
   type(RotParameterType),       intent(in   )  :: p                      !< AD parameters
   type(RotInputType),           intent(in   )  :: u                      !< AD Inputs at Time
   type(RotMiscVarType),         intent(inout)  :: m                      !< Misc/optimization variables
   integer(IntKi),               intent(  out)  :: errStat                !< Error status of the operation
   character(*),                 intent(  out)  :: errMsg                 !< Error message if ErrStat /= ErrID_None
   ! local variables             
   integer(intKi)                               :: errStat2
   character(ErrMsgLen)                         :: errMsg2
   character(*), parameter                      :: RoutineName = 'SetDisturbedInflow'
   errStat = ErrID_None
   errMsg  = ""
   if (p%TwrPotent /= TwrPotent_none .or. p%TwrShadow /= TwrShadow_none) then
      call TwrInfl( p, u, m, errStat2, errMsg2 ) ! NOTE: tower clearance is computed here..
         call SetErrStat(errStat2, errMsg2, errStat, errMsg, RoutineName)
   else
      m%DisturbedInflow = u%InflowOnBlade
   end if

end subroutine SetDisturbedInflow


!----------------------------------------------------------------------------------------------------------------------------------
!> This subroutine sets m%BEMT_u(indx).
subroutine SetInputsForBEMT(p, u, m, indx, errStat, errMsg)

   type(RotParameterType),  intent(in   )  :: p                               !< AD parameters
   type(RotInputType),      intent(in   )  :: u                               !< AD Inputs at Time
   type(RotMiscVarType),    intent(inout)  :: m                               !< Misc/optimization variables
   integer,                 intent(in   )  :: indx                            !< index into m%BEMT_u array; must be 1 or 2 (but not checked here)
   integer(IntKi),          intent(  out)  :: ErrStat                         !< Error status of the operation
   character(*),            intent(  out)  :: ErrMsg                          !< Error message if ErrStat /= ErrID_None
      
   ! local variables
   real(R8Ki)                              :: x_hat(3)
   real(R8Ki)                              :: y_hat(3)
   real(R8Ki)                              :: z_hat(3)
   real(R8Ki)                              :: x_hat_disk(3)
   real(R8Ki)                              :: y_hat_disk(3)
   real(R8Ki)                              :: z_hat_disk(3)
   real(ReKi)                              :: tmp(3)
   real(ReKi)                              :: tmp_sz, tmp_sz_y
   real(ReKi)                              :: rmax
   real(R8Ki)                              :: thetaBladeNds(p%NumBlNds,p%NumBlades)
   real(R8Ki)                              :: Azimuth(p%NumBlades)
   
   integer(intKi)                          :: j                      ! loop counter for nodes
   integer(intKi)                          :: k                      ! loop counter for blades
   integer(intKi)                          :: ErrStat2
   character(ErrMsgLen)                    :: ErrMsg2
   character(*), parameter                 :: RoutineName = 'SetInputsForBEMT'
   
   ! note ErrStat and ErrMsg are set in GeomWithoutSweepPitchTwist:

      ! Get disk average values and orientations
   call DiskAvgValues(p, u, m, x_hat_disk, y_hat_disk, z_hat_disk, Azimuth)
   call GeomWithoutSweepPitchTwist(p,u,m,thetaBladeNds,ErrStat,ErrMsg)
   if (ErrStat >= AbortErrLev) return

      ! Velocity in disk normal
   m%BEMT_u(indx)%Un_disk  = m%V_dot_x
     
      ! "Angular velocity of rotor" rad/s
   m%BEMT_u(indx)%omega   = dot_product( u%HubMotion%RotationVel(:,1), x_hat_disk )
   
      ! "Angle between the vector normal to the rotor plane and the wind vector (e.g., the yaw angle in the case of no tilt)" rad 
   tmp_sz = TwoNorm( m%V_diskAvg )
   if ( EqualRealNos( tmp_sz, 0.0_ReKi ) ) then
      m%BEMT_u(indx)%chi0 = 0.0_ReKi
   else
         ! make sure we don't have numerical issues that make the ratio outside +/-1
      tmp_sz_y = min(  1.0_ReKi, m%V_dot_x / tmp_sz )
      tmp_sz_y = max( -1.0_ReKi, tmp_sz_y )
      
      m%BEMT_u(indx)%chi0 = acos( tmp_sz_y )
      
   end if
   
      ! "Azimuth angle" rad
   m%bemt_u(indx)%psi = Azimuth

      ! theta, "Twist angle (includes all sources of twist)" rad
      ! Vx, "Local axial velocity at node" m/s
      ! Vy, "Local tangential velocity at node" m/s
   do k=1,p%NumBlades
      do j=1,p%NumBlNds         
         
         m%BEMT_u(indx)%theta(j,k) = thetaBladeNds(j,k) ! local pitch + twist (aerodyanmic + elastic) angle of the jth node in the kth blade
                           
         x_hat = m%WithoutSweepPitchTwist(1,:,j,k)
         y_hat = m%WithoutSweepPitchTwist(2,:,j,k)
         tmp   = m%DisturbedInflow(:,j,k) - u%BladeMotion(k)%TranslationVel(:,j) ! rel_V(j)_Blade(k)
         
         m%BEMT_u(indx)%Vx(j,k) = dot_product( tmp, x_hat ) ! normal component (normal to the plane, not chord) of the inflow velocity of the jth node in the kth blade
         m%BEMT_u(indx)%Vy(j,k) = dot_product( tmp, y_hat ) ! tangential component (tangential to the plane, not chord) of the inflow velocity of the jth node in the kth blade

         
         !jmj says omega_z and PitchRate are the same things
         ! inputs for DBEMT (DBEMT_Mod == DBEMT_cont_tauConst)
         if (allocated(m%BEMT_u(indx)%Vx_elast_dot)) then
            m%BEMT_u(indx)%Vx_elast_dot(j,k)  = dot_product( u%BladeMotion(k)%TranslationAcc(:,j), x_hat ) ! normal component (normal to the plane, not chord) of the inflow velocity of the jth node in the kth blade
            m%BEMT_u(indx)%Vy_elast_dot(j,k)  = dot_product( u%BladeMotion(k)%TranslationAcc(:,j), y_hat ) ! tangential component (tangential to the plane, not chord) of the inflow velocity of the jth node in the kth blade
         end if
         ! inputs for CUA (and CDBEMT):
         m%BEMT_u(indx)%omega_z(j,k)       = dot_product( u%BladeMotion(k)%RotationVel(   :,j), m%WithoutSweepPitchTwist(3,:,j,k) ) ! rotation of no-sweep-pitch coordinate system around z of the jth node in the kth blade
         
      end do !j=nodes
   end do !k=blades
   
   
      ! "Radial distance from center-of-rotation to node" m
   
   do k=1,p%NumBlades
      do j=1,p%NumBlNds
         
            ! displaced position of the jth node in the kth blade relative to the hub:
         tmp =  u%BladeMotion(k)%Position(:,j) + u%BladeMotion(k)%TranslationDisp(:,j) &
              - u%HubMotion%Position(:,1)      - u%HubMotion%TranslationDisp(:,1)
         
            ! local radius (normalized distance from rotor centerline)
         tmp_sz_y = dot_product( tmp, y_hat_disk )**2
         tmp_sz   = dot_product( tmp, z_hat_disk )**2
         m%BEMT_u(indx)%rLocal(j,k) = sqrt( tmp_sz + tmp_sz_y )
         
      end do !j=nodes      
   end do !k=blades  
  
   m%BEMT_u(indx)%UserProp = u%UserProp
   
   ! ................ TSR .....................
   
   if ( EqualRealNos( m%V_dot_x, 0.0_ReKi ) ) then
      m%BEMT_u(indx)%TSR = 0.0_ReKi
   else
      rmax = 0.0_ReKi
      do k=1,min(p%NumBlades,MaxBl)
         do j=1,p%NumBlNds
            rmax = max(rmax, m%BEMT_u(indx)%rLocal(j,k) )
         end do !j=nodes
      end do !k=blades
      m%BEMT_u(indx)%TSR = m%BEMT_u(indx)%omega * rmax / m%V_dot_x
   end if
         
end subroutine SetInputsForBEMT
!----------------------------------------------------------------------------------------------------------------------------------
subroutine DiskAvgValues(p, u, m, x_hat_disk, y_hat_disk, z_hat_disk, Azimuth)
   type(RotParameterType),  intent(in   )  :: p                               !< AD parameters
   type(RotInputType),      intent(in   )  :: u                               !< AD Inputs at Time
   type(RotMiscVarType),    intent(inout)  :: m                               !< Misc/optimization variables
   real(R8Ki),              intent(  out)  :: x_hat_disk(3)
   real(R8Ki),              intent(  out)  :: y_hat_disk(3)
   real(R8Ki),              intent(  out)  :: z_hat_disk(3)
   real(R8Ki),              intent(  out)  :: Azimuth(p%NumBlades)
   real(ReKi)                              :: z_hat(3)
   real(ReKi)                              :: tmp(3)
   real(ReKi)                              :: tmp_sz, tmp_sz_y
   integer(intKi)                          :: j                      ! loop counter for nodes
   integer(intKi)                          :: k                      ! loop counter for blades

      ! calculate disk-averaged relative wind speed, V_DiskAvg
   m%V_diskAvg = 0.0_ReKi
   do k=1,p%NumBlades
      do j=1,p%NumBlNds
         tmp = m%DisturbedInflow(:,j,k) - u%BladeMotion(k)%TranslationVel(:,j)
         m%V_diskAvg = m%V_diskAvg + tmp
      end do
   end do
   m%V_diskAvg = m%V_diskAvg / real( p%NumBlades * p%NumBlNds, ReKi )

      ! orientation vectors:
   x_hat_disk = u%HubMotion%Orientation(1,:,1) !actually also x_hat_hub

   m%V_dot_x  = dot_product( m%V_diskAvg, x_hat_disk )
   tmp    = m%V_dot_x * x_hat_disk - m%V_diskAvg
   tmp_sz = TwoNorm(tmp)
   if ( EqualRealNos( tmp_sz, 0.0_ReKi ) ) then
      y_hat_disk = u%HubMotion%Orientation(2,:,1)
      z_hat_disk = u%HubMotion%Orientation(3,:,1)
   else
     y_hat_disk = tmp / tmp_sz
     z_hat_disk = cross_product( m%V_diskAvg, x_hat_disk ) / tmp_sz
  end if

      ! "Azimuth angle" rad
   do k=1,p%NumBlades
      z_hat = u%BladeRootMotion(k)%Orientation(3,:,1)
      tmp_sz_y = -1.0*dot_product(z_hat,y_hat_disk)
      tmp_sz   =      dot_product(z_hat,z_hat_disk)
      if ( EqualRealNos(tmp_sz_y,0.0_ReKi) .and. EqualRealNos(tmp_sz,0.0_ReKi) ) then
         Azimuth(k) = 0.0_ReKi
      else
         Azimuth(k) = atan2( tmp_sz_y, tmp_sz )
      end if
   end do
end subroutine DiskAvgValues
!----------------------------------------------------------------------------------------------------------------------------------
subroutine GeomWithoutSweepPitchTwist(p,u,m,thetaBladeNds,ErrStat,ErrMsg)
   type(RotParameterType),  intent(in   )  :: p                               !< AD parameters
   type(RotInputType),      intent(in   )  :: u                               !< AD Inputs at Time
   type(RotMiscVarType),    intent(inout)  :: m                               !< Misc/optimization variables
   real(R8Ki),              intent(  out)  :: thetaBladeNds(p%NumBlNds,p%NumBlades)
   integer(IntKi),          intent(  out)  :: ErrStat                         !< Error status of the operation
   character(*),            intent(  out)  :: ErrMsg                          !< Error message if ErrStat /= ErrID_None
   real(R8Ki)                              :: theta(3)
   real(R8Ki)                              :: orientation(3,3)
   real(R8Ki)                              :: orientation_nopitch(3,3)

   integer(intKi)                          :: j                      ! loop counter for nodes
   integer(intKi)                          :: k                      ! loop counter for blades
   integer(intKi)                          :: ErrStat2
   character(ErrMsgLen)                    :: ErrMsg2
   character(*), parameter                 :: RoutineName = 'GeomWithoutSweepPitchTwist'

   ErrStat = ErrID_None
   ErrMsg  = ""

   if (p%AeroProjMod==0) then
         ! theta, "Twist angle (includes all sources of twist)" rad
         ! Vx, "Local axial velocity at node" m/s
         ! Vy, "Local tangential velocity at node" m/s
      do k=1,p%NumBlades
            ! construct system equivalent to u%BladeRootMotion(k)%Orientation, but without the blade-pitch angle:
         ! orientation = rotation from hub 2 bl
         call LAPACK_gemm( 'n', 't', 1.0_R8Ki, u%BladeRootMotion(k)%Orientation(:,:,1), u%HubMotion%Orientation(:,:,1), 0.0_R8Ki, orientation, errStat2, errMsg2)
            call SetErrStat( ErrStat2, ErrMsg2, ErrStat, ErrMsg, RoutineName)
         theta = EulerExtract( orientation ) !hub_theta_root(k)
         if (k<=3) then
            m%AllOuts( BPitch(  k) ) = -theta(3)*R2D ! save this value of pitch for potential output
         endif
         theta(3) = 0.0_ReKi
         m%hub_theta_x_root(k) = theta(1)   ! save this value for FAST.Farm

         orientation = EulerConstruct( theta ) ! rotation from hub 2 non-pitched blade
         orientation_nopitch = matmul( orientation, u%HubMotion%Orientation(:,:,1) ) ! withoutPitch_theta_Root(k) ! rotation from global 2 non-pitched blade

         do j=1,p%NumBlNds

               ! form coordinate system equivalent to u%BladeMotion(k)%Orientation(:,:,j) but without live sweep (due to in-plane
               ! deflection), blade-pitch and twist (aerodynamic + elastic) angles:

            ! orientation = matmul( u%BladeMotion(k)%Orientation(:,:,j), transpose(orientation_nopitch) )
            ! orientation = rotation from non pitched blade 2 balde section
            call LAPACK_gemm( 'n', 't', 1.0_R8Ki, u%BladeMotion(k)%Orientation(:,:,j), orientation_nopitch, 0.0_R8Ki, orientation, errStat2, errMsg2)
               call SetErrStat( ErrStat2, ErrMsg2, ErrStat, ErrMsg, RoutineName)
            theta = EulerExtract( orientation ) !root(k)WithoutPitch_theta(j)_blade(k)

            thetaBladeNds(j,k) = -theta(3) ! local pitch + twist (aerodyanmic + elastic) angle of the jth node in the kth blade


            theta(1) = 0.0_ReKi
            theta(3) = 0.0_ReKi
            m%Curve(j,k) = theta(2)  ! save value for possible output later
            m%WithoutSweepPitchTwist(:,:,j,k) = matmul( EulerConstruct( theta ), orientation_nopitch ) ! WithoutSweepPitch+Twist_theta(j)_Blade(k)

         end do !j=nodes
      end do !k=blades
   else if (p%AeroProjMod==1) then
      ! Generic blade, we don't assume where the axes are, and we keep the default orientation
      do k=1,p%NumBlades
         m%hub_theta_x_root(k) = 0.0_ReKi ! ill-defined, TODO
         do j=1,p%NumBlNds
            thetaBladeNds(j,k) = 0.0_ReKi ! local pitch + twist (aerodyanmic + elastic) angle of the jth node in the kth blade
            m%Curve(j,k) = 0.0_ReKi ! ill-defined, TODO
            m%WithoutSweepPitchTwist(:,:,j,k) = u%BladeMotion(k)%Orientation(:,:,j)
         enddo
      enddo
   else
      ErrStat = ErrID_Fatal
      ErrMsg ='GeomWithoutSweepPitchTwist: AeroProjMod not supported '//trim(num2lstr(p%AeroProjMod))
   endif
end subroutine GeomWithoutSweepPitchTwist
!----------------------------------------------------------------------------------------------------------------------------------
!> This subroutine sets m%FVW_u(indx).
subroutine SetInputsForFVW(p, u, m, errStat, errMsg)

   type(AD_ParameterType),  intent(in   )  :: p                               !< AD parameters
   type(AD_InputType),      intent(in   )  :: u(:)                            !< AD Inputs at Time
   type(AD_MiscVarType),    intent(inout)  :: m                               !< Misc/optimization variables
   integer(IntKi),          intent(  out)  :: ErrStat                         !< Error status of the operation
   character(*),            intent(  out)  :: ErrMsg                          !< Error message if ErrStat /= ErrID_None

   real(R8Ki)                              :: x_hat_disk(3)
   real(R8Ki)                              :: y_hat_disk(3)
   real(R8Ki)                              :: z_hat_disk(3)
   real(R8Ki), allocatable                 :: thetaBladeNds(:,:)
   real(R8Ki), allocatable                 :: Azimuth(:)
   
   integer(intKi)                          :: tIndx
   integer(intKi)                          :: iR ! Loop on rotors
   integer(intKi)                          :: j, k  ! loop counter for blades
   character(*), parameter                 :: RoutineName = 'SetInputsForFVW'
   integer :: iW
   integer :: nWings

   do tIndx=1,size(u)
      do iR =1, size(p%rotors)
         allocate(thetaBladeNds(p%rotors(iR)%NumBlNds, p%rotors(iR)%NumBlades))
         allocate(azimuth(p%rotors(iR)%NumBlades))
         ! Get disk average values and orientations
         ! NOTE: needed because it sets m%V_diskAvg and m%V_dot_x, needed by CalcOutput..
         call DiskAvgValues(p%rotors(iR), u(tIndx)%rotors(iR), m%rotors(iR), x_hat_disk, y_hat_disk, z_hat_disk, Azimuth) 
         call GeomWithoutSweepPitchTwist(p%rotors(iR),u(tIndx)%rotors(iR), m%rotors(iR), thetaBladeNds,ErrStat,ErrMsg)
         if (ErrStat >= AbortErrLev) return

            ! Rather than use a meshcopy, we will just copy what we need to the WingsMesh
            ! NOTE:  MeshCopy requires the source mesh to be INOUT intent
            ! NOTE2: If we change the WingsMesh to not be identical to the BladeMotion mesh, add the mapping stuff here.
         do k=1,p%rotors(iR)%NumBlades
            iW=p%FVW%Bld2Wings(iR,k)

            if ( u(tIndx)%rotors(iR)%BladeMotion(k)%nNodes /= m%FVW_u(tIndx)%WingsMesh(iW)%nNodes ) then
               ErrStat = ErrID_Fatal
               ErrMsg  = RoutineName//": WingsMesh contains different number of nodes than the BladeMotion mesh"
               return
            endif
            m%FVW%W(iW)%PitchAndTwist(:) = thetaBladeNds(:,k) ! local pitch + twist (aerodyanmic + elastic) angle of the jth node in the kth blade
            m%FVW_u(tIndx)%WingsMesh(iW)%TranslationDisp   = u(tIndx)%rotors(iR)%BladeMotion(k)%TranslationDisp
            m%FVW_u(tIndx)%WingsMesh(iW)%Orientation       = u(tIndx)%rotors(iR)%BladeMotion(k)%Orientation
            m%FVW_u(tIndx)%WingsMesh(iW)%TranslationVel    = u(tIndx)%rotors(iR)%BladeMotion(k)%TranslationVel
            m%FVW_u(tIndx)%rotors(iR)%HubPosition    = u(tIndx)%rotors(iR)%HubMotion%Position(:,1) + u(tIndx)%rotors(iR)%HubMotion%TranslationDisp(:,1)
            m%FVW_u(tIndx)%rotors(iR)%HubOrientation = u(tIndx)%rotors(iR)%HubMotion%Orientation(:,:,1)

            ! Inputs for dynamic stall (see SetInputsForBEMT)
            do j=1,p%rotors(iR)%NumBlNds         
               ! inputs for CUA, section pitch/torsion rate
               m%FVW_u(tIndx)%W(iW)%omega_z(j) = dot_product( u(tIndx)%rotors(iR)%BladeMotion(k)%RotationVel(   :,j), m%rotors(iR)%WithoutSweepPitchTwist(3,:,j,k) ) ! rotation of no-sweep-pitch coordinate system around z of the jth node in the kth blade
            end do !j=nodes
         enddo ! k blades
         if (allocated(thetaBladeNds)) deallocate(thetaBladeNds)
         if (allocated(azimuth))       deallocate(azimuth)
      enddo ! iR, rotors

      if (ALLOCATED(m%FVW_u(tIndx)%V_wind)) then
         m%FVW_u(tIndx)%V_wind   = u(tIndx)%InflowWakeVel
         ! Applying tower shadow to V_wind based on r_wind positions
         ! NOTE: m%DisturbedInflow also contains tower shadow and we need it for CalcOutput
         if (p%FVW%TwrShadowOnWake) then
            do iR =1, size(p%rotors)
               if (p%rotors(iR)%TwrPotent /= TwrPotent_none .or. p%rotors(iR)%TwrShadow /= TwrShadow_none) then
                  call TwrInflArray( p%rotors(iR), u(tIndx)%rotors(iR), m%rotors(iR), m%FVW%r_wind, m%FVW_u(tIndx)%V_wind, ErrStat, ErrMsg )
                  if (ErrStat >= AbortErrLev) return
               endif
            enddo
         end if
      endif
      do iR =1, size(p%rotors)
         ! Disturbed inflow for UA on Lifting line Mesh Points
         call SetDisturbedInflow(p%rotors(iR), u(tIndx)%rotors(iR), m%rotors(iR), errStat, errMsg)
         do k=1,p%rotors(iR)%NumBlades
            iW=p%FVW%Bld2Wings(iR,k)
            m%FVW_u(tIndx)%W(iW)%Vwnd_LL(1:3,:) = m%rotors(iR)%DisturbedInflow(1:3,:,k)
         enddo
      enddo
   enddo

end subroutine SetInputsForFVW
!----------------------------------------------------------------------------------------------------------------------------------
!> This subroutine sets m%AA_u.
subroutine SetInputsForAA(p, u, m, errStat, errMsg)
   type(RotParameterType),  intent(in   ) :: p        !< AD parameters
   type(RotInputType),      intent(in   ) :: u        !< AD Inputs at Time
   type(RotMiscVarType),    intent(inout) :: m        !< Misc/optimization variables
   integer(IntKi),          intent(  out) :: ErrStat  !< Error status of the operation
   character(*),            intent(  out) :: ErrMsg   !< Error message if ErrStat /= ErrID_None
   ! local variables
   integer(intKi)                         :: i        ! loop counter for nodes
   integer(intKi)                         :: j        ! loop counter for blades
   
   ErrStat = ErrID_None
   ErrMsg  = ""
   
   do j=1,p%NumBlades
      do i = 1,p%NumBlNds
         ! Get local orientation matrix to transform from blade element coordinates to global coordinates
         m%AA_u%RotGtoL(:,:,i,j) = u%BladeMotion(j)%Orientation(:,:,i)

         ! Get blade element aerodynamic center in global coordinates
         m%AA_u%AeroCent_G(:,i,j) = u%BladeMotion(j)%Position(:,i) + u%BladeMotion(j)%TranslationDisp(:,i)

         ! Set the blade element relative velocity (including induction)
         m%AA_u%Vrel(i,j) = m%BEMT_y%Vrel(i,j)
   
         ! Set the blade element angle of attack
         m%AA_u%AoANoise(i,j) = m%BEMT_y%AOA(i,j)

         ! Set the blade element undisturbed flow
         m%AA_u%Inflow(1,i,j) = u%InflowonBlade(1,i,j)
         m%AA_u%Inflow(2,i,j) = u%InflowonBlade(2,i,j)
         m%AA_u%Inflow(3,i,j) = u%InflowonBlade(3,i,j)
      end do
   end do
end subroutine SetInputsForAA
!----------------------------------------------------------------------------------------------------------------------------------

!----------------------------------------------------------------------------------------------------------------------------------
!> This subroutine converts outputs from BEMT (stored in m%BEMT_y) into values on the AeroDyn BladeLoad output mesh.
subroutine SetOutputsFromBEMT(p, m, y )

   type(RotParameterType),  intent(in   )  :: p                               !< AD parameters
   type(RotOutputType),     intent(inout)  :: y                               !< AD outputs 
   type(RotMiscVarType),    intent(inout)  :: m                               !< Misc/optimization variables
   !type(BEMT_OutputType),   intent(in   )  :: BEMT_y                          ! BEMT outputs
   !real(ReKi),              intent(in   )  :: WithoutSweepPitchTwist(:,:,:,:) ! modified orientation matrix

   integer(intKi)                          :: j                      ! loop counter for nodes
   integer(intKi)                          :: k                      ! loop counter for blades
   real(reki)                              :: force(3)
   real(reki)                              :: moment(3)
   real(reki)                              :: q
   
  
   
   force(3)    =  0.0_ReKi          
   moment(1:2) =  0.0_ReKi          
   do k=1,p%NumBlades
      do j=1,p%NumBlNds
                      
         q = 0.5 * p%airDens * m%BEMT_y%Vrel(j,k)**2              ! dynamic pressure of the jth node in the kth blade
         force(1) =  m%BEMT_y%cx(j,k) * q * p%BEMT%chord(j,k)     ! X = normal force per unit length (normal to the plane, not chord) of the jth node in the kth blade
         force(2) = -m%BEMT_y%cy(j,k) * q * p%BEMT%chord(j,k)     ! Y = tangential force per unit length (tangential to the plane, not chord) of the jth node in the kth blade
         moment(3)=  m%BEMT_y%cm(j,k) * q * p%BEMT%chord(j,k)**2  ! M = pitching moment per unit length of the jth node in the kth blade
         
            ! save these values for possible output later:
         m%X(j,k) = force(1)
         m%Y(j,k) = force(2)
         m%M(j,k) = moment(3)
         
            ! note: because force and moment are 1-d arrays, I'm calculating the transpose of the force and moment outputs
            !       so that I don't have to take the transpose of WithoutSweepPitchTwist(:,:,j,k)
         y%BladeLoad(k)%Force(:,j)  = matmul( force,  m%WithoutSweepPitchTwist(:,:,j,k) )  ! force per unit length of the jth node in the kth blade
         y%BladeLoad(k)%Moment(:,j) = matmul( moment, m%WithoutSweepPitchTwist(:,:,j,k) )  ! moment per unit length of the jth node in the kth blade
         
      end do !j=nodes
   end do !k=blades
   
   
end subroutine SetOutputsFromBEMT


!----------------------------------------------------------------------------------------------------------------------------------
!> This subroutine converts outputs from FVW (stored in m%FVW_y) into values on the AeroDyn BladeLoad output mesh.
subroutine SetOutputsFromFVW(t, u, p, OtherState, x, xd, m, y, ErrStat, ErrMsg)
   REAL(DbKi),                intent(in   ) :: t
   TYPE(AD_InputType),        intent(in   ) :: u           !< Inputs at Time t
   type(AD_ParameterType),    intent(in   ) :: p           !< AD parameters
   type(AD_OtherStateType),   intent(in   ) :: OtherState  !< OtherState
   type(AD_ContinuousStateType),intent(in ) :: x           !< continuous states
   type(AD_DiscreteStateType),intent(in   ) :: xd          !< Discrete states
   type(AD_OutputType),       intent(inout) :: y           !< AD outputs
   type(AD_MiscVarType),target,intent(inout) :: m           !< Misc/optimization variables
   integer(IntKi),            intent(  out) :: ErrStat     !< Error status of the operation
   character(*),              intent(  out) :: ErrMsg      !< Error message if ErrStat /= ErrID_None

   integer(intKi)                         :: j           ! loop counter for nodes
   integer(intKi)                         :: k           ! loop counter for blades
   real(reki)                             :: force(3)
   real(reki)                             :: moment(3)
   real(reki)                             :: q
   REAL(ReKi)                             :: cp, sp      ! cosine, sine of phi

   ! Local vars for readability
   real(ReKi)                             :: Vind(3)
   real(ReKi)                             :: Vstr(3)
   real(ReKi)                             :: Vwnd(3)
   real(ReKi)                             :: theta
   ! Local variables that we store in misc for nodal outputs
   real(ReKi)                             :: AxInd, TanInd, Vrel, phi, alpha, Re
   type(AFI_OutputType)                   :: AFI_interp             ! Resulting values from lookup table
   real(ReKi)                             :: UrelWind_s(3)          ! Relative wind (wind+str) in section coords
   real(ReKi)                             :: Cx, Cy
   real(ReKi)                             :: Cl_Static, Cd_Static, Cm_Static
   real(ReKi)                             :: Cl_dyn, Cd_dyn, Cm_dyn
   type(UA_InputType), pointer            :: u_UA ! Alias to shorten notations
   integer(IntKi), parameter              :: InputIndex=1      ! we will always use values at t in this routine
   integer(intKi)                         :: iR, iW
   integer(intKi)                         :: ErrStat2
   character(ErrMsgLen)                   :: ErrMsg2

   ErrStat = 0
   ErrMsg = ""

   ! zero forces
   force(3)    =  0.0_ReKi
   moment(1:2) =  0.0_ReKi

   do iR=1,size(p%rotors)
      do k=1,p%rotors(iR)%numBlades
         iW=p%FVW%Bld2Wings(iR,k)
         do j=1,p%rotors(iR)%NumBlNds
            ! --- Computing main aero variables from induction - setting local variables
            Vind = m%FVW_y%W(iW)%Vind(1:3,j)
            Vstr = u%rotors(iR)%BladeMotion(k)%TranslationVel(1:3,j)
            Vwnd = m%rotors(iR)%DisturbedInflow(1:3,j,k)   ! NOTE: contains tower shadow
            theta = m%FVW%W(iW)%PitchAndTwist(j) ! TODO
            call FVW_AeroOuts( m%rotors(iR)%WithoutSweepPitchTwist(1:3,1:3,j,k), u%rotors(iR)%BladeMotion(k)%Orientation(1:3,1:3,j), & ! inputs
                        theta, Vstr(1:3), Vind(1:3), VWnd(1:3), p%rotors(iR)%KinVisc, p%FVW%W(iW)%chord_LL(j), &               ! inputs
                        AxInd, TanInd, Vrel, phi, alpha, Re, UrelWind_s(1:3), ErrStat2, ErrMsg2 )        ! outputs
               call SetErrStat(ErrStat2, ErrMsg2, ErrStat, ErrMsg, 'SetOutputsFromFVW')

            ! Compute steady Airfoil Coefs no matter what..
            call AFI_ComputeAirfoilCoefs( alpha, Re, 0.0_ReKi,  p%AFI(p%FVW%W(iW)%AFindx(j,1)), AFI_interp, ErrStat, ErrMsg )
            Cl_Static = AFI_interp%Cl
            Cd_Static = AFI_interp%Cd
            Cm_Static = AFI_interp%Cm

            ! Set dynamic to the (will be same as static if UA_Flag is false)
            Cl_dyn    = AFI_interp%Cl
            Cd_dyn    = AFI_interp%Cd
            Cm_dyn    = AFI_interp%Cm
            
            if (m%FVW%UA_Flag) then
               u_UA => m%FVW%W(iW)%u_UA(j,InputIndex) ! Alias
               ! ....... compute inputs to UA ...........
               u_UA%alpha    = alpha
               u_UA%U        = Vrel
               u_UA%Re       = Re
               ! calculated in m%FVW%u_UA??? :u_UA%UserProp = 0.0_ReKi ! FIX ME

               u_UA%v_ac(1)  = sin(u_UA%alpha)*u_UA%U
               u_UA%v_ac(2)  = cos(u_UA%alpha)*u_UA%U
               ! calculated in m%FVW%u_UA??? : u_UA%omega = dot_product( u%rotors(iR)%BladeMotion(k)%RotationVel(   :,j), m%rotors(iR)%WithoutSweepPitchTwist(3,:,j,k) ) ! rotation of no-sweep-pitch coordinate system around z of the jth node in the kth blade
               call UA_CalcOutput(j, 1, t, u_UA, m%FVW%W(iW)%p_UA, x%FVW%UA(iW), xd%FVW%UA(iW), OtherState%FVW%UA(iW), p%AFI(p%FVW%W(iW)%AFindx(j,1)), m%FVW%W(iW)%y_UA, m%FVW%W(iW)%m_UA, errStat2, errMsg2 )
                  call SetErrStat(ErrStat2, ErrMsg2, ErrStat, ErrMsg, 'SetOutputsFromFVW')
               Cl_dyn = m%FVW%W(iW)%y_UA%Cl
               Cd_dyn = m%FVW%W(iW)%y_UA%Cd
               Cm_dyn = m%FVW%W(iW)%y_UA%Cm
            end if
            cp = cos(phi)
            sp = sin(phi)
            Cx = Cl_dyn*cp + Cd_dyn*sp
            Cy = Cl_dyn*sp - Cd_dyn*cp

            q = 0.5 * p%rotors(iR)%airDens * Vrel**2                ! dynamic pressure of the jth node in the kth blade
            force(1) =  Cx * q * p%FVW%W(iW)%chord_LL(j)        ! X = normal force per unit length (normal to the plane, not chord) of the jth node in the kth blade
            force(2) = -Cy * q * p%FVW%W(iW)%chord_LL(j)        ! Y = tangential force per unit length (tangential to the plane, not chord) of the jth node in the kth blade
            moment(3)=  Cm_dyn * q * p%FVW%W(iW)%chord_LL(j)**2 ! M = pitching moment per unit length of the jth node in the kth blade

               ! save these values for possible output later:
            m%rotors(iR)%X(j,k) = force(1)
            m%rotors(iR)%Y(j,k) = force(2)
            m%rotors(iR)%M(j,k) = moment(3)

               ! note: because force and moment are 1-d arrays, I'm calculating the transpose of the force and moment outputs
               !       so that I don't have to take the transpose of WithoutSweepPitchTwist(:,:,j,k)
            y%rotors(iR)%BladeLoad(k)%Force(:,j)  = matmul( force,  m%rotors(iR)%WithoutSweepPitchTwist(:,:,j,k) )  ! force per unit length of the jth node in the kth blade
            y%rotors(iR)%BladeLoad(k)%Moment(:,j) = matmul( moment, m%rotors(iR)%WithoutSweepPitchTwist(:,:,j,k) )  ! moment per unit length of the jth node in the kth blade

            ! Save results for outputs so we don't have to recalculate them all when we write outputs
            m%FVW%W(iW)%BN_AxInd(j)           = AxInd
            m%FVW%W(iW)%BN_TanInd(j)          = TanInd
            m%FVW%W(iW)%BN_Vrel(j)            = Vrel
            m%FVW%W(iW)%BN_alpha(j)           = alpha
            m%FVW%W(iW)%BN_phi(j)             = phi
            m%FVW%W(iW)%BN_Re(j)              = Re
            m%FVW%W(iW)%BN_UrelWind_s(1:3,j)  = UrelWind_s(1:3)
            m%FVW%W(iW)%BN_Cl_Static(j)       = Cl_Static
            m%FVW%W(iW)%BN_Cd_Static(j)       = Cd_Static
            m%FVW%W(iW)%BN_Cm_Static(j)       = Cm_Static
            m%FVW%W(iW)%BN_Cl(j)              = Cl_dyn
            m%FVW%W(iW)%BN_Cd(j)              = Cd_dyn
            m%FVW%W(iW)%BN_Cm(j)              = Cm_dyn
            m%FVW%W(iW)%BN_Cx(j)              = Cx
            m%FVW%W(iW)%BN_Cy(j)              = Cy
         end do !j=nodes
      end do !k=blades
   end do ! iR rotors

   if ( m%FVW%UA_Flag ) then
      ! if ( mod(REAL(t,ReKi),.1) < p%dt) then
      do iW=1,p%FVW%nWings
         call UA_WriteOutputToFile(t, m%FVW%W(iW)%p_UA, m%FVW%W(iW)%y_UA)
      enddo
   end if
   
end subroutine SetOutputsFromFVW
!----------------------------------------------------------------------------------------------------------------------------------
!> This routine validates the inputs from the AeroDyn input files.
SUBROUTINE ValidateNumBlades( NumBl, ErrStat, ErrMsg )
   integer(IntKi),           intent(in)     :: NumBl                             !< Number of blades
   integer(IntKi),           intent(out)    :: ErrStat                           !< Error status
   character(*),             intent(out)    :: ErrMsg                            !< Error message
   ErrStat  = ErrID_None
   ErrMsg   = ''
!    if (NumBl > MaxBl .or. NumBl < 1) call SetErrStat( ErrID_Fatal, 'Number of blades must be between 1 and '//trim(num2lstr(MaxBl))//'.', ErrStat, ErrMsg, 'ValidateNumBlades' )
END SUBROUTINE ValidateNumBlades
!----------------------------------------------------------------------------------------------------------------------------------
!> This routine validates the inputs from the AeroDyn input files.
SUBROUTINE ValidateInputData( InitInp, InputFileData, NumBl, ErrStat, ErrMsg )
!..................................................................................................................................
      
      ! Passed variables:

   type(AD_InitInputType),   intent(in   )  :: InitInp                           !< Input data for initialization routine
   type(AD_InputFile),       intent(in)     :: InputFileData                     !< All the data in the AeroDyn input file
   integer(IntKi),           intent(in)     :: NumBl(:)                          !< Number of blades
   integer(IntKi),           intent(out)    :: ErrStat                           !< Error status
   character(*),             intent(out)    :: ErrMsg                            !< Error message

   
      ! local variables
   integer(IntKi)                           :: k                                 ! Blade number
   integer(IntKi)                           :: j                                 ! node number
   integer(IntKi)                           :: iR                                ! rotor index
   character(*), parameter                  :: RoutineName = 'ValidateInputData'
   
   ErrStat = ErrID_None
   ErrMsg  = ""
   
   
   if (InputFileData%DTAero <= 0.0)  call SetErrStat ( ErrID_Fatal, 'DTAero must be greater than zero.', ErrStat, ErrMsg, RoutineName )
   if (InputFileData%WakeMod /= WakeMod_None .and. InputFileData%WakeMod /= WakeMod_BEMT .and. InputFileData%WakeMod /= WakeMod_DBEMT .and. InputFileData%WakeMod /= WakeMod_FVW) then
      call SetErrStat ( ErrID_Fatal, 'WakeMod must be '//trim(num2lstr(WakeMod_None))//' (none), '//trim(num2lstr(WakeMod_BEMT))//' (BEMT), '// &
         trim(num2lstr(WakeMod_DBEMT))//' (DBEMT), or '//trim(num2lstr(WakeMod_FVW))//' (FVW).',ErrStat, ErrMsg, RoutineName ) 
   end if
   
   if (InputFileData%AFAeroMod /= AFAeroMod_Steady .and. InputFileData%AFAeroMod /= AFAeroMod_BL_unsteady) then
      call SetErrStat ( ErrID_Fatal, 'AFAeroMod must be '//trim(num2lstr(AFAeroMod_Steady))//' (steady) or '//&
                        trim(num2lstr(AFAeroMod_BL_unsteady))//' (Beddoes-Leishman unsteady).', ErrStat, ErrMsg, RoutineName ) 
   end if
   if (InputFileData%TwrPotent /= TwrPotent_none .and. InputFileData%TwrPotent /= TwrPotent_baseline .and. InputFileData%TwrPotent /= TwrPotent_Bak) then
      call SetErrStat ( ErrID_Fatal, 'TwrPotent must be 0 (none), 1 (baseline potential flow), or 2 (potential flow with Bak correction).', ErrStat, ErrMsg, RoutineName ) 
   end if   
   if (InputFileData%TwrShadow /= TwrShadow_none .and. InputFileData%TwrShadow /= TwrShadow_Powles .and. InputFileData%TwrShadow /= TwrShadow_Eames) then
      call SetErrStat ( ErrID_Fatal, 'TwrShadow must be 0 (none), 1 (Powles tower shadow modle), or 2 (Eames tower shadow model).', ErrStat, ErrMsg, RoutineName ) 
   end if

      ! The following limits are recommended by Juliet Simpson (University of Virginia)
      !  E-mail recommendation:
      !     To test the limits of the model, I've been running steady simulations
      !     with a range of TI inputs. It looks like the model starts to break down
      !     (or at least break the trend of higher TI's) when the TI drops below
      !     0.05. On the other end, the model seems to work up to TI~1 without
      !     breaking down (I checked up to TI=0.99). However, the results aren't
      !     very physically realistic after ~0.35 because it approaches a constant
      !     velocity deficit across the rotor plane, rather than returning to zero
      !     deficit a short distance laterally from the tower. I'm not sure what
      !     the goal of the limits would be, so it's hard for me to say what the
      !     upper cut off should be. If you want it to be physical, perhaps a low
      !     cut off (around 0.4?). If you want it to just not break, and let people
      !     interpret for themselves if it's physical for their scenario, then it
      !     could go to TI~1. I'd recommend imposing limits of 0.05<TI<1, personally.
   if (InputFileData%TwrShadow == TwrShadow_Eames) then
      do iR=1,size(NumBl)
         if ( minval(InputFileData%rotors(iR)%TwrTI) <= 0.05 .or. maxval(InputFileData%rotors(iR)%TwrTI) >= 1.0) call SetErrStat ( ErrID_Fatal, 'The turbulence intensity for the Eames tower shadow model must be greater than 0.05 and less than 1.', ErrStat, ErrMsg, RoutineName )
         if ( maxval(InputFileData%rotors(iR)%TwrTI) >  0.4 .and. maxval(InputFileData%rotors(iR)%TwrTI) <  1.0) call SetErrStat ( ErrID_Warn,  'The turbulence intensity for the Eames tower shadow model above 0.4 may return unphysical results.  Interpret with caution.', ErrStat, ErrMsg, RoutineName )
      enddo
   endif
   
<<<<<<< HEAD
   if (InitInp%MHK == 0 .and. InputFileData%CavitCheck) call SetErrStat ( ErrID_Fatal, 'A cavitation check can only be performed for an MHK turbine.', ErrStat, ErrMsg, RoutineName )
   if (InitInp%MHK == 0 .and. InputFileData%AddedMass) call SetErrStat ( ErrID_Fatal, 'Added mass can only be calculated for an MHK turbine.', ErrStat, ErrMsg, RoutineName )
   if (InitInp%MHK == 0 .and. InputFileData%Buoyancy) call SetErrStat ( ErrID_Fatal, 'Buoyancy can only be calculated for an MHK turbine.', ErrStat, ErrMsg, RoutineName )
=======
   !if (InitInp%MHK == 0 .and. InputFileData%CavitCheck) call SetErrStat ( ErrID_Fatal, 'A cavitation check can only be performed for an MHK turbine.', ErrStat, ErrMsg, RoutineName ) ! hkr (5/5/21) Uncomment after buoyancy and added mass are implemented
>>>>>>> 34ef10ef
   if (InitInp%MHK == 1 .and. InputFileData%CompAA .or. InitInp%MHK == 2 .and. InputFileData%CompAA) call SetErrStat ( ErrID_Fatal, 'The aeroacoustics module cannot be used with an MHK turbine.', ErrStat, ErrMsg, RoutineName )

   if (InputFileData%AirDens <= 0.0) call SetErrStat ( ErrID_Fatal, 'The density of the working fluid must be greater than zero.', ErrStat, ErrMsg, RoutineName )
   if (InputFileData%KinVisc <= 0.0) call SetErrStat ( ErrID_Fatal, 'The kinesmatic viscosity (KinVisc) must be greater than zero.', ErrStat, ErrMsg, RoutineName )
   if (InputFileData%SpdSound <= 0.0) call SetErrStat ( ErrID_Fatal, 'The speed of sound (SpdSound) must be greater than zero.', ErrStat, ErrMsg, RoutineName )
   if (InputFileData%CavitCheck .and. InputFileData%Pvap <= 0.0) call SetErrStat ( ErrID_Fatal, 'The vapour pressure (Pvap) must be greater than zero.', ErrStat, ErrMsg, RoutineName )
   if (InputFileData%CavitCheck .and. InputFileData%Patm <= 0.0) call SetErrStat ( ErrID_Fatal, 'The atmospheric pressure (Patm)  must be greater than zero.', ErrStat, ErrMsg, RoutineName )

      
   
      ! BEMT/DBEMT inputs
      ! bjj: these checks should probably go into BEMT where they are used...
   if (InputFileData%WakeMod /= WakeMod_none .and. InputFileData%WakeMod /= WakeMod_FVW) then
      if ( InputFileData%MaxIter < 1 ) call SetErrStat( ErrID_Fatal, 'MaxIter must be greater than 0.', ErrStat, ErrMsg, RoutineName )
      
      if ( InputFileData%IndToler < 0.0 .or. EqualRealNos(InputFileData%IndToler, 0.0_ReKi) ) &
         call SetErrStat( ErrID_Fatal, 'IndToler must be greater than 0.', ErrStat, ErrMsg, RoutineName )
   
      if ( InputFileData%SkewMod /= SkewMod_Uncoupled .and. InputFileData%SkewMod /= SkewMod_PittPeters) &  !  .and. InputFileData%SkewMod /= SkewMod_Coupled )
           call SetErrStat( ErrID_Fatal, 'SkewMod must be 1, or 2.  Option 3 will be implemented in a future version.', ErrStat, ErrMsg, RoutineName )      
      
   end if !BEMT/DBEMT checks
   
   
   if ( InputFileData%CavitCheck .and. InputFileData%AFAeroMod == AFAeroMod_BL_unsteady) then
      call SetErrStat( ErrID_Fatal, 'Cannot use unsteady aerodynamics module with a cavitation check', ErrStat, ErrMsg, RoutineName )
   end if
        
   if (InputFileData%InCol_Cpmin == 0 .and. InputFileData%CavitCheck) call SetErrStat( ErrID_Fatal, 'InCol_Cpmin must not be 0 to do a cavitation check.', ErrStat, ErrMsg, RoutineName )

         ! validate the number of airfoils
   if (InputFileData%NumAFfiles  < 1) call SetErrStat( ErrID_Fatal, 'The number of unique airfoil tables (NumAFfiles) must be greater than zero.', ErrStat, ErrMsg, RoutineName )   
   
      ! .............................
      ! check blade mesh data:
      ! .............................
   do iR = 1,size(NumBl)
      if (NumBl(iR)>0) then
         if ( InputFileData%rotors(iR)%BladeProps(1)%NumBlNds < 2 ) call SetErrStat( ErrID_Fatal, 'There must be at least two nodes per blade.',ErrStat, ErrMsg, RoutineName )
      endif
      do k=2,NumBl(iR)
         if ( InputFileData%rotors(iR)%BladeProps(k)%NumBlNds /= InputFileData%rotors(iR)%BladeProps(k-1)%NumBlNds ) then
            call SetErrStat( ErrID_Fatal, 'All blade property files must have the same number of blade nodes.', ErrStat, ErrMsg, RoutineName )
            exit  ! exit do loop
         end if
      end do
   
      ! Check the list of airfoil tables for blades to make sure they are all within limits.
      do k=1,NumBl(iR)
         do j=1,InputFileData%rotors(iR)%BladeProps(k)%NumBlNds
            if ( ( InputFileData%rotors(iR)%BladeProps(k)%BlAFID(j) < 1 ) .OR. ( InputFileData%rotors(iR)%BladeProps(k)%BlAFID(j) > InputFileData%NumAFfiles ) )  then
               call SetErrStat( ErrID_Fatal, 'Blade '//trim(Num2LStr(k))//' node '//trim(Num2LStr(j))//' must be a number between 1 and NumAFfiles (' &
                  //TRIM(Num2LStr(InputFileData%NumAFfiles))//').', ErrStat, ErrMsg, RoutineName )
            end if
         end do ! j=nodes
      end do ! k=blades
            
      ! Check that the blade chord is > 0.
      do k=1,NumBl(iR)
         do j=1,InputFileData%rotors(iR)%BladeProps(k)%NumBlNds
            if ( InputFileData%rotors(iR)%BladeProps(k)%BlChord(j) <= 0.0_ReKi )  then
               call SetErrStat( ErrID_Fatal, 'The chord for blade '//trim(Num2LStr(k))//' node '//trim(Num2LStr(j)) &
                                //' must be greater than 0.', ErrStat, ErrMsg, RoutineName )
            endif
         end do ! j=nodes
      end do ! k=blades
   
      do k=1,NumBl(iR)
         if ( .not. EqualRealNos(InputFileData%rotors(iR)%BladeProps(k)%BlSpn(1), 0.0_ReKi) ) call SetErrStat( ErrID_Fatal, 'Blade '//trim(Num2LStr(k))//' span location must start at 0.0 m', ErrStat, ErrMsg, RoutineName)       
         do j=2,InputFileData%rotors(iR)%BladeProps(k)%NumBlNds
            if ( InputFileData%rotors(iR)%BladeProps(k)%BlSpn(j) <= InputFileData%rotors(iR)%BladeProps(k)%BlSpn(j-1) )  then
               call SetErrStat( ErrID_Fatal, 'Blade '//trim(Num2LStr(k))//' nodes must be entered in increasing elevation.', ErrStat, ErrMsg, RoutineName )
               exit
            end if
         end do ! j=nodes
      end do ! k=blades

      ! If the AddedMass flag is True, check that the blade added mass coefficients are >= 0.
      if ( InputFileData%AddedMass )  then
         do k=1,NumBl(iR)
            do j=1,InputFileData%rotors(iR)%BladeProps(k)%NumBlNds
               if ( InputFileData%rotors(iR)%BladeProps(k)%BlCax(j) < 0.0_ReKi )  then
                  call SetErrStat( ErrID_Fatal, 'The X-direction added mass coefficient for blade '//trim(Num2LStr(k))//' node '//trim(Num2LStr(j)) &
                                 //' must be greater than or equal to 0.', ErrStat, ErrMsg, RoutineName )
               endif
               if ( InputFileData%rotors(iR)%BladeProps(k)%BlCay(j) < 0.0_ReKi )  then
                  call SetErrStat( ErrID_Fatal, 'The Y-direction added mass coefficient for blade '//trim(Num2LStr(k))//' node '//trim(Num2LStr(j)) &
                                 //' must be greater than or equal to 0.', ErrStat, ErrMsg, RoutineName )
               endif
               if ( InputFileData%rotors(iR)%BladeProps(k)%BlCaz(j) < 0.0_ReKi )  then
                  call SetErrStat( ErrID_Fatal, 'The Z-direction added mass coefficient for blade '//trim(Num2LStr(k))//' node '//trim(Num2LStr(j)) &
                                 //' must be greater than or equal to 0.', ErrStat, ErrMsg, RoutineName )
               endif
            end do ! j=nodes
         end do ! k=blades
      end if

      ! If the Buoyancy flag is True, check that the blade buoyancy coefficients are >= 0.
      if ( InputFileData%Buoyancy )  then
         do k=1,NumBl(iR)
            do j=1,InputFileData%rotors(iR)%BladeProps(k)%NumBlNds
               if ( InputFileData%rotors(iR)%BladeProps(k)%BlCb(j) < 0.0_ReKi )  then
                  call SetErrStat( ErrID_Fatal, 'The buoyancy coefficient for blade '//trim(Num2LStr(k))//' node '//trim(Num2LStr(j)) &
                                 //' must be greater than or equal to 0.', ErrStat, ErrMsg, RoutineName )
               endif
            end do ! j=nodes
         end do ! k=blades
      end if
   end do ! iR rotor

      ! .............................
      ! check tower mesh data:
      ! .............................   
   do iR = 1,size(NumBl)
      if (InputFileData%TwrPotent /= TwrPotent_none .or. InputFileData%TwrShadow /= TwrShadow_none .or. InputFileData%TwrAero .or. InputFileData%Buoyancy .and. InputFileData%rotors(iR)%NumTwrNds > 0 & 
          .or. InputFileData%AddedMass .and. InputFileData%rotors(iR)%NumTwrNds > 0 ) then
         if (InputFileData%rotors(iR)%NumTwrNds < 2) call SetErrStat( ErrID_Fatal, 'There must be at least two nodes on the tower.',ErrStat, ErrMsg, RoutineName )
         
            ! Check that the tower diameter is > 0.
         do j=1,InputFileData%rotors(iR)%NumTwrNds
            if ( InputFileData%rotors(iR)%TwrDiam(j) <= 0.0_ReKi )  then
               call SetErrStat( ErrID_Fatal, 'The diameter for tower node '//trim(Num2LStr(j))//' must be greater than 0.' &
                               , ErrStat, ErrMsg, RoutineName )
            end if
         end do ! j=nodes
         
            ! check that the elevation is increasing:
         do j=2,InputFileData%rotors(iR)%NumTwrNds
            if ( InputFileData%rotors(iR)%TwrElev(j) <= InputFileData%rotors(iR)%TwrElev(j-1) )  then
               call SetErrStat( ErrID_Fatal, 'The tower nodes must be entered in increasing elevation.', ErrStat, ErrMsg, RoutineName )
               exit
            end if
         end do ! j=nodes

         ! If the Buoyancy flag is True, check that the tower buoyancy coefficients are >= 0.
         if ( InputFileData%Buoyancy .and. InputFileData%rotors(iR)%NumTwrNds > 0 )  then
            do j=1,InputFileData%rotors(iR)%NumTwrNds
               if ( InputFileData%rotors(iR)%TwrCb(j) < 0.0_ReKi )  then
                  call SetErrStat( ErrID_Fatal, 'The buoyancy coefficient for tower node '//trim(Num2LStr(j))//' must be greater than or equal to 0.', ErrStat, ErrMsg, RoutineName )
               endif
            end do ! j=nodes
         end if

         ! If the AddedMass flag is True, check that the tower added mass coefficients are >= 0.
         if ( InputFileData%AddedMass .and. InputFileData%rotors(iR)%NumTwrNds > 0 )  then
            do j=1,InputFileData%rotors(iR)%NumTwrNds
               if ( InputFileData%rotors(iR)%TwrCax(j) < 0.0_ReKi )  then
                  call SetErrStat( ErrID_Fatal, 'The added mass coefficient in x-direction for tower node '//trim(Num2LStr(j))//' must be greater than or equal to 0.', ErrStat, ErrMsg, RoutineName )
               endif
               if ( InputFileData%rotors(iR)%TwrCay(j) < 0.0_ReKi )  then
                  call SetErrStat( ErrID_Fatal, 'The added mass coefficient in y-direction for tower node '//trim(Num2LStr(j))//' must be greater than or equal to 0.', ErrStat, ErrMsg, RoutineName )
               endif
               if ( InputFileData%rotors(iR)%TwrCaz(j) < 0.0_ReKi )  then
                  call SetErrStat( ErrID_Fatal, 'The added mass coefficient in z-direction for tower node '//trim(Num2LStr(j))//' must be greater than or equal to 0.', ErrStat, ErrMsg, RoutineName )
               endif			   
            end do ! j=nodes
         end if
		 
      end if
   end do ! iR rotor
            


      ! .............................
      ! check hub mesh data:
      ! .............................
   if ( InputFileData%Buoyancy )  then

         ! Check that the hub volume is >= 0.
      do iR = 1,size(NumBl)
         if ( InputFileData%rotors(iR)%VolHub < 0.0_ReKi )  then
            call SetErrStat( ErrID_Fatal, 'The hub volume must be greater than or equal to 0.', ErrStat, ErrMsg, RoutineName )
         endif
      end do ! iR rotor
   
   end if

   if ( InputFileData%AddedMass )  then
         ! Check that the hub added mass coefficients are >= 0.
      do iR = 1,size(NumBl)
         if ( InputFileData%rotors(iR)%HubCax < 0.0_ReKi )  then
            call SetErrStat( ErrID_Fatal, 'The X-direction added mass coefficient at hub node must be greater than or equal to 0.', ErrStat, ErrMsg, RoutineName )
         endif
         if ( InputFileData%rotors(iR)%HubCay < 0.0_ReKi )  then
            call SetErrStat( ErrID_Fatal, 'The Y-direction added mass coefficient at hub node must be greater than or equal to 0.', ErrStat, ErrMsg, RoutineName )
         endif
         if ( InputFileData%rotors(iR)%HubCaz < 0.0_ReKi )  then
            call SetErrStat( ErrID_Fatal, 'The Z-direction added mass coefficient at hub node must be greater than or equal to 0.', ErrStat, ErrMsg, RoutineName )
         endif		 
      end do ! iR rotor
   
   end if

      ! .............................
      ! check nacelle mesh data:
      ! .............................
   if ( InputFileData%Buoyancy )  then

         ! Check that the nacelle volume is >= 0.
      do iR = 1,size(NumBl)
         if ( InputFileData%rotors(iR)%VolNac < 0.0_ReKi )  then
            call SetErrStat( ErrID_Fatal, 'The nacelle volume must be greater than or equal to 0.', ErrStat, ErrMsg, RoutineName )
         endif
      end do ! iR rotor

   end if

   if ( InputFileData%AddedMass )  then
         ! Check that the nacelle added mass coefficients are >= 0.
      do iR = 1,size(NumBl)
         if ( InputFileData%rotors(iR)%NacCax < 0.0_ReKi )  then
            call SetErrStat( ErrID_Fatal, 'The X-direction added mass coefficient at nacelle node must be greater than or equal to 0.', ErrStat, ErrMsg, RoutineName )
         endif
         if ( InputFileData%rotors(iR)%NacCay < 0.0_ReKi )  then
            call SetErrStat( ErrID_Fatal, 'The Y-direction added mass coefficient at nacelle node must be greater than or equal to 0.', ErrStat, ErrMsg, RoutineName )
         endif
         if ( InputFileData%rotors(iR)%NacCaz < 0.0_ReKi )  then
            call SetErrStat( ErrID_Fatal, 'The Z-direction added mass coefficient at nacelle node must be greater than or equal to 0.', ErrStat, ErrMsg, RoutineName )
         endif		 
      end do ! iR rotor
   
   end if
  
      ! .............................
      ! check outputs:
      ! .............................
   
   if ( ( InputFileData%NTwOuts < 0_IntKi ) .OR. ( InputFileData%NTwOuts > 9_IntKi ) )  then
      call SetErrStat( ErrID_Fatal, 'NTwOuts must be between 0 and 9 (inclusive).', ErrStat, ErrMsg, RoutineName )
   else
         ! Check to see if all TwOutNd(:) analysis points are existing analysis points:

      do iR = 1,size(NumBl)
         do j=1,InputFileData%NTwOuts
            if ( InputFileData%TwOutNd(j) < 1_IntKi .OR. InputFileData%TwOutNd(j) > InputFileData%rotors(iR)%NumTwrNds ) then
               call SetErrStat( ErrID_Fatal, ' All TwOutNd values must be between 1 and '//&
                              trim( Num2LStr( InputFileData%rotors(iR)%NumTwrNds ) )//' (inclusive).', ErrStat, ErrMsg, RoutineName )
               exit ! stop checking this loop
            end if
         end do         
      enddo ! iR
   
   end if
         
         
   if ( ( InputFileData%NBlOuts < 0_IntKi ) .OR. ( InputFileData%NBlOuts > 9_IntKi ) )  then
      call SetErrStat( ErrID_Fatal, 'NBlOuts must be between 0 and 9 (inclusive).', ErrStat, ErrMsg, RoutineName )
   else 

   ! Check to see if all BlOutNd(:) analysis points are existing analysis points:

      do iR = 1,size(NumBl)
         do j=1,InputFileData%NBlOuts
            if ( InputFileData%BlOutNd(j) < 1_IntKi .OR. InputFileData%BlOutNd(j) > InputFileData%rotors(iR)%BladeProps(1)%NumBlNds ) then
               call SetErrStat( ErrID_Fatal, ' All BlOutNd values must be between 1 and '//&
                       trim( Num2LStr( InputFileData%rotors(iR)%BladeProps(1)%NumBlNds ) )//' (inclusive).', ErrStat, ErrMsg, RoutineName )
               exit ! stop checking this loop
            end if
         end do
      end do ! iR, rotor
      
   end if   
   
   !..................
   ! check for linearization
   !..................
   if (InitInp%Linearize) then
      if (InputFileData%AFAeroMod /= AFAeroMod_Steady) then
!bjj: REMOVE when linearization has been tested
         call SetErrStat( ErrID_Fatal, 'Steady blade airfoil aerodynamics must be used for linearization. Set AFAeroMod=1.', ErrStat, ErrMsg, RoutineName )
         !if (InputFileData%UAMod /= UA_HGM) then
         !   call SetErrStat( ErrID_Fatal, 'When AFAeroMod=2, UAMod must be 4 for linearization. Set AFAeroMod=1 or UAMod=4.', ErrStat, ErrMsg, RoutineName )
         !end if
      end if
      
      if (InputFileData%WakeMod == WakeMod_FVW) then
         call SetErrStat( ErrID_Fatal, 'FVW cannot currently be used for linearization. Set WakeMod=0 or WakeMod=1.', ErrStat, ErrMsg, RoutineName )
      else if (InputFileData%WakeMod == WakeMod_DBEMT) then
!bjj: when linearization has been tested
         call SetErrStat( ErrID_Fatal, 'DBEMT cannot currently be used for linearization. Set WakeMod=0 or WakeMod=1.', ErrStat, ErrMsg, RoutineName )
         !if (InputFileData%DBEMT_Mod /= DBEMT_cont_tauConst) then
         !   call SetErrStat( ErrID_Fatal, 'DBEMT requires the continuous formulation with constant tau1 for linearization. Set DBEMT_Mod=3 or set WakeMod to 0 or 1.', ErrStat, ErrMsg, RoutineName )
         !end if
      end if
   end if
   
END SUBROUTINE ValidateInputData
!----------------------------------------------------------------------------------------------------------------------------------
!> This subroutine sets up the data structures and initializes AirfoilInfo to get the necessary AFI parameters. It then verifies 
!! that the UA parameters are included in the AFI tables if UA is being used.
SUBROUTINE Init_AFIparams( InputFileData, p_AFI, UnEc,  ErrStat, ErrMsg )


      ! Passed variables
   type(AD_InputFile),                   intent(inout) :: InputFileData      !< All the data in the AeroDyn input file (intent(out) only because of the call to MOVE_ALLOC)
   type(AFI_ParameterType), allocatable, intent(  out) :: p_AFI(:)           !< parameters returned from the AFI (airfoil info) module
   integer(IntKi),                       intent(in   ) :: UnEc               !< I/O unit for echo file. If > 0, file is open for writing.
   integer(IntKi),                       intent(  out) :: ErrStat            !< Error status
   character(*),                         intent(  out) :: ErrMsg             !< Error message

      ! local variables
   type(AFI_InitInputType)                             :: AFI_InitInputs     ! initialization data for the AFI routines
   
   integer(IntKi)                                      :: File               ! loop counter for airfoil files
   
   integer(IntKi)                                      :: ErrStat2
   character(ErrMsgLen)                                :: ErrMsg2
   character(*), parameter                             :: RoutineName = 'Init_AFIparams'

   
   ErrStat = ErrID_None
   ErrMsg  = ""
   
   allocate(p_AFI( InputFileData%NumAFfiles), STAT = ErrStat2)
      if ( ErrStat2 /= 0 ) then
         call SetErrStat(ErrID_Fatal,'Error allocating p_AFI.',ErrStat,ErrMsg,RoutineName)
         return
      end if
   
   
      ! Setup Airfoil InitInput data structure:
   AFI_InitInputs%InCol_Alfa  = InputFileData%InCol_Alfa
   AFI_InitInputs%InCol_Cl    = InputFileData%InCol_Cl
   AFI_InitInputs%InCol_Cd    = InputFileData%InCol_Cd
   AFI_InitInputs%InCol_Cm    = InputFileData%InCol_Cm
   IF (.not. InputFileData%UseBlCm) AFI_InitInputs%InCol_Cm = 0      ! Don't try to use Cm if flag set to false
   AFI_InitInputs%InCol_Cpmin = InputFileData%InCol_Cpmin
   AFI_InitInputs%AFTabMod    = InputFileData%AFTabMod !AFITable_1
   AFI_InitInputs%UA_f_cn     = InputFileData%UAMod /= UA_HGM ! HGM uses the separation function based on cl instead of cn
   
      ! Call AFI_Init to read in and process the airfoil files.
      ! This includes creating the spline coefficients to be used for interpolation.
   
   do File = 1, InputFileData%NumAFfiles

      AFI_InitInputs%FileName = InputFileData%AFNames(File)

      call AFI_Init ( AFI_InitInputs, p_AFI(File), ErrStat2, ErrMsg2, UnEc )
         call SetErrStat(ErrStat2,ErrMsg2, ErrStat, ErrMsg, RoutineName)
         if (ErrStat >= AbortErrLev) exit
   end do
         
      
   call AFI_DestroyInitInput( AFI_InitInputs, ErrStat2, ErrMsg2 )
   if (ErrStat >= AbortErrLev) return
   
   
END SUBROUTINE Init_AFIparams
!----------------------------------------------------------------------------------------------------------------------------------
!> This routine initializes the Airfoil Noise module from within AeroDyn.
SUBROUTINE Init_AAmodule( DrvInitInp, AD_InputFileData, RotInputFileData, u_AD, u, p, p_AD, x, xd, z, OtherState, y, m, ErrStat, ErrMsg )
!..................................................................................................................................
   type(RotInitInputType),       intent(in   ) :: DrvInitInp    !< AeroDyn-level initialization inputs
   type(AD_InputFile),           intent(in   ) :: AD_InputFileData  !< All the data in the AeroDyn input file
   type(RotInputFile),           intent(in   ) :: RotInputFileData  !< Data in the AeroDyn input file related to current rotor
   type(RotInputType),           intent(in   ) :: u_AD           !< AD inputs - used for input mesh node positions
   type(AA_InputType),           intent(  out) :: u              !< An initial guess for the input; input mesh must be defined
   type(RotParameterType),       intent(inout) :: p              !< Parameters ! intent out b/c we set the AA parameters here
   type(AD_ParameterType),       intent(inout) :: p_AD           !< Parameters ! intent out b/c we set the AA parameters here
   type(AA_ContinuousStateType), intent(  out) :: x              !< Initial continuous states
   type(AA_DiscreteStateType),   intent(  out) :: xd             !< Initial discrete states
   type(AA_ConstraintStateType), intent(  out) :: z              !< Initial guess of the constraint states
   type(AA_OtherStateType),      intent(  out) :: OtherState     !< Initial other states
   type(AA_OutputType),          intent(  out) :: y              !< Initial system outputs (outputs are not calculated;
                                                                 !!   only the output mesh is initialized)
   type(AA_MiscVarType),         intent(  out) :: m              !< Initial misc/optimization variables
   integer(IntKi),               intent(  out) :: errStat        !< Error status of the operation
   character(*),                 intent(  out) :: errMsg         !< Error message if ErrStat /= ErrID_None
   ! Local variables
   real(DbKi)                                  :: Interval       ! Coupling interval in seconds: the rate that
                                                                 !   (1) BEMT_UpdateStates() is called in loose coupling &
                                                                 !   (2) BEMT_UpdateDiscState() is called in tight coupling.
                                                                 !   Input is the suggested time from the glue code;
                                                                 !   Output is the actual coupling interval that will be used
                                                                 !   by the glue code.
   type(AA_InitInputType)                      :: InitInp        ! Input data for initialization routine
   type(AA_InitOutputType)                     :: InitOut        ! Output for initialization routine
   integer(intKi)                              :: i              ! airfoil file index                            
   integer(intKi)                              :: j              ! node index
   integer(intKi)                              :: k              ! blade index
   integer(IntKi)                              :: ErrStat2
   character(ErrMsgLen)                        :: ErrMsg2
   character(*), parameter                     :: RoutineName = 'Init_AAmodule'
   ErrStat = ErrID_None
   ErrMsg  = ""
   
   ! Transfer from parameters and input file to init input
   Interval                 = p_AD%DT   
   InitInp%NumBlades        = p%NumBlades
   InitInp%NumBlNds         = p%NumBlNds
   InitInp%airDens          = AD_InputFileData%AirDens 
   InitInp%kinVisc          = AD_InputFileData%KinVisc                    
   InitInp%InputFile        = AD_InputFileData%AA_InputFile
   InitInp%RootName         = p_AD%RootName
   InitInp%SpdSound         = AD_InputFileData%SpdSound
   InitInp%HubHeight        = DrvInitInp%HubPosition(3)

   ! --- Transfer of airfoil info
   ALLOCATE ( InitInp%AFInfo( size(p_AD%AFI) ), STAT=ErrStat2 )
   IF ( ErrStat2 /= 0 )  THEN
      CALL SetErrStat ( ErrID_Fatal, 'Error allocating memory for the InitInp%AFInfo array.', ErrStat2, ErrMsg2, RoutineName )
      RETURN
   ENDIF
   do i=1,size(p_AD%AFI)
      call AFI_CopyParam( p_AD%AFI(i), InitInp%AFInfo(i), MESH_NEWCOPY, errStat2, errMsg2 )
      call SetErrStat( errStat2, errMsg2, errStat, errMsg, RoutineName )
   end do
  
   ! --- Allocate and set AirfoilID, chord and Span for each blades
   ! note here that each blade is required to have the same number of nodes
   call AllocAry( InitInp%BlAFID, p%NumBlNds, p%NumBlades,'InitInp%BlAFID', errStat2, ErrMsg2 )
   call SetErrStat( errStat2, errMsg2, errStat, errMsg, RoutineName )
   call AllocAry( InitInp%BlChord, p%NumBlNds, p%NumBlades, 'BlChord', errStat2, ErrMsg2 )
   call SetErrStat( errStat2, errMsg2, errStat, errMsg, RoutineName )
   call AllocAry( InitInp%BlSpn,   p%NumBlNds, p%NumBlades, 'BlSpn', errStat2, ErrMsg2 )
   call SetErrStat( errStat2, errMsg2, errStat, errMsg, RoutineName )
   if (ErrStat >= AbortErrLev) then
      call cleanup()
      return
   end if
   do k = 1, p%NumBlades
      do j=1, RotInputFileData%BladeProps(k)%NumBlNds
         InitInp%BlChord(j,k)  = RotInputFileData%BladeProps(k)%BlChord(  j)
         InitInp%BlSpn  (j,k)  = RotInputFileData%BladeProps(k)%BlSpn(j)
         InitInp%BlAFID(j,k)   = RotInputFileData%BladeProps(k)%BlAFID(j)           
      end do
   end do
   
   ! --- AeroAcoustics initialization call
   call AA_Init(InitInp, u, p%AA,  x, xd, z, OtherState, y, m, Interval, InitOut, ErrStat2, ErrMsg2 )
   call SetErrStat(ErrStat2,ErrMsg2, ErrStat, ErrMsg, RoutineName)   
         
   if (.not. equalRealNos(Interval, p_AD%DT) ) then
      call SetErrStat( ErrID_Fatal, "DTAero was changed in Init_AAmodule(); this is not allowed.", ErrStat2, ErrMsg2, RoutineName)
   endif

   call Cleanup()
   
contains   

   subroutine Cleanup()
      call AA_DestroyInitInput ( InitInp, ErrStat2, ErrMsg2 )   
      call AA_DestroyInitOutput( InitOut, ErrStat2, ErrMsg2 )   
   end subroutine Cleanup
   
END SUBROUTINE Init_AAmodule
!----------------------------------------------------------------------------------------------------------------------------------
!> This routine initializes the BEMT module from within AeroDyn.
SUBROUTINE Init_BEMTmodule( InputFileData, RotInputFileData, u_AD, u, p, p_AD, x, xd, z, OtherState, y, m, ErrStat, ErrMsg )
!..................................................................................................................................

   type(AD_InputFile),             intent(in   ) :: InputFileData  !< All the data in the AeroDyn input file
   type(RotInputFile),             intent(in   ) :: RotInputFileData !< Data in AeroDyn input file related to current rotor
   type(RotInputType),             intent(in   ) :: u_AD           !< AD inputs - used for input mesh node positions
   type(BEMT_InputType),           intent(  out) :: u              !< An initial guess for the input; input mesh must be defined
   type(RotParameterType),         intent(inout) :: p              !< Parameters ! intent out b/c we set the BEMT parameters here
   type(AD_ParameterType),         intent(inout) :: p_AD           !< Parameters ! intent out b/c we set the BEMT parameters here
   type(BEMT_ContinuousStateType), intent(  out) :: x              !< Initial continuous states
   type(BEMT_DiscreteStateType),   intent(  out) :: xd             !< Initial discrete states
   type(BEMT_ConstraintStateType), intent(  out) :: z              !< Initial guess of the constraint states
   type(BEMT_OtherStateType),      intent(  out) :: OtherState     !< Initial other states
   type(BEMT_OutputType),          intent(  out) :: y              !< Initial system outputs (outputs are not calculated;
                                                                   !!   only the output mesh is initialized)
   type(BEMT_MiscVarType),         intent(  out) :: m              !< Initial misc/optimization variables
   integer(IntKi),                 intent(  out) :: errStat        !< Error status of the operation
   character(*),                   intent(  out) :: errMsg         !< Error message if ErrStat /= ErrID_None


      ! Local variables
   real(DbKi)                                    :: Interval       ! Coupling interval in seconds: the rate that
                                                                   !   (1) BEMT_UpdateStates() is called in loose coupling &
                                                                   !   (2) BEMT_UpdateDiscState() is called in tight coupling.
                                                                   !   Input is the suggested time from the glue code;
                                                                   !   Output is the actual coupling interval that will be used
                                                                   !   by the glue code.
   type(BEMT_InitInputType)                      :: InitInp        ! Input data for initialization routine
   type(BEMT_InitOutputType)                     :: InitOut        ! Output for initialization routine
                                                 
   integer(intKi)                                :: j              ! node index
   integer(intKi)                                :: k              ! blade index
   real(ReKi)                                    :: tmp(3), tmp_sz_y, tmp_sz
   real(ReKi)                                    :: y_hat_disk(3)
   real(ReKi)                                    :: z_hat_disk(3)
   real(ReKi)                                    :: rMax
   real(ReKi)                                    :: frac
   integer(IntKi)                                :: ErrStat2
   character(ErrMsgLen)                          :: ErrMsg2
   character(*), parameter                       :: RoutineName = 'Init_BEMTmodule'

   ! note here that each blade is required to have the same number of nodes
   
   ErrStat = ErrID_None
   ErrMsg  = ""
   
   
      ! set initialization data here:   
   Interval                 = p_AD%DT   
   InitInp%numBlades        = p%NumBlades
   
   InitInp%airDens          = InputFileData%AirDens 
   InitInp%kinVisc          = InputFileData%KinVisc
   InitInp%skewWakeMod      = InputFileData%SkewMod
   InitInp%yawCorrFactor    = InputFileData%SkewModFactor
   InitInp%aTol             = InputFileData%IndToler
   InitInp%useTipLoss       = InputFileData%TipLoss
   InitInp%useHubLoss       = InputFileData%HubLoss
   InitInp%useInduction     = InputFileData%WakeMod /= WakeMod_none
   InitInp%useTanInd        = InputFileData%TanInd
   InitInp%useAIDrag        = InputFileData%AIDrag        
   InitInp%useTIDrag        = InputFileData%TIDrag  
   InitInp%numBladeNodes    = p%NumBlNds
   InitInp%numReIterations  = 1                              ! This is currently not available in the input file and is only for testing  
   InitInp%maxIndIterations = InputFileData%MaxIter 
   
   
   call AllocAry(InitInp%chord, InitInp%numBladeNodes,InitInp%numBlades,'chord',  ErrStat2,ErrMsg2); call SetErrStat(ErrStat2,ErrMsg2,ErrStat,ErrMsg,RoutineName)   
   call AllocAry(InitInp%AFindx,InitInp%numBladeNodes,InitInp%numBlades,'AFindx', ErrStat2,ErrMsg2); call SetErrStat(ErrStat2,ErrMsg2,ErrStat,ErrMsg,RoutineName)   
   call AllocAry(InitInp%zHub,                        InitInp%numBlades,'zHub',   ErrStat2,ErrMsg2); call SetErrStat(ErrStat2,ErrMsg2,ErrStat,ErrMsg,RoutineName)
   call AllocAry(InitInp%zLocal,InitInp%numBladeNodes,InitInp%numBlades,'zLocal', ErrStat2,ErrMsg2); call SetErrStat(ErrStat2,ErrMsg2,ErrStat,ErrMsg,RoutineName)   
   call AllocAry(InitInp%rLocal,InitInp%numBladeNodes,InitInp%numBlades,'rLocal', ErrStat2,ErrMsg2); call SetErrStat(ErrStat2,ErrMsg2,ErrStat,ErrMsg,RoutineName)   
   call AllocAry(InitInp%zTip,                        InitInp%numBlades,'zTip',   ErrStat2,ErrMsg2); call SetErrStat(ErrStat2,ErrMsg2,ErrStat,ErrMsg,RoutineName)
      
   call AllocAry(InitInp%UAOff_innerNode,             InitInp%numBlades,'UAOff_innerNode',ErrStat2,ErrMsg2); call SetErrStat(ErrStat2,ErrMsg2,ErrStat,ErrMsg,RoutineName)
   call AllocAry(InitInp%UAOff_outerNode,             InitInp%numBlades,'UAOff_outerNode',ErrStat2,ErrMsg2); call SetErrStat(ErrStat2,ErrMsg2,ErrStat,ErrMsg,RoutineName)
   
   if ( ErrStat >= AbortErrLev ) then
      call Cleanup()
      return
   end if  

   
   ! Compute zLocal, zHub, zTip, rLocal, rMax
   rMax = 0.0_ReKi
   do k=1,p%numBlades
      
      InitInp%zHub(k) = TwoNorm( u_AD%BladeRootMotion(k)%Position(:,1) - u_AD%HubMotion%Position(:,1) )  
      !if (EqualRealNos(InitInp%zHub(k),0.0_ReKi) ) &
      !   call SetErrStat( ErrID_Fatal, "zHub for blade "//trim(num2lstr(k))//" is zero.", ErrStat, ErrMsg, RoutineName)
      
      ! zLocal is the distance along blade curve -- NOTE: this is an approximation.
      InitInp%zLocal(1,k) = InitInp%zHub(k) + TwoNorm( u_AD%BladeMotion(k)%Position(:,1) - u_AD%BladeRootMotion(k)%Position(:,1) )
      do j=2,p%NumBlNds
         InitInp%zLocal(j,k) = InitInp%zLocal(j-1,k) + TwoNorm( u_AD%BladeMotion(k)%Position(:,j) - u_AD%BladeMotion(k)%Position(:,j-1) ) 
      end do !j=nodes
      
      InitInp%zTip(k) = InitInp%zLocal(p%NumBlNds,k)
      
      y_hat_disk = u_AD%HubMotion%Orientation(2,:,1)
      z_hat_disk = u_AD%HubMotion%Orientation(3,:,1)
      
      do j=1,p%NumBlNds
               ! displaced position of the jth node in the kth blade relative to the hub:
         tmp =  u_AD%BladeMotion(k)%Position(:,j)  - u_AD%HubMotion%Position(:,1) 
            ! local radius (normalized distance from rotor centerline)
         tmp_sz_y = dot_product( tmp, y_hat_disk )**2
         tmp_sz   = dot_product( tmp, z_hat_disk )**2
         InitInp%rLocal(j,k) = sqrt( tmp_sz + tmp_sz_y )
         rMax = max(rMax, InitInp%rLocal(j,k))
      end do !j=nodes   
   end do !k=blades
   
   
   InitInp%UAOff_innerNode = 0
   InitInp%UAOff_outerNode = p%NumBlNds + 1
   do k = 1,p%numBlades
      do j = 1,p%NumBlNds
         frac = InitInp%rLocal(j,k) / rMax
         if (frac < InputFileData%UAStartRad) then
            InitInp%UAOff_innerNode(k) = max(InitInp%UAOff_innerNode(k), j)
         elseif (frac > InputFileData%UAEndRad) then
            InitInp%UAOff_outerNode(k) = min(InitInp%UAOff_outerNode(k), j)
         end if
      end do
   end do
   
   
               
  do k=1,p%numBlades
     do j=1,p%NumBlNds
        InitInp%chord (j,k)  = RotInputFileData%BladeProps(k)%BlChord(j)
        InitInp%AFindx(j,k)  = RotInputFileData%BladeProps(k)%BlAFID(j)
     end do
  end do
   
   InitInp%UA_Flag       = InputFileData%AFAeroMod == AFAeroMod_BL_unsteady
   InitInp%UAMod         = InputFileData%UAMod
   InitInp%Flookup       = InputFileData%Flookup
   InitInp%a_s           = InputFileData%SpdSound
   InitInp%SumPrint      = InputFileData%SumPrint
   InitInp%RootName      = p%RootName
      ! remove the ".AD" from the RootName
   k = len_trim(InitInp%RootName)
   if (k>3) then
      InitInp%RootName = InitInp%RootName(1:k-3)
   end if
   
   if (InputFileData%WakeMod == WakeMod_DBEMT) then
      InitInp%DBEMT_Mod  = InputFileData%DBEMT_Mod
   else
      InitInp%DBEMT_Mod  = DBEMT_none
   end if
   InitInp%tau1_const = InputFileData%tau1_const
   
   if (ErrStat >= AbortErrLev) then
      call cleanup()
      return
   end if
   
   
   call BEMT_Init(InitInp, u, p%BEMT,  x, xd, z, OtherState, p_AD%AFI, y, m, Interval, InitOut, ErrStat2, ErrMsg2 )
      call SetErrStat(ErrStat2,ErrMsg2, ErrStat, ErrMsg, RoutineName)   
         
   if (.not. equalRealNos(Interval, p_AD%DT) ) &
      call SetErrStat( ErrID_Fatal, "DTAero was changed in Init_BEMTmodule(); this is not allowed.", ErrStat2, ErrMsg2, RoutineName)
   
   !m%UseFrozenWake = .FALSE. !BJJ: set this in BEMT
   
   call Cleanup()
   return
      
contains   
   subroutine Cleanup()
      call BEMT_DestroyInitInput( InitInp, ErrStat2, ErrMsg2 )   
      call BEMT_DestroyInitOutput( InitOut, ErrStat2, ErrMsg2 )   
   end subroutine Cleanup
   
END SUBROUTINE Init_BEMTmodule

!----------------------------------------------------------------------------------------------------------------------------------
!> This routine initializes the FVW module from within AeroDyn.
SUBROUTINE Init_OLAF( InputFileData, u_AD, u, p, x, xd, z, OtherState, m, ErrStat, ErrMsg )
   type(AD_InputFile),              intent(in   ) :: InputFileData  !< All the data in the AeroDyn input file
   type(AD_InputType),              intent(inout) :: u_AD           !< AD inputs - used for input mesh node positions (intent out for meshcopy)
   type(FVW_InputType),             intent(  out) :: u              !< An initial guess for the input; input mesh must be defined
   type(AD_ParameterType),          intent(inout) :: p              !< Parameters ! intent out b/c we set the FVW parameters here
   type(FVW_ContinuousStateType),   intent(  out) :: x              !< Initial continuous states
   type(FVW_DiscreteStateType),     intent(  out) :: xd             !< Initial discrete states
   type(FVW_ConstraintStateType),   intent(  out) :: z              !< Initial guess of the constraint states
   type(FVW_OtherStateType),        intent(  out) :: OtherState     !< Initial other states
   type(AD_MiscVarType),            intent(inout) :: m               !< Initial misc/optimization variables
   integer(IntKi),                  intent(  out) :: errStat        !< Error status of the operation
   character(*),                    intent(  out) :: errMsg         !< Error message if ErrStat /= ErrID_None
   ! Local variables
   real(DbKi)                                    :: Interval       ! Coupling interval in seconds: the rate that
                                                                   !   (1) FVW_UpdateStates() is called in loose coupling &
                                                                   !   (2) FVW_UpdateDiscState() is called in tight coupling.
                                                                   !   Input is the suggested time from the glue code;
                                                                   !   Output is the actual coupling interval that will be used
                                                                   !   by the glue code.
   type(FVW_InitInputType)                      :: InitInp        ! Input data for initialization routine
   type(FVW_InitOutputType)                     :: InitOut        ! Output for initialization routine
   integer(intKi)                               :: nWings         ! total number of wings
   integer(intKi)                               :: j              ! node index
   integer(intKi)                               :: iB             ! blade index
   integer(intKi)                               :: iR             ! rotor index
   integer(intKi)                               :: iW, iW_incr    ! wing index
   real(ReKi), allocatable, dimension(:)        :: rLocal   
   real(ReKi)                                   :: rMax
   real(ReKi)                                   :: frac
   real(ReKi)                                   :: tmp(3), tmp_sz_y, tmp_sz
   real(ReKi)                                   :: y_hat_disk(3)
   real(ReKi)                                   :: z_hat_disk(3)
   integer(IntKi)                               :: ErrStat2
   character(ErrMsgLen)                         :: ErrMsg2
   character(*), parameter                      :: RoutineName = 'Init_OLAF'

   ErrStat = ErrID_None
   ErrMsg  = ""

   ! Simple inputs
   InitInp%FVWFileName    = InputFileData%FVWFileName
   InitInp%DTaero         = p%DT       ! NOTE: FVW can run a lower timestep internally

   ! Allocate wings
   nWings = 0
   do iR=1,size(p%rotors)
      nWings = nWings + p%rotors(iR)%numBlades
   end do
   allocate(InitInp%W(nWings)        , STAT = ErrStat2); ErrMsg2='Allocate W'; if(Failed()) return
   allocate(InitInp%WingsMesh(nWings), STAT = ErrStat2); ErrMsg2='Allocate Wings Mesh'; if(Failed()) return

   ! --- Inputs per wings/blades
   iW_incr=0
   do iR=1, size(p%rotors)

      InitInp%numBladeNodes  = p%rotors(iR)%numBlNds ! TODO TODO TODO per wing
      InitInp%KinVisc        = p%rotors(iR)%KinVisc
      InitInp%RootName       = p%RootName(1:len_trim(p%RootName)-2) ! Removing "AD"

      ! Blades/Wings
      do iB=1,p%rotors(iR)%numBlades
         iW=iW_incr+iB
         InitInp%W(iW)%iRotor = iR ! Indicate OLAF which wing belongs to which rotor

         call AllocAry(InitInp%W(iW)%Chord, InitInp%numBladeNodes,  'chord', ErrStat2,ErrMsg2); if(Failed()) return
         call AllocAry(InitInp%W(iW)%AFindx,InitInp%numBladeNodes,1,'AFindx',ErrStat2,ErrMsg2); if(Failed()) return


         ! Compute rLocal, rMax
         call AllocAry(rLocal, InitInp%numBladeNodes, 'rLocal', ErrStat2,ErrMsg2); if(Failed()) return
         rMax = 0.0_ReKi
         ! Distance from blade to hub axis (includes hub radius)
         y_hat_disk = u_AD%rotors(iR)%HubMotion%Orientation(2,:,1)
         z_hat_disk = u_AD%rotors(iR)%HubMotion%Orientation(3,:,1)
         do j=1,p%rotors(iR)%NumBlNds
                  ! displaced position of the jth node in the kth blade relative to the hub:
            tmp =  u_AD%rotors(iR)%BladeMotion(iB)%Position(:,j)  - u_AD%rotors(iR)%HubMotion%Position(:,1)
               ! local radius (normalized distance from rotor centerline)
            tmp_sz_y = dot_product( tmp, y_hat_disk )**2
            tmp_sz   = dot_product( tmp, z_hat_disk )**2
            rLocal(j) = sqrt( tmp_sz + tmp_sz_y )
            rMax = max(rMax, rLocal(j))
         end do !j=nodes
         ! Turn off UA at user-specified spanwise radii
         InitInp%W(iW)%UAOff_innerNode = 0
         InitInp%W(iW)%UAOff_outerNode = p%rotors(iR)%NumBlNds + 1
         do j=1,p%rotors(iR)%NumBlNds
            frac = rLocal(j) / rMax 
            if (frac < InputFileData%UAStartRad) then
               InitInp%W(iW)%UAOff_innerNode = max(InitInp%W(iW)%UAOff_innerNode, j)
            elseif (frac > InputFileData%UAEndRad) then
               InitInp%W(iW)%UAOff_outerNode = min(InitInp%W(iW)%UAOff_outerNode, j)
            end if
         end do
         if(allocated(rLocal))deallocate(rLocal)

         ! Copy over chord information
         do j=1,p%rotors(iR)%NumBlNds
            InitInp%W(iW)%Chord (j)    = InputFileData%rotors(iR)%BladeProps(iB)%BlChord(j)
            InitInp%W(iW)%AFindx(j,1)  = InputFileData%rotors(iR)%BladeProps(iB)%BlAFID(j)
         end do

         ! Copy the mesh over for InitInp to FVW.  We would not need to copy this if we decided to break the Framework
         !  by passing u_AD%BladeMotion directly into FVW_Init, but nothing is really gained by doing that.
         call MeshCopy ( SrcMesh  = u_AD%rotors(iR)%BladeMotion(iB)  &
                        ,DestMesh = InitInp%WingsMesh(iW) &
                        ,CtrlCode = MESH_COUSIN         &
                        ,Orientation    = .TRUE.        &
                        ,TranslationVel = .TRUE.        &
                        ,RotationVel    = .TRUE.        &
                        ,ErrStat  = ErrStat2          &
                        ,ErrMess  = ErrMsg2          )
         if(Failed()) return
   
      enddo ! iB, blades

      ! Unsteady Aero Data
      InitInp%UA_Flag    = InputFileData%AFAeroMod == AFAeroMod_BL_unsteady
      InitInp%UAMod      = InputFileData%UAMod
      InitInp%Flookup    = InputFileData%Flookup
      InitInp%a_s        = InputFileData%SpdSound
      InitInp%SumPrint   = InputFileData%SumPrint

      iW_incr = iW_incr+p%rotors(iR)%numBlades
   enddo ! iR, rotors 

   ! NOTE: not passing p%AFI at present.  We are not storing it in FVW's parameters.
   call FVW_Init(p%AFI, InitInp, u, p%FVW, x, xd, z, OtherState, m%FVW_y, m%FVW, Interval, InitOut, ErrStat2, ErrMsg2 ); if(Failed()) return

   ! set the size of the input and xd arrays for passing wind info to FVW.
   call AllocAry(u_AD%InflowWakeVel, 3, size(m%FVW%r_wind,DIM=2), 'InflowWakeVel',  ErrStat2,ErrMsg2); if(Failed()) return

   if (.not. equalRealNos(Interval, p%DT) ) then
      errStat2=ErrID_Fatal; errMsg2="DTAero was changed in Init_FVWmodule(); this is not allowed yet."; if(Failed()) return
   endif

   call CleanUp()

contains
   subroutine Cleanup()
      call FVW_DestroyInitInput(  InitInp, ErrStat2, ErrMsg2 )
      call FVW_DestroyInitOutput( InitOut, ErrStat2, ErrMsg2 )
      if(allocated(rLocal))deallocate(rLocal)
   end subroutine Cleanup

   logical function Failed()
        call SetErrStat(ErrStat2, ErrMsg2, ErrStat, ErrMsg, 'Init_OLAF') 
        Failed =  ErrStat >= AbortErrLev
        if (Failed) call CleanUp()
   end function Failed
END SUBROUTINE Init_OLAF
!----------------------------------------------------------------------------------------------------------------------------------
!> This subroutine calculates the tower loads for the AeroDyn TowerLoad output mesh.
SUBROUTINE ADTwr_CalcOutput(p, u, m, y, ErrStat, ErrMsg )

   TYPE(RotInputType),           INTENT(IN   )  :: u           !< Inputs at Time t
   TYPE(RotParameterType),       INTENT(IN   )  :: p           !< Parameters
   TYPE(RotMiscVarType),         INTENT(INOUT)  :: m           !< Misc/optimization variables
   TYPE(RotOutputType),          INTENT(INOUT)  :: y           !< Outputs computed at t (Input only so that mesh con-
                                                               !!   nectivity information does not have to be recalculated)
   INTEGER(IntKi),               INTENT(  OUT)  :: ErrStat     !< Error status of the operation
   CHARACTER(*),                 INTENT(  OUT)  :: ErrMsg      !< Error message if ErrStat /= ErrID_None


   INTEGER(IntKi)                               :: j
   real(ReKi)                                   :: q
   real(ReKi)                                   :: V_rel(3)    ! relative wind speed on a tower node
   real(ReKi)                                   :: VL(2)       ! relative local x- and y-components of the wind speed on a tower node
   real(ReKi)                                   :: tmp(3)
   
   !integer(intKi)                               :: ErrStat2
   !character(ErrMsgLen)                         :: ErrMsg2
   character(*), parameter                      :: RoutineName = 'ADTwr_CalcOutput'
   
   
   ErrStat = ErrID_None
   ErrMsg  = ""

   
   do j=1,p%NumTwrNds
      
      V_rel = u%InflowOnTower(:,j) - u%TowerMotion%TranslationVel(:,j) ! relative wind speed at tower node
   
      tmp   = u%TowerMotion%Orientation(1,:,j)
      VL(1) = dot_product( V_Rel, tmp )            ! relative local x-component of wind speed of the jth node in the tower
      tmp   = u%TowerMotion%Orientation(2,:,j)
      VL(2) = dot_product( V_Rel, tmp )            ! relative local y-component of wind speed of the jth node in the tower
      
      m%W_Twr(j)  =  TwoNorm( VL )            ! relative wind speed normal to the tower at node j      
      q     = 0.5 * p%TwrCd(j) * p%AirDens * p%TwrDiam(j) * m%W_Twr(j)
      
         ! force per unit length of the jth node in the tower
      tmp(1) = q * VL(1)
      tmp(2) = q * VL(2)
      tmp(3) = 0.0_ReKi
      
      y%TowerLoad%force(:,j) = matmul( tmp, u%TowerMotion%Orientation(:,:,j) ) ! note that I'm calculating the transpose here, which is okay because we have 1-d arrays
      m%X_Twr(j) = tmp(1)
      m%Y_Twr(j) = tmp(2)
      
      
         ! moment per unit length of the jth node in the tower
      y%TowerLoad%moment(:,j) = 0.0_ReKi
      
   end do
   

END SUBROUTINE ADTwr_CalcOutput
!----------------------------------------------------------------------------------------------------------------------------------
!> This routine checks for invalid inputs to the tower influence models.
SUBROUTINE CheckTwrInfl(u, ErrStat, ErrMsg )

   TYPE(RotInputType),           INTENT(IN   )  :: u           !< Inputs at Time t
   INTEGER(IntKi),               INTENT(  OUT)  :: ErrStat     !< Error status of the operation
   CHARACTER(*),                 INTENT(  OUT)  :: ErrMsg      !< Error message if ErrStat /= ErrID_None
   
   ! local variables
   real(reKi)                                   :: ElemSize
   real(reKi)                                   :: tmp(3)
   integer(intKi)                               :: j
   character(*), parameter                      :: RoutineName = 'CheckTwrInfl'
   
   
   ErrStat = ErrID_None
   ErrMsg  = ""
   
   !! the tower-influence models (tower potential flow and tower shadow) are valid only for small tower deflections;
   !! so, first throw an error to avoid a division-by-zero error if any line2 elements on the tower mesh are colocated.
   
   do j = 2,u%TowerMotion%Nnodes
      tmp =   u%TowerMotion%Position(:,j  ) + u%TowerMotion%TranslationDisp(:,j  ) &
            - u%TowerMotion%Position(:,j-1) - u%TowerMotion%TranslationDisp(:,j-1)
   
      ElemSize = TwoNorm(tmp)
      if ( EqualRealNos(ElemSize,0.0_ReKi) ) then
         call SetErrStat(ErrID_Fatal, "Division by zero:Elements "//trim(num2lstr(j))//' and '//trim(num2lstr(j-1))//' are colocated.', ErrStat, ErrMsg, RoutineName )
         exit
      end if
   end do
      
   
END SUBROUTINE CheckTwrInfl
!----------------------------------------------------------------------------------------------------------------------------------
!> This routine calculates m%DisturbedInflow, the influence of tower shadow and/or potential flow on the inflow velocities
SUBROUTINE TwrInfl( p, u, m, ErrStat, ErrMsg )
!..................................................................................................................................

   TYPE(RotInputType),           INTENT(IN   )  :: u                       !< Inputs at Time t
   TYPE(RotParameterType),       INTENT(IN   )  :: p                       !< Parameters
   type(RotMiscVarType),         intent(inout)  :: m                       !< Misc/optimization variables
   INTEGER(IntKi),               INTENT(  OUT)  :: ErrStat                 !< Error status of the operation
   CHARACTER(*),                 INTENT(  OUT)  :: ErrMsg                  !< Error message if ErrStat /= ErrID_None

   ! local variables
   real(ReKi)                                   :: xbar                    ! local x^ component of r_TowerBlade (distance from tower to blade) normalized by tower radius
   real(ReKi)                                   :: ybar                    ! local y^ component of r_TowerBlade (distance from tower to blade) normalized by tower radius
   real(ReKi)                                   :: zbar                    ! local z^ component of r_TowerBlade (distance from tower to blade) normalized by tower radius
   real(ReKi)                                   :: theta_tower_trans(3,3)  ! transpose of local tower orientation expressed as a DCM
   real(ReKi)                                   :: TwrCd                   ! local tower drag coefficient
   real(ReKi)                                   :: TwrTI                   ! local tower TI (for Eames tower shadow model) 
   real(ReKi)                                   :: W_tower                 ! local relative wind speed normal to the tower

   real(ReKi)                                   :: BladeNodePosition(3)    ! local blade node position
   
   
   real(ReKi)                                   :: u_TwrShadow             ! axial velocity deficit fraction from tower shadow
   real(ReKi)                                   :: u_TwrPotent             ! axial velocity deficit fraction from tower potential flow
   real(ReKi)                                   :: v_TwrPotent             ! transverse velocity deficit fraction from tower potential flow
   
   real(ReKi)                                   :: denom                   ! denominator
   real(ReKi)                                   :: exponential             ! exponential term
   real(ReKi)                                   :: v(3)                    ! temp vector
   
   integer(IntKi)                               :: j, k                    ! loop counters for elements, blades
   integer(intKi)                               :: ErrStat2
   character(ErrMsgLen)                         :: ErrMsg2
   character(*), parameter                      :: RoutineName = 'TwrInfl'
   
   
   ErrStat = ErrID_None
   ErrMsg  = ""   
   
   
      ! these models are valid for only small tower deflections; check for potential division-by-zero errors:   
   call CheckTwrInfl( u, ErrStat2, ErrMsg2 )
      call SetErrStat(ErrStat2, ErrMsg2, ErrStat, ErrMsg, RoutineName )
      if (ErrStat >= AbortErrLev) return
      
   do k = 1, p%NumBlades
      do j = 1, u%BladeMotion(k)%NNodes
         
         ! for each line2-element node of the blade mesh, a nearest-neighbor line2 element or node of the tower 
         ! mesh is found in the deflected configuration, returning theta_tower, W_tower, xbar, ybar, zbar, and TowerCd:
         
         BladeNodePosition = u%BladeMotion(k)%Position(:,j) + u%BladeMotion(k)%TranslationDisp(:,j)
         
         call getLocalTowerProps(p, u, BladeNodePosition, theta_tower_trans, W_tower, xbar, ybar, zbar, TwrCd, TwrTI, m%TwrClrnc(j,k), ErrStat2, ErrMsg2)
            call SetErrStat(ErrStat2, ErrMsg2, ErrStat, ErrMsg, RoutineName )
            if (ErrStat >= AbortErrLev) return
         
      
         ! calculate tower influence:
         if ( abs(zbar) < 1.0_ReKi .and. p%TwrPotent /= TwrPotent_none ) then
            if ( p%TwrPotent == TwrPotent_baseline ) then
               
               denom = (xbar**2 + ybar**2)**2
               
               if (equalRealNos(denom,0.0_ReKi)) then
                  u_TwrPotent = 0.0_ReKi
                  v_TwrPotent = 0.0_ReKi
               else
                  u_TwrPotent = ( -1.0*xbar**2 + ybar**2 ) / denom
                  v_TwrPotent = ( -2.0*xbar    * ybar    ) / denom
               end if
               
            elseif (p%TwrPotent == TwrPotent_Bak) then
               
               xbar = xbar + 0.1
               
               denom = (xbar**2 + ybar**2)**2
               if (equalRealNos(denom,0.0_ReKi)) then
                  u_TwrPotent = 0.0_ReKi
                  v_TwrPotent = 0.0_ReKi
               else
                  u_TwrPotent = ( -1.0*xbar**2 + ybar**2 ) / denom
                  v_TwrPotent = ( -2.0*xbar    * ybar    ) / denom
               
                  denom = TwoPi*(xbar**2 + ybar**2)
                  u_TwrPotent = u_TwrPotent + TwrCd*xbar / denom
                  v_TwrPotent = v_TwrPotent + TwrCd*ybar / denom
               end if
               
            end if
         else
            u_TwrPotent = 0.0_ReKi
            v_TwrPotent = 0.0_ReKi
         end if
         
         u_TwrShadow = 0.0_ReKi
         select case (p%TwrShadow)
            case (TwrShadow_Powles)
               if ( xbar > 0.0_ReKi .and. abs(zbar) < 1.0_ReKi) then
                  denom = sqrt( sqrt( xbar**2 + ybar**2 ) )
                  if ( abs(ybar) < denom ) then
                     u_TwrShadow = -TwrCd / denom * cos( PiBy2*ybar / denom )**2
                  end if
               end if
             case (TwrShadow_Eames)
               if ( xbar > 0.0_ReKi .and. abs(zbar) < 1.0_ReKi) then
                  exponential = ( ybar / (TwrTI * xbar) )**2
                  denom = TwrTI * xbar * sqrt( TwoPi )
                  u_TwrShadow = -TwrCd / denom * exp ( -0.5_ReKi * exponential ) 
               end if
         end select
                     
         v(1) = (u_TwrPotent + u_TwrShadow)*W_tower
         v(2) = v_TwrPotent*W_tower
         v(3) = 0.0_ReKi
         
         m%DisturbedInflow(:,j,k) = u%InflowOnBlade(:,j,k) + matmul( theta_tower_trans, v ) 
      
      end do !j=NumBlNds
   end do ! NumBlades
   
   
END SUBROUTINE TwrInfl 
!----------------------------------------------------------------------------------------------------------------------------------
!> Calculate the tower influence on a array of points `Positions` (3xn)
!! The subroutine has side effecs and modifies the inflow 
!! Relies heavily (i.e. unfortunate copy pasting), on TwrInfl 
SUBROUTINE TwrInflArray( p, u, m, Positions, Inflow, ErrStat, ErrMsg )
   TYPE(RotInputType),           INTENT(IN   )  :: u                       !< Inputs at Time t
   TYPE(RotParameterType),       INTENT(IN   )  :: p                       !< Parameters
   type(RotMiscVarType),         intent(inout)  :: m                       !< Misc/optimization variables
   real(ReKi), dimension(:,:),   INTENT(IN   )  :: Positions               !< Positions where tower influence is to be computed
   real(ReKi), dimension(:,:),   INTENT(INOUT)  :: Inflow                  !< Undisturbed inflow (in) -> disturbed inflow (out)
   INTEGER(IntKi),               INTENT(  OUT)  :: ErrStat                 !< Error status of the operation
   CHARACTER(*),                 INTENT(  OUT)  :: ErrMsg                  !< Error message if ErrStat /= ErrID_None
   ! local variables
   real(ReKi)                                   :: xbar                    ! local x^ component of r_TowerBlade (distance from tower to blade) normalized by tower radius
   real(ReKi)                                   :: ybar                    ! local y^ component of r_TowerBlade (distance from tower to blade) normalized by tower radius
   real(ReKi)                                   :: zbar                    ! local z^ component of r_TowerBlade (distance from tower to blade) normalized by tower radius
   real(ReKi)                                   :: theta_tower_trans(3,3)  ! transpose of local tower orientation expressed as a DCM
   real(ReKi)                                   :: TwrCd                   ! local tower drag coefficient
   real(ReKi)                                   :: TwrTI                   ! local tower TI (for Eames tower shadow model)
   real(ReKi)                                   :: W_tower                 ! local relative wind speed normal to the tower
   real(ReKi)                                   :: Pos(3)                  ! current point
   real(ReKi)                                   :: u_TwrShadow             ! axial velocity deficit fraction from tower shadow
   real(ReKi)                                   :: u_TwrPotent             ! axial velocity deficit fraction from tower potential flow
   real(ReKi)                                   :: v_TwrPotent             ! transverse velocity deficit fraction from tower potential flow
   real(ReKi)                                   :: denom                   ! denominator
   real(ReKi)                                   :: exponential             ! exponential term
   real(ReKi)                                   :: v(3)                    ! temp vector
   integer(IntKi)                               :: i                       ! loop counters for points
   real(ReKi)                                   :: TwrClrnc                ! local tower clearance
   real(ReKi)                                   :: r_TowerBlade(3)         ! distance vector from tower to blade
   real(ReKi)                                   :: TwrDiam                 ! local tower diameter  
   logical                                      :: found   
   integer(intKi)                               :: ErrStat2
   character(ErrMsgLen)                         :: ErrMsg2
   character(*), parameter                      :: RoutineName = 'TwrInflArray'
   ErrStat = ErrID_None
   ErrMsg  = ""   
   
   ! these models are valid for only small tower deflections; check for potential division-by-zero errors:   
   call CheckTwrInfl( u, ErrStat2, ErrMsg2 ); call SetErrStat(ErrStat2, ErrMsg2, ErrStat, ErrMsg, RoutineName ); if (ErrStat >= AbortErrLev) return

   !$OMP PARALLEL default(shared)
   !$OMP do private(i,Pos,r_TowerBlade,theta_tower_trans,W_tower,xbar,ybar,zbar,TwrCd,TwrTI,TwrClrnc,TwrDiam,found,denom,exponential,u_TwrPotent,v_TwrPotent,u_TwrShadow,v) schedule(runtime)
   do i = 1, size(Positions,2)
      Pos=Positions(1:3,i)
         
      ! Find nearest line2 element or node of the tower  (see getLocalTowerProps)
      ! values are found for the deflected tower, returning theta_tower, W_tower, xbar, ybar, zbar, and TowerCd:
      ! option 1: nearest line2 element
      call TwrInfl_NearestLine2Element(p, u, Pos, r_TowerBlade, theta_tower_trans, W_tower, xbar, ybar, zbar, TwrCd, TwrTI, TwrDiam, found)
      if ( .not. found) then 
         ! option 2: nearest node
         call TwrInfl_NearestPoint(p, u, Pos, r_TowerBlade, theta_tower_trans, W_tower, xbar, ybar, zbar, TwrCd, TwrTI, TwrDiam)
      end if
      TwrClrnc = TwoNorm(r_TowerBlade) - 0.5_ReKi*TwrDiam

      if ( TwrClrnc>20*TwrDiam) then
         ! Far away, we skip the computation and keep undisturbed inflow 
      elseif ( TwrClrnc<=0.01_ReKi*TwrDiam) then
         ! Inside the tower, or very close, (will happen for vortex elements) we keep undisturbed inflow
         ! We don't want to reach the stagnation points
      else
         ! calculate tower influence:
         if ( abs(zbar) < 1.0_ReKi .and. p%TwrPotent /= TwrPotent_none ) then

            if ( p%TwrPotent == TwrPotent_baseline ) then
               denom = (xbar**2 + ybar**2)**2
               u_TwrPotent = ( -1.0*xbar**2 + ybar**2 ) / denom
               v_TwrPotent = ( -2.0*xbar    * ybar    ) / denom      

            elseif (p%TwrPotent == TwrPotent_Bak) then
               xbar = xbar + 0.1
               denom = (xbar**2 + ybar**2)**2               
               u_TwrPotent = ( -1.0*xbar**2 + ybar**2 ) / denom
               v_TwrPotent = ( -2.0*xbar    * ybar    ) / denom        
               denom = TwoPi*(xbar**2 + ybar**2)               
               u_TwrPotent = u_TwrPotent + TwrCd*xbar / denom
               v_TwrPotent = v_TwrPotent + TwrCd*ybar / denom                       
               
            end if
         else
            u_TwrPotent = 0.0_ReKi
            v_TwrPotent = 0.0_ReKi
         end if
         
         u_TwrShadow = 0.0_ReKi
         select case (p%TwrShadow)
            case (TwrShadow_Powles)
               if ( xbar > 0.0_ReKi .and. abs(zbar) < 1.0_ReKi) then
                  denom = sqrt( sqrt( xbar**2 + ybar**2 ) )
                  if ( abs(ybar) < denom ) then
                     u_TwrShadow = -TwrCd / denom * cos( PiBy2*ybar / denom )**2
                  end if
               end if
             case (TwrShadow_Eames)
               if ( xbar > 0.0_ReKi .and. abs(zbar) < 1.0_ReKi) then
                  exponential = ( ybar / (TwrTI * xbar) )**2
                  denom = TwrTI * xbar * sqrt( TwoPi )
                  u_TwrShadow = -TwrCd / denom * exp ( -0.5_ReKi * exponential ) 
               end if
            ! We limit the deficit to avoid having too much flow reversal and accumulation of vorticity behind the tower
            ! Limit to -0.5 the wind speed at the tower
            u_TwrShadow =max(u_TwrShadow, -0.5)
         end select
                     
         v(1) = (u_TwrPotent + u_TwrShadow)*W_tower
         v(2) = v_TwrPotent*W_tower
         v(3) = 0.0_ReKi
         
         Inflow(1:3,i) = Inflow(1:3,i) + matmul( theta_tower_trans, v ) 
      endif ! Check if point far away or in tower
   enddo ! loop on points
   !$OMP END DO 
   !$OMP END PARALLEL
END SUBROUTINE TwrInflArray
!----------------------------------------------------------------------------------------------------------------------------------
!> This routine returns the tower constants necessary to compute the tower influence. 
!! if u%TowerMotion does not have any nodes there will be serious problems. I assume that has been checked earlier.
SUBROUTINE getLocalTowerProps(p, u, BladeNodePosition, theta_tower_trans, W_tower, xbar, ybar, zbar, TwrCd, TwrTI, TwrClrnc, ErrStat, ErrMsg)
!..................................................................................................................................
   TYPE(RotInputType),           INTENT(IN   )  :: u                       !< Inputs at Time t
   TYPE(RotParameterType),       INTENT(IN   )  :: p                       !< Parameters
   REAL(ReKi)                   ,INTENT(IN   )  :: BladeNodePosition(3)    !< local blade node position
   REAL(ReKi)                   ,INTENT(  OUT)  :: theta_tower_trans(3,3)  !< transpose of local tower orientation expressed as a DCM
   REAL(ReKi)                   ,INTENT(  OUT)  :: W_tower                 !< local relative wind speed normal to the tower
   REAL(ReKi)                   ,INTENT(  OUT)  :: xbar                    !< local x^ component of r_TowerBlade normalized by tower radius
   REAL(ReKi)                   ,INTENT(  OUT)  :: ybar                    !< local y^ component of r_TowerBlade normalized by tower radius
   REAL(ReKi)                   ,INTENT(  OUT)  :: zbar                    !< local z^ component of r_TowerBlade normalized by tower radius
   REAL(ReKi)                   ,INTENT(  OUT)  :: TwrCd                   !< local tower drag coefficient
   REAL(ReKi)                   ,INTENT(  OUT)  :: TwrTI                   !< local tower TI (for Eames tower shadow model)
   REAL(ReKi)                   ,INTENT(  OUT)  :: TwrClrnc                !< tower clearance for potential output 
   INTEGER(IntKi),               INTENT(  OUT)  :: ErrStat                 !< Error status of the operation
   CHARACTER(*),                 INTENT(  OUT)  :: ErrMsg                  !< Error message if ErrStat /= ErrID_None

   ! local variables
   real(ReKi)                                   :: r_TowerBlade(3)         ! distance vector from tower to blade
   real(ReKi)                                   :: TwrDiam                 ! local tower diameter  
   logical                                      :: found   
   character(*), parameter                      :: RoutineName = 'getLocalTowerProps'
   
   
   ErrStat = ErrID_None
   ErrMsg  = ""   
   
   ! ..............................................
   ! option 1: nearest line2 element
   ! ..............................................
   call TwrInfl_NearestLine2Element(p, u, BladeNodePosition, r_TowerBlade, theta_tower_trans, W_tower, xbar, ybar, zbar, TwrCd, TwrTI, TwrDiam, found)
   
   if ( .not. found) then 
      ! ..............................................
      ! option 2: nearest node
      ! ..............................................
      call TwrInfl_NearestPoint(p, u, BladeNodePosition, r_TowerBlade, theta_tower_trans, W_tower, xbar, ybar, zbar, TwrCd, TwrTI, TwrDiam)
         
   end if
   
   TwrClrnc = TwoNorm(r_TowerBlade) - 0.5_ReKi*TwrDiam
   if ( TwrClrnc <= 0.0_ReKi ) then
      call SetErrStat(ErrID_Fatal, "Tower strike.", ErrStat, ErrMsg, RoutineName)
   end if
   
   
END SUBROUTINE getLocalTowerProps
!----------------------------------------------------------------------------------------------------------------------------------
!> Option 1: Find the nearest-neighbor line2 element of the tower mesh for which the blade line2-element node projects orthogonally onto
!!   the tower line2-element domain (following an approach similar to the line2_to_line2 mapping search for motion and scalar quantities). 
!!   That is, for each node of the blade mesh, an orthogonal projection is made onto all possible Line2 elements of the tower mesh and 
!!   the line2 element of the tower mesh that is the minimum distance away is found.
!! Adapted from modmesh_mapping::createmapping_projecttoline2()
SUBROUTINE TwrInfl_NearestLine2Element(p, u, BladeNodePosition, r_TowerBlade, theta_tower_trans, W_tower, xbar, ybar, zbar, TwrCd, TwrTI, TwrDiam, found)
!..................................................................................................................................
   TYPE(RotInputType),              INTENT(IN   )  :: u                             !< Inputs at Time t
   TYPE(RotParameterType),          INTENT(IN   )  :: p                             !< Parameters
   REAL(ReKi)                      ,INTENT(IN   )  :: BladeNodePosition(3)          !< local blade node position
   REAL(ReKi)                      ,INTENT(  OUT)  :: r_TowerBlade(3)               !< distance vector from tower to blade
   REAL(ReKi)                      ,INTENT(  OUT)  :: theta_tower_trans(3,3)        !< transpose of local tower orientation expressed as a DCM
   REAL(ReKi)                      ,INTENT(  OUT)  :: W_tower                       !< local relative wind speed normal to the tower
   REAL(ReKi)                      ,INTENT(  OUT)  :: xbar                          !< local x^ component of r_TowerBlade normalized by tower radius
   REAL(ReKi)                      ,INTENT(  OUT)  :: ybar                          !< local y^ component of r_TowerBlade normalized by tower radius
   REAL(ReKi)                      ,INTENT(  OUT)  :: zbar                          !< local z^ component of r_TowerBlade normalized by tower radius
   REAL(ReKi)                      ,INTENT(  OUT)  :: TwrCd                         !< local tower drag coefficient
   REAL(ReKi)                      ,INTENT(  OUT)  :: TwrTI                         !< local tower TI (Eames tower shadow model) 
   REAL(ReKi)                      ,INTENT(  OUT)  :: TwrDiam                       !< local tower diameter
   logical                         ,INTENT(  OUT)  :: found                         !< whether a mapping was found with this option 
      
      ! local variables
   REAL(ReKi)      :: denom
   REAL(ReKi)      :: dist
   REAL(ReKi)      :: min_dist
   REAL(ReKi)      :: elem_position, elem_position2
   REAL(SiKi)      :: elem_position_SiKi

   REAL(ReKi)      :: p1(3), p2(3)        ! position vectors for nodes on tower line 2 element
   
   REAL(ReKi)      :: V_rel_tower(3)
   
   REAL(ReKi)      :: n1_n2_vector(3)     ! vector going from node 1 to node 2 in Line2 element
   REAL(ReKi)      :: n1_Point_vector(3)  ! vector going from node 1 in Line 2 element to Destination Point
   REAL(ReKi)      :: tmp(3)              ! temporary vector for cross product calculation

   INTEGER(IntKi)  :: jElem               ! do-loop counter for elements on tower mesh

   INTEGER(IntKi)  :: n1, n2              ! nodes associated with an element

   LOGICAL         :: on_element
   
      
   found = .false.
   min_dist = HUGE(min_dist)

   do jElem = 1, u%TowerMotion%ElemTable(ELEMENT_LINE2)%nelem   ! number of elements on TowerMesh
         ! grab node numbers associated with the jElem_th element
      n1 = u%TowerMotion%ElemTable(ELEMENT_LINE2)%Elements(jElem)%ElemNodes(1)
      n2 = u%TowerMotion%ElemTable(ELEMENT_LINE2)%Elements(jElem)%ElemNodes(2)

      p1 = u%TowerMotion%Position(:,n1) + u%TowerMotion%TranslationDisp(:,n1)
      p2 = u%TowerMotion%Position(:,n2) + u%TowerMotion%TranslationDisp(:,n2)

         ! Calculate vectors used in projection operation
      n1_n2_vector    = p2 - p1
      n1_Point_vector = BladeNodePosition - p1

      denom           = DOT_PRODUCT( n1_n2_vector, n1_n2_vector ) ! we've already checked that these aren't zero

         ! project point onto line defined by n1 and n2

      elem_position = DOT_PRODUCT(n1_n2_vector,n1_Point_vector) / denom

            ! note: i forumlated it this way because Fortran doesn't necessarially do shortcutting and I don't want to call EqualRealNos if we don't need it:
      if ( elem_position .ge. 0.0_ReKi .and. elem_position .le. 1.0_ReKi ) then !we're ON the element (between the two nodes)
         on_element = .true.
      else
         elem_position_SiKi = REAL( elem_position, SiKi )
         if (EqualRealNos( elem_position_SiKi, 1.0_SiKi )) then !we're ON the element (at a node)
            on_element = .true.
            elem_position = 1.0_ReKi
         elseif (EqualRealNos( elem_position_SiKi,  0.0_SiKi )) then !we're ON the element (at a node)
            on_element = .true.
            elem_position = 0.0_ReKi
         else !we're not on the element
            on_element = .false.
         end if
         
      end if

      if (on_element) then

         ! calculate distance between point and line (note: this is actually the distance squared);
         ! will only store information once we have determined the closest element
         elem_position2 = 1.0_ReKi - elem_position
         
         r_TowerBlade  = BladeNodePosition - elem_position2*p1 - elem_position*p2
         dist = dot_product( r_TowerBlade, r_TowerBlade )

         if (dist .lt. min_dist) then
            found = .true.
            min_dist = dist

            V_rel_tower =   ( u%InflowOnTower(:,n1) - u%TowerMotion%TranslationVel(:,n1) ) * elem_position2  &
                          + ( u%InflowOnTower(:,n2) - u%TowerMotion%TranslationVel(:,n2) ) * elem_position
            
            TwrDiam     = elem_position2*p%TwrDiam(n1) + elem_position*p%TwrDiam(n2)
            TwrCd       = elem_position2*p%TwrCd(  n1) + elem_position*p%TwrCd(  n2)
            TwrTI       = elem_position2*p%TwrTI(  n1) + elem_position*p%TwrTI(  n2)
            
            
            ! z_hat
            theta_tower_trans(:,3) = n1_n2_vector / sqrt( denom ) ! = n1_n2_vector / twoNorm( n1_n2_vector )
            
            tmp = V_rel_tower - dot_product(V_rel_tower,theta_tower_trans(:,3)) * theta_tower_trans(:,3)
            denom = TwoNorm( tmp )
            if (.not. EqualRealNos( denom, 0.0_ReKi ) ) then
               ! x_hat
               theta_tower_trans(:,1) = tmp / denom
               
               ! y_hat
               tmp = cross_product( theta_tower_trans(:,3), V_rel_tower )
               theta_tower_trans(:,2) = tmp / denom  
               
               W_tower = dot_product( V_rel_tower,theta_tower_trans(:,1) )
               xbar    = 2.0/TwrDiam * dot_product( r_TowerBlade, theta_tower_trans(:,1) )
               ybar    = 2.0/TwrDiam * dot_product( r_TowerBlade, theta_tower_trans(:,2) )
               zbar    = 0.0_ReKi
                                             
            else
                  ! there is no tower influence because dot_product(V_rel_tower,x_hat) = 0
                  ! thus, we don't need to set the other values (except we don't want the sum of xbar^2 and ybar^2 to be 0)
               theta_tower_trans = 0.0_ReKi
               W_tower           = 0.0_ReKi
               xbar              = 1.0_ReKi
               ybar              = 0.0_ReKi  
               zbar              = 0.0_ReKi
            end if
   
            
         end if !the point is closest to this line2 element

      end if

   end do !jElem

END SUBROUTINE TwrInfl_NearestLine2Element
!----------------------------------------------------------------------------------------------------------------------------------
!> Option 2: used when the blade node does not orthogonally intersect a tower element.
!!  Find the nearest-neighbor node in the tower Line2-element domain (following an approach similar to the point_to_point mapping
!!  search for motion and scalar quantities). That is, for each node of the blade mesh, the node of the tower mesh that is the minimum 
!!  distance away is found.
SUBROUTINE TwrInfl_NearestPoint(p, u, BladeNodePosition, r_TowerBlade, theta_tower_trans, W_tower, xbar, ybar, zbar, TwrCd, TwrTI, TwrDiam)
!..................................................................................................................................
   TYPE(RotInputType),              INTENT(IN   )  :: u                             !< Inputs at Time t
   TYPE(RotParameterType),          INTENT(IN   )  :: p                             !< Parameters
   REAL(ReKi)                      ,INTENT(IN   )  :: BladeNodePosition(3)          !< local blade node position
   REAL(ReKi)                      ,INTENT(  OUT)  :: r_TowerBlade(3)               !< distance vector from tower to blade
   REAL(ReKi)                      ,INTENT(  OUT)  :: theta_tower_trans(3,3)        !< transpose of local tower orientation expressed as a DCM
   REAL(ReKi)                      ,INTENT(  OUT)  :: W_tower                       !< local relative wind speed normal to the tower
   REAL(ReKi)                      ,INTENT(  OUT)  :: xbar                          !< local x^ component of r_TowerBlade normalized by tower radius
   REAL(ReKi)                      ,INTENT(  OUT)  :: ybar                          !< local y^ component of r_TowerBlade normalized by tower radius
   REAL(ReKi)                      ,INTENT(  OUT)  :: zbar                          !< local z^ component of r_TowerBlade normalized by tower radius
   REAL(ReKi)                      ,INTENT(  OUT)  :: TwrCd                         !< local tower drag coefficient
   REAL(ReKi)                      ,INTENT(  OUT)  :: TwrTI                         !< local tower TI (for Eeames tower shadow model)
   REAL(ReKi)                      ,INTENT(  OUT)  :: TwrDiam                       !< local tower diameter
      
      ! local variables
   REAL(ReKi)      :: denom
   REAL(ReKi)      :: dist
   REAL(ReKi)      :: min_dist
   REAL(ReKi)      :: cosTaper

   REAL(ReKi)      :: p1(3)                     ! position vectors for nodes on tower   
   REAL(ReKi)      :: V_rel_tower(3)
   
   REAL(ReKi)      :: tmp(3)                    ! temporary vector for cross product calculation

   INTEGER(IntKi)  :: n1                        ! node
   INTEGER(IntKi)  :: node_with_min_distance    

   
   
      !.................
      ! find the closest node
      !.................
      
   min_dist = HUGE(min_dist)
   node_with_min_distance = 0

   do n1 = 1, u%TowerMotion%NNodes   ! number of nodes on TowerMesh
      
      p1 = u%TowerMotion%Position(:,n1) + u%TowerMotion%TranslationDisp(:,n1)
      
         ! calculate distance between points (note: this is actually the distance squared);
         ! will only store information once we have determined the closest node
      r_TowerBlade  = BladeNodePosition - p1         
      dist = dot_product( r_TowerBlade, r_TowerBlade )

      if (dist .lt. min_dist) then
         min_dist = dist
         node_with_min_distance = n1
               
      end if !the point is (so far) closest to this blade node

   end do !n1
   
      !.................
      ! calculate the values to be returned:  
      !..................
   if (node_with_min_distance == 0) then
      node_with_min_distance = 1
      if (NWTC_VerboseLevel == NWTC_Verbose) call WrScr( 'AD:TwrInfl_NearestPoint:Error finding minimum distance. Positions may be invalid.' )
   end if
   
   n1 = node_with_min_distance
   
   r_TowerBlade = BladeNodePosition - u%TowerMotion%Position(:,n1) - u%TowerMotion%TranslationDisp(:,n1)
   V_rel_tower  = u%InflowOnTower(:,n1) - u%TowerMotion%TranslationVel(:,n1)
   TwrDiam      = p%TwrDiam(n1) 
   TwrCd        = p%TwrCd(  n1) 
   TwrTI        = p%TwrTI(  n1) 
                           
   ! z_hat
   theta_tower_trans(:,3) = u%TowerMotion%Orientation(3,:,n1)
            
   tmp = V_rel_tower - dot_product(V_rel_tower,theta_tower_trans(:,3)) * theta_tower_trans(:,3)
   denom = TwoNorm( tmp )
   
   if (.not. EqualRealNos( denom, 0.0_ReKi ) ) then
      
      ! x_hat
      theta_tower_trans(:,1) = tmp / denom
               
      ! y_hat
      tmp = cross_product( theta_tower_trans(:,3), V_rel_tower )
      theta_tower_trans(:,2) = tmp / denom  
               
      W_tower = dot_product( V_rel_tower,theta_tower_trans(:,1) )

      if ( n1 == 1 .or. n1 == u%TowerMotion%NNodes) then         
         ! option 2b
         zbar    = 2.0/TwrDiam * dot_product( r_TowerBlade, theta_tower_trans(:,3) )
         if (abs(zbar) < 1) then   
            cosTaper = cos( PiBy2*zbar )
            xbar = 2.0/TwrDiam * dot_product( r_TowerBlade, theta_tower_trans(:,1) ) / cosTaper
            ybar = 2.0/TwrDiam * dot_product( r_TowerBlade, theta_tower_trans(:,2) ) / cosTaper
         else ! we check that zbar < 1 before using xbar and ybar later, but I'm going to set them here anyway:
            xbar = 1.0_ReKi
            ybar = 0.0_ReKi  
         end if                                    
      else
         ! option 2a
         xbar    = 2.0/TwrDiam * dot_product( r_TowerBlade, theta_tower_trans(:,1) )
         ybar    = 2.0/TwrDiam * dot_product( r_TowerBlade, theta_tower_trans(:,2) )
         zbar    = 0.0_ReKi
      end if

   else
      
         ! there is no tower influence because W_tower = dot_product(V_rel_tower,x_hat) = 0
         ! thus, we don't need to set the other values (except we don't want the sum of xbar^2 and ybar^2 to be 0)
      W_tower           = 0.0_ReKi
      theta_tower_trans = 0.0_ReKi
      xbar              = 1.0_ReKi
      ybar              = 0.0_ReKi  
      zbar              = 0.0_ReKi
      
   end if   

END SUBROUTINE TwrInfl_NearestPoint
!----------------------------------------------------------------------------------------------------------------------------------

!++++++++++++++++++++++++++++++++++++++++++++++++++++++++++++++++++++++++++++++++++++++++++++++++++++++++++++++++++++++++++++++++++
! ###### The following four routines are Jacobian routines for linearization capabilities #######
! If the module does not implement them, set ErrStat = ErrID_Fatal in AD_Init() when InitInp%Linearize is .true.
!----------------------------------------------------------------------------------------------------------------------------------
!> Routine to compute the Jacobians of the output (Y), continuous- (X), discrete- (Xd), and constraint-state (Z) functions
!! with respect to the inputs (u). The partial derivatives dY/du, dX/du, dXd/du, and dZ/du are returned.
SUBROUTINE AD_JacobianPInput( t, u, p, x, xd, z, OtherState, y, m, ErrStat, ErrMsg, dYdu, dXdu, dXddu, dZdu)
!..................................................................................................................................

   REAL(DbKi),                           INTENT(IN   )           :: t          !< Time in seconds at operating point
   TYPE(AD_InputType),                   INTENT(INOUT)           :: u          !< Inputs at operating point (may change to inout if a mesh copy is required)
   TYPE(AD_ParameterType),               INTENT(IN   )           :: p          !< Parameters
   TYPE(AD_ContinuousStateType),         INTENT(IN   )           :: x          !< Continuous states at operating point
   TYPE(AD_DiscreteStateType),           INTENT(IN   )           :: xd         !< Discrete states at operating point
   TYPE(AD_ConstraintStateType),         INTENT(IN   )           :: z          !< Constraint states at operating point
   TYPE(AD_OtherStateType),              INTENT(IN   )           :: OtherState !< Other states at operating point
   TYPE(AD_OutputType),                  INTENT(INOUT)           :: y          !< Output (change to inout if a mesh copy is required);
                                                                               !!   Output fields are not used by this routine, but type is
                                                                               !!   available here so that mesh parameter information (i.e.,
                                                                               !!   connectivity) does not have to be recalculated for dYdu.
   TYPE(AD_MiscVarType),                 INTENT(INOUT)           :: m          !< Misc/optimization variables
   INTEGER(IntKi),                       INTENT(  OUT)           :: ErrStat    !< Error status of the operation
   CHARACTER(*),                         INTENT(  OUT)           :: ErrMsg     !< Error message if ErrStat /= ErrID_None
   REAL(R8Ki), ALLOCATABLE, OPTIONAL,    INTENT(INOUT)           :: dYdu(:,:)  !< Partial derivatives of output functions (Y) with respect
                                                                               !!   to the inputs (u) [intent in to avoid deallocation]
   REAL(R8Ki), ALLOCATABLE, OPTIONAL,    INTENT(INOUT)           :: dXdu(:,:)  !< Partial derivatives of continuous state functions (X) with
                                                                               !!   respect to the inputs (u) [intent in to avoid deallocation]
   REAL(R8Ki), ALLOCATABLE, OPTIONAL,    INTENT(INOUT)           :: dXddu(:,:) !< Partial derivatives of discrete state functions (Xd) with
                                                                               !!   respect to the inputs (u) [intent in to avoid deallocation]
   REAL(R8Ki), ALLOCATABLE, OPTIONAL,    INTENT(INOUT)           :: dZdu(:,:)  !< Partial derivatives of constraint state functions (Z) with
   !
   integer(IntKi), parameter :: iR =1 ! Rotor index

   if (size(p%rotors)>1) then
      errStat = ErrID_Fatal
      errMsg = 'Linearization with more than one rotor not supported'
      return
   endif

   call Rot_JacobianPInput( t, u%rotors(iR), p%rotors(iR), p, x%rotors(iR), xd%rotors(iR), z%rotors(iR), OtherState%rotors(iR), y%rotors(iR), m%rotors(iR), ErrStat, ErrMsg, dYdu, dXdu, dXddu, dZdu)

END SUBROUTINE AD_JacobianPInput
                                                                               !!   respect to the inputs (u) [intent in to avoid deallocation]

!> Routine to compute the Jacobians of the output (Y), continuous- (X), discrete- (Xd), and constraint-state (Z) functions
!! with respect to the inputs (u). The partial derivatives dY/du, dX/du, dXd/du, and dZ/du are returned.
SUBROUTINE Rot_JacobianPInput( t, u, p, p_AD, x, xd, z, OtherState, y, m, ErrStat, ErrMsg, dYdu, dXdu, dXddu, dZdu)
!..................................................................................................................................

   REAL(DbKi),                           INTENT(IN   )           :: t          !< Time in seconds at operating point
   TYPE(RotInputType),                   INTENT(INOUT)           :: u          !< Inputs at operating point (may change to inout if a mesh copy is required)
   TYPE(RotParameterType),               INTENT(IN   )           :: p          !< Parameters
   TYPE(AD_ParameterType),               INTENT(IN   )           :: p_AD       !< Parameters
   TYPE(RotContinuousStateType),         INTENT(IN   )           :: x          !< Continuous states at operating point
   TYPE(RotDiscreteStateType),           INTENT(IN   )           :: xd         !< Discrete states at operating point
   TYPE(RotConstraintStateType),         INTENT(IN   )           :: z          !< Constraint states at operating point
   TYPE(RotOtherStateType),              INTENT(IN   )           :: OtherState !< Other states at operating point
   TYPE(RotOutputType),                  INTENT(INOUT)           :: y          !< Output (change to inout if a mesh copy is required);
                                                                               !!   Output fields are not used by this routine, but type is
                                                                               !!   available here so that mesh parameter information (i.e.,
                                                                               !!   connectivity) does not have to be recalculated for dYdu.
   TYPE(RotMiscVarType),                 INTENT(INOUT)           :: m          !< Misc/optimization variables
   INTEGER(IntKi),                       INTENT(  OUT)           :: ErrStat    !< Error status of the operation
   CHARACTER(*),                         INTENT(  OUT)           :: ErrMsg     !< Error message if ErrStat /= ErrID_None
   REAL(R8Ki), ALLOCATABLE, OPTIONAL,    INTENT(INOUT)           :: dYdu(:,:)  !< Partial derivatives of output functions (Y) with respect
                                                                               !!   to the inputs (u) [intent in to avoid deallocation]
   REAL(R8Ki), ALLOCATABLE, OPTIONAL,    INTENT(INOUT)           :: dXdu(:,:)  !< Partial derivatives of continuous state functions (X) with
                                                                               !!   respect to the inputs (u) [intent in to avoid deallocation]
   REAL(R8Ki), ALLOCATABLE, OPTIONAL,    INTENT(INOUT)           :: dXddu(:,:) !< Partial derivatives of discrete state functions (Xd) with
                                                                               !!   respect to the inputs (u) [intent in to avoid deallocation]
   REAL(R8Ki), ALLOCATABLE, OPTIONAL,    INTENT(INOUT)           :: dZdu(:,:)  !< Partial derivatives of constraint state functions (Z) with
                                                                               !!   respect to the inputs (u) [intent in to avoid deallocation]
      ! local variables
   TYPE(RotOutputType)                                           :: y_p
   TYPE(RotOutputType)                                           :: y_m
   TYPE(RotContinuousStateType)                                  :: x_p
   TYPE(RotContinuousStateType)                                  :: x_m
   TYPE(RotContinuousStateType)                                  :: x_init
   TYPE(RotConstraintStateType)                                  :: z_copy
   TYPE(RotOtherStateType)                                       :: OtherState_copy
   TYPE(RotOtherStateType)                                       :: OtherState_init
   TYPE(RotInputType)                                            :: u_perturb
   REAL(R8Ki)                                                    :: delta_p, delta_m  ! delta change in input
   INTEGER(IntKi)                                                :: i
   
   integer, parameter                                            :: indx = 1      ! m%BEMT_u(1) is at t; m%BEMT_u(2) is t+dt
   integer(intKi)                                                :: ErrStat2
   character(ErrMsgLen)                                          :: ErrMsg2
   character(*), parameter                                       :: RoutineName = 'AD_JacobianPInput'


      ! Initialize ErrStat

   ErrStat = ErrID_None
   ErrMsg  = ''


      ! get OP values here (i.e., set inputs for BEMT):
   if ( p%FrozenWake ) then
      call SetInputs(p, p_AD, u, m, indx, errStat2, errMsg2)
         call SetErrStat(ErrStat2,ErrMsg2,ErrStat,ErrMsg,RoutineName) ! we shouldn't have any errors about allocating memory here so I'm not going to return-on-error until later
         
            ! compare m%BEMT_y arguments with call to BEMT_CalcOutput
      call computeFrozenWake(m%BEMT_u(indx), p%BEMT, m%BEMT_y, m%BEMT )
      m%BEMT%UseFrozenWake = .true.
   end if
   
   
   call AD_CopyRotContinuousStateType( x, x_init, MESH_NEWCOPY, ErrStat2, ErrMsg2 )
      call SetErrStat(ErrStat2,ErrMsg2,ErrStat,ErrMsg,RoutineName)
   call AD_CopyRotOtherStateType( OtherState, OtherState_init, MESH_NEWCOPY, ErrStat2, ErrMsg2)
      call SetErrStat(ErrStat2,ErrMsg2,ErrStat,ErrMsg,RoutineName)
      
      if (ErrStat>=AbortErrLev) then
         call cleanup()
         return
      end if
      
   ! initialize x_init so that we get accurrate values for first step
   if (.not. OtherState%BEMT%nodesInitialized ) then
      call SetInputs(p, p_AD, u, m, indx, errStat2, errMsg2)
         call SetErrStat(ErrStat2,ErrMsg2,ErrStat,ErrMsg,RoutineName)
         
      call BEMT_InitStates(t, m%BEMT_u(indx), p%BEMT, x_init%BEMT, xd%BEMT, z%BEMT, OtherState_init%BEMT, m%BEMT, p_AD%AFI, ErrStat2, ErrMsg2 ) ! changes values only if states haven't been initialized
         call SetErrStat(ErrStat2,ErrMsg2,ErrStat,ErrMsg,RoutineName)
   end if
   
   
      ! make a copy of the inputs to perturb
   call AD_CopyRotInputType( u, u_perturb, MESH_NEWCOPY, ErrStat2, ErrMsg2)
      call SetErrStat(ErrStat2,ErrMsg2,ErrStat,ErrMsg,RoutineName)
      if (ErrStat>=AbortErrLev) then
         call cleanup()
         return
      end if
   

   IF ( PRESENT( dYdu ) ) THEN
      ! Calculate the partial derivative of the output functions (Y) with respect to the inputs (u) here:
      
      ! allocate dYdu
      if (.not. allocated(dYdu) ) then
         call AllocAry(dYdu,p%Jac_ny, size(p%Jac_u_indx,1),'dYdu', ErrStat2, ErrMsg2)
         call setErrStat(ErrStat2,ErrMsg2,ErrStat,ErrMsg,RoutineName)
         if (ErrStat>=AbortErrLev) then
            call cleanup()
            return
         end if
      end if
   
      
         ! make a copy of outputs because we will need two for the central difference computations (with orientations)
      call AD_CopyRotOutputType( y, y_p, MESH_NEWCOPY, ErrStat2, ErrMsg2)
         call SetErrStat(ErrStat2,ErrMsg2,ErrStat,ErrMsg,RoutineName)
      call AD_CopyRotOutputType( y, y_m, MESH_NEWCOPY, ErrStat2, ErrMsg2)
         call SetErrStat(ErrStat2,ErrMsg2,ErrStat,ErrMsg,RoutineName)
         ! make a copy of the states to perturb
      call AD_CopyRotConstraintStateType( z, z_copy, MESH_NEWCOPY, ErrStat2, ErrMsg2)
         call SetErrStat(ErrStat2,ErrMsg2,ErrStat,ErrMsg,RoutineName)
      call AD_CopyRotOtherStateType( OtherState_init, OtherState_copy, MESH_NEWCOPY, ErrStat2, ErrMsg2)
         call SetErrStat(ErrStat2,ErrMsg2,ErrStat,ErrMsg,RoutineName)
         
         if (ErrStat>=AbortErrLev) then
            call cleanup()
            return
         end if
         
      do i=1,size(p%Jac_u_indx,1)
         
            ! get u_op + delta_p u
         call AD_CopyRotInputType( u, u_perturb, MESH_UPDATECOPY, ErrStat2, ErrMsg2 )
            call SetErrStat(ErrStat2,ErrMsg2,ErrStat,ErrMsg,RoutineName) ! we shouldn't have any errors about allocating memory here so I'm not going to return-on-error until later
         call Perturb_u( p, i, 1, u_perturb, delta_p )

         call AD_CopyRotConstraintStateType( z, z_copy, MESH_UPDATECOPY, ErrStat2, ErrMsg2)
            call SetErrStat(ErrStat2,ErrMsg2,ErrStat,ErrMsg,RoutineName)
         call AD_CopyRotOtherStateType( OtherState_init, OtherState_copy, MESH_UPDATECOPY, ErrStat2, ErrMsg2)
            call SetErrStat(ErrStat2,ErrMsg2,ErrStat,ErrMsg,RoutineName)
         
            ! get updated z%phi values:
         !call AD_UpdateStates( t, 1, (/u_perturb/), (/t/), p, x_copy, xd_copy, z_copy, OtherState_copy, m, errStat2, errMsg2 )
         !   call SetErrStat(ErrStat2,ErrMsg2,ErrStat,ErrMsg,RoutineName)
         !bjj: this is what we want to do instead of the overkill of calling AD_UpdateStates
         call SetInputs(p, p_AD, u_perturb, m, indx, errStat2, errMsg2)
            call SetErrStat(ErrStat2,ErrMsg2,ErrStat,ErrMsg,RoutineName) ! we shouldn't have any errors about allocating memory here so I'm not going to return-on-error until later
         call UpdatePhi( m%BEMT_u(indx), p%BEMT, z_copy%BEMT%phi, p_AD%AFI, m%BEMT, OtherState_copy%BEMT%ValidPhi, errStat2, errMsg2 )
            call SetErrStat(ErrStat2,ErrMsg2,ErrStat,ErrMsg,RoutineName) ! we shouldn't have any errors about allocating memory here so I'm not going to return-on-error until later

            ! compute y at u_op + delta_p u
         call RotCalcOutput( t, u_perturb, p, p_AD, x_init, xd, z_copy, OtherState_copy, y_p, m, ErrStat2, ErrMsg2 ) 
            call SetErrStat(ErrStat2,ErrMsg2,ErrStat,ErrMsg,RoutineName) ! we shouldn't have any errors about allocating memory here so I'm not going to return-on-error until later
         
            
            ! get u_op - delta_m u
         call AD_CopyRotInputType( u, u_perturb, MESH_UPDATECOPY, ErrStat2, ErrMsg2 )
            call SetErrStat(ErrStat2,ErrMsg2,ErrStat,ErrMsg,RoutineName) ! we shouldn't have any errors about allocating memory here so I'm not going to return-on-error until later
         call Perturb_u( p, i, -1, u_perturb, delta_m )
         
         call AD_CopyRotConstraintStateType( z, z_copy, MESH_UPDATECOPY, ErrStat2, ErrMsg2)
            call SetErrStat(ErrStat2,ErrMsg2,ErrStat,ErrMsg,RoutineName)
         call AD_CopyRotOtherStateType( OtherState, OtherState_copy, MESH_UPDATECOPY, ErrStat2, ErrMsg2)
            call SetErrStat(ErrStat2,ErrMsg2,ErrStat,ErrMsg,RoutineName)
            
            ! get updated z%phi values:
         !call RotUpdateStates( t, 1, (/u_perturb/), (/t/), p, x_copy, xd_copy, z_copy, OtherState_copy, m, errStat2, errMsg2 )
         !   call SetErrStat(ErrStat2,ErrMsg2,ErrStat,ErrMsg,RoutineName)
         call SetInputs(p, p_AD, u_perturb, m, indx, errStat2, errMsg2)
            call SetErrStat(ErrStat2,ErrMsg2,ErrStat,ErrMsg,RoutineName) ! we shouldn't have any errors about allocating memory here so I'm not going to return-on-error until later
         call UpdatePhi( m%BEMT_u(indx), p%BEMT, z_copy%BEMT%phi, p_AD%AFI, m%BEMT, OtherState_copy%BEMT%ValidPhi, errStat2, errMsg2 )
            call SetErrStat(ErrStat2,ErrMsg2,ErrStat,ErrMsg,RoutineName) ! we shouldn't have any errors about allocating memory here so I'm not going to return-on-error until later
            
            ! compute y at u_op - delta_m u
         call RotCalcOutput( t, u_perturb, p, p_AD, x_init, xd, z_copy, OtherState_copy, y_m, m, ErrStat2, ErrMsg2 ) 
            call SetErrStat(ErrStat2,ErrMsg2,ErrStat,ErrMsg,RoutineName) ! we shouldn't have any errors about allocating memory here so I'm not going to return-on-error until later
         
            
            ! get central difference:
         call Compute_dY( p, y_p, y_m, delta_p, delta_m, dYdu(:,i) )
         
      end do
      

      if (ErrStat>=AbortErrLev) then
         call cleanup()
         return
      end if
      
   END IF

   IF ( PRESENT( dXdu ) ) THEN

      ! Calculate the partial derivative of the continuous state functions (X) with respect to the inputs (u) here:

      ! allocate dXdu if necessary
      if (.not. allocated(dXdu)) then
         call AllocAry(dXdu, size(p%dx), size(p%Jac_u_indx,1), 'dXdu', ErrStat2, ErrMsg2)
         call SetErrStat(ErrStat2,ErrMsg2,ErrStat,ErrMsg,RoutineName)
         if (ErrStat>=AbortErrLev) then
            call cleanup()
            return
         end if
      end if
      
         
      do i=1,size(p%Jac_u_indx,1)
         
            ! get u_op + delta u
         call AD_CopyRotInputType( u, u_perturb, MESH_UPDATECOPY, ErrStat2, ErrMsg2 )
            call SetErrStat(ErrStat2,ErrMsg2,ErrStat,ErrMsg,RoutineName) ! we shouldn't have any errors about allocating memory here so I'm not going to return-on-error until later
         call Perturb_u( p, i, 1, u_perturb, delta_p )

            ! compute x at u_op + delta u
         ! note that this routine updates z%phi instead of using the actual state value, so we don't need to call UpdateStates/UpdatePhi here to get z_op + delta_z:
         call RotCalcContStateDeriv( t, u_perturb, p, p_AD, x_init, xd, z, OtherState_init, m, x_p, ErrStat2, ErrMsg2 ) 
            call SetErrStat(ErrStat2,ErrMsg2,ErrStat,ErrMsg,RoutineName)
            
                                         
            ! get u_op - delta u
         call AD_CopyRotInputType( u, u_perturb, MESH_UPDATECOPY, ErrStat2, ErrMsg2 )
            call SetErrStat(ErrStat2,ErrMsg2,ErrStat,ErrMsg,RoutineName) ! we shouldn't have any errors about allocating memory here so I'm not going to return-on-error until later
         call Perturb_u( p, i, -1, u_perturb, delta_m )
         
            ! compute x at u_op - delta u
         ! note that this routine updates z%phi instead of using the actual state value, so we don't need to call UpdateStates here to get z_op + delta_z:
         call RotCalcContStateDeriv( t, u_perturb, p, p_AD, x_init, xd, z, OtherState_init, m, x_m, ErrStat2, ErrMsg2 ) 
            call SetErrStat(ErrStat2,ErrMsg2,ErrStat,ErrMsg,RoutineName) 
            
            
            ! get central difference:
            
            ! we may have had an error allocating memory, so we'll check
         if (ErrStat>=AbortErrLev) then 
            call cleanup()
            return
         end if         
         
            ! get central difference:
         call Compute_dX( p, x_p, x_m, delta_p, delta_m, dXdu(:,i) )

      end do

      call AD_DestroyRotContinuousStateType( x_p, ErrStat2, ErrMsg2 ) ! we don't need this any more
      call AD_DestroyRotContinuousStateType( x_m, ErrStat2, ErrMsg2 ) ! we don't need this any more
   END IF

   IF ( PRESENT( dXddu ) ) THEN
      if (allocated(dXddu)) deallocate(dXddu)
   END IF

   IF ( PRESENT( dZdu ) ) THEN
      if (allocated(dZdu)) deallocate(dZdu)
   END IF
   
   call cleanup()
contains
   subroutine cleanup()
      m%BEMT%UseFrozenWake = .false.
   
      call AD_DestroyRotOutputType(                y_p,  ErrStat2, ErrMsg2)
      call AD_DestroyRotOutputType(                y_m,  ErrStat2, ErrMsg2)
      call AD_DestroyRotContinuousStateType(        x_p,  ErrStat2, ErrMsg2)
      call AD_DestroyRotContinuousStateType(        x_m,  ErrStat2, ErrMsg2)
      call AD_DestroyRotContinuousStateType(     x_init,  ErrStat2, ErrMsg2)
      call AD_DestroyRotConstraintStateType(         z_copy, ErrStat2, ErrMsg2)
      call AD_DestroyRotOtherStateType( OtherState_copy, ErrStat2, ErrMsg2)
      call AD_DestroyRotOtherStateType( OtherState_init, ErrStat2, ErrMsg2)
                        
      call AD_DestroyRotInputType( u_perturb, ErrStat2, ErrMsg2 )
   end subroutine cleanup

END SUBROUTINE Rot_JacobianPInput

!> Routine to compute the Jacobians of the output (Y), continuous- (X), discrete- (Xd), and constraint-state (Z) functions
!! with respect to the continuous states (x). The partial derivatives dY/dx, dX/dx, dXd/dx, and dZ/dx are returned.
SUBROUTINE AD_JacobianPContState( t, u, p, x, xd, z, OtherState, y, m, ErrStat, ErrMsg, dYdx, dXdx, dXddx, dZdx )
!..................................................................................................................................

   REAL(DbKi),                           INTENT(IN   )           :: t          !< Time in seconds at operating point
   TYPE(AD_InputType),                   INTENT(IN   )           :: u          !< Inputs at operating point (may change to inout if a mesh copy is required)
   TYPE(AD_ParameterType),               INTENT(IN   )           :: p          !< Parameters
   TYPE(AD_ContinuousStateType),         INTENT(IN   )           :: x          !< Continuous states at operating point
   TYPE(AD_DiscreteStateType),           INTENT(IN   )           :: xd         !< Discrete states at operating point
   TYPE(AD_ConstraintStateType),         INTENT(IN   )           :: z          !< Constraint states at operating point
   TYPE(AD_OtherStateType),              INTENT(IN   )           :: OtherState !< Other states at operating point
   TYPE(AD_OutputType),                  INTENT(INOUT)           :: y          !< Output (change to inout if a mesh copy is required);
                                                                               !!   Output fields are not used by this routine, but type is
                                                                               !!   available here so that mesh parameter information (i.e.,
                                                                               !!   connectivity) does not have to be recalculated for dYdx.
   TYPE(AD_MiscVarType),                 INTENT(INOUT)           :: m          !< Misc/optimization variables
   INTEGER(IntKi),                       INTENT(  OUT)           :: ErrStat    !< Error status of the operation
   CHARACTER(*),                         INTENT(  OUT)           :: ErrMsg     !< Error message if ErrStat /= ErrID_None
   REAL(R8Ki), ALLOCATABLE, OPTIONAL,    INTENT(INOUT)           :: dYdx(:,:)  !< Partial derivatives of output functions
                                                                               !!   (Y) with respect to the continuous
                                                                               !!   states (x) [intent in to avoid deallocation]
   REAL(R8Ki), ALLOCATABLE, OPTIONAL,    INTENT(INOUT)           :: dXdx(:,:)  !< Partial derivatives of continuous state
                                                                               !!   functions (X) with respect to
                                                                               !!   the continuous states (x) [intent in to avoid deallocation]
   REAL(R8Ki), ALLOCATABLE, OPTIONAL,    INTENT(INOUT)           :: dXddx(:,:) !< Partial derivatives of discrete state
                                                                               !!   functions (Xd) with respect to
                                                                               !!   the continuous states (x) [intent in to avoid deallocation]
   REAL(R8Ki), ALLOCATABLE, OPTIONAL,    INTENT(INOUT)           :: dZdx(:,:)  !< Partial derivatives of constraint state
                                                                               !!   functions (Z) with respect to
                                                                               !!   the continuous states (x) [intent in to avoid deallocation]
   !
   integer(IntKi), parameter :: iR =1 ! Rotor index

   if (size(p%rotors)>1) then
      errStat = ErrID_Fatal
      errMsg = 'Linearization with more than one rotor not supported'
      return
   endif

   call RotJacobianPContState( t, u%rotors(iR), p%rotors(iR), p, x%rotors(iR), xd%rotors(iR), z%rotors(iR), OtherState%rotors(iR), y%rotors(iR), m%rotors(iR), ErrStat, ErrMsg, dYdx, dXdx, dXddx, dZdx )


END SUBROUTINE AD_JacobianPContState

!----------------------------------------------------------------------------------------------------------------------------------
!> Routine to compute the Jacobians of the output (Y), continuous- (X), discrete- (Xd), and constraint-state (Z) functions
!! with respect to the continuous states (x). The partial derivatives dY/dx, dX/dx, dXd/dx, and dZ/dx are returned.
SUBROUTINE RotJacobianPContState( t, u, p, p_AD, x, xd, z, OtherState, y, m, ErrStat, ErrMsg, dYdx, dXdx, dXddx, dZdx )
!..................................................................................................................................

   REAL(DbKi),                           INTENT(IN   )           :: t          !< Time in seconds at operating point
   TYPE(RotInputType),                   INTENT(IN   )           :: u          !< Inputs at operating point (may change to inout if a mesh copy is required)
   TYPE(RotParameterType),               INTENT(IN   )           :: p          !< Parameters
   TYPE(AD_ParameterType),               INTENT(IN   )           :: p_AD       !< Parameters
   TYPE(RotContinuousStateType),         INTENT(IN   )           :: x          !< Continuous states at operating point
   TYPE(RotDiscreteStateType),           INTENT(IN   )           :: xd         !< Discrete states at operating point
   TYPE(RotConstraintStateType),         INTENT(IN   )           :: z          !< Constraint states at operating point
   TYPE(RotOtherStateType),              INTENT(IN   )           :: OtherState !< Other states at operating point
   TYPE(RotOutputType),                  INTENT(INOUT)           :: y          !< Output (change to inout if a mesh copy is required);
                                                                               !!   Output fields are not used by this routine, but type is
                                                                               !!   available here so that mesh parameter information (i.e.,
                                                                               !!   connectivity) does not have to be recalculated for dYdx.
   TYPE(RotMiscVarType),                 INTENT(INOUT)           :: m          !< Misc/optimization variables
   INTEGER(IntKi),                       INTENT(  OUT)           :: ErrStat    !< Error status of the operation
   CHARACTER(*),                         INTENT(  OUT)           :: ErrMsg     !< Error message if ErrStat /= ErrID_None
   REAL(R8Ki), ALLOCATABLE, OPTIONAL,    INTENT(INOUT)           :: dYdx(:,:)  !< Partial derivatives of output functions
                                                                               !!   (Y) with respect to the continuous
                                                                               !!   states (x) [intent in to avoid deallocation]
   REAL(R8Ki), ALLOCATABLE, OPTIONAL,    INTENT(INOUT)           :: dXdx(:,:)  !< Partial derivatives of continuous state
                                                                               !!   functions (X) with respect to
                                                                               !!   the continuous states (x) [intent in to avoid deallocation]
   REAL(R8Ki), ALLOCATABLE, OPTIONAL,    INTENT(INOUT)           :: dXddx(:,:) !< Partial derivatives of discrete state
                                                                               !!   functions (Xd) with respect to
                                                                               !!   the continuous states (x) [intent in to avoid deallocation]
   REAL(R8Ki), ALLOCATABLE, OPTIONAL,    INTENT(INOUT)           :: dZdx(:,:)  !< Partial derivatives of constraint state
                                                                               !!   functions (Z) with respect to
                                                                               !!   the continuous states (x) [intent in to avoid deallocation]

   ! local variables
   TYPE(RotOutputType)                                           :: y_p
   TYPE(RotOutputType)                                           :: y_m
   TYPE(RotContinuousStateType)                                  :: x_p
   TYPE(RotContinuousStateType)                                  :: x_m
   TYPE(RotContinuousStateType)                                  :: x_perturb
   TYPE(RotContinuousStateType)                                  :: x_init
   TYPE(RotOtherStateType)                                       :: OtherState_init
   REAL(R8Ki)                                                    :: delta_p, delta_m  ! delta change in state
   INTEGER(IntKi)                                                :: i
   
   integer, parameter                                            :: indx = 1      ! m%BEMT_u(1) is at t; m%BEMT_u(2) is t+dt
   integer(intKi)                                                :: ErrStat2
   character(ErrMsgLen)                                          :: ErrMsg2
   character(*), parameter                                       :: RoutineName = 'AD_JacobianPContState'
   

      ! Initialize ErrStat

   ErrStat = ErrID_None
   ErrMsg  = ''


   if ( p%FrozenWake ) then
      call SetInputs(p, p_AD, u, m, indx, errStat2, errMsg2)
         call SetErrStat(ErrStat2,ErrMsg2,ErrStat,ErrMsg,RoutineName)
         
         ! compare arguments with call to BEMT_CalcOutput
      call computeFrozenWake(m%BEMT_u(indx), p%BEMT, m%BEMT_y, m%BEMT )
      m%BEMT%UseFrozenWake = .true.
   end if


   call AD_CopyRotContinuousStateType( x, x_perturb, MESH_NEWCOPY, ErrStat2, ErrMsg2 )
      call SetErrStat(ErrStat2,ErrMsg2,ErrStat,ErrMsg,RoutineName)
      
   call AD_CopyRotContinuousStateType( x, x_init, MESH_NEWCOPY, ErrStat2, ErrMsg2 )
      call SetErrStat(ErrStat2,ErrMsg2,ErrStat,ErrMsg,RoutineName)
   call AD_CopyRotOtherStateType( OtherState, OtherState_init, MESH_NEWCOPY, ErrStat2, ErrMsg2)
      call SetErrStat(ErrStat2,ErrMsg2,ErrStat,ErrMsg,RoutineName)
      
      if (ErrStat>=AbortErrLev) then
         call cleanup()
         return
      end if
      
   ! initialize x_init so that we get accurrate values for 
   if (.not. OtherState%BEMT%nodesInitialized ) then
      call SetInputs(p, p_AD, u, m, indx, errStat2, errMsg2)
         call SetErrStat(ErrStat2,ErrMsg2,ErrStat,ErrMsg,RoutineName)
         
      call BEMT_InitStates(t, m%BEMT_u(indx), p%BEMT, x_init%BEMT, xd%BEMT, z%BEMT, OtherState_init%BEMT, m%BEMT, p_AD%AFI, ErrStat2, ErrMsg2 ) ! changes values only if states haven't been initialized
         call SetErrStat(ErrStat2,ErrMsg2,ErrStat,ErrMsg,RoutineName)
   end if
   
   
   IF ( PRESENT( dYdx ) ) THEN

      ! Calculate the partial derivative of the output functions (Y) with respect to the continuous states (x) here:

      ! allocate dYdx if necessary
      if (.not. allocated(dYdx)) then
         call AllocAry(dYdx, p%Jac_ny, size(p%dx), 'dYdx', ErrStat2, ErrMsg2)
         call SetErrStat(ErrStat2,ErrMsg2,ErrStat,ErrMsg,RoutineName)
         if (ErrStat>=AbortErrLev) then
            call cleanup()
            return
         end if
      end if
      
         ! make a copy of outputs because we will need two for the central difference computations (with orientations)
      call AD_CopyRotOutputType( y, y_p, MESH_NEWCOPY, ErrStat2, ErrMsg2)
         call SetErrStat(ErrStat2,ErrMsg2,ErrStat,ErrMsg,RoutineName)
      call AD_CopyRotOutputType( y, y_m, MESH_NEWCOPY, ErrStat2, ErrMsg2)
         call SetErrStat(ErrStat2,ErrMsg2,ErrStat,ErrMsg,RoutineName)
         if (ErrStat>=AbortErrLev) then
            call cleanup()
            return
         end if

      do i=1,size(p%dx)
         
            ! get x_op + delta_p x
         call AD_CopyRotContinuousStateType( x_init, x_perturb, MESH_UPDATECOPY, ErrStat2, ErrMsg2 )
            call SetErrStat(ErrStat2,ErrMsg2,ErrStat,ErrMsg,RoutineName) ! we shouldn't have any errors about allocating memory here so I'm not going to return-on-error until later            
         call Perturb_x( p, i, 1, x_perturb, delta_p )


            ! compute y at x_op + delta_p x
         ! NOTE: z_op is the same as z because x_perturb does not affect the values of phi, thus I am not updating the states or calling UpdatePhi to get z_perturb.
         call RotCalcOutput( t, u, p, p_AD, x_perturb, xd, z, OtherState_init, y_p, m, ErrStat2, ErrMsg2 ) 
            call SetErrStat(ErrStat2,ErrMsg2,ErrStat,ErrMsg,RoutineName) ! we shouldn't have any errors about allocating memory here so I'm not going to return-on-error until later            
         
            
            ! get x_op - delta_m x
         call AD_CopyRotContinuousStateType( x_init, x_perturb, MESH_UPDATECOPY, ErrStat2, ErrMsg2 )
            call SetErrStat(ErrStat2,ErrMsg2,ErrStat,ErrMsg,RoutineName) ! we shouldn't have any errors about allocating memory here so I'm not going to return-on-error until later
         call Perturb_x( p, i, -1, x_perturb, delta_m )
         
            ! compute y at x_op - delta_m x
         ! NOTE: z_op is the same as z because x_perturb does not affect the values of phi, thus I am not updating the states or calling UpdatePhi to get z_perturb.
         call RotCalcOutput( t, u, p, p_AD, x_perturb, xd, z, OtherState_init, y_m, m, ErrStat2, ErrMsg2 ) 
            call SetErrStat(ErrStat2,ErrMsg2,ErrStat,ErrMsg,RoutineName) ! we shouldn't have any errors about allocating memory here so I'm not going to return-on-error until later            
         
            
            ! get central difference:            
         call Compute_dY( p, y_p, y_m, delta_p, delta_m, dYdx(:,i) )
         
      end do
      

      if (ErrStat>=AbortErrLev) then
         call cleanup()
         return
      end if
      call AD_DestroyRotOutputType( y_p, ErrStat2, ErrMsg2 ) ! we don't need this any more   
      call AD_DestroyRotOutputType( y_m, ErrStat2, ErrMsg2 ) ! we don't need this any more         

   END IF

   IF ( PRESENT( dXdx ) ) THEN

      ! Calculate the partial derivative of the continuous state functions (X) with respect to the continuous states (x) here:

      ! allocate and set dXdx

      ! Calculate the partial derivative of the continuous state functions (X) with respect to the inputs (u) here:

      ! allocate dXdx if necessary
      if (.not. allocated(dXdx)) then
         call AllocAry(dXdx, size(p%dx), size(p%dx), 'dXdx', ErrStat2, ErrMsg2)
         call SetErrStat(ErrStat2,ErrMsg2,ErrStat,ErrMsg,RoutineName)
         if (ErrStat>=AbortErrLev) then
            call cleanup()
            return
         end if
      end if
      
         
      do i=1,size(p%dx,1)
         
            ! get x_op + delta x
         call AD_CopyRotContinuousStateType( x_init, x_perturb, MESH_UPDATECOPY, ErrStat2, ErrMsg2 )
            call SetErrStat(ErrStat2,ErrMsg2,ErrStat,ErrMsg,RoutineName) ! we shouldn't have any errors about allocating memory here so I'm not going to return-on-error until later
         call Perturb_x( p, i, 1, x_perturb, delta_p )

            ! compute X at x_op + delta x
         ! NOTE: z_op is the same as z because x_perturb does not affect the values of phi, thus I am not updating the states or calling UpdatePhi to get z_perturb.
         call RotCalcContStateDeriv( t, u, p, p_AD, x_perturb, xd, z, OtherState_init, m, x_p, ErrStat2, ErrMsg2 ) 
            call SetErrStat(ErrStat2,ErrMsg2,ErrStat,ErrMsg,RoutineName)
            
                                         
            ! get x_op - delta x
         call AD_CopyRotContinuousStateType( x_init, x_perturb, MESH_UPDATECOPY, ErrStat2, ErrMsg2 )
            call SetErrStat(ErrStat2,ErrMsg2,ErrStat,ErrMsg,RoutineName) ! we shouldn't have any errors about allocating memory here so I'm not going to return-on-error until later
         call Perturb_x( p, i, -1, x_perturb, delta_m )
         
            ! compute x at u_op - delta u
         ! NOTE: z_op is the same as z because x_perturb does not affect the values of phi, thus I am not updating the states or calling UpdatePhi to get z_perturb.
         call RotCalcContStateDeriv( t, u, p, p_AD, x_perturb, xd, z, OtherState_init, m, x_m, ErrStat2, ErrMsg2 ) 
            call SetErrStat(ErrStat2,ErrMsg2,ErrStat,ErrMsg,RoutineName) 
            
            
            ! get central difference:
            
            ! we may have had an error allocating memory, so we'll check
         if (ErrStat>=AbortErrLev) then 
            call cleanup()
            return
         end if         
         
            ! get central difference:
         call Compute_dX( p, x_p, x_m, delta_p, delta_m, dXdx(:,i) )

      end do

      call AD_DestroyRotContinuousStateType( x_p, ErrStat2, ErrMsg2 ) ! we don't need this any more
      call AD_DestroyRotContinuousStateType( x_m, ErrStat2, ErrMsg2 ) ! we don't need this any more
   
   
   END IF

   IF ( PRESENT( dXddx ) ) THEN

      ! Calculate the partial derivative of the discrete state functions (Xd) with respect to the continuous states (x) here:

      ! allocate and set dXddx

   END IF

   IF ( PRESENT( dZdx ) ) THEN


      ! Calculate the partial derivative of the constraint state functions (Z) with respect to the continuous states (x) here:

      ! allocate and set dZdx

   END IF

   call cleanup()
contains
   subroutine cleanup()
      m%BEMT%UseFrozenWake = .false.
   
      call AD_DestroyRotOutputType(    y_p,       ErrStat2, ErrMsg2)
      call AD_DestroyRotOutputType(    y_m,       ErrStat2, ErrMsg2)
      call AD_DestroyRotContinuousStateType( x_p,       ErrStat2, ErrMsg2)
      call AD_DestroyRotContinuousStateType( x_m,       ErrStat2, ErrMsg2)
      
      call AD_DestroyRotContinuousStateType( x_perturb, ErrStat2, ErrMsg2 )
      call AD_DestroyRotContinuousStateType( x_init,    ErrStat2, ErrMsg2 )
      call AD_DestroyRotOtherStateType( OtherState_init, ErrStat2, ErrMsg2 )
   end subroutine cleanup

END SUBROUTINE RotJacobianPContState
!----------------------------------------------------------------------------------------------------------------------------------
!> Routine to compute the Jacobians of the output (Y), continuous- (X), discrete- (Xd), and constraint-state (Z) functions
!! with respect to the discrete states (xd). The partial derivatives dY/dxd, dX/dxd, dXd/dxd, and dZ/dxd are returned.
SUBROUTINE AD_JacobianPDiscState( t, u, p, x, xd, z, OtherState, y, m, ErrStat, ErrMsg, dYdxd, dXdxd, dXddxd, dZdxd )
!..................................................................................................................................

   REAL(DbKi),                           INTENT(IN   )           :: t          !< Time in seconds at operating point
   TYPE(AD_InputType),                   INTENT(IN   )           :: u          !< Inputs at operating point (may change to inout if a mesh copy is required)
   TYPE(AD_ParameterType),               INTENT(IN   )           :: p          !< Parameters
   TYPE(AD_ContinuousStateType),         INTENT(IN   )           :: x          !< Continuous states at operating point
   TYPE(AD_DiscreteStateType),           INTENT(IN   )           :: xd         !< Discrete states at operating point
   TYPE(AD_ConstraintStateType),         INTENT(IN   )           :: z          !< Constraint states at operating point
   TYPE(AD_OtherStateType),              INTENT(IN   )           :: OtherState !< Other states at operating point
   TYPE(AD_OutputType),                  INTENT(IN   )           :: y          !< Output (change to inout if a mesh copy is required);
                                                                               !!   Output fields are not used by this routine, but type is
                                                                               !!   available here so that mesh parameter information (i.e.,
                                                                               !!   connectivity) does not have to be recalculated for dYdxd.
   TYPE(AD_MiscVarType),                 INTENT(INOUT)           :: m          !< Misc/optimization variables
   INTEGER(IntKi),                       INTENT(  OUT)           :: ErrStat    !< Error status of the operation
   CHARACTER(*),                         INTENT(  OUT)           :: ErrMsg     !< Error message if ErrStat /= ErrID_None
   REAL(R8Ki), ALLOCATABLE, OPTIONAL,    INTENT(INOUT)           :: dYdxd(:,:) !< Partial derivatives of output functions
                                                                               !!  (Y) with respect to the discrete
                                                                               !!  states (xd) [intent in to avoid deallocation]
   REAL(R8Ki), ALLOCATABLE, OPTIONAL,    INTENT(INOUT)           :: dXdxd(:,:) !< Partial derivatives of continuous state
                                                                               !!   functions (X) with respect to the
                                                                               !!   discrete states (xd) [intent in to avoid deallocation]
   REAL(R8Ki), ALLOCATABLE, OPTIONAL,    INTENT(INOUT)           :: dXddxd(:,:)!< Partial derivatives of discrete state
                                                                               !!   functions (Xd) with respect to the
                                                                               !!   discrete states (xd) [intent in to avoid deallocation]
   REAL(R8Ki), ALLOCATABLE, OPTIONAL,    INTENT(INOUT)           :: dZdxd(:,:) !< Partial derivatives of constraint state
                                                                               !!   functions (Z) with respect to the
                                                                               !!   discrete states (xd) [intent in to avoid deallocation]


      ! Initialize ErrStat

   ErrStat = ErrID_None
   ErrMsg  = ''


   IF ( PRESENT( dYdxd ) ) THEN

      ! Calculate the partial derivative of the output functions (Y) with respect to the discrete states (xd) here:

      ! allocate and set dYdxd

   END IF

   IF ( PRESENT( dXdxd ) ) THEN

      ! Calculate the partial derivative of the continuous state functions (X) with respect to the discrete states (xd) here:

      ! allocate and set dXdxd

   END IF

   IF ( PRESENT( dXddxd ) ) THEN

      ! Calculate the partial derivative of the discrete state functions (Xd) with respect to the discrete states (xd) here:

      ! allocate and set dXddxd

   END IF

   IF ( PRESENT( dZdxd ) ) THEN

      ! Calculate the partial derivative of the constraint state functions (Z) with respect to the discrete states (xd) here:

      ! allocate and set dZdxd

   END IF


END SUBROUTINE AD_JacobianPDiscState
!----------------------------------------------------------------------------------------------------------------------------------
!> Routine to compute the Jacobians of the output (Y), continuous- (X), discrete- (Xd), and constraint-state (Z) functions
!! with respect to the constraint states (z). The partial derivatives dY/dz, dX/dz, dXd/dz, and dZ/dz are returned.
SUBROUTINE AD_JacobianPConstrState( t, u, p, x, xd, z, OtherState, y, m, ErrStat, ErrMsg, dYdz, dXdz, dXddz, dZdz )
!..................................................................................................................................

   REAL(DbKi),                           INTENT(IN   )           :: t          !< Time in seconds at operating point
   TYPE(AD_InputType),                   INTENT(IN   )           :: u          !< Inputs at operating point (may change to inout if a mesh copy is required)
   TYPE(AD_ParameterType),               INTENT(IN   )           :: p          !< Parameters
   TYPE(AD_ContinuousStateType),         INTENT(IN   )           :: x          !< Continuous states at operating point
   TYPE(AD_DiscreteStateType),           INTENT(IN   )           :: xd         !< Discrete states at operating point
   TYPE(AD_ConstraintStateType),         INTENT(IN   )           :: z          !< Constraint states at operating point
   TYPE(AD_OtherStateType),              INTENT(IN   )           :: OtherState !< Other states at operating point
   TYPE(AD_OutputType),                  INTENT(INOUT)           :: y          !< Output (change to inout if a mesh copy is required);
                                                                               !!   Output fields are not used by this routine, but type is
                                                                               !!   available here so that mesh parameter information (i.e.,
                                                                               !!   connectivity) does not have to be recalculated for dYdz.
   TYPE(AD_MiscVarType),                 INTENT(INOUT)           :: m          !< Misc/optimization variables
   INTEGER(IntKi),                       INTENT(  OUT)           :: ErrStat    !< Error status of the operation
   CHARACTER(*),                         INTENT(  OUT)           :: ErrMsg     !< Error message if ErrStat /= ErrID_None
   REAL(R8Ki), ALLOCATABLE, OPTIONAL,    INTENT(INOUT)           :: dYdz(:,:)  !< Partial derivatives of output
                                                                               !!  functions (Y) with respect to the
                                                                               !!  constraint states (z) [intent in to avoid deallocation]
   REAL(R8Ki), ALLOCATABLE, OPTIONAL,    INTENT(INOUT)           :: dXdz(:,:)  !< Partial derivatives of continuous
                                                                               !!  state functions (X) with respect to
                                                                               !!  the constraint states (z) [intent in to avoid deallocation]
   REAL(R8Ki), ALLOCATABLE, OPTIONAL,    INTENT(INOUT)           :: dXddz(:,:) !< Partial derivatives of discrete state
                                                                               !!  functions (Xd) with respect to the
                                                                               !!  constraint states (z) [intent in to avoid deallocation]
   REAL(R8Ki), ALLOCATABLE, OPTIONAL,    INTENT(INOUT)           :: dZdz(:,:)  !< Partial derivatives of constraint
                                                                               !! state functions (Z) with respect to
                                                                               !!  the constraint states (z) [intent in to avoid deallocation]
   !
   integer(IntKi), parameter :: iR =1 ! Rotor index

   if (size(p%rotors)>1) then
      errStat = ErrID_Fatal
      errMsg = 'Linearization with more than one rotor not supported'
      return
   endif

   call RotJacobianPConstrState( t, u%rotors(iR), p%rotors(iR), p, x%rotors(iR), xd%rotors(iR), z%rotors(iR), OtherState%rotors(iR), y%rotors(iR), m%rotors(iR), errStat, errMsg, dYdz, dXdz, dXddz, dZdz )

END SUBROUTINE AD_JacobianPConstrState
!----------------------------------------------------------------------------------------------------------------------------------
!> Routine to compute the Jacobians of the output (Y), continuous- (X), discrete- (Xd), and constraint-state (Z) functions
!! with respect to the constraint states (z). The partial derivatives dY/dz, dX/dz, dXd/dz, and dZ/dz are returned.
SUBROUTINE RotJacobianPConstrState( t, u, p, p_AD, x, xd, z, OtherState, y, m, ErrStat, ErrMsg, dYdz, dXdz, dXddz, dZdz )
!..................................................................................................................................

   REAL(DbKi),                           INTENT(IN   )           :: t          !< Time in seconds at operating point
   TYPE(RotInputType),                   INTENT(IN   )           :: u          !< Inputs at operating point (may change to inout if a mesh copy is required)
   TYPE(RotParameterType),               INTENT(IN   )           :: p          !< Parameters
   TYPE(AD_ParameterType),               INTENT(IN   )           :: p_AD       !< Parameters
   TYPE(RotContinuousStateType),         INTENT(IN   )           :: x          !< Continuous states at operating point
   TYPE(RotDiscreteStateType),           INTENT(IN   )           :: xd         !< Discrete states at operating point
   TYPE(RotConstraintStateType),         INTENT(IN   )           :: z          !< Constraint states at operating point
   TYPE(RotOtherStateType),              INTENT(IN   )           :: OtherState !< Other states at operating point
   TYPE(RotOutputType),                  INTENT(INOUT)           :: y          !< Output (change to inout if a mesh copy is required);
                                                                               !!   Output fields are not used by this routine, but type is
                                                                               !!   available here so that mesh parameter information (i.e.,
                                                                               !!   connectivity) does not have to be recalculated for dYdz.
   TYPE(RotMiscVarType),                 INTENT(INOUT)           :: m          !< Misc/optimization variables
   INTEGER(IntKi),                       INTENT(  OUT)           :: ErrStat    !< Error status of the operation
   CHARACTER(*),                         INTENT(  OUT)           :: ErrMsg     !< Error message if ErrStat /= ErrID_None
   REAL(R8Ki), ALLOCATABLE, OPTIONAL,    INTENT(INOUT)           :: dYdz(:,:)  !< Partial derivatives of output
                                                                               !!  functions (Y) with respect to the
                                                                               !!  constraint states (z) [intent in to avoid deallocation]
   REAL(R8Ki), ALLOCATABLE, OPTIONAL,    INTENT(INOUT)           :: dXdz(:,:)  !< Partial derivatives of continuous
                                                                               !!  state functions (X) with respect to
                                                                               !!  the constraint states (z) [intent in to avoid deallocation]
   REAL(R8Ki), ALLOCATABLE, OPTIONAL,    INTENT(INOUT)           :: dXddz(:,:) !< Partial derivatives of discrete state
                                                                               !!  functions (Xd) with respect to the
                                                                               !!  constraint states (z) [intent in to avoid deallocation]
   REAL(R8Ki), ALLOCATABLE, OPTIONAL,    INTENT(INOUT)           :: dZdz(:,:)  !< Partial derivatives of constraint
                                                                               !! state functions (Z) with respect to
                                                                               !!  the constraint states (z) [intent in to avoid deallocation]

      ! local variables
   TYPE(RotOutputType)                                           :: y_p
   TYPE(RotOutputType)                                           :: y_m
   TYPE(RotConstraintStateType)                                  :: Z_p
   TYPE(RotConstraintStateType)                                  :: Z_m
   TYPE(RotConstraintStateType)                                  :: z_perturb
   REAL(R8Ki)                                                    :: delta_p, delta_m  ! delta change in state
   INTEGER(IntKi)                                                :: i, j, k, n, k2, j2   

   integer, parameter                                            :: indx = 1      ! m%BEMT_u(1) is at t; m%BEMT_u(2) is t+dt
   integer, parameter                                            :: op_indx = 2   ! m%BEMT_u(1) is at t; m%BEMT_u(2) is t+dt or the input at OP
   integer(intKi)                                                :: ErrStat2
   character(ErrMsgLen)                                          :: ErrMsg2
   character(*), parameter                                       :: RoutineName = 'AD_JacobianPConstrState'

   
      ! local variables
      
   
      ! Initialize ErrStat

   ErrStat = ErrID_None
   ErrMsg  = ''

      ! get OP values here:   
   !call AD_CalcOutput( t, u, p, x, xd, z, OtherState, y, m, ErrStat2, ErrMsg2 )  ! (bjj: is this necessary? if not, still need to get BEMT inputs)
   call SetInputs(p, p_AD, u, m, indx, errStat2, errMsg2)  
      call SetErrStat(ErrStat2,ErrMsg2,ErrStat,ErrMsg,RoutineName) ! we shouldn't have any errors about allocating memory here so I'm not going to return-on-error until later            
   call BEMT_CopyInput( m%BEMT_u(indx), m%BEMT_u(op_indx), MESH_UPDATECOPY, ErrStat2, ErrMsg2) ! copy the BEMT OP inputs to a temporary location that won't be overwritten
      call SetErrStat(ErrStat2,ErrMsg2,ErrStat,ErrMsg,RoutineName) ! we shouldn't have any errors about allocating memory here so I'm not going to return-on-error until later                        
 
      
   if ( p%FrozenWake ) then            
            ! compare arguments with call to BEMT_CalcOutput   
      call computeFrozenWake(m%BEMT_u(op_indx), p%BEMT, m%BEMT_y, m%BEMT )      
      m%BEMT%UseFrozenWake = .true.
   end if
   
   
      ! make a copy of the constraint states to perturb
   call AD_CopyRotConstraintStateType( z, z_perturb, MESH_NEWCOPY, ErrStat2, ErrMsg2)
      call SetErrStat(ErrStat2,ErrMsg2,ErrStat,ErrMsg,RoutineName)
      if (ErrStat>=AbortErrLev) then
         call cleanup()
         return
      end if
   
   
   IF ( PRESENT( dYdz ) ) THEN

         ! Calculate the partial derivative of the output functions (Y) with respect to the constraint states (z) here:

      ! allocate and set dYdz
      if (.not. allocated(dYdz) ) then
         call AllocAry(dYdz,p%Jac_ny, size(z%BEMT%phi),'dYdz', ErrStat2, ErrMsg2)
         call setErrStat(ErrStat2,ErrMsg2,ErrStat,ErrMsg,RoutineName)
         if (ErrStat>=AbortErrLev) then
            call cleanup()
            return
         end if
      end if

      
         ! make a copy of outputs because we will need two for the central difference computations (with orientations)
      call AD_CopyRotOutputType( y, y_p, MESH_NEWCOPY, ErrStat2, ErrMsg2)
         call SetErrStat(ErrStat2,ErrMsg2,ErrStat,ErrMsg,RoutineName)
      call AD_CopyRotOutputType( y, y_m, MESH_NEWCOPY, ErrStat2, ErrMsg2)
         call SetErrStat(ErrStat2,ErrMsg2,ErrStat,ErrMsg,RoutineName)
         if (ErrStat>=AbortErrLev) then
            call cleanup()
            return
         end if
      
         
      do k=1,p%NumBlades ! size(z%BEMT%Phi,2)
         do j=1,p%NumBlNds ! size(z%BEMT%Phi,1)                  
            i = (k-1)*p%NumBlNds + j
            
               ! need a check if F = 0 for this case:
   
            if ( p%BEMT%FixedInductions(j,k) ) then
               ! F is zero, we we need to skip this perturbation
               dYdz(:,i) = 0.0_ReKi
            else                        
            
               call Get_phi_perturbations(p%BEMT, m%BEMT, z%BEMT%phi(j,k), delta_p, delta_m)
               
                  ! get z_op + delta_p z
               z_perturb%BEMT%phi(j,k) = z%BEMT%phi(j,k) + delta_p
            
                  ! compute y at z_op + delta_p z
               call RotCalcOutput( t, u, p, p_AD, x, xd, z_perturb, OtherState, y_p, m, ErrStat2, ErrMsg2 ) 
                  call SetErrStat(ErrStat2,ErrMsg2,ErrStat,ErrMsg,RoutineName) ! we shouldn't have any errors about allocating memory here so I'm not going to return-on-error until later            
            
            
                  ! get z_op - delta_m z
               z_perturb%BEMT%phi(j,k) = z%BEMT%phi(j,k) - delta_m
            
                  ! compute y at z_op - delta_m z
               call RotCalcOutput( t, u, p, p_AD, x, xd, z_perturb, OtherState, y_m, m, ErrStat2, ErrMsg2 ) 
                  call SetErrStat(ErrStat2,ErrMsg2,ErrStat,ErrMsg,RoutineName) ! we shouldn't have any errors about allocating memory here so I'm not going to return-on-error until later            
            

                  ! get central difference:            
               call Compute_dY( p, y_p, y_m, delta_p, delta_m, dYdz(:,i) )
               
               
                  ! put z_perturb back (for next iteration):
               z_perturb%BEMT%phi(j,k) = z%BEMT%phi(j,k)
            end if
         
         end do
      end do
      
      if (ErrStat>=AbortErrLev) then
         call cleanup()
         return
      end if
      call AD_DestroyRotOutputType( y_p, ErrStat2, ErrMsg2 ) ! we don't need this any more   
      call AD_DestroyRotOutputType( y_m, ErrStat2, ErrMsg2 ) ! we don't need this any more   
      
      
   END IF

   IF ( PRESENT( dXdz ) ) THEN
      if (allocated(dXdz)) deallocate(dXdz)
   END IF

   IF ( PRESENT( dXddz ) ) THEN
      if (allocated(dXddz)) deallocate(dXddz)
   END IF

   IF ( PRESENT(dZdz) ) THEN

      call CheckLinearizationInput(p%BEMT, m%BEMT_u(op_indx), z%BEMT, m%BEMT, OtherState%BEMT, ErrStat2, ErrMsg2)      
         call setErrStat(ErrStat2,ErrMsg2,ErrStat,ErrMsg,RoutineName)
         if (ErrStat>=AbortErrLev) then
            call cleanup()
            return
         end if         
         
         ! Calculate the partial derivative of the constraint state functions (Z) with respect to the constraint states (z) here:

      ! allocate and set dZdz
      if (.not. allocated(dZdz)) then
         call AllocAry(dZdz,size(z%BEMT%phi), size(z%BEMT%phi),'dZdz', ErrStat2, ErrMsg2)
         call setErrStat(ErrStat2,ErrMsg2,ErrStat,ErrMsg,RoutineName)
         if (ErrStat>=AbortErrLev) then
            call cleanup()
            return
         end if         
      end if
      
      
      call AD_CopyRotConstraintStateType( z, z_perturb, MESH_UPDATECOPY, ErrStat2, ErrMsg2 )
      
      do k=1,p%NumBlades ! size(z%BEMT%Phi,2)
         do j=1,p%NumBlNds ! size(z%BEMT%Phi,1)                  
            i = (k-1)*p%NumBlNds + j
               
            if ( p%BEMT%FixedInductions(j,k) ) then
               ! F is zero, we we need to skip this perturbation
               dZdz(:,i) = 0.0_ReKi
               dZdz(i,i) = 1.0_ReKi                              
            else                        
            
               call Get_phi_perturbations(p%BEMT, m%BEMT, z%BEMT%phi(j,k), delta_p, delta_m)
            
                  ! get z_op + delta_p z
               z_perturb%BEMT%phi(j,k) = z%BEMT%phi(j,k) + delta_p

                  ! compute z_p at z_op + delta_p z
               call RotCalcConstrStateResidual( t, u, p, p_AD, x, xd, z_perturb, OtherState, m, z_p, ErrStat2, ErrMsg2 ) 
                  call SetErrStat(ErrStat2,ErrMsg2,ErrStat,ErrMsg,RoutineName)
            
                                         
                  ! get z_op - delta_m z
               z_perturb%BEMT%phi(j,k) = z%BEMT%phi(j,k) - delta_m
                     
                  ! compute z_m at u_op - delta_m u
               call RotCalcConstrStateResidual( t, u, p, p_AD, x, xd, z_perturb, OtherState, m, z_m, ErrStat2, ErrMsg2 ) 
                  call SetErrStat(ErrStat2,ErrMsg2,ErrStat,ErrMsg,RoutineName) 
                  if (ErrStat>=AbortErrLev) then 
                     call cleanup()
                     return
                  end if         
            
                  ! get central difference:            
                     
               do k2=1,p%NumBlades ! size(z%BEMT%Phi,2)
                  do j2=1,p%NumBlNds ! size(z%BEMT%Phi,1)
                     n = (k2-1)*p%NumBlNds + j2
                     dZdz(n,i) = z_p%BEMT%Phi(j2,k2) - z_m%BEMT%Phi(j2,k2)
                  end do            
               end do
         
               dZdz(:,i) = dZdz(:,i) / (delta_p + delta_m) 
         
                  ! put z_perturb back (for next iteration):
               z_perturb%BEMT%phi(j,k) = z%BEMT%phi(j,k)
               
            end if
            
         end do         
      end do
      
      call AD_DestroyRotConstraintStateType( z_p, ErrStat2, ErrMsg2 ) ! we don't need this any more
      call AD_DestroyRotConstraintStateType( z_m, ErrStat2, ErrMsg2 ) ! we don't need this any more      
      
   END IF
     
   call cleanup()
   
contains
   subroutine cleanup()
      m%BEMT%UseFrozenWake = .false.

      call AD_DestroyRotOutputType(            y_p, ErrStat2, ErrMsg2 )
      call AD_DestroyRotOutputType(            y_m, ErrStat2, ErrMsg2 )
      call AD_DestroyRotConstraintStateType(       z_p, ErrStat2, ErrMsg2 )
      call AD_DestroyRotConstraintStateType(       z_m, ErrStat2, ErrMsg2 )
      call AD_DestroyRotConstraintStateType( z_perturb, ErrStat2, ErrMsg2 )
   end subroutine cleanup   

END SUBROUTINE RotJacobianPConstrState
!++++++++++++++++++++++++++++++++++++++++++++++++++++++++++++++++++++++++++++++++++++++++++++++++++++++++++++++++++++++++++++++++++
!> Routine to pack the data structures representing the operating points into arrays for linearization.
SUBROUTINE AD_GetOP( t, u, p, x, xd, z, OtherState, y, m, ErrStat, ErrMsg, u_op, y_op, x_op, dx_op, xd_op, z_op )

   REAL(DbKi),                           INTENT(IN   )           :: t          !< Time in seconds at operating point
   TYPE(AD_InputType),                   INTENT(IN   )           :: u          !< Inputs at operating point (may change to inout if a mesh copy is required)
   TYPE(AD_ParameterType),               INTENT(IN   )           :: p          !< Parameters
   TYPE(AD_ContinuousStateType),         INTENT(IN   )           :: x          !< Continuous states at operating point
   TYPE(AD_DiscreteStateType),           INTENT(IN   )           :: xd         !< Discrete states at operating point
   TYPE(AD_ConstraintStateType),         INTENT(IN   )           :: z          !< Constraint states at operating point
   TYPE(AD_OtherStateType),              INTENT(IN   )           :: OtherState !< Other states at operating point
   TYPE(AD_OutputType),                  INTENT(IN   )           :: y          !< Output at operating point
   TYPE(AD_MiscVarType),                 INTENT(INOUT)           :: m          !< Misc/optimization variables
   INTEGER(IntKi),                       INTENT(  OUT)           :: ErrStat    !< Error status of the operation
   CHARACTER(*),                         INTENT(  OUT)           :: ErrMsg     !< Error message if ErrStat /= ErrID_None
   REAL(ReKi), ALLOCATABLE, OPTIONAL,    INTENT(INOUT)           :: u_op(:)    !< values of linearized inputs
   REAL(ReKi), ALLOCATABLE, OPTIONAL,    INTENT(INOUT)           :: y_op(:)    !< values of linearized outputs
   REAL(ReKi), ALLOCATABLE, OPTIONAL,    INTENT(INOUT)           :: x_op(:)    !< values of linearized continuous states
   REAL(ReKi), ALLOCATABLE, OPTIONAL,    INTENT(INOUT)           :: dx_op(:)   !< values of first time derivatives of linearized continuous states
   REAL(ReKi), ALLOCATABLE, OPTIONAL,    INTENT(INOUT)           :: xd_op(:)   !< values of linearized discrete states
   REAL(ReKi), ALLOCATABLE, OPTIONAL,    INTENT(INOUT)           :: z_op(:)    !< values of linearized constraint states
   !
   integer(IntKi), parameter :: iR =1 ! Rotor index

   if (size(p%rotors)>1) then
      errStat = ErrID_Fatal
      errMsg = 'Linearization with more than one rotor not supported'
      return
   endif

   call RotGetOP( t, u%rotors(iR), p%rotors(iR), p, x%rotors(iR), xd%rotors(iR), z%rotors(iR), OtherState%rotors(iR), y%rotors(iR), m%rotors(iR), errStat, errMsg, u_op, y_op, x_op, dx_op, xd_op, z_op )

END SUBROUTINE AD_GetOP

!++++++++++++++++++++++++++++++++++++++++++++++++++++++++++++++++++++++++++++++++++++++++++++++++++++++++++++++++++++++++++++++++++
!> Routine to pack the data structures representing the operating points into arrays for linearization.
SUBROUTINE RotGetOP( t, u, p, p_AD, x, xd, z, OtherState, y, m, ErrStat, ErrMsg, u_op, y_op, x_op, dx_op, xd_op, z_op )

   REAL(DbKi),                           INTENT(IN   )           :: t          !< Time in seconds at operating point
   TYPE(RotInputType),                   INTENT(IN   )           :: u          !< Inputs at operating point (may change to inout if a mesh copy is required)
   TYPE(RotParameterType),               INTENT(IN   )           :: p          !< Parameters
   TYPE(AD_ParameterType),               INTENT(IN   )           :: p_AD       !< Parameters
   TYPE(RotContinuousStateType),         INTENT(IN   )           :: x          !< Continuous states at operating point
   TYPE(RotDiscreteStateType),           INTENT(IN   )           :: xd         !< Discrete states at operating point
   TYPE(RotConstraintStateType),         INTENT(IN   )           :: z          !< Constraint states at operating point
   TYPE(RotOtherStateType),              INTENT(IN   )           :: OtherState !< Other states at operating point
   TYPE(RotOutputType),                  INTENT(IN   )           :: y          !< Output at operating point
   TYPE(RotMiscVarType),                 INTENT(INOUT)           :: m          !< Misc/optimization variables
   INTEGER(IntKi),                       INTENT(  OUT)           :: ErrStat    !< Error status of the operation
   CHARACTER(*),                         INTENT(  OUT)           :: ErrMsg     !< Error message if ErrStat /= ErrID_None
   REAL(ReKi), ALLOCATABLE, OPTIONAL,    INTENT(INOUT)           :: u_op(:)    !< values of linearized inputs
   REAL(ReKi), ALLOCATABLE, OPTIONAL,    INTENT(INOUT)           :: y_op(:)    !< values of linearized outputs
   REAL(ReKi), ALLOCATABLE, OPTIONAL,    INTENT(INOUT)           :: x_op(:)    !< values of linearized continuous states
   REAL(ReKi), ALLOCATABLE, OPTIONAL,    INTENT(INOUT)           :: dx_op(:)   !< values of first time derivatives of linearized continuous states
   REAL(ReKi), ALLOCATABLE, OPTIONAL,    INTENT(INOUT)           :: xd_op(:)   !< values of linearized discrete states
   REAL(ReKi), ALLOCATABLE, OPTIONAL,    INTENT(INOUT)           :: z_op(:)    !< values of linearized constraint states

   INTEGER(IntKi)                                                :: index, i, j, k
   INTEGER(IntKi)                                                :: nu
   INTEGER(IntKi)                                                :: ErrStat2
   CHARACTER(ErrMsgLen)                                          :: ErrMsg2
   CHARACTER(*), PARAMETER                                       :: RoutineName = 'AD_GetOP'
   LOGICAL                                                       :: FieldMask(FIELDMASK_SIZE)
   TYPE(RotContinuousStateType)                                  :: dxdt

   
      ! Initialize ErrStat

   ErrStat = ErrID_None
   ErrMsg  = ''

   IF ( PRESENT( u_op ) ) THEN
      
      nu = size(p%Jac_u_indx,1) + u%TowerMotion%NNodes * 6 & ! Jac_u_indx has 3 orientation angles, but the OP needs the full 9 elements of the DCM
                                + u%hubMotion%NNodes * 6     ! Jac_u_indx has 3 orientation angles, but the OP needs the full 9 elements of the DCM
      do i=1,p%NumBlades
         nu = nu + u%BladeMotion(i)%NNodes * 6 & ! Jac_u_indx has 3 orientation angles, but the OP needs the full 9 elements of the DCM
             + u%BladeRootMotion(i)%NNodes * 6   ! Jac_u_indx has 3 orientation angles, but the OP needs the full 9 elements of the DCM
      end do      
                  
      if (.not. allocated(u_op)) then
         call AllocAry(u_op, nu, 'u_op', ErrStat2, ErrMsg2)
            call SetErrStat(ErrStat2, ErrMsg2, ErrStat, ErrMsg, RoutineName)
            if (ErrStat >= AbortErrLev) return
      end if
      

      index = 1
      FieldMask = .false.
      FieldMask(MASKID_TRANSLATIONDISP) = .true.
      FieldMask(MASKID_Orientation) = .true.
      FieldMask(MASKID_TRANSLATIONVel) = .true.
      call PackMotionMesh(u%TowerMotion, u_op, index, FieldMask=FieldMask)
   
      FieldMask(MASKID_TRANSLATIONVel) = .false.
      FieldMask(MASKID_RotationVel) = .true.
      call PackMotionMesh(u%HubMotion, u_op, index, FieldMask=FieldMask)
   
      FieldMask = .false.
      FieldMask(MASKID_Orientation) = .true.
      do k = 1,p%NumBlades
         call PackMotionMesh(u%BladeRootMotion(k), u_op, index, FieldMask=FieldMask)
      end do
   
      FieldMask(MASKID_TRANSLATIONDISP) = .true.
      FieldMask(MASKID_Orientation) = .true.
      FieldMask(MASKID_TRANSLATIONVel)  = .true.
      FieldMask(MASKID_RotationVel) = .true.
      FieldMask(MASKID_TRANSLATIONAcc) = .true.
      do k=1,p%NumBlades     
         call PackMotionMesh(u%BladeMotion(k), u_op, index, FieldMask=FieldMask)
      end do
   
      do k=1,p%NumBlades
         do i=1,p%NumBlNds
            do j=1,3
               u_op(index) = u%InflowOnBlade(j,i,k)
               index = index + 1
            end do            
         end do
      end do

      do i=1,p%NumTwrNds
         do j=1,3
            u_op(index) = u%InflowOnTower(j,i)
            index = index + 1
         end do            
      end do

      do k=1,p%NumBlades
         do j = 1, size(u%UserProp,1) ! Number of nodes for a blade
            u_op(index) = u%UserProp(j,k)
            index = index + 1
         end do
      end do
      
                  ! I'm not including this in the linearization yet
         !do i=1,u%NacelleMotion%NNodes ! 1 or 0
         !   do j=1,3
         !      u_op(index) = u%InflowOnNacelle(j)
         !      index = index + 1
         !   end do
         !end do
         !
         !do i=1,u%HubMotion%NNodes ! 1
         !   do j=1,3
         !      u_op(index) = u%InflowOnHub(j)
         !      index = index + 1
         !   end do
         !end do
         
   END IF

   IF ( PRESENT( y_op ) ) THEN
      
      if (.not. allocated(y_op)) then
         call AllocAry(y_op, p%Jac_ny, 'y_op', ErrStat2, ErrMsg2)
            call SetErrStat(ErrStat2, ErrMsg2, ErrStat, ErrMsg, RoutineName)
            if (ErrStat >= AbortErrLev) return
      end if
      
      

      index = 1
      call PackLoadMesh(y%TowerLoad, y_op, index)
      do k=1,p%NumBlades
         call PackLoadMesh(y%BladeLoad(k), y_op, index)                  
      end do
   
      index = index - 1
      do i=1,p%NumOuts + p%BldNd_TotNumOuts
         y_op(i+index) = y%WriteOutput(i)
      end do   
         
      
   END IF

   IF ( PRESENT( x_op ) ) THEN
   
      if (.not. allocated(x_op)) then
         call AllocAry(x_op, p%BEMT%DBEMT%lin_nx + p%BEMT%UA%lin_nx,'x_op',ErrStat2,ErrMsg2)
            call SetErrStat(ErrStat2,ErrMsg2,ErrStat,ErrMsg,RoutineName)
         if (ErrStat>=AbortErrLev) return
      end if

      index = 1
         ! set linearization operating points:
      if (p%BEMT%DBEMT%lin_nx>0) then
         do j=1,p%NumBlades ! size(x%BEMT%DBEMT%element,2)
            do i=1,p%NumBlNds ! size(x%BEMT%DBEMT%element,1)
               do k=1,size(x%BEMT%DBEMT%element(i,j)%vind)
                  x_op(index) = x%BEMT%DBEMT%element(i,j)%vind(k)
                  index = index + 1
               end do
            end do
         end do
   
         do j=1,p%NumBlades ! size(x%BEMT%DBEMT%element,2)
            do i=1,p%NumBlNds ! size(x%BEMT%DBEMT%element,1)
               do k=1,size(x%BEMT%DBEMT%element(i,j)%vind_dot)
                  x_op(index) = x%BEMT%DBEMT%element(i,j)%vind_dot(k)
                  index = index + 1
               end do
            end do
         end do
      
      end if
   
      if (p%BEMT%UA%lin_nx>0) then
         do j=1,p%NumBlades ! size(x%BEMT%UA%element,2)
            do i=1,p%NumBlNds ! size(x%BEMT%UA%element,1)
               do k=1,4 !size(x%BEMT%UA%element(i,j)%x) !linearize only first 4 states (5th is vortex)
                  x_op(index) = x%BEMT%UA%element(i,j)%x(k)
                  index = index + 1
               end do
            end do
         end do
      
      end if
      
   END IF

   IF ( PRESENT( dx_op ) ) THEN
   
      if (.not. allocated(dx_op)) then
         call AllocAry(dx_op, p%BEMT%DBEMT%lin_nx + p%BEMT%UA%lin_nx,'dx_op',ErrStat2,ErrMsg2)
            call SetErrStat(ErrStat2,ErrMsg2,ErrStat,ErrMsg,RoutineName)
            if (ErrStat>=AbortErrLev) return
      end if

      call RotCalcContStateDeriv(t, u, p, p_AD, x, xd, z, OtherState, m, dxdt, ErrStat2, ErrMsg2)
         call SetErrStat(ErrStat2,ErrMsg2,ErrStat,ErrMsg,RoutineName)
         if (ErrStat>=AbortErrLev) then
            call AD_DestroyRotContinuousStateType( dxdt, ErrStat2, ErrMsg2)
            return
         end if
      
      index = 1
         ! set linearization operating points:
      if (p%BEMT%DBEMT%lin_nx>0) then

         do j=1,p%NumBlades ! size(dxdt%BEMT%DBEMT%element,2)
            do i=1,p%NumBlNds ! size(dxdt%BEMT%DBEMT%element,1)
               do k=1,size(dxdt%BEMT%DBEMT%element(i,j)%vind)
                  dx_op(index) = dxdt%BEMT%DBEMT%element(i,j)%vind(k)
                  index = index + 1
               end do
            end do
         end do
   
         do j=1,p%NumBlades ! size(dxdt%BEMT%DBEMT%element,2)
            do i=1,p%NumBlNds ! size(dxdt%BEMT%DBEMT%element,1)
               do k=1,size(dxdt%BEMT%DBEMT%element(i,j)%vind_dot)
                  dx_op(index) = dxdt%BEMT%DBEMT%element(i,j)%vind_dot(k)
                  index = index + 1
               end do
            end do
         end do
      
      end if
   
      if (p%BEMT%UA%lin_nx>0) then
         do j=1,p%NumBlades ! size(dxdt%BEMT%UA%element,2)
            do i=1,p%NumBlNds ! size(dxdt%BEMT%UA%element,1)
               do k=1,4 !size(dxdt%BEMT%UA%element(i,j)%x) don't linearize 5th state
                  dx_op(index) = dxdt%BEMT%UA%element(i,j)%x(k)
                  index = index + 1
               end do
            end do
         end do
      end if
      
      call AD_DestroyRotContinuousStateType( dxdt, ErrStat2, ErrMsg2)
      
   END IF

   IF ( PRESENT( xd_op ) ) THEN

   END IF
   
   IF ( PRESENT( z_op ) ) THEN

      if (.not. allocated(z_op)) then
         call AllocAry(z_op, p%NumBlades*p%NumBlNds, 'z_op', ErrStat2, ErrMsg2)
            call SetErrStat(ErrStat2, ErrMsg2, ErrStat, ErrMsg, RoutineName)
            if (ErrStat >= AbortErrLev) return
      end if
      
   
      index = 1
      do k=1,p%NumBlades ! size(z%BEMT%Phi,2)
         do i=1,p%NumBlNds ! size(z%BEMT%Phi,1)
            z_op(index) = z%BEMT%phi(i,k)
            index = index + 1
         end do
      end do
      
   END IF

END SUBROUTINE RotGetOP
!++++++++++++++++++++++++++++++++++++++++++++++++++++++++++++++++++++++++++++++++++++++++++++++++++++++++++++++++++++++++++++++++++   
SUBROUTINE Init_Jacobian_y( p, y, InitOut, ErrStat, ErrMsg)

   TYPE(RotParameterType)            , INTENT(INOUT) :: p                     !< parameters
   TYPE(RotOutputType)               , INTENT(IN   ) :: y                     !< outputs
   TYPE(RotInitOutputType)           , INTENT(INOUT) :: InitOut               !< Initialization output data (for Jacobian row/column names)
   
   INTEGER(IntKi)                    , INTENT(  OUT) :: ErrStat               !< Error status of the operation
   CHARACTER(*)                      , INTENT(  OUT) :: ErrMsg                !< Error message if ErrStat /= ErrID_None
   
      ! local variables:
   INTEGER(IntKi)                :: i, j, k, indx_next, indx_last
   INTEGER(IntKi)                                    :: ErrStat2
   CHARACTER(ErrMsgLen)                              :: ErrMsg2
   CHARACTER(*), PARAMETER                           :: RoutineName = 'Init_Jacobian_y'
   logical, allocatable                              :: AllOut(:)
                        
   
   ErrStat = ErrID_None
   ErrMsg  = ""
   
   
      ! determine how many outputs there are in the Jacobians     
   p%Jac_ny = y%TowerLoad%NNodes * 6         & ! 3 forces + 3 moments at each node
            + p%NumOuts + p%BldNd_TotNumOuts   ! WriteOutput values 
      
   do k=1,p%NumBlades
      p%Jac_ny = p%Jac_ny + y%BladeLoad(k)%NNodes * 6  ! 3 forces + 3 moments at each node
   end do   
   
   
      ! get the names of the linearized outputs:
   call AllocAry(InitOut%LinNames_y, p%Jac_ny,'LinNames_y',ErrStat2,ErrMsg2); call SetErrStat(ErrStat2,ErrMsg2,ErrStat,ErrMsg,RoutineName)
   call AllocAry(InitOut%RotFrame_y, p%Jac_ny,'RotFrame_y',ErrStat2,ErrMsg2); call SetErrStat(ErrStat2,ErrMsg2,ErrStat,ErrMsg,RoutineName)
      if (ErrStat >= AbortErrLev) return
   
         
   InitOut%RotFrame_y = .false. ! default all to false, then set the true ones below
   indx_next = 1  
   call PackLoadMesh_Names(y%TowerLoad, 'Tower', InitOut%LinNames_y, indx_next)
   
   indx_last = indx_next
   do k=1,p%NumBlades
      call PackLoadMesh_Names(y%BladeLoad(k), 'Blade '//trim(num2lstr(k)), InitOut%LinNames_y, indx_next)
   end do
   ! InitOut%RotFrame_y(indx_last:indx_next-1) = .true. ! The mesh fields are in the global frame, so are not in the rotating frame

   do i=1,p%NumOuts + p%BldNd_TotNumOuts
      InitOut%LinNames_y(i+indx_next-1) = trim(InitOut%WriteOutputHdr(i))//', '//trim(InitOut%WriteOutputUnt(i))  !trim(p%OutParam(i)%Name)//', '//p%OutParam(i)%Units
   end do    
   

      ! check for all the WriteOutput values that are functions of blade number:
   allocate( AllOut(0:MaxOutPts), STAT=ErrStat2 ) ! allocate starting at zero to account for invalid output channels
   if (ErrStat2 /=0 ) then
      call SetErrStat(ErrID_Info, 'error allocating temporary space for AllOut',ErrStat,ErrMsg,RoutineName)
      return;
   end if
   
   AllOut = .false.
   do k=1,3
      AllOut( BAzimuth(k)) = .true.
      AllOut( BPitch  (k)) = .true.

      !   AllOut( BFldFx( k)) = .true.
      !   AllOut( BFldFy( k)) = .true.
      !   AllOut( BFldFz( k)) = .true.
      !   AllOut( BFldMx( k)) = .true.
      !   AllOut( BFldMy( k)) = .true.
      !   AllOut( BFldMz( k)) = .true.

      do j=1,9
         AllOut(BNVUndx(j,k)) = .true.
         AllOut(BNVUndy(j,k)) = .true.
         AllOut(BNVUndz(j,k)) = .true.
         AllOut(BNVDisx(j,k)) = .true.
         AllOut(BNVDisy(j,k)) = .true.
         AllOut(BNVDisz(j,k)) = .true.
         AllOut(BNSTVx (j,k)) = .true.
         AllOut(BNSTVy (j,k)) = .true.
         AllOut(BNSTVz (j,k)) = .true.
         AllOut(BNVRel (j,k)) = .true.
         AllOut(BNDynP (j,k)) = .true.
         AllOut(BNRe   (j,k)) = .true.
         AllOut(BNM    (j,k)) = .true.   
         AllOut(BNVIndx(j,k)) = .true.   
         AllOut(BNVIndy(j,k)) = .true. 
         AllOut(BNAxInd(j,k)) = .true.         
         AllOut(BNTnInd(j,k)) = .true.
         AllOut(BNAlpha(j,k)) = .true.
         AllOut(BNTheta(j,k)) = .true.
         AllOut(BNPhi  (j,k)) = .true.   
         AllOut(BNCurve(j,k)) = .true.
         AllOut(BNCl   (j,k)) = .true.
         AllOut(BNCd   (j,k)) = .true.
         AllOut(BNCm   (j,k)) = .true.
         AllOut(BNCx   (j,k)) = .true.
         AllOut(BNCy   (j,k)) = .true.
         AllOut(BNCn   (j,k)) = .true.
         AllOut(BNCt   (j,k)) = .true.
         AllOut(BNFl   (j,k)) = .true.
         AllOut(BNFd   (j,k)) = .true.
         AllOut(BNMm   (j,k)) = .true.
         AllOut(BNFx   (j,k)) = .true.
         AllOut(BNFy   (j,k)) = .true.
         AllOut(BNFn   (j,k)) = .true.
         AllOut(BNFt   (j,k)) = .true.
         AllOut(BNClrnc(j,k)) = .true.
      end do
   end do
   
   
   do i=1,p%NumOuts
      InitOut%RotFrame_y(i+indx_next-1) = AllOut( p%OutParam(i)%Indx )      
   end do    
   
   do i=1,p%BldNd_TotNumOuts
      InitOut%RotFrame_y(i+p%NumOuts+indx_next-1) = .true.
      !AbsCant, AbsToe, AbsTwist should probably be set to .false.
   end do
      
   
   deallocate(AllOut)
          
END SUBROUTINE Init_Jacobian_y
!----------------------------------------------------------------------------------------------------------------------------------
SUBROUTINE Init_Jacobian_u( InputFileData, p, u, InitOut, ErrStat, ErrMsg)

   TYPE(RotInputFile)                , INTENT(IN   ) :: InputFileData         !< input file data (for default blade perturbation)
   TYPE(RotParameterType)            , INTENT(INOUT) :: p                     !< parameters
   TYPE(RotInputType)                , INTENT(IN   ) :: u                     !< inputs
   TYPE(RotInitOutputType)           , INTENT(INOUT) :: InitOut               !< Initialization output data (for Jacobian row/column names)
   
   INTEGER(IntKi)                    , INTENT(  OUT) :: ErrStat               !< Error status of the operation
   CHARACTER(*)                      , INTENT(  OUT) :: ErrMsg                !< Error message if ErrStat /= ErrID_None
   
      ! local variables:
   INTEGER(IntKi)                :: i, j, k, index, index_last, nu, i_meshField
   REAL(ReKi)                    :: perturb, perturb_t, perturb_b(MaxBl)
   LOGICAL                       :: FieldMask(FIELDMASK_SIZE)
   CHARACTER(1), PARAMETER       :: UVW(3) = (/'U','V','W'/)
   INTEGER(IntKi)                                    :: ErrStat2
   CHARACTER(ErrMsgLen)                              :: ErrMsg2
   CHARACTER(*), PARAMETER                           :: RoutineName = 'Init_Jacobian_u'
   
   ErrStat = ErrID_None
   ErrMsg  = ""
   
   
      ! determine how many inputs there are in the Jacobians
   nu = u%TowerMotion%NNodes * 9            & ! 3 Translation Displacements + 3 orientations + 3 Translation velocities at each node
      + u%hubMotion%NNodes   * 9            & ! 3 Translation Displacements + 3 orientations + 3 Rotation velocities at each node
      + size( u%InflowOnBlade)              &
      + size( u%InflowOnTower)              & !note that we are not passing the inflow on nacelle or hub here
      + size( u%UserProp)

   do i=1,p%NumBlades
      nu = nu + u%BladeMotion(i)%NNodes * 15 & ! 3 Translation Displacements + 3 orientations + 3 Translation velocities + 3 Rotation velocities + 3 TranslationAcc at each node
          + u%BladeRootMotion(i)%NNodes * 3   ! 3 orientations at each node
   end do      
      
   ! all other inputs ignored

      
   !............................                     
   ! fill matrix to store index to help us figure out what the ith value of the u vector really means
   ! (see aerodyn::perturb_u ... these MUST match )
   ! column 1 indicates module's mesh and field
   ! column 2 indicates the first index (x-y-z component) of the field
   ! column 3 is the node
   !............................                     
   
   call allocAry( p%Jac_u_indx, nu, 3, 'p%Jac_u_indx', ErrStat2, ErrMsg2)      
      call SetErrStat(ErrStat2, ErrMsg2, ErrStat, ErrMsg, RoutineName)
   if (ErrStat >= AbortErrLev) return                     
            
   !...............
   ! AD input mappings stored in p%Jac_u_indx:   
   !...............            
   index = 1
   !Module/Mesh/Field: u%TowerMotion%TranslationDisp  = 1;
   !Module/Mesh/Field: u%TowerMotion%Orientation      = 2;
   !Module/Mesh/Field: u%TowerMotion%TranslationVel   = 3;
   do i_meshField = 1,3
      do i=1,u%TowerMotion%NNodes
         do j=1,3
            p%Jac_u_indx(index,1) =  i_meshField
            p%Jac_u_indx(index,2) =  j !component index:  j
            p%Jac_u_indx(index,3) =  i !Node:   i
            index = index + 1
         end do !j      
      end do !i
   end do
   
   !Module/Mesh/Field: u%HubMotion%TranslationDisp = 4;
   !Module/Mesh/Field: u%HubMotion%Orientation     = 5;
   !Module/Mesh/Field: u%HubMotion%RotationVel     = 6;
   do i_meshField = 4,6
      do i=1,u%HubMotion%NNodes
         do j=1,3
            p%Jac_u_indx(index,1) =  i_meshField
            p%Jac_u_indx(index,2) =  j !component index:  j
            p%Jac_u_indx(index,3) =  i !Node:   i
            index = index + 1
         end do !j      
      end do !i
   end do
   
   !bjj: if MaxBl (max blades) changes, we need to modify this
   !Module/Mesh/Field: u%BladeRootMotion(1)%Orientation = 7;
   !Module/Mesh/Field: u%BladeRootMotion(2)%Orientation = 8;
   !Module/Mesh/Field: u%BladeRootMotion(3)%Orientation = 9;   
   do k=1,p%NumBlades         
      do i_meshField = 6,6
         do i=1,u%BladeRootMotion(k)%NNodes
            do j=1,3
               p%Jac_u_indx(index,1) =  i_meshField + k
               p%Jac_u_indx(index,2) =  j !component index:  j
               p%Jac_u_indx(index,3) =  i !Node:   i
               index = index + 1
            end do !j      
         end do !i
            
      end do !i_meshField                            
   end do !k  
      
   !bjj: if MaxBl (max blades) changes, we need to modify this
   !Module/Mesh/Field: u%BladeMotion(1)%TranslationDisp = 10;
   !Module/Mesh/Field: u%BladeMotion(1)%Orientation     = 11;
   !Module/Mesh/Field: u%BladeMotion(1)%TranslationVel  = 12;
   !Module/Mesh/Field: u%BladeMotion(1)%RotationVel     = 13;
   !Module/Mesh/Field: u%BladeMotion(1)%TranslationAcc  = 14;

   !Module/Mesh/Field: u%BladeMotion(2)%TranslationDisp = 15;
   !Module/Mesh/Field: u%BladeMotion(2)%Orientation     = 16;
   !Module/Mesh/Field: u%BladeMotion(2)%TranslationVel  = 17;
   !Module/Mesh/Field: u%BladeMotion(2)%RotationVel     = 18;
   !Module/Mesh/Field: u%BladeMotion(2)%TranslationAcc  = 19;
   
   !Module/Mesh/Field: u%BladeMotion(3)%TranslationDisp = 20;
   !Module/Mesh/Field: u%BladeMotion(3)%Orientation     = 21;
   !Module/Mesh/Field: u%BladeMotion(3)%TranslationVel  = 22;
   !Module/Mesh/Field: u%BladeMotion(3)%RotationVel     = 23;
   !Module/Mesh/Field: u%BladeMotion(3)%TranslationAcc  = 24;
   do k=1,p%NumBlades
      do i_meshField = 1,5
         do i=1,u%BladeMotion(k)%NNodes
            do j=1,3
               p%Jac_u_indx(index,1) =  9 + i_meshField + (k-1)*5
               p%Jac_u_indx(index,2) =  j !component index:  j
               p%Jac_u_indx(index,3) =  i !Node:   i
               index = index + 1
            end do !j      
         end do !i
            
      end do !i_meshField                            
   end do !k
   
   !Module/Mesh/Field: u%InflowOnBlade(:,:,1) = 25;
   !Module/Mesh/Field: u%InflowOnBlade(:,:,2) = 26;
   !Module/Mesh/Field: u%InflowOnBlade(:,:,3) = 27;
   do k=1,size(u%InflowOnBlade,3)    ! p%NumBlades
      do i=1,size(u%InflowOnBlade,2) ! numNodes
         do j=1,3
            p%Jac_u_indx(index,1) =  24 + k
            p%Jac_u_indx(index,2) =  j !component index:  j
            p%Jac_u_indx(index,3) =  i !Node:   i
            index = index + 1
         end do !j      
      end do !i
   end do !k
   
   !Module/Mesh/Field: u%InflowOnTower(:,:) = 28;
   do i=1,size(u%InflowOnTower,2) ! numNodes
      do j=1,3
         p%Jac_u_indx(index,1) =  28
         p%Jac_u_indx(index,2) =  j !component index:  j
         p%Jac_u_indx(index,3) =  i !Node:   i
         index = index + 1
      end do !j      
   end do !i
   
   !Module/Mesh/Field: u%UserProp(:,:) = 29,30,31;
   
   do k=1,size(u%UserProp,2) ! p%NumBlades         
      do i=1,size(u%UserProp,1) ! numNodes
            p%Jac_u_indx(index,1) =  28 + k
            p%Jac_u_indx(index,2) =  1 !component index:  this is a scalar, so 1, but is never used
            p%Jac_u_indx(index,3) =  i !Node:   i
            index = index + 1     
      end do !i
   end do !k
      !......................................
      ! default perturbations, p%du:
      !......................................
   call allocAry( p%du, 31, 'p%du', ErrStat2, ErrMsg2) ! 31 = number of unique values in p%Jac_u_indx(:,1)
      call SetErrStat(ErrStat2, ErrMsg2, ErrStat, ErrMsg, RoutineName)

   perturb = 2*D2R
   
   do k=1,p%NumBlades
      perturb_b(k) = 0.2_ReKi*D2R * InputFileData%BladeProps(k)%BlSpn( InputFileData%BladeProps(k)%NumBlNds )
   end do

   if ( u%TowerMotion%NNodes > 0) then
      perturb_t = 0.2_ReKi*D2R * u%TowerMotion%Position( 3, u%TowerMotion%NNodes )
   else
      perturb_t = 0.0_ReKi
   end if   
   
   p%du(1) = perturb_t                    ! u%TowerMotion%TranslationDisp  = 1
   p%du(2) = perturb                      ! u%TowerMotion%Orientation      = 2
   p%du(3) = perturb_t                    ! u%TowerMotion%TranslationVel   = 3
   p%du(4) = perturb_b(1)                 ! u%HubMotion%TranslationDisp    = 4
   p%du(5) = perturb                      ! u%HubMotion%Orientation        = 5
   p%du(6) = perturb                      ! u%HubMotion%RotationVel        = 6
   do i_meshField = 7,9   
      p%du(i_meshField) = perturb         ! u%BladeRootMotion(k)%Orientation = 6+k, for k in [1, 3]
   end do
   do k=1,p%NumBlades         
      p%du(10 + (k-1)*5) = perturb_b(k)   ! u%BladeMotion(k)%TranslationDisp = 10 + (k-1)*5
      p%du(11 + (k-1)*5) = perturb        ! u%BladeMotion(k)%Orientation     = 11 + (k-1)*5
      p%du(12 + (k-1)*5) = perturb_b(k)   ! u%BladeMotion(k)%TranslationVel  = 12 + (k-1)*5
      p%du(13 + (k-1)*5) = perturb        ! u%BladeMotion(k)%RotationVel     = 13 + (k-1)*5
      p%du(14 + (k-1)*5) = perturb_b(k)   ! u%BladeMotion(k)%TranslationAcc  = 14 + (k-1)*5 !bjj: is the correct????
   end do
   do k=1,p%NumBlades
      p%du(24 + k) = perturb_b(k)         ! u%InflowOnBlade(:,:,k) = 24 + k
   end do      
   p%du(28) = perturb_t                   ! u%InflowOnTower(:,:) = 28
   do k=1,p%NumBlades 
      p%du(28+k) = perturb                ! u%UserProp(:,:) = 29,30,31
   end do      
      !.....................
      ! get names of linearized inputs
      !.....................
   call AllocAry(InitOut%LinNames_u, nu, 'LinNames_u', ErrStat2, ErrMsg2)
      call SetErrStat(ErrStat2, ErrMsg2, ErrStat, ErrMsg, RoutineName)
   call AllocAry(InitOut%RotFrame_u, nu, 'RotFrame_u', ErrStat2, ErrMsg2)
      call SetErrStat(ErrStat2, ErrMsg2, ErrStat, ErrMsg, RoutineName)
   call AllocAry(InitOut%IsLoad_u, nu, 'IsLoad_u', ErrStat2, ErrMsg2)
      call SetErrStat(ErrStat2, ErrMsg2, ErrStat, ErrMsg, RoutineName)
      if (ErrStat >= AbortErrLev) return

   InitOut%IsLoad_u   = .false. ! None of AeroDyn's inputs are loads
   InitOut%RotFrame_u = .false.
   do k=0,p%NumBlades*p%NumBlNds-1
      InitOut%RotFrame_u(nu - k ) = .true.   ! UserProp(:,:)
   end do  
   index = 1
   FieldMask = .false.
   FieldMask(MASKID_TRANSLATIONDISP) = .true.
   FieldMask(MASKID_Orientation) = .true.
   FieldMask(MASKID_TRANSLATIONVel) = .true.
   call PackMotionMesh_Names(u%TowerMotion, 'Tower', InitOut%LinNames_u, index, FieldMask=FieldMask)
   
   FieldMask(MASKID_TRANSLATIONVel) = .false.
   FieldMask(MASKID_RotationVel) = .true.
   call PackMotionMesh_Names(u%HubMotion, 'Hub', InitOut%LinNames_u, index, FieldMask=FieldMask)

   index_last = index
   FieldMask = .false.
   FieldMask(MASKID_Orientation) = .true.
   do k = 1,p%NumBlades
      call PackMotionMesh_Names(u%BladeRootMotion(k), 'Blade root '//trim(num2lstr(k)), InitOut%LinNames_u, index, FieldMask=FieldMask)
   end do
   
   FieldMask(MASKID_TRANSLATIONDISP) = .true.
   FieldMask(MASKID_TRANSLATIONVel)  = .true.
   FieldMask(MASKID_RotationVel) = .true.
   FieldMask(MASKID_TRANSLATIONAcc)  = .true.
   do k=1,p%NumBlades
      call PackMotionMesh_Names(u%BladeMotion(k), 'Blade '//trim(num2lstr(k)), InitOut%LinNames_u, index, FieldMask=FieldMask)
   end do
   
   do k=1,p%NumBlades
      do i=1,p%NumBlNds
         do j=1,3
            InitOut%LinNames_u(index) = UVW(j)//'-component inflow on blade '//trim(num2lstr(k))//', node '//trim(num2lstr(i))//', m/s'
            index = index + 1
         end do
      end do
   end do
   !InitOut%RotFrame_u(index_last:index-1) = .true. ! values on the mesh (and from IfW) are in global coordinates, thus not in the rotating frame

   do i=1,p%NumTwrNds
      do j=1,3
         InitOut%LinNames_u(index) = UVW(j)//'-component inflow on tower node '//trim(num2lstr(i))//', m/s'
         index = index + 1
      end do
   end do

   do k=1,p%NumBlades
      do i=1,p%NumBlNds
         InitOut%LinNames_u(index) = 'User property on blade '//trim(num2lstr(k))//', node '//trim(num2lstr(i))//', -'
         index = index + 1
      end do
   end do

   END SUBROUTINE Init_Jacobian_u
!----------------------------------------------------------------------------------------------------------------------------------
SUBROUTINE Init_Jacobian_x( p, InitOut, ErrStat, ErrMsg)

   TYPE(RotParameterType)            , INTENT(INOUT) :: p                     !< parameters
   TYPE(RotInitOutputType)           , INTENT(INOUT) :: InitOut               !< Output for initialization routine
   
   INTEGER(IntKi)                    , INTENT(  OUT) :: ErrStat               !< Error status of the operation
   CHARACTER(*)                      , INTENT(  OUT) :: ErrMsg                !< Error message if ErrStat /= ErrID_None
   
   INTEGER(IntKi)                                    :: ErrStat2
   CHARACTER(ErrMsgLen)                              :: ErrMsg2
   CHARACTER(*), PARAMETER                           :: RoutineName = 'Init_Jacobian_x'
   
      ! local variables:
   INTEGER(IntKi)                :: i, j, k
   INTEGER(IntKi)                :: nx
   INTEGER(IntKi)                :: nx1
   CHARACTER(25)                 :: NodeTxt
   
   ErrStat = ErrID_None
   ErrMsg  = ""
   
   
   nx = p%BEMT%DBEMT%lin_nx + p%BEMT%UA%lin_nx
   
      ! allocate space for the row/column names and for perturbation sizes
   ! always allocate this in case it is size zero ... (we use size(p%dx) for many calculations)
   CALL AllocAry(p%dx,                 nx, 'p%dx',         ErrStat2, ErrMsg2); call SetErrStat(ErrStat2, ErrMsg2, ErrStat, ErrMsg, RoutineName)
   if (nx==0) return
   
   CALL AllocAry(InitOut%LinNames_x,   nx, 'LinNames_x',   ErrStat2, ErrMsg2); CALL SetErrStat(ErrStat2, ErrMsg2, ErrStat, ErrMsg, RoutineName)
   CALL AllocAry(InitOut%RotFrame_x,   nx, 'RotFrame_x',   ErrStat2, ErrMsg2); CALL SetErrStat(ErrStat2, ErrMsg2, ErrStat, ErrMsg, RoutineName)
   CALL AllocAry(InitOut%DerivOrder_x, nx, 'DerivOrder_x', ErrStat2, ErrMsg2); CALL SetErrStat(ErrStat2, ErrMsg2, ErrStat, ErrMsg, RoutineName)
   if (ErrStat >= AbortErrLev) return
   
      ! All DBEMT continuous states are order = 2; UA states are order 1
   
   ! set default perturbation sizes: p%dx
   p%dx = 2.0_R8Ki * D2R_D 
   
      ! set linearization output names:
   nx1 = p%BEMT%DBEMT%lin_nx/2
   if (nx1>0) then
      InitOut%DerivOrder_x(1:p%BEMT%DBEMT%lin_nx) = 2
      InitOut%RotFrame_x(  1:p%BEMT%DBEMT%lin_nx) = .true.
   
      k = 1
      do j=1,p%NumBlades ! size(x%BEMT%DBEMT%element,2)
         do i=1,p%NumBlNds ! size(x%BEMT%DBEMT%element,1)
            NodeTxt = 'blade '//trim(num2lstr(j))//', node '//trim(num2lstr(i))
            InitOut%LinNames_x(k) = 'vind (axial) at '//trim(NodeTxt)//', m/s'
            k = k + 1
            
            InitOut%LinNames_x(k) = 'vind (tangential) at '//trim(NodeTxt)//', m/s'
            k = k + 1
         end do
      end do
   
      do i=1,nx1
         InitOut%LinNames_x(i+nx1) = 'First time derivative of '//trim(InitOut%LinNames_x(i))//'/s'
         InitOut%RotFrame_x(i+nx1) = InitOut%RotFrame_x(i)
      end do
   end if
   
   if (p%BEMT%UA%lin_nx>0) then
      InitOut%DerivOrder_x(1+p%BEMT%DBEMT%lin_nx:nx) = 1
      InitOut%RotFrame_x(  1+p%BEMT%DBEMT%lin_nx:nx) = .true.
   
      k = 1 + p%BEMT%DBEMT%lin_nx
      do j=1,p%NumBlades ! size(x%BEMT%DBEMT%element,2)
         do i=1,p%NumBlNds ! size(x%BEMT%DBEMT%element,1)
            NodeTxt = 'blade '//trim(num2lstr(j))//', node '//trim(num2lstr(i))
            
            InitOut%LinNames_x(k) = 'x1 '//trim(NodeTxt)//', rad'
            k = k + 1

            InitOut%LinNames_x(k) = 'x2 '//trim(NodeTxt)//', rad'
            k = k + 1
            
            InitOut%LinNames_x(k) = 'x3 '//trim(NodeTxt)//', -'
            k = k + 1
            
            InitOut%LinNames_x(k) = 'x4 '//trim(NodeTxt)//', -'
            p%dx(k) = 0.001 ! x4 is a number between 0 and 1, so we need this to be small
            k = k + 1
         end do
      end do
      
   end if
   
END SUBROUTINE Init_Jacobian_x
!----------------------------------------------------------------------------------------------------------------------------------
!> This routine initializes the array that maps rows/columns of the Jacobian to specific mesh fields.
!! Do not change the order of this packing without changing corresponding parts of AD linearization !
SUBROUTINE Init_Jacobian( InputFileData, p, p_AD, u, y, m, InitOut, ErrStat, ErrMsg)

   type(RotInputFile)                , intent(in   ) :: InputFileData         !< input file data (for default blade perturbation)
   TYPE(RotParameterType)            , INTENT(INOUT) :: p                     !< parameters
   TYPE(AD_ParameterType)            , INTENT(INOUT) :: p_AD                  !< parameters
   TYPE(RotInputType)                , INTENT(IN   ) :: u                     !< inputs
   TYPE(RotOutputType)               , INTENT(IN   ) :: y                     !< outputs
   TYPE(RotMiscVarType)              , INTENT(IN   ) :: m                     !< miscellaneous variable
   TYPE(RotInitOutputType)           , INTENT(INOUT) :: InitOut               !< Initialization output data (for Jacobian row/column names)
   
   INTEGER(IntKi)                    , INTENT(  OUT) :: ErrStat               !< Error status of the operation
   CHARACTER(*)                      , INTENT(  OUT) :: ErrMsg                !< Error message if ErrStat /= ErrID_None
   
   INTEGER(IntKi)                                    :: ErrStat2
   CHARACTER(ErrMsgLen)                              :: ErrMsg2
   CHARACTER(*), PARAMETER                           :: RoutineName = 'Init_Jacobian'
   
   
   ErrStat = ErrID_None
   ErrMsg  = ""
  
!FIXME: add logic to check that p%NumBlades is not greater than MaxBl.  Cannot linearize if that is true. 
   call Init_Jacobian_y( p, y, InitOut, ErrStat, ErrMsg)
   
      ! these matrices will be needed for linearization with frozen wake feature
   if (p%FrozenWake) then
      call AllocAry(m%BEMT%AxInd_op,p%NumBlNds,p%numBlades,'m%BEMT%AxInd_op', ErrStat2,ErrMsg2); call SetErrStat(ErrStat2,ErrMsg2,ErrStat,ErrMsg,RoutineName)
      call AllocAry(m%BEMT%TnInd_op,p%NumBlNds,p%numBlades,'m%BEMT%TnInd_op', ErrStat2,ErrMsg2); call SetErrStat(ErrStat2,ErrMsg2,ErrStat,ErrMsg,RoutineName)
   end if
   
   call Init_Jacobian_u( InputFileData, p, u, InitOut, ErrStat2, ErrMsg2); call SetErrStat(ErrStat2, ErrMsg2, ErrStat, ErrMsg, RoutineName)

   call Init_Jacobian_x( p, InitOut, ErrStat2, ErrMsg2); call SetErrStat(ErrStat2, ErrMsg2, ErrStat, ErrMsg, RoutineName)

END SUBROUTINE Init_Jacobian
!----------------------------------------------------------------------------------------------------------------------------------
!> This routine perturbs the nth element of the u array (and mesh/field it corresponds to)
!! Do not change this without making sure subroutine aerodyn::init_jacobian is consistant with this routine!
SUBROUTINE Perturb_u( p, n, perturb_sign, u, du )

   TYPE(RotParameterType)              , INTENT(IN   ) :: p                      !< parameters
   INTEGER( IntKi )                    , INTENT(IN   ) :: n                      !< number of array element to use 
   INTEGER( IntKi )                    , INTENT(IN   ) :: perturb_sign           !< +1 or -1 (value to multiply perturbation by; positive or negative difference)
   TYPE(RotInputType)                  , INTENT(INOUT) :: u                      !< perturbed AD inputs
   REAL( R8Ki )                        , INTENT(  OUT) :: du                     !< amount that specific input was perturbed
   

   ! local variables
   INTEGER                                             :: fieldIndx
   INTEGER                                             :: node
      
   fieldIndx = p%Jac_u_indx(n,2) 
   node      = p%Jac_u_indx(n,3) 
   
   du = p%du(  p%Jac_u_indx(n,1) )
   
      ! determine which mesh we're trying to perturb and perturb the input:
   SELECT CASE( p%Jac_u_indx(n,1) )
      
   CASE ( 1) !Module/Mesh/Field: u%TowerMotion%TranslationDisp = 1;
      u%TowerMotion%TranslationDisp( fieldIndx,node) = u%TowerMotion%TranslationDisp( fieldIndx,node) + du * perturb_sign
   CASE ( 2) !Module/Mesh/Field: u%TowerMotion%Orientation = 2;
      CALL PerturbOrientationMatrix( u%TowerMotion%Orientation(:,:,node), du * perturb_sign, fieldIndx )
   CASE ( 3) !Module/Mesh/Field: u%TowerMotion%TranslationVel = 3;
      u%TowerMotion%TranslationVel( fieldIndx,node ) = u%TowerMotion%TranslationVel( fieldIndx,node) + du * perturb_sign
      
   CASE ( 4) !Module/Mesh/Field: u%HubMotion%TranslationDisp = 4;
      u%HubMotion%TranslationDisp(fieldIndx,node) = u%HubMotion%TranslationDisp(fieldIndx,node) + du * perturb_sign
   CASE ( 5) !Module/Mesh/Field: u%HubMotion%Orientation = 5;
      CALL PerturbOrientationMatrix( u%HubMotion%Orientation(:,:,node), du * perturb_sign, fieldIndx )
   CASE ( 6) !Module/Mesh/Field: u%HubMotion%RotationVel = 6;
      u%HubMotion%RotationVel(fieldIndx,node) = u%HubMotion%RotationVel(fieldIndx,node) + du * perturb_sign
   
   CASE ( 7) !Module/Mesh/Field: u%BladeRootMotion(1)%Orientation = 7;
      CALL PerturbOrientationMatrix( u%BladeRootMotion(1)%Orientation(:,:,node), du * perturb_sign, fieldIndx )

   CASE ( 8) !Module/Mesh/Field: u%BladeRootMotion(2)%Orientation = 8;
      CALL PerturbOrientationMatrix( u%BladeRootMotion(2)%Orientation(:,:,node), du * perturb_sign, fieldIndx )
      
   CASE ( 9) !Module/Mesh/Field: u%BladeRootMotion(3)%Orientation = 9;
      CALL PerturbOrientationMatrix( u%BladeRootMotion(3)%Orientation(:,:,node), du * perturb_sign, fieldIndx )
      
   CASE (10) !Module/Mesh/Field: u%BladeMotion(1)%TranslationDisp = 10;
      u%BladeMotion(1)%TranslationDisp(fieldIndx,node) = u%BladeMotion(1)%TranslationDisp(fieldIndx,node) + du * perturb_sign
   CASE (11) !Module/Mesh/Field: u%BladeMotion(1)%Orientation = 11;
      CALL PerturbOrientationMatrix( u%BladeMotion(1)%Orientation(:,:,node), du * perturb_sign, fieldIndx )
   CASE (12) !Module/Mesh/Field: u%BladeMotion(1)%TranslationVel = 12;
      u%BladeMotion(1)%TranslationVel(fieldIndx,node) = u%BladeMotion(1)%TranslationVel(fieldIndx,node) + du * perturb_sign
   CASE (13) !Module/Mesh/Field: u%BladeMotion(1)%RotationVel = 13;
      u%BladeMotion(1)%RotationVel(fieldIndx,node) = u%BladeMotion(1)%RotationVel(fieldIndx,node) + du * perturb_sign
   CASE (14) !Module/Mesh/Field: u%BladeMotion(1)%TranslationAcc = 14;
      u%BladeMotion(1)%TranslationAcc(fieldIndx,node) = u%BladeMotion(1)%TranslationAcc(fieldIndx,node) + du * perturb_sign
      
   CASE (15) !Module/Mesh/Field: u%BladeMotion(2)%TranslationDisp = 15;
      u%BladeMotion(2)%TranslationDisp( fieldIndx,node) = u%BladeMotion(2)%TranslationDisp( fieldIndx,node) + du * perturb_sign
   CASE (16) !Module/Mesh/Field: u%BladeMotion(2)%Orientation = 16;
      CALL PerturbOrientationMatrix( u%BladeMotion(2)%Orientation(:,:,node), du * perturb_sign, fieldIndx )
   CASE (17) !Module/Mesh/Field: u%BladeMotion(2)%TranslationVel = 17;
      u%BladeMotion(2)%TranslationVel(fieldIndx,node) = u%BladeMotion(2)%TranslationVel(fieldIndx,node) + du * perturb_sign
   CASE (18) !Module/Mesh/Field: u%BladeMotion(2)%RotationVel = 18;
      u%BladeMotion(2)%RotationVel(fieldIndx,node) = u%BladeMotion(2)%RotationVel(fieldIndx,node) + du * perturb_sign
   CASE (19) !Module/Mesh/Field: u%BladeMotion(2)%TranslationAcc = 19;
      u%BladeMotion(2)%TranslationAcc(fieldIndx,node) = u%BladeMotion(2)%TranslationAcc(fieldIndx,node) + du * perturb_sign
      
   CASE (20) !Module/Mesh/Field: u%BladeMotion(3)%TranslationDisp = 20;
      u%BladeMotion(3)%TranslationDisp( fieldIndx,node) = u%BladeMotion(3)%TranslationDisp( fieldIndx,node) + du * perturb_sign
   CASE (21) !Module/Mesh/Field: u%BladeMotion(3)%Orientation = 21;
      CALL PerturbOrientationMatrix( u%BladeMotion(3)%Orientation(:,:,node), du * perturb_sign, fieldIndx )
   CASE (22) !Module/Mesh/Field: u%BladeMotion(3)%TranslationVel = 22;
      u%BladeMotion(3)%TranslationVel(fieldIndx,node) = u%BladeMotion(3)%TranslationVel(fieldIndx,node) + du * perturb_sign
   CASE (23) !Module/Mesh/Field: u%BladeMotion(3)%RotationVel = 23;
      u%BladeMotion(3)%RotationVel(fieldIndx,node) = u%BladeMotion(3)%RotationVel(fieldIndx,node) + du * perturb_sign
   CASE (24) !Module/Mesh/Field: u%BladeMotion(3)%TranslationAcc = 24;
      u%BladeMotion(3)%TranslationAcc(fieldIndx,node) = u%BladeMotion(3)%TranslationAcc(fieldIndx,node) + du * perturb_sign

   CASE (25) !Module/Mesh/Field: u%InflowOnBlade(:,:,1) = 25;
      u%InflowOnBlade(fieldIndx,node,1) = u%InflowOnBlade(fieldIndx,node,1) + du * perturb_sign
   CASE (26) !Module/Mesh/Field: u%InflowOnBlade(:,:,2) = 26;
      u%InflowOnBlade(fieldIndx,node,2) = u%InflowOnBlade(fieldIndx,node,2) + du * perturb_sign
   CASE (27) !Module/Mesh/Field: u%InflowOnBlade(:,:,3) = 27;
      u%InflowOnBlade(fieldIndx,node,3) = u%InflowOnBlade(fieldIndx,node,3) + du * perturb_sign
      
   CASE (28) !Module/Mesh/Field: u%InflowOnTower(:,:)   = 28;
      u%InflowOnTower(fieldIndx,node) = u%InflowOnTower(fieldIndx,node) + du * perturb_sign
   CASE (29) !Module/Mesh/Field: u%UserProp(:,1)   = 29; 
      u%UserProp(node,1) = u%UserProp(node,1) + du * perturb_sign
   CASE (30) !Module/Mesh/Field: u%UserProp(:,2)   = 30; 
      u%UserProp(node,2) = u%UserProp(node,2) + du * perturb_sign
   CASE (31) !Module/Mesh/Field: u%UserProp(:,3)   = 31; 
      u%UserProp(node,3) = u%UserProp(node,3) + du * perturb_sign
   END SELECT
      
END SUBROUTINE Perturb_u
!----------------------------------------------------------------------------------------------------------------------------------
!> This routine perturbs the nth element of the u array (and mesh/field it corresponds to)
!! Do not change this without making sure subroutine aerodyn::init_jacobian is consistant with this routine!
SUBROUTINE Perturb_x( p, n, perturb_sign, x, dx )

   TYPE(RotParameterType)              , INTENT(IN   ) :: p                      !< parameters
   INTEGER( IntKi )                    , INTENT(IN   ) :: n                      !< number of array element to use 
   INTEGER( IntKi )                    , INTENT(IN   ) :: perturb_sign           !< +1 or -1 (value to multiply perturbation by; positive or negative difference)
   TYPE(RotContinuousStateType)        , INTENT(INOUT) :: x                      !< perturbed AD continuous states
   REAL( R8Ki )                        , INTENT(  OUT) :: dx                     !< amount that specific input was perturbed
   

   ! local variables
   INTEGER(IntKi)    :: Blade             ! loop over blade nodes
   INTEGER(IntKi)    :: BladeNode         ! loop over blades
   INTEGER(IntKi)    :: StateIndex        ! loop over blades


   dx   = p%dx( n )
   
   if (n <= p%BEMT%DBEMT%lin_nx) then

      if (n <= p%BEMT%DBEMT%lin_nx/2) then ! x_p%BEMT%DBEMT%element(i,j)%vind, else x_p%BEMT%DBEMT%element(i,j)%vind_dot
         call GetStateIndices( n, size(x%BEMT%DBEMT%element,2), size(x%BEMT%DBEMT%element,1), size(x%BEMT%DBEMT%element(1,1)%vind), Blade, BladeNode, StateIndex )
         x%BEMT%DBEMT%element(BladeNode,Blade)%vind(StateIndex) = x%BEMT%DBEMT%element(BladeNode,Blade)%vind(StateIndex) + dx * perturb_sign
      else
         call GetStateIndices( n - p%BEMT%DBEMT%lin_nx/2, size(x%BEMT%DBEMT%element,2), size(x%BEMT%DBEMT%element,1), size(x%BEMT%DBEMT%element(1,1)%vind_dot), Blade, BladeNode, StateIndex )
         x%BEMT%DBEMT%element(BladeNode,Blade)%vind_dot(StateIndex) = x%BEMT%DBEMT%element(BladeNode,Blade)%vind_dot(StateIndex) + dx * perturb_sign
      endif
   
   else
      !call GetStateIndices( n - p%BEMT%DBEMT%lin_nx, size(x%BEMT%UA%element,2), size(x%BEMT%UA%element,1), size(x%BEMT%UA%element(1,1)%x), Blade, BladeNode, StateIndex )
      call GetStateIndices( n - p%BEMT%DBEMT%lin_nx, size(x%BEMT%UA%element,2), size(x%BEMT%UA%element,1), 4, Blade, BladeNode, StateIndex )
      x%BEMT%UA%element(BladeNode,Blade)%x(StateIndex) = x%BEMT%UA%element(BladeNode,Blade)%x(StateIndex) + dx * perturb_sign
   
   end if

contains
   subroutine GetStateIndices( Indx, NumberOfBlades, NumberOfElementsPerBlade, NumberOfStatesPerElement, Blade, BladeNode, StateIndex )
   
      integer(IntKi), intent(in   ) :: Indx
      integer(IntKi), intent(in   ) :: NumberOfBlades             !< how many blades (size of array)
      integer(IntKi), intent(in   ) :: NumberOfElementsPerBlade   !< how many nodes per blades (size of array)
      integer(IntKi), intent(in   ) :: NumberOfStatesPerElement   !< how many states at each blade element
      
      integer(IntKi), intent(  out) :: Blade
      integer(IntKi), intent(  out) :: BladeNode
      integer(IntKi), intent(  out) :: StateIndex
      
      integer(IntKi)                :: CheckNum
      

      StateIndex = mod(Indx-1, NumberOfStatesPerElement ) + 1    ! returns a number in [1,NumberOfStatesPerElement]
      
      CheckNum = (Indx - StateIndex)/NumberOfStatesPerElement
      BladeNode = mod(CheckNum, NumberOfElementsPerBlade ) + 1   ! returns a number in [1,NumberOfElementsPerBlade]
      
      Blade = (CheckNum - BladeNode + 1)/NumberOfElementsPerBlade + 1

   end subroutine GetStateIndices
END SUBROUTINE Perturb_x
!----------------------------------------------------------------------------------------------------------------------------------
!> This routine uses values of two output types to compute an array of differences.
!! Do not change this packing without making sure subroutine aerodyn::init_jacobian is consistant with this routine!
SUBROUTINE Compute_dY(p, y_p, y_m, delta_p, delta_m, dY)
   
   TYPE(RotParameterType)            , INTENT(IN   ) :: p         !< parameters
   TYPE(RotOutputType)               , INTENT(IN   ) :: y_p       !< AD outputs at \f$ u + \Delta_p u \f$ or \f$ x + \Delta_p x \f$ (p=plus)
   TYPE(RotOutputType)               , INTENT(IN   ) :: y_m       !< AD outputs at \f$ u - \Delta_m u \f$ or \f$ x - \Delta_m x \f$ (m=minus)   
   REAL(R8Ki)                        , INTENT(IN   ) :: delta_p   !< difference in inputs or states \f$ delta_p = \Delta_p u \f$ or \f$ delta_p = \Delta_p x \f$
   REAL(R8Ki)                        , INTENT(IN   ) :: delta_m   !< difference in inputs or states \f$ delta_m = \Delta_m u \f$ or \f$ delta_m = \Delta_m x \f$
   REAL(R8Ki)                        , INTENT(INOUT) :: dY(:)     !< column of dYdu or dYdx: \f$ \frac{\partial Y}{\partial u_i} = \frac{y_p - y_m}{2 \, \Delta u}\f$ or \f$ \frac{\partial Y}{\partial x_i} = \frac{y_p - y_m}{2 \, \Delta x}\f$
   
      ! local variables:
   INTEGER(IntKi)    :: k              ! loop over blades
   INTEGER(IntKi)    :: indx_first     ! index indicating next value of dY to be filled 

   
   
   indx_first = 1
   call PackLoadMesh_dY(y_p%TowerLoad, y_m%TowerLoad, dY, indx_first)
   
   do k=1,p%NumBlades
      call PackLoadMesh_dY(y_p%BladeLoad(k), y_m%BladeLoad(k), dY, indx_first)
   end do
   
   
   do k=1,p%NumOuts + p%BldNd_TotNumOuts
      dY(k+indx_first-1) = y_p%WriteOutput(k) - y_m%WriteOutput(k)
   end do   
   
   
   dY = dY / (delta_p + delta_m)
   
END SUBROUTINE Compute_dY
!----------------------------------------------------------------------------------------------------------------------------------
!> This routine uses values of two continuous state types to compute an array of differences.
!! Do not change this packing without making sure subroutine aerodyn::init_jacobian is consistant with this routine!
SUBROUTINE Compute_dX(p, x_p, x_m, delta_p, delta_m, dX)
   
   TYPE(RotParameterType)            , INTENT(IN   ) :: p         !< parameters
   TYPE(RotContinuousStateType)      , INTENT(IN   ) :: x_p       !< AD continuous states at \f$ u + \Delta_p u \f$ or \f$ x + \Delta_p x \f$ (p=plus)
   TYPE(RotContinuousStateType)      , INTENT(IN   ) :: x_m       !< AD continuous states at \f$ u - \Delta_m u \f$ or \f$ x - \Delta_m x \f$ (m=minus)
   REAL(R8Ki)                        , INTENT(IN   ) :: delta_p   !< difference in inputs or states \f$ delta_p = \Delta_p u \f$ or \f$ delta_p = \Delta_p x \f$
   REAL(R8Ki)                        , INTENT(IN   ) :: delta_m   !< difference in inputs or states \f$ delta_m = \Delta_m u \f$ or \f$ delta_m = \Delta_m x \f$
   REAL(R8Ki)                        , INTENT(INOUT) :: dX(:)     !< column of dXdu or dXdx: \f$ \frac{\partial Y}{\partial u_i} = \frac{y_p - y_m}{2 \, \Delta u}\f$ or \f$ \frac{\partial Y}{\partial x_i} = \frac{y_p - y_m}{2 \, \Delta x}\f$
   
      ! local variables:
   INTEGER(IntKi)    :: i              ! loop over blade nodes
   INTEGER(IntKi)    :: j              ! loop over blades
   INTEGER(IntKi)    :: indx_first     ! index indicating next value of dY to be filled 

   
   indx_first = 1
   
   if (p%BEMT%DBEMT%lin_nx > 0) then
   
      do j=1,size(x_p%BEMT%DBEMT%element,2) ! number of blades
         do i=1,size(x_p%BEMT%DBEMT%element,1) ! number of nodes per blade
            dX(indx_first:indx_first+1) = x_p%BEMT%DBEMT%element(i,j)%vind - x_m%BEMT%DBEMT%element(i,j)%vind
            indx_first = indx_first + size(x_p%BEMT%DBEMT%element(i,j)%vind) !+= 2
         end do
      end do
   
      do j=1,size(x_p%BEMT%DBEMT%element,2) ! number of blades
         do i=1,size(x_p%BEMT%DBEMT%element,1) ! number of nodes per blade
            dX(indx_first:indx_first+1) = x_p%BEMT%DBEMT%element(i,j)%vind_dot - x_m%BEMT%DBEMT%element(i,j)%vind_dot
            indx_first = indx_first + size(x_p%BEMT%DBEMT%element(i,j)%vind_dot) !+=2
         end do
      end do
      
   end if
   
   if (p%BEMT%UA%lin_nx>0) then
   
      do j=1,size(x_p%BEMT%UA%element,2) ! number of blades
         do i=1,size(x_p%BEMT%UA%element,1) ! number of nodes per blade
            dX(indx_first:indx_first+3) = x_p%BEMT%UA%element(i,j)%x(1:4) - x_m%BEMT%UA%element(i,j)%x(1:4)
            indx_first = indx_first + 4 ! = index_first += 4
         end do
      end do

   end if

   dX = dX / (delta_p + delta_m)
   
END SUBROUTINE Compute_dX
!----------------------------------------------------------------------------------------------------------------------------------
END MODULE AeroDyn<|MERGE_RESOLUTION|>--- conflicted
+++ resolved
@@ -196,7 +196,7 @@
 !> This routine is called at the start of the simulation to perform initialization steps.
 !! The parameters are set here and not changed during the simulation.
 !! The initial states and initial guess for the input are defined.
-subroutine AD_Init( InitInp, u, p, x, xd, z, OtherState, y, m, Interval, defAirDens, defKinVisc, defSpdSound, defPatm, defPvap, InitOut, ErrStat, ErrMsg )
+subroutine AD_Init( InitInp, u, p, x, xd, z, OtherState, y, m, Interval, InitOut, ErrStat, ErrMsg )
 !..................................................................................................................................
 
    type(AD_InitInputType),       intent(in   ) :: InitInp       !< Input data for initialization routine
@@ -215,11 +215,6 @@
                                                                 !!   Input is the suggested time from the glue code;
                                                                 !!   Output is the actual coupling interval that will be used
                                                                 !!   by the glue code.
-   real(ReKi),                   intent(in   ) :: defAirDens    !< Default air density from the driver; may be overwritten
-   real(ReKi),                   intent(in   ) :: defKinVisc    !< Default kinematic viscosity from the driver; may be overwritten
-   real(ReKi),                   intent(in   ) :: defSpdSound   !< Default speed of sound from the driver; may be overwritten
-   real(ReKi),                   intent(in   ) :: defPatm       !< Default atmospheric pressure from the driver; may be overwritten
-   real(ReKi),                   intent(in   ) :: defPvap       !< Default vapor pressure from the driver; may be overwritten
    type(AD_InitOutputType),      intent(  out) :: InitOut       !< Output for initialization routine
    integer(IntKi),               intent(  out) :: errStat       !< Error status of the operation
    character(*),                 intent(  out) :: errMsg        !< Error message if ErrStat /= ErrID_None
@@ -307,12 +302,7 @@
    ! call Print_FileInfo_Struct( CU, FileInfo_In ) ! CU is the screen -- different number on different systems.
 
       !  Parse the FileInfo_In structure of data from the inputfile into the InitInp%InputFile structure
-<<<<<<< HEAD
-   CALL ParsePrimaryFileInfo( PriPath, InitInp%InputFile, p%RootName, NumBlades, interval, defAirDens, defKinVisc, defSpdSound, defPatm, defPvap, &
-                              FileInfo_In, InputFileData, UnEcho, ErrStat2, ErrMsg2 )
-=======
    CALL ParsePrimaryFileInfo( PriPath, InitInp, InitInp%InputFile, p%RootName, NumBlades, interval, FileInfo_In, InputFileData, UnEcho, ErrStat2, ErrMsg2 )
->>>>>>> 34ef10ef
       if (Failed()) return;
 
       ! -----------------------------------------------------------------
@@ -1104,11 +1094,8 @@
    p%TwrShadow        = InputFileData%TwrShadow
    p%TwrAero          = InputFileData%TwrAero
    p%CavitCheck       = InputFileData%CavitCheck
-<<<<<<< HEAD
    p%AddedMass        = InputFileData%AddedMass
    p%Buoyancy         = InputFileData%Buoyancy
-=======
->>>>>>> 34ef10ef
    
 
    
@@ -1186,11 +1173,6 @@
    p%SpdSound         = InputFileData%SpdSound
    p%WtrDpth          = InitInp%WtrDpth
    p%MSL2SWL          = InitInp%MSL2SWL
-<<<<<<< HEAD
-   
-=======
-
->>>>>>> 34ef10ef
   !p%AFI     ! set in call to AFI_Init() [called early because it wants to use the same echo file as AD]
   !p%BEMT    ! set in call to BEMT_Init()
       
@@ -2889,13 +2871,9 @@
       enddo
    endif
    
-<<<<<<< HEAD
    if (InitInp%MHK == 0 .and. InputFileData%CavitCheck) call SetErrStat ( ErrID_Fatal, 'A cavitation check can only be performed for an MHK turbine.', ErrStat, ErrMsg, RoutineName )
    if (InitInp%MHK == 0 .and. InputFileData%AddedMass) call SetErrStat ( ErrID_Fatal, 'Added mass can only be calculated for an MHK turbine.', ErrStat, ErrMsg, RoutineName )
    if (InitInp%MHK == 0 .and. InputFileData%Buoyancy) call SetErrStat ( ErrID_Fatal, 'Buoyancy can only be calculated for an MHK turbine.', ErrStat, ErrMsg, RoutineName )
-=======
-   !if (InitInp%MHK == 0 .and. InputFileData%CavitCheck) call SetErrStat ( ErrID_Fatal, 'A cavitation check can only be performed for an MHK turbine.', ErrStat, ErrMsg, RoutineName ) ! hkr (5/5/21) Uncomment after buoyancy and added mass are implemented
->>>>>>> 34ef10ef
    if (InitInp%MHK == 1 .and. InputFileData%CompAA .or. InitInp%MHK == 2 .and. InputFileData%CompAA) call SetErrStat ( ErrID_Fatal, 'The aeroacoustics module cannot be used with an MHK turbine.', ErrStat, ErrMsg, RoutineName )
 
    if (InputFileData%AirDens <= 0.0) call SetErrStat ( ErrID_Fatal, 'The density of the working fluid must be greater than zero.', ErrStat, ErrMsg, RoutineName )

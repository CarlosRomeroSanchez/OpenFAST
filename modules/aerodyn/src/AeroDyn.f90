--- conflicted
+++ resolved
@@ -1760,9 +1760,6 @@
       call ADTwr_CalcOutput(p, u, m, y, ErrStat2, ErrMsg2 )
          call SetErrStat(ErrStat2, ErrMsg2, ErrStat, ErrMsg, RoutineName)      
    endif
-<<<<<<< HEAD
-
-=======
    
    
    !-------------------------------------------------------   
@@ -1772,7 +1769,6 @@
       call RotWriteOutputs(t, u, p, p_AD, x, xd, z, OtherState, y, m, m_AD, iRot, ErrStat, ErrMsg)
    end if   
    
->>>>>>> 35a28725
 end subroutine RotCalcOutput
 !----------------------------------------------------------------------------------------------------------------------------------
 subroutine RotWriteOutputs( t, u, p, p_AD, x, xd, z, OtherState, y, m, m_AD, iRot, ErrStat, ErrMsg)

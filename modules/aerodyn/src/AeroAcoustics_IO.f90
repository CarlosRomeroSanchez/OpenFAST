!**********************************************************************************************************************************
! File last committed: 2020-02-12
!**********************************************************************************************************************************
MODULE AeroAcoustics_IO

   use NWTC_Library
   use AeroAcoustics_Types

   implicit none

   type(ProgDesc), parameter  :: AA_Ver = ProgDesc( 'AeroAcoustics', '', '' )
   character(*),   parameter  :: AA_Nickname = 'AA'



   INTEGER(IntKi), PARAMETER      :: Time      =    0

   INTEGER(IntKi), PARAMETER        :: MaxBl    =  3                                   ! Maximum number of blades allowed in simulation

   ! model identifiers
   integer(intKi), parameter        :: ModelUnknown  = -1

! FLAG TO COMPUTE BLUNTNESS NOISE           = 0 No, =1 Yes
   integer(intKi), parameter        :: IBLUNT_None  = 0
   integer(intKi), parameter        :: IBLUNT_BPM  = 1

! FLAG TO COMPUTE Laminar Boundary Layer Noise          = 0 No, =1 Yes
   integer(intKi), parameter        :: ILAM_None      = 0  ! steady model
   integer(intKi), parameter        :: ILAM_BPM       = 1  !

! FLAG TO COMPUTE Tip  Noise          = 0 No, =1 Yes
   integer(intKi), parameter        :: ITIP_None  = 0  !
   integer(intKi), parameter        :: ITIP_On      = 1  !

   integer(intKi), parameter        :: ITRIP_None     = 0  ! not tripped boundary layer
   integer(intKi), parameter        :: ITRIP_Heavy    = 1  ! heavily tripped boundary layer
   integer(intKi), parameter        :: ITRIP_Light      = 2  ! light tripped boundary layer

! calculation method for boundary layer properties,  = 1 BPM = 2 Pretabulated BL values
   integer(intKi), parameter        :: X_BLMethod_BPM     = 1  !
   integer(intKi), parameter        :: X_BLMethod_Tables  = 2  !

   integer(intKi), parameter        :: TICalc_Interp  = 1  ! interpolate from pretabulated
   integer(intKi), parameter        :: TICalc_Every   = 2  ! calculate ti automatically

   integer(intKi), parameter        :: ITURB_None           = 0  ! TBLTE noise is not calculated
   integer(intKi), parameter        :: ITURB_BPM            = 1  ! TBLTE noise is calculated with BPM
   integer(intKi), parameter        :: ITURB_TNO            = 2  ! TBLTE noise is calculated with TNO

   integer(intKi), parameter        :: IInflow_None                 = 0  ! IInflow noise is not calculated
   integer(intKi), parameter        :: IInflow_BPM                  = 1  ! IInflow noise is calculated with BPM
   integer(intKi), parameter        :: IInflow_FullGuidati         = 2  ! IInflow noise is calculated with FullGuidati
   integer(intKi), parameter        :: IInflow_SimpleGuidati    = 3  ! IInflow noise is calculated with SimpleGuidati

contains
!----------------------------------------------------------------------------------------------------------------------------------
SUBROUTINE ReadInputFiles( InputFileName, AFI, InputFileData, Default_DT, OutFileRoot, UnEcho, ErrStat, ErrMsg )
    ! This subroutine reads the input file and stores all the data in the AA_InputFile structure.
    ! It does not perform data validation.
    !..................................................................................................................................
    ! Passed variables
    REAL(DbKi),              INTENT(IN)    :: Default_DT      ! The default DT (from glue code)
    CHARACTER(*),            INTENT(IN)    :: InputFileName   ! Name of the aeroacoustics input file
    TYPE(AFI_ParameterType), INTENT(IN)    :: AFI(:)          ! airfoil array: contains names of the BL input file
    CHARACTER(*),            INTENT(IN)    :: OutFileRoot     ! The rootname of all the output files written by this routine.
    TYPE(AA_InputFile),      INTENT(OUT)   :: InputFileData   ! Data stored in the module's input file
    INTEGER(IntKi),          INTENT(OUT)   :: UnEcho          ! Unit number for the echo file
    INTEGER(IntKi),          INTENT(OUT)   :: ErrStat         ! The error status code
    CHARACTER(*),            INTENT(OUT)   :: ErrMsg          ! The error message, if an error occurred
    ! local variables
    INTEGER(IntKi)                         :: ErrStat2        ! The error status code
    CHARACTER(ErrMsgLen)                   :: ErrMsg2         ! The error message, if an error occurred
    CHARACTER(*), PARAMETER                :: RoutineName = 'ReadInputFiles'
    ! initialize values:
    ErrStat = ErrID_None
    ErrMsg  = ''
    UnEcho  = -1


    ! Reads the module input-file data
    CALL ReadPrimaryFile( InputFileName, InputFileData, Default_DT,  OutFileRoot, UnEcho, ErrStat2, ErrMsg2 )
    if(Failed()) return

    ! get the blade input-file data
    ALLOCATE( InputFileData%BladeProps( size(AFI) ), STAT = ErrStat2 )
    IF (ErrStat2 /= 0) THEN
        CALL SetErrStat(ErrID_Fatal,"Error allocating memory for BladeProps.", ErrStat, ErrMsg, RoutineName)
        return
    END IF

    if ((InputFileData%ITURB==2) .or. (InputFileData%X_BLMethod==X_BLMethod_Tables) .or. (InputFileData%IBLUNT==1)) then
        ! We need to read the BL tables
        CALL ReadBLTables( InputFileName, AFI, InputFileData, ErrStat2, ErrMsg2 )
        if (Failed())return
    endif

    IF(   (InputFileData%TICalcMeth==1) ) THEN
        CALL REadTICalcTables(InputFileName,InputFileData,  ErrStat2, ErrMsg2); if(Failed()) return
    ENDIF

CONTAINS
    logical function Failed()
        call SetErrStat(ErrStat2, ErrMsg2, ErrStat, ErrMsg, RoutineName)
        Failed =  ErrStat >= AbortErrLev
    end function Failed

END SUBROUTINE ReadInputFiles
!----------------------------------------------------------------------------------------------------------------------------------
!> This routine reads in the primary Noise input file and places the values it reads in the InputFileData structure.
!   It opens and prints to an echo file if requested.
SUBROUTINE ReadPrimaryFile( InputFile, InputFileData, Default_DT, OutFileRoot, UnEc, ErrStat, ErrMsg )
    integer(IntKi),     intent(out)     :: UnEc                                ! I/O unit for echo file. If > 0, file is open for writing.
    integer(IntKi),     intent(out)     :: ErrStat                             ! Error status
    REAL(DbKi),         INTENT(IN)      :: Default_DT                          ! The default DT (from glue code)
    character(*),       intent(in)      :: InputFile                           ! Name of the file containing the primary input data
    character(*),       intent(out)     :: ErrMsg                              ! Error message
    character(*),       intent(in)      :: OutFileRoot                         ! The rootname of the echo file, possibly opened in this routine
    type(AA_InputFile), intent(inout)   :: InputFileData                       ! All the data in the Noise input file
    ! Local variables:
    integer(IntKi)                :: I                                         ! loop counter
    integer(IntKi)                :: UnIn,UnIn2                                ! Unit number for reading file
    character(1024)               :: ObserverFile                              ! name of the files containing obesever location
    integer(IntKi)                :: ErrStat2, IOS,cou                             ! Temporary Error status
    logical                       :: Echo                                      ! Determines if an echo file should be written
    character(ErrMsgLen)          :: ErrMsg2                                   ! Temporary Error message
    character(1024)               :: PriPath                                   ! Path name of the primary file
    character(200)                :: Line                                      ! Temporary storage of a line from the input file (to compare with "default")
    character(*), parameter       :: RoutineName = 'ReadPrimaryFile'
    ! Initialize some variables:
    ErrStat = ErrID_None
    ErrMsg  = ""

    UnEc = -1
    Echo = .FALSE.
    CALL GetPath( InputFile, PriPath )     ! Input files will be relative to the path where the primary input file is located.

    ! Open the Primary input file.
    CALL GetNewUnit( UnIn, ErrStat2, ErrMsg2 ); call check()
    CALL OpenFInpFile ( UnIn, InputFile, ErrStat2, ErrMsg2 ); call check()
    IF ( ErrStat >= AbortErrLev ) THEN
        CALL Cleanup()
        RETURN
    END IF

    ! Read the lines up/including to the "Echo" simulation control variable
    ! If echo is FALSE, don't write these lines to the echo file.
    ! If Echo is TRUE, rewind and write on the second try.
    I = 1 !set the number of times we've read the file
    DO
        !----------- HEADER -------------------------------------------------------------
        CALL ReadCom( UnIn, InputFile, 'File header: Module Version (line 1)', ErrStat2, ErrMsg2, UnEc ); call check()
        CALL ReadStr( UnIn, InputFile, InputFileData%FTitle, 'FTitle', 'File Header: File Description (line 2)', ErrStat2, ErrMsg2, UnEc ); call check()
        IF ( ErrStat >= AbortErrLev ) THEN
            CALL Cleanup()
            RETURN
        END IF

        !----------- GENERAL OPTIONS ----------------------------------------------------
        CALL ReadCom( UnIn, InputFile, 'Section Header: General Options', ErrStat2, ErrMsg2, UnEc ); call check()
        ! Echo - Echo input to "<RootName>.AD.ech".
        CALL ReadVar( UnIn, InputFile, Echo, 'Echo',   'Echo flag', ErrStat2, ErrMsg2, UnEc); call check()
        IF (.NOT. Echo .OR. I > 1) EXIT !exit this loop
        ! Otherwise, open the echo file, then rewind the input file and echo everything we've read
        I = I + 1         ! make sure we do this only once (increment counter that says how many times we've read this file)
        CALL OpenEcho ( UnEc, TRIM(OutFileRoot)//'.ech', ErrStat2, ErrMsg2, AA_Ver ); call check()
        IF ( ErrStat >= AbortErrLev ) THEN
            CALL Cleanup()
            RETURN
        END IF
        IF ( UnEc > 0 )  WRITE (UnEc,'(/,A,/)')  'Data from '//TRIM(AA_Ver%Name)//' primary input file "'//TRIM( InputFile )//'":'
        REWIND( UnIn, IOSTAT=ErrStat2 )
        IF (ErrStat2 /= 0_IntKi ) THEN
            CALL SetErrStat( ErrID_Fatal, 'Error rewinding file "'//TRIM(InputFile)//'".', ErrStat, ErrMsg, RoutineName )
            CALL Cleanup()
            RETURN
        END IF
    END DO

    IF (NWTC_VerboseLevel == NWTC_Verbose) THEN
        CALL WrScr( ' Heading of the '//TRIM(AA_Ver%Name)//' input file: ' )
        CALL WrScr( '   '//TRIM( InputFileData%FTitle ) )
    END IF

    ! DT_AA - Time interval for aerodynamic calculations {or default} (s):
    Line = ""
    CALL ReadVar( UnIn, InputFile, Line, "DT_AA", "Time interval for aeroacoustics calculations {or default} (s)", ErrStat2, ErrMsg2, UnEc); call check()
    CALL Conv2UC( Line )

    IF ( INDEX(Line, "DEFAULT" ) /= 1 ) THEN ! If DT_AA is not "default", read it and make sure it is a multiple of DTAero from AeroDyn. Else, just use DTAero
        READ( Line, *, IOSTAT=IOS) InputFileData%DT_AA
        CALL CheckIOS ( IOS, InputFile, 'DT_AA', NumType, ErrStat2, ErrMsg2 ); call check()

        IF (abs(InputFileData%DT_AA / Default_DT - NINT(InputFileData%DT_AA / Default_DT)) .gt. 1E-10) THEN
            CALL SetErrStat(ErrID_Fatal,"The Aeroacoustics input DT_AA must be a multiple of DTAero.", ErrStat, ErrMsg, RoutineName)
            return
        END IF
    ELSE
        InputFileData%DT_AA = Default_DT
    END IF

    CALL ReadVar(UnIn,InputFile,InputFileData%AAStart      ,"AAStart"      ,"" ,ErrStat2,ErrMsg2,UnEc); call check()
    CALL ReadVar(UnIn,InputFile,InputFileData%AA_Bl_Prcntge,"BldPrcnt"     ,"-",ErrStat2,ErrMsg2,UnEc); call check()
    CALL ReadCom( UnIn, InputFile, 'Section Header: Aeroacoustic Models', ErrStat2, ErrMsg2, UnEc ); call check()
    CALL ReadVar(UnIn,InputFile,InputFileData%IInflow      ,"InflowMod"    ,"" ,ErrStat2,ErrMsg2,UnEc); call check()
    CALL ReadVar(UnIn,InputFile,InputFileData%TICalcMeth   ,"TICalcMeth"   ,"" ,ErrStat2,ErrMsg2,UnEc); call check()
    CALL ReadVAr(UnIn,InputFile,InputFileData%TICalcTabFile,"TICalcTabFile","" ,ErrStat2,ErrMsg2,UnEc); call check()
    CALL ReadVar(UnIn,InputFile,InputFileData%Lturb        ,"Lturb"        ,"" ,ErrStat2,ErrMsg2,UnEc); call check()
    CALL ReadVar(UnIn,InputFile,InputFileData%ITURB        ,"TurbMod"      ,"" ,ErrStat2,ErrMsg2,UnEc); call check() ! ITURB - TBLTE NOISE
    CALL ReadVar(UnIn,InputFile,InputFileData%X_BLMethod   ,"BLMod"        ,"" ,ErrStat2,ErrMsg2,UnEc); call check()
    CALL ReadVar(UnIn,InputFile,InputFileData%ITRIP        ,"TripMod"      ,"" ,ErrStat2,ErrMsg2,UnEc); call check()
    CALL ReadVar(UnIn,InputFile,InputFileData%ILAM         ,"LamMod"       ,"" ,ErrStat2,ErrMsg2,UnEc); call check()
    CALL ReadVar(UnIn,InputFile,InputFileData%ITIP         ,"TipMod"       ,"" ,ErrStat2,ErrMsg2,UnEc); call check()
    CALL ReadVar(UnIn,InputFile,InputFileData%ROUND        ,"RoundTip"     ,"" ,ErrStat2,ErrMsg2,UnEc); call check()
    CALL ReadVar(UnIn,InputFile,InputFileData%ALPRAT       ,"ALPRAT"       ,"" ,ErrStat2,ErrMsg2,UnEc); call check()
    CALL ReadVar(UnIn,InputFile,InputFileData%IBLUNT       ,"BluntMod"     ,"" ,ErrStat2,ErrMsg2,UnEc); call check()

    ! Return on error at end of section
    IF ( ErrStat >= AbortErrLev ) THEN
        CALL Cleanup()
        RETURN
    END IF

    !----------- OBSERVER INPUT  ------------------------------
    CALL ReadCom( UnIn, InputFile, 'Section Header: Observer Input ', ErrStat2, ErrMsg2, UnEc ); call check()
    !----- read from observer file
    CALL ReadVar ( UnIn, InputFile, ObserverFile, ObserverFile, 'Name of file  observer locations', ErrStat2, ErrMsg2, UnEc ); call check()
    IF ( PathIsRelative( ObserverFile ) ) ObserverFile = TRIM(PriPath)//TRIM(ObserverFile)

    CALL GetNewUnit( UnIn2, ErrStat2, ErrMsg2 ); call check()

    CALL OpenFInpFile ( UnIn2, ObserverFile, ErrStat2, ErrMsg2 ); call check()
    IF ( ErrStat >= AbortErrLev ) RETURN
    
    ! NrObsLoc  - Nr of Observers (-):
    CALL ReadVar( UnIn2, ObserverFile, InputFileData%NrObsLoc, "NrObsLoc", "Nr of Observers (-)", ErrStat2, ErrMsg2, UnEc); call check()

    ! Observer location in tower-base coordinate  (m):
    CALL AllocAry( InputFileData%ObsX,InputFileData%NrObsLoc, 'ObsX', ErrStat2, ErrMsg2); call check()
    CALL AllocAry( InputFileData%ObsY,InputFileData%NrObsLoc, 'ObsY', ErrStat2, ErrMsg2); call check()
    CALL AllocAry( InputFileData%ObsZ,InputFileData%NrObsLoc, 'ObsZ', ErrStat2, ErrMsg2); call check()

    CALL ReadCom( UnIn2, InputFile, ' Header', ErrStat2, ErrMsg2, UnEc ); call check()

    DO cou=1,InputFileData%NrObsLoc
        READ( UnIn2, *, IOStat=IOS )  InputFileData%ObsX(cou), InputFileData%ObsY(cou), InputFileData%ObsZ(cou)
        CALL CheckIOS( IOS, ObserverFile, 'Obeserver Locations '//TRIM(Num2LStr(cou)), NumType, ErrStat2, ErrMsg2 ); call check()
        ! Return on error if we couldn't read this line
        IF ( ErrStat >= AbortErrLev ) THEN
            CALL Cleanup()
            RETURN
        END IF
    ENDDO
    CLOSE ( UnIn2 )
    !----- end read from observer file

    !----------- OUTPUTS  -----------------------------------------------------------
    CALL ReadCom( UnIn, InputFile, 'Section Header: Outputs', ErrStat2, ErrMsg2, UnEc); call check()
    CALL ReadVar( UnIn,InputFile,InputFileData%aweightflag  ,"AWeighting"   ,"" ,ErrStat2,ErrMsg2,UnEc); call check()
    CALL ReadVar( UnIn, InputFile, InputFileData%NrOutFile, "NrOutFile", "Nr of Output Files (-)", ErrStat2, ErrMsg2, UnEc); call check()
    CALL AllocAry( InputFileData%AAOutFile,InputFileData%NrOutFile, 'AAOutFile', ErrStat2, ErrMsg2); call check()
    CALL ReadVar ( UnIn, InputFile, InputFileData%AAOutFile(1), 'AAOutFile', 'Name of output file ', ErrStat2, ErrMsg2, UnEc ); call check()
    DO I=InputFileData%NrOutFile,1,-1
        ! one file name is given by the user and the XXFile1.out XXFile2.out XXFile3.out is generated
        IF ( PathIsRelative( InputFileData%AAOutFile(I) ) ) InputFileData%AAOutFile(I) = TRIM(PriPath)//TRIM(InputFileData%AAOutFile(1))//TRIM(Num2Lstr(I))//".out"
    ENDDO

    ! Return on error at end of section
    IF ( ErrStat >= AbortErrLev ) THEN
        CALL Cleanup()
        RETURN
    END IF
    !---------------------- END OF FILE -----------------------------------------
    CALL Cleanup( )

CONTAINS
   SUBROUTINE Check()
       CALL SetErrStat(ErrStat2, ErrMsg2, ErrStat, ErrMsg, RoutineName)
   END SUBROUTINE Check

   !...............................................................................................................................
   SUBROUTINE Cleanup()
       IF (UnIn > 0) CLOSE ( UnIn )
   END SUBROUTINE Cleanup
   !...............................................................................................................................
END SUBROUTINE ReadPrimaryFile
!----------------------------------------------------------------------------------------------------------------------------------

! ----------------------------------------------------------------------------------------------------------------------------------------------------------------------------------

subroutine ReadRealMatrix(fid, FileName, Mat, VarName, nLines,nRows, iStat, Msg, iLine )
    integer, intent(in)                     :: fid
    real(DbKi), dimension(:,:), allocatable :: Mat
    character(len=*), intent(in)            :: FileName
    character(len=*), intent(in)            :: VarName
    integer, intent(in)                     :: nLines
    integer, intent(in)                     :: nRows
    integer, intent(out)                    :: iStat
    integer, intent(inout)                  :: iLine
    character(len=*), intent(inout)         :: Msg
    ! local variables
    integer :: i
    if (allocated(Mat)) deallocate(Mat)
    call allocAry( Mat, nLines, nRows, VarName,  iStat, Msg);
    if (iStat /= 0) return
    !Read Stiffness
    DO I =1,nLines
       iLine=iLine+1
       ! TODO use ReadCAryFromStr when available in the NWTCIO, it performs more checks
       CALL ReadAry( fid, FileName, Mat(I,:), nRows, trim(VarName)//' Line '//Num2LStr(iLine), VarName, iStat, Msg) ! From NWTC_Library
       if (iStat /= 0) return
    ENDDO
end subroutine



SUBROUTINE ReadBLTables( InputFile, AFI, InputFileData, ErrStat, ErrMsg )
    ! Passed variables
    character(*),       intent(in)      :: InputFile                           ! Name of the file containing the primary input data
    TYPE(AFI_ParameterType), INTENT(IN) :: AFI(:)                              ! airfoil array: contains names of the BL input file
    type(AA_InputFile), intent(inout)   :: InputFileData                       ! All the data in the Noise input file
    integer(IntKi),     intent(out)     :: ErrStat                             ! Error status
    character(*),       intent(out)     :: ErrMsg                              ! Error message
    
    ! Local variables:
    integer(IntKi)                :: UnIn                                      ! Unit number for reading file
    character(1024)               :: FileName                                  ! name of the files containing obesever location
    integer(IntKi)                :: ErrStat2                                  ! Temporary Error status
    character(ErrMsgLen)          :: ErrMsg2                                   ! Temporary Error message
    character(1024)               :: PriPath                                   ! Path name of the primary file
<<<<<<< HEAD
    character(1024)               :: FTitle                                    ! "File Title": the 2nd line of the input file, which contains a description of its contents
!    character(200)                :: Line                                      ! Temporary storage of a line from the input file (to compare with "default")
    character(*), parameter       :: RoutineName = 'readbltable'
    integer(IntKi)                :: nRe, nAoA, nAirfoils  !  Number of Reynolds number, angle of attack, and number of airfoils listed
    integer(IntKi)                :: iAF , iRe, iAoA, iDummy, iBuffer ! loop counters
    real(DbKi),dimension(:,:),ALLOCATABLE :: Buffer
    integer                 :: iLine
=======
    character(*), parameter       :: RoutineName = 'ReadBLTables'
    integer(IntKi)                :: nRe, nAoA, nAirfoils                      !  Number of Reynolds number, angle of attack, and number of airfoils listed
    integer(IntKi)                :: iAF , iRe, iAoA                           ! loop counters
    real(DbKi),  ALLOCATABLE      :: Buffer(:,:)
    integer                       :: iLine
    
>>>>>>> ef6d6baa
    ! Initialize some variables:
    ErrStat = ErrID_None
    ErrMsg  = ""

    CALL GetPath( InputFile, PriPath )     ! Input files will be relative to the path where the primary input file is located.
    nAirfoils = size(AFI)
    do iAF=1,nAirfoils

        FileName = trim(AFI(iAF)%BL_file)

        call WrScr('AeroAcoustics_IO: reading BL table:'//trim(Filename))

        CALL GetNewUnit(UnIn, ErrStat2, ErrMsg2); if(Failed()) return
        CALL OpenFInpFile(UnIn, FileName, ErrStat2, ErrMsg2); if(Failed()) return

        CALL ReadCom(UnIn, FileName, "! Boundary layer", ErrStat2, ErrMsg2); if(Failed()) return
        CALL ReadCom(UnIn, FileName, "! Legend: aoa", ErrStat2, ErrMsg2); if(Failed()) return

        CALL ReadVar(UnIn, FileName, nRe,  "ReListBL",   "", ErrStat2, ErrMsg2); if(Failed()) return
        CALL ReadVar(UnIn, FileName, nAoA, "aoaListBL",  "", ErrStat2, ErrMsg2); if(Failed()) return

        if (iAF==1) then
            CALL AllocAry(InputFileData%Pres_DispThick ,nAoA,nRe,nAirfoils,'InputFileData%Pres_DispThick' ,ErrStat2,ErrMsg2); if (Failed())return
            CALL AllocAry(InputFileData%Suct_DispThick ,nAoA,nRe,nAirfoils,'InputFileData%Suct_DispThick' ,ErrStat2,ErrMsg2); if (Failed())return
            CALL AllocAry(InputFileData%Pres_BLThick   ,nAoA,nRe,nAirfoils,'InputFileData%Pres_BLThick'   ,ErrStat2,ErrMsg2); if (Failed())return
            CALL AllocAry(InputFileData%Suct_BLThick   ,nAoA,nRe,nAirfoils,'InputFileData%Suct_BLThick'   ,ErrStat2,ErrMsg2); if (Failed())return
            CALL AllocAry(InputFileData%Pres_Cf        ,nAoA,nRe,nAirfoils,'InputFileData%Pres_Cf'        ,ErrStat2,ErrMsg2); if (Failed())return
            CALL AllocAry(InputFileData%Suct_Cf        ,nAoA,nRe,nAirfoils,'InputFileData%Suct_Cf'        ,ErrStat2,ErrMsg2); if (Failed())return
            CALL AllocAry(InputFileData%Pres_EdgeVelRat,nAoA,nRe,nAirfoils,'InputFileData%Pres_EdgeVelRat',ErrStat2,ErrMsg2); if (Failed())return
            CALL AllocAry(InputFileData%Suct_EdgeVelRat,nAoA,nRe,nAirfoils,'InputFileData%Suct_EdgeVelRat',ErrStat2,ErrMsg2); if (Failed())return

            CALL AllocAry(InputFileData%ReListBL,nRe,'InputFileData%ReListBL',ErrStat2,ErrMsg2); if (Failed())return


            CALL AllocAry(Buffer,nAoA,9, 'Buffer', ErrStat2, ErrMsg2); if(Failed()) return
         endif
        iLine=8
        do iRe=1,nRe
            CALL ReadVar(UnIn, FileName, InputFileData%ReListBL(iRe), 'InputFileData%ReListBL','ReListBL', ErrStat2, ErrMsg2); if(Failed()) return
            InputFileData%ReListBL(iRe) = InputFileData%ReListBL(iRe)  * 1.e+006
            CALL ReadCom(UnIn, FileName, "aoa     Ue_Vinf_SS     Ue_Vinf_PS      Dstar_SS     Dstar_PS   Theta_SS   Theta_PS    Cf_SS   Cf_PS", ErrStat2, ErrMsg2); if(Failed()) return
            CALL ReadCom(UnIn, FileName, "(deg)   (-)            (-)             (-)          (-)        (-)        (-)         (-)     (-)",   ErrStat2, ErrMsg2); if(Failed()) return

            call ReadRealMatrix(UnIn, FileName, Buffer, 'BL Matrix', nAoA, 9, ErrStat2, ErrMsg2, iLine)

            if(Failed()) return
            do iAoA=1,nAoA
                InputFileData%Suct_EdgeVelRat(iAoA,iRe,iAF)= Buffer(iAoA, 2) ! EdgeVelRat1 Suction
                InputFileData%Pres_EdgeVelRat(iAoA,iRe,iAF)= Buffer(iAoA, 3) ! EdgeVelRat2 Pressure
                InputFileData%Suct_DispThick (iAoA,iRe,iAF)= Buffer(iAoA, 4) ! dStarAll1 Suction
                InputFileData%Pres_DispThick (iAoA,iRe,iAF)= Buffer(iAoA, 5) ! dStarAll2 Pressure
                InputFileData%Suct_BLThick   (iAoA,iRe,iAF)= Buffer(iAoA, 6) ! d99All1 Suction
                InputFileData%Pres_BLThick   (iAoA,iRe,iAF)= Buffer(iAoA, 7) ! d99All2 Pressure
                InputFileData%Suct_Cf        (iAoA,iRe,iAF)= Buffer(iAoA, 8) ! CfAll1 Suction
                InputFileData%Pres_Cf        (iAoA,iRe,iAF)= Buffer(iAoA, 9) ! CfAll2 Pressure
            enddo
        enddo

        if (iAF == 1) then
            CALL AllocAry(InputFileData%AoAListBL,nAoA, 'InputFileData%AoAListBL', ErrStat2, ErrMsg2); if(Failed()) return
                do iAoA=1,nAoA
                    InputFileData%AoAListBL(iAoA)= Buffer(iAoA, 1) ! AoA
                enddo
        endif
        
        if (InputFileData%IBLUNT==1) then
            call ReadCom(UnIn, FileName, 'Comment' , ErrStat2, ErrMsg2)
            call ReadCom(UnIn, FileName, 'Comment' , ErrStat2, ErrMsg2)
            call ReadVar(UnIn, FileName, InputFileData%BladeProps(iAF)%TEAngle, 'TEAngle', 'TE Angle',ErrStat2, ErrMsg2); if(Failed()) return
            call ReadVar(UnIn, FileName, InputFileData%BladeProps(iAF)%TEThick, 'TEThick', 'TE Thick',ErrStat2, ErrMsg2); if(Failed()) return
        else
            InputFileData%BladeProps(iAF)%TEAngle = 0._ReKi
            InputFileData%BladeProps(iAF)%TEThick = 0._ReKi
        endif
        
        if (UnIn > 0) CLOSE(UnIn)

    enddo
    CALL Cleanup( )
CONTAINS
    logical function Failed()
        call SetErrStat(ErrStat2, ErrMsg2, ErrStat, ErrMsg, RoutineName)
        Failed =  ErrStat >= AbortErrLev
        if(Failed) call cleanup()
    end function Failed
    SUBROUTINE Cleanup()
        IF (UnIn > 0) CLOSE ( UnIn )
    END SUBROUTINE Cleanup
END SUBROUTINE ReadBLTables
!----------------------------------------------------------------------------------------------------------------------------------
SUBROUTINE ReadTICalcTables(InputFile, InputFileData, ErrStat, ErrMsg)
    ! Passed variables
    integer(IntKi),     intent(out)     :: ErrStat                             ! Error status
    character(*),       intent(out)     :: ErrMsg                              ! Error message
    type(AA_InputFile), intent(inout)   :: InputFileData                       ! All the data in the Noise input file
    character(*),       intent(in)      :: InputFile                           ! Name of the file containing the primary input data
    ! Local variables:
    integer(IntKi)                :: UnIn                                      ! Unit number for reading file
    character(1024)               :: FileName                                  ! name of the files containing obesever location
    integer(IntKi)                :: ErrStat2                                  ! Temporary Error status
    character(ErrMsgLen)          :: ErrMsg2                                   ! Temporary Error message
    character(1024)               :: PriPath                                   ! Path name of the primary file
<<<<<<< HEAD
    character(1024)               :: FTitle                                    ! "File Title": the 2nd line of the input file, which contains a description of its contents
!    character(200)                :: Line                                      ! Temporary storage of a line from the input file (to compare with "default")
=======
>>>>>>> ef6d6baa
    character(*), parameter       :: RoutineName = 'REadTICalcTables'
    integer(IntKi)                :: GridY                                     !
    integer(IntKi)                :: GridZ                                    !
    integer(IntKi)                :: cou1
    ! Initialize some variables:
    ErrStat = ErrID_None
    ErrMsg  = ""

    CALL GetPath( InputFile, PriPath )     ! Input files will be relative to the path where the primary input file is located.

    FileName = TRIM(PriPath)//InputFileData%TICalcTabFile

    CALL GetNewUnit( UnIn, ErrStat2, ErrMsg2); call check()
    CALL OpenFInpFile ( UnIn, FileName, ErrStat2, ErrMsg2 ); if(Failed()) return
    CALL ReadCom(UnIn, FileName, 'Text Line', ErrStat2, ErrMsg2); call check()
    CALL ReadVar(UnIn, FileName, InputFileData%AvgV, 'AvgV',   'Echo flag', ErrStat2, ErrMsg2); call check()
    CALL ReadCom(UnIn, FileName, 'Text Line', ErrStat2, ErrMsg2); call check()
    CALL ReadVar(UnIn, FileName, GridY, 'GridY',   'Echo flag', ErrStat2, ErrMsg2); call check()
    CALL ReadCom(UnIn, FileName, 'Text Line', ErrStat2, ErrMsg2);call check()
    CALL ReadVar(UnIn, FileName, GridZ, 'GridZ',   'Echo flag', ErrStat2, ErrMsg2); call check()
    CALL ReadCom(UnIn, FileName, 'Text Line', ErrStat2, ErrMsg2); call check()
    CALL ReadVar(UnIn, FileName, InputFileData%dy_turb_in, 'InputFileData%dy_turb_in',   'Echo flag', ErrStat2, ErrMsg2); call check()
    CALL ReadCom(UnIn, FileName, 'Text Line', ErrStat2, ErrMsg2); call check()
    CALL ReadVar(UnIn, FileName, InputFileData%dz_turb_in, 'InputFileData%dz_turb_in',   'Echo flag', ErrStat2, ErrMsg2); call check()
    if(Failed()) return

    CALL AllocAry( InputFileData%TI_Grid_In,GridZ,GridY,'InputFileData%TI_Grid_In', ErrStat2, ErrMsg2);
    if(Failed()) return
    DO cou1=1,size(InputFileData%TI_Grid_In,1)
        read(UnIn,*)  InputFileData%TI_Grid_In(cou1,:)
    ENDDO
    !---------------------- END OF FILE -----------------------------------------
    CALL Cleanup( )

CONTAINS
    logical function Failed()
        call SetErrStat(ErrStat2, ErrMsg2, ErrStat, ErrMsg, RoutineName)
        Failed =  ErrStat >= AbortErrLev
        if(Failed) call cleanup()
    end function Failed
   SUBROUTINE Check()
       CALL SetErrStat(ErrStat2, ErrMsg2, ErrStat, ErrMsg, RoutineName)
   END SUBROUTINE Check
   SUBROUTINE Cleanup()
       IF (UnIn > 0) CLOSE ( UnIn )
   END SUBROUTINE Cleanup
END SUBROUTINE REadTICalcTables
!----------------------------------------------------------------------------------------------------------------------------------
!> This routine validates the inputs from the AeroDyn input files.
SUBROUTINE ValidateInputData( InputFileData, NumBl, ErrStat, ErrMsg )
   type(AA_InputFile),       intent(in)     :: InputFileData                       !< All the data in the AeroDyn input file
   integer(IntKi),           intent(in)     :: NumBl                               !< Number of blades
   integer(IntKi),           intent(out)    :: ErrStat                             !< Error status
   character(*),             intent(out)    :: ErrMsg                              !< Error message
   ! local variables
   character(*), parameter                  :: RoutineName = 'ValidateInputData'
   ErrStat = ErrID_None
   ErrMsg  = ""
   if (NumBl > MaxBl .or. NumBl < 1) call SetErrStat( ErrID_Fatal, 'Number of blades must be between 1 and '//trim(num2lstr(MaxBl))//'.', ErrSTat, ErrMsg, RoutineName )
   if (InputFileData%DT_AA <= 0.0)  call SetErrStat ( ErrID_Fatal, 'DT_AA must be greater than zero.', ErrStat, ErrMsg, RoutineName )
   if (InputFileData%IBLUNT /= IBLUNT_None .and. InputFileData%IBLUNT /= IBLUNT_BPM) then
       call SetErrStat ( ErrID_Fatal, &
           'IBLUNT must '//trim(num2lstr(IBLUNT_None))//' (none) or '//trim(num2lstr(IBLUNT_BPM))//' (Bluntness noise calculated).', ErrStat, ErrMsg, RoutineName )
   endif
   if (InputFileData%ILAM /= ILAM_None .and. InputFileData%ilam /= ILAM_BPM) then
       call SetErrStat ( ErrID_Fatal, 'ILAM must be '//trim(num2lstr(ILAM_None))//' No calculation '//&
           trim(num2lstr(ILAM_BPM))//' (ILAM Calculated).', ErrStat, ErrMsg, RoutineName )
   end if
   if (InputFileData%ITIP /= ITIP_None .and. InputFileData%ITIP /= ITIP_ON) then
       call SetErrStat ( ErrID_Fatal, 'ITIP must be '//trim(num2lstr(ITIP_None))//' (Off) or '//&
           trim(num2lstr(ITIP_On))//' (ITIP On).', ErrStat, ErrMsg, RoutineName )
   end if
   if (InputFileData%ITRIP /= ITRIP_None .and. InputFileData%ITRIP /= ITRIP_Heavy .and. InputFileData%ITRIP /= ITRIP_Light) then
       call SetErrStat ( ErrID_Fatal,'ITRIP must be '//trim(num2lstr(ITRIP_None))//' (none) or '//trim(num2lstr(ITRIP_Heavy))//&
           ' (heavily tripped BL Calculation) or '//trim(num2lstr(ITRIP_Light))//' (lightly tripped BL)' ,ErrStat, ErrMsg, RoutineName )
   end if
   if (InputFileData%ITURB /= ITURB_None .and. InputFileData%ITURB /= ITURB_BPM .and. InputFileData%ITURB /= ITURB_TNO) then
       call SetErrStat ( ErrID_Fatal, 'ITURB must be 0 (off) or 1 (BPM) or 2 (TNO) .', ErrStat, ErrMsg, RoutineName )
   end if
   if (InputFileData%IInflow /= IInflow_None .and. InputFileData%IInflow /= IInflow_BPM &
       .and. InputFileData%IInflow /= IInflow_FullGuidati .and. InputFileData%IInflow /= IInflow_SimpleGuidati ) then
       call SetErrStat ( ErrID_Fatal, 'IInflow must be 0 (off) or 1 (only Amiet)  or 2 (Full Guidati)'//&
           'or 3 (Simple Guidati).', ErrStat, ErrMsg, RoutineName )
   end if
   if (InputFileData%TICalcMeth /= TICalc_Every .and. InputFileData%TICalcMeth /= TICalc_Interp ) then
       call SetErrStat ( ErrID_Fatal, 'TICalcMeth must be '//trim(num2lstr(TICalc_Every))//' TICalc automatic  or '//&
           trim(num2lstr(TICalc_Interp))//' (TICalcMeth interp).', ErrStat, ErrMsg, RoutineName )
   end if

   if (InputFileData%X_BLMethod /= X_BLMethod_BPM .and. InputFileData%X_BLMethod /= X_BLMethod_Tables) then
       call SetErrStat ( ErrID_Fatal, 'X_BLMethod must be '//trim(num2lstr(X_BLMethod_BPM))//' X_BLMethod_ with BPM or '//&
           trim(num2lstr(X_BLMethod_Tables))//' (X_BLMethod with BL tables).', ErrStat, ErrMsg, RoutineName )
   end if
   if (InputFileData%NrObsLoc <= 0.0) call SetErrStat ( ErrID_Fatal, 'Number of Observer Locations should be greater than zero', ErrStat, ErrMsg, RoutineName )
   if (InputFileData%NrOutFile /= 1 .and. InputFileData%NrOutFile /= 2 .and. InputFileData%NrOutFile /= 3 &
       .and. InputFileData%NrOutFile /= 4) then
       call SetErrStat ( ErrID_Fatal, ' NrOutFile must be 1 or 2 or 3 or 4', ErrStat, ErrMsg, RoutineName )
   end if
END SUBROUTINE ValidateInputData

!----------------------------------------------------------------------------------------------------------------------------------
!> This subroutine sets the initialization output data structure, which contains data to be returned to the calling program (e.g.,
!! FAST or AeroAcoustics_Driver)
subroutine AA_SetInitOut(p, InitOut, errStat, errMsg)
    type(AA_InitOutputType),       intent(  out)  :: InitOut          ! output data
    type(AA_ParameterType),        intent(in   )  :: p                ! Parameters
    integer(IntKi),                intent(  out)  :: errStat          ! Error status of the operation
    character(*),                  intent(  out)  :: errMsg           ! Error message if ErrStat /= ErrID_None
    ! Local variables
    integer(intKi)                               :: ErrStat2          ! temporary Error status
    character(ErrMsgLen)                         :: ErrMsg2           ! temporary Error message
    character(*), parameter                      :: RoutineName = 'AA_SetInitOut'
    integer(IntKi)                               :: i, j, k,oi
    ! Initialize variables for this routine
    errStat = ErrID_None
    errMsg  = ""
    InitOut%AirDens = p%AirDens
    ! FIRST  FILE HEADER,UNIT
    call AllocAry(InitOut%WriteOutputHdr, p%numOuts, 'WriteOutputHdr', errStat2, errMsg2); if(Failed()) return
    call AllocAry(InitOut%WriteOutputUnt, p%numOuts, 'WriteOutputUnt', errStat2, errMsg2); if(Failed()) return
    do j=1,p%NrObsLoc
        InitOut%WriteOutputHdr(j)="Obs"//trim(num2lstr(j))
        InitOut%WriteOutputUnt(j) = "OASPL"
    enddo

    ! SECOND FILE HEADER,UNIT
    call AllocAry(InitOut%WriteOutputHdrforPE, p%numOutsforPE, 'WriteOutputHdrforPE', errStat2, errMsg2); if(Failed()) return
    call AllocAry(InitOut%WriteOutputUntforPE, p%numOutsforPE, 'WriteOutputUntforPE', errStat2, errMsg2); if(Failed()) return
    i=0
    do j=1,p%NrObsLoc
        do k=1,size(p%FreqList)
         i=i+1
         InitOut%WriteOutputHdrforPE(i) = "Obs"//trim(num2lstr(j))//"_Freq"//trim(num2lstr(p%FreqList(k)))
         if(p%aweightflag .eqv. .TRUE.) then
            InitOut%WriteOutputUntforPE(i) = "SPL_A"
         else
            InitOut%WriteOutputUntforPE(i) = "SPL"
         endif
        end do
    enddo
    ! THIRD FILE HEADER,UNIT
    call AllocAry(InitOut%WriteOutputHdrSep, p%NumOutsForSep, 'WriteOutputHdrSep', errStat2, errMsg2); if(Failed()) return
    call AllocAry(InitOut%WriteOutputUntSep, p%NumOutsForSep, 'WriteOutputUntSep', errStat2, errMsg2); if(Failed()) return
    i=0
    do j=1,p%NrObsLoc
      do k=1,size(p%FreqList)
         do oi=1,7
            i=i+1
            InitOut%WriteOutputHdrSep(i) = "Obs"//trim(num2lstr(j))//"_Freq"//trim(num2lstr(p%FreqList(k)))//"_Type"//trim(num2lstr(oi))
            InitOut%WriteOutputHdrSep(i)=trim(InitOut%WriteOutputHdrSep(i))
            if(p%aweightflag .eqv. .TRUE.) then
               InitOut%WriteOutputUntSep(i) = "SPL_A"
            else
               InitOut%WriteOutputUntSep(i) = "SPL"
            endif
         enddo
      enddo
    enddo

    ! FOURTH FILE HEADER,UNIT
    call AllocAry(InitOut%WriteOutputHdrNodes,p%numBlades*p%NumBlNds*p%NrObsLoc, 'InitOut%WriteOutputHdrNodes', errStat2, errMsg2); if(Failed()) return
    call AllocAry(InitOut%WriteOutputUntNodes,p%numBlades*p%NumBlNds*p%NrObsLoc, 'InitOut%WriteOutputUntNodes', errStat2, errMsg2); if(Failed()) return
    i=0
    do oi = 1,p%numBlades
        do k = 1,p%NumBlNds
            do j = 1,p%NrObsLoc
                i=i+1
                InitOut%WriteOutputHdrNodes(i) = "Bld"//trim(num2lstr(oi))//"Node"//trim(num2lstr(k))//"Obs"//trim(num2lstr(j))
                InitOut%WriteOutputUntNodes(i) = "SPL"
            enddo
        enddo
    enddo
    InitOut%Ver = AA_Ver
    InitOut%delim = Tab 

contains
    logical function Failed()
        call SetErrStat(ErrStat2, ErrMsg2, ErrStat, ErrMsg, RoutineName)
        Failed =  ErrStat >= AbortErrLev
    end function Failed
end subroutine AA_SetInitOut
!----------------------------------------------------------------------------------------------------------------------------------
subroutine AA_InitializeOutputFile(p, InputFileData,InitOut,errStat, errMsg)
   type(AA_InputFile),       intent(in   ) :: InputFileData    !< All the data in the AeroDyn input file
   type(AA_ParameterType) ,  intent(inout) :: p                !<
   type(AA_InitOutputType),  intent(in  )  :: InitOut          !< output data
   integer(IntKi)         ,  intent(inout) :: errStat          !< Status of error message
   character(*)           ,  intent(inout) :: errMsg           !< Error message if ErrStat /= ErrID_None
   ! locals
   integer(IntKi) :: i
   integer(IntKi) :: numOuts

   ! FIRST FILE
   IF (InputFileData%NrOutFile .gt.0) THEN
      call GetNewUnit( p%unOutFile, ErrStat, ErrMsg )
      if ( ErrStat >= AbortErrLev ) then
         p%unOutFile = -1
         return
      end if

      call OpenFOutFile ( p%unOutFile, trim(InputFileData%AAOutFile(1)), ErrStat, ErrMsg )
      if ( ErrStat >= AbortErrLev ) return

      write (p%unOutFile,'(/,A)')  'Predictions were generated on '//CurDate()//' at '//CurTime()//' using AA '//trim(GetNVD(InitOut%ver))
      write (p%unOutFile,'(A)')  ''
      write( p%unOutFile,'(A,I5)' )      'Number of observers      :', p%NrObsLoc
      write (p%unOutFile,'(A)')  'Description from AA input file, line2: '//trim(InputFileData%FTitle)
      write (p%unOutFile,'(A)')  ''
      numOuts = size(InitOut%WriteOutputHdr)
      !......................................................
      ! Write the names of the output parameters on one line: line 7
      !......................................................
      call WrFileNR ( p%unOutFile, '     Time           ' )
      do i=1,NumOuts
         call WrFileNR ( p%unOutFile, InitOut%delim//InitOut%WriteOutputHdr(i) )
      end do ! i
      write (p%unOutFile,'()')
      !......................................................
      ! Write the units of the output parameters on one line: line 8
      !......................................................
      call WrFileNR ( p%unOutFile, '      (s)           ' )
      do i=1,NumOuts
         call WrFileNR ( p%unOutFile, InitOut%delim//InitOut%WriteOutputUnt(i) )
      end do ! i
      write (p%unOutFile,'()')
   ENDIF
   ! SECOND FILE
   IF (InputFileData%NrOutFile .gt. 1) THEN
      call GetNewUnit( p%unOutFile2, ErrStat, ErrMsg )
      if ( ErrStat >= AbortErrLev ) then
         p%unOutFile = -1
         return
      end if
      call OpenFOutFile ( p%unOutFile2, trim(InputFileData%AAOutFile(2)), ErrStat, ErrMsg )
      if ( ErrStat >= AbortErrLev ) return
      write (p%unOutFile2,'(/,A)')  'Predictions were generated on '//CurDate()//' at '//CurTime()//' using AA '//trim(GetNVD(InitOut%Ver))
      write (p%unOutFile2,'(A)')  ''
      write( p%unOutFile2,'(A,I5,A,I5)' )      'Number of observers      :', p%NrObsLoc,';  Number of frequencies    :', size(p%FreqList)
      write (p%unOutFile2,'(A)')  'Description from AA input file, line2: '//trim(InputFileData%FTitle)
      write (p%unOutFile2,'(A)')  ''
      numOuts = size(InitOut%WriteOutputHdrforPE)
      !......................................................
      ! Write the names of the output parameters on one line: line 7
      !......................................................
      call WrFileNR ( p%unOutFile2, '     Time           ' )
      do i=1,NumOuts
         call WrFileNR ( p%unOutFile2, InitOut%delim//InitOut%WriteOutputHdrforPE(i) )
      end do ! i
      write (p%unOutFile2,'()')
      !......................................................
      ! Write the units of the output parameters on one line: line 8
      !......................................................
      call WrFileNR ( p%unOutFile2, '      (s)           ' )
      do i=1,NumOuts
         call WrFileNR ( p%unOutFile2, InitOut%delim//InitOut%WriteOutputUntforPE(i) )
      end do ! i
      write (p%unOutFile2,'()')
      !frmt = '"'//p%delim//'"'//trim(p%outFmt)      ! format for array elements from individual modules
      !call WrNumAryFileNR ( p%unOutFile2, p%FreqList,  frmt, errStat, errMsg )
      !if ( errStat >= AbortErrLev ) return
      !write (p%unOutFile2,'()')
   ENDIF
   ! THIRD FILE
   IF (InputFileData%NrOutFile .gt. 2) THEN
      call GetNewUnit( p%unOutFile3, ErrStat, ErrMsg )
      if ( ErrStat >= AbortErrLev ) then
         p%unOutFile = -1
         return
      end if
      call OpenFOutFile ( p%unOutFile3, trim(InputFileData%AAOutFile(3)), ErrStat, ErrMsg )
      if ( ErrStat >= AbortErrLev ) return
      write (p%unOutFile3,'(/,A)')  'Predictions were generated on '//CurDate()//' at '//CurTime()//' using AA '//trim(GetNVD(InitOut%Ver))
      write (p%unOutFile3,'(A)')  ''
      write( p%unOutFile3,'(A,I5,A,I5)' )      'Number of observers      :', p%NrObsLoc,';  Number of frequencies    :', size(p%FreqList)
      write (p%unOutFile3,'(A)')  'Description from AA input file, line2: '//trim(InputFileData%FTitle)
      numOuts = size(InitOut%WriteOutputHdrSep)
      !......................................................
      ! Write the names of the output parameters on one line: line 7
      !......................................................
      call WrFileNR ( p%unOutFile3,  "1-LBL 2-TBLPres 3-TBLSuc 4-Sep  5-BLUNT 6-TIP 7-Inflow")
      write (p%unOutFile3,'()')
      call WrFileNR ( p%unOutFile3, '     Time           ' )
      do i=1,NumOuts
         call WrFileNR ( p%unOutFile3, InitOut%delim//InitOut%WriteOutputHdrSep(i) )
      end do ! i
      write (p%unOutFile3,'()')
      !......................................................
      ! Write the units of the output parameters on one line: line 8
      !......................................................
      call WrFileNR ( p%unOutFile3, '      (s)           ' )

      do i=1,NumOuts
         call WrFileNR ( p%unOutFile3, InitOut%delim//InitOut%WriteOutputUntSep(i) )
      end do ! i
      write (p%unOutFile3,'()')
   ENDIF
   ! FOURTH FILE
   IF (InputFileData%NrOutFile .gt. 3) THEN
      call GetNewUnit( p%unOutFile4, ErrStat, ErrMsg )
      if ( ErrStat >= AbortErrLev ) then
         p%unOutFile = -1
         return
      end if
      call OpenFOutFile ( p%unOutFile4, trim(InputFileData%AAOutFile(4)), ErrStat, ErrMsg )
      if ( ErrStat >= AbortErrLev ) return
      write (p%unOutFile4,'(/,A)')  'Predictions were generated on '//CurDate()//' at '//CurTime()//' using AA '//trim(GetNVD(InitOut%Ver))
      write (p%unOutFile4,'()')
      write( p%unOutFile4,'(A,I5)' )      'Number of observers      :', p%NrObsLoc, ';        Number of blades         :', p%numBlades,'     Number of nodes per blade:', p%NumBlNds
      write (p%unOutFile4,'(A)')  'Description from AA input file, line2: '//trim(InputFileData%FTitle)
      numOuts = size(InitOut%WriteOutputHdrNodes)
      !......................................................
      ! Write the names of the output parameters on one line: line 7
      !......................................................
      write (p%unOutFile4,'()')
      call WrFileNR ( p%unOutFile4, '     Time           ' )
      do i=1,NumOuts
         call WrFileNR ( p%unOutFile4, InitOut%delim//InitOut%WriteOutputHdrNodes(i) )
      end do ! i
      write (p%unOutFile4,'()')
      !......................................................
      ! Write the units of the output parameters on one line: line 8
      !......................................................
      call WrFileNR ( p%unOutFile4, '      (s)           ' )
      do i=1,NumOuts
         call WrFileNR ( p%unOutFile4, InitOut%delim//InitOut%WriteOutputUntNodes(i) )
      end do ! i
      write (p%unOutFile4,'()')
   ENDIF
end subroutine AA_InitializeOutputFile
!----------------------------------------------------------------------------------------------------------------------------------
subroutine AA_WriteOutputLine(y, t, p, errStat, errMsg)
    real(DbKi)             ,  intent(in   )   :: t                    ! simulation time (s)
    type(AA_OutputType)    ,  intent(in   )   :: y
    type(AA_ParameterType) ,  intent(in   )   :: p
    integer(IntKi)         ,  intent(inout)   :: errStat              ! Status of error message
    character(*)           ,  intent(inout)   :: errMsg               ! Error message if ErrStat /= ErrID_None
    ! Local variables.
    character(200)                   :: frmt                                      ! A string to hold a format specifier
    character(15)                    :: tmpStr                                    ! temporary string to print the time output as text
    integer :: numOuts
    errStat = ErrID_None
    errMsg  = ''
    ! FIRST FILE
    IF (p%NrOutFile .gt. 0) THEN
       numOuts = size(y%WriteOutput)
       frmt = '"'//p%delim//'"'//trim(p%outFmt)      ! format for array elements from individual modules
       ! time
       write( tmpStr, '(F15.4)' ) t
       call WrFileNR( p%unOutFile, tmpStr )
       call WrNumAryFileNR ( p%unOutFile, y%WriteOutput,  frmt, errStat, errMsg )
       if ( errStat >= AbortErrLev ) return
       ! write a new line (advance to the next line)
       write (p%unOutFile,'()')
    ENDIF

    !! SECOND FILE
    IF (p%NrOutFile .gt. 1) THEN
       numOuts = size(y%WriteOutputforPE)
       frmt = '"'//p%delim//'"'//trim(p%outFmt)      ! format for array elements from individual modules
       ! time
       write( tmpStr, '(F15.4)' ) t
       call WrFileNR( p%unOutFile2, tmpStr )
       call WrNumAryFileNR ( p%unOutFile2, y%WriteOutputforPE,  frmt, errStat, errMsg )
       if ( errStat >= AbortErrLev ) return
       ! write a new line (advance to the next line)
       write (p%unOutFile2,'()')
    ENDIF
    ! THIRD FILE
    IF (p%NrOutFile .gt. 2) THEN
       numOuts = size(y%WriteOutputSep)
       frmt = '"'//p%delim//'"'//trim(p%outFmt)      ! format for array elements from individual modules
       ! time
       write( tmpStr, '(F15.4)' ) t
       call WrFileNR( p%unOutFile3, tmpStr )
       call WrNumAryFileNR ( p%unOutFile3, y%WriteOutputSep,  frmt, errStat, errMsg )
       if ( errStat >= AbortErrLev ) return
       ! write a new line (advance to the next line)
       write (p%unOutFile3,'()')
    ENDIF
    ! Fourth FILE
    IF (p%NrOutFile .gt. 3) THEN
       numOuts = size(y%WriteOutputNode)
       frmt = '"'//p%delim//'"'//trim(p%outFmt)      ! format for array elements from individual modules
       ! time
       write( tmpStr, '(F15.4)' ) t
       call WrFileNR( p%unOutFile4, tmpStr )
       call WrNumAryFileNR ( p%unOutFile4, y%WriteOutputNode,  frmt, errStat, errMsg )
       if ( errStat >= AbortErrLev ) return
       ! write a new line (advance to the next line)
       write (p%unOutFile4,'()')
    ENDIF
end subroutine AA_WriteOutputLine
!----------------------------------------------------------------------------------------------------------------------------------
SUBROUTINE Calc_WriteOutput( p, u, m, y, ErrStat, ErrMsg )
   TYPE(AA_ParameterType),    INTENT(IN   )  :: p                                 ! The module parameters
   TYPE(AA_InputType),        INTENT(IN   )  :: u                                 ! inputs
   TYPE(AA_MiscVarType),      INTENT(INOUT)  :: m                                 ! misc variables
   TYPE(AA_OutputType),       INTENT(INOUT)  :: y                                 ! outputs
   INTEGER(IntKi),            INTENT(  OUT)  :: ErrStat                           ! The error status code
   CHARACTER(*),              INTENT(  OUT)  :: ErrMsg                            ! The error message, if an error occurred
   ! local variables
   CHARACTER(*), PARAMETER                   :: RoutineName = 'Calc_WriteOutput'
!   INTEGER(intKi)                            :: ErrStat2
!   CHARACTER(ErrMsgLen)                      :: ErrMsg2
   INTEGER(IntKi)                            :: j,k,counter,i,oi,III
   ! start routine:
   ErrStat = ErrID_None
   ErrMsg  = ""

   ! FOR THE FIRST OUTPUT FILE
   IF (p%NrOutFile .gt. 0) THEN
      y%WriteOutput(1:p%NrObsLoc)=y%DirectiviOutput
   endif

   ! FOR THE SECOND OUTPUT FILE
   IF (p%NrOutFile .gt. 1) THEN
      counter=0
      DO K = 1,p%NrObsLoc
         DO III = 1,size(p%FreqList)
            counter=counter+1
            y%WriteOutputforPE(counter) = y%PtotalFreq(K,III)
         END DO !
      END DO !
   ENDIF

   ! FOR THE THIRD OUTPUT FILE
   IF (p%NrOutFile .gt. 2) THEN
      counter=0
      do K = 1,p%NrObsLoc
         do III = 1,size(p%FreqList)
            do oi=1,size(y%OASPL_Mech,1)
               counter=counter+1
               y%WriteOutputSep(counter) = y%SumSpecNoiseSep(oi,K,III)
            enddo
         enddo
      enddo
   ENDIF

    ! FOR THE FOURTH OUTPUT FILE
    IF (p%NrOutFile .gt. 3) THEN
        counter=0
        DO I = 1,p%numBlades
            DO J = 1,p%NumBlNds
                DO K = 1,p%NrObsLoc
                    counter=counter+1
                    y%WriteOutputNode(counter) = y%OASPL(K,J,I)
                END DO !
            END DO !
        ENDDO
    ENDIF
END SUBROUTINE Calc_WriteOutput
!----------------------------------------------------------------------------------------------------------------------------------
END MODULE AeroAcoustics_IO<|MERGE_RESOLUTION|>--- conflicted
+++ resolved
@@ -327,22 +327,12 @@
     integer(IntKi)                :: ErrStat2                                  ! Temporary Error status
     character(ErrMsgLen)          :: ErrMsg2                                   ! Temporary Error message
     character(1024)               :: PriPath                                   ! Path name of the primary file
-<<<<<<< HEAD
-    character(1024)               :: FTitle                                    ! "File Title": the 2nd line of the input file, which contains a description of its contents
-!    character(200)                :: Line                                      ! Temporary storage of a line from the input file (to compare with "default")
-    character(*), parameter       :: RoutineName = 'readbltable'
-    integer(IntKi)                :: nRe, nAoA, nAirfoils  !  Number of Reynolds number, angle of attack, and number of airfoils listed
-    integer(IntKi)                :: iAF , iRe, iAoA, iDummy, iBuffer ! loop counters
-    real(DbKi),dimension(:,:),ALLOCATABLE :: Buffer
-    integer                 :: iLine
-=======
     character(*), parameter       :: RoutineName = 'ReadBLTables'
     integer(IntKi)                :: nRe, nAoA, nAirfoils                      !  Number of Reynolds number, angle of attack, and number of airfoils listed
     integer(IntKi)                :: iAF , iRe, iAoA                           ! loop counters
     real(DbKi),  ALLOCATABLE      :: Buffer(:,:)
     integer                       :: iLine
     
->>>>>>> ef6d6baa
     ! Initialize some variables:
     ErrStat = ErrID_None
     ErrMsg  = ""
@@ -445,11 +435,6 @@
     integer(IntKi)                :: ErrStat2                                  ! Temporary Error status
     character(ErrMsgLen)          :: ErrMsg2                                   ! Temporary Error message
     character(1024)               :: PriPath                                   ! Path name of the primary file
-<<<<<<< HEAD
-    character(1024)               :: FTitle                                    ! "File Title": the 2nd line of the input file, which contains a description of its contents
-!    character(200)                :: Line                                      ! Temporary storage of a line from the input file (to compare with "default")
-=======
->>>>>>> ef6d6baa
     character(*), parameter       :: RoutineName = 'REadTICalcTables'
     integer(IntKi)                :: GridY                                     !
     integer(IntKi)                :: GridZ                                    !

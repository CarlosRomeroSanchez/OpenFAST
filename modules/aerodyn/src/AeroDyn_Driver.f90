--- conflicted
+++ resolved
@@ -38,10 +38,7 @@
    CALL CPU_TIME ( UsrTime1 )                             ! Initial time (this zeros the start time when used as a MATLAB function)
    UsrTime1 = MAX( 0.0_ReKi, UsrTime1 )                   ! CPU_TIME: If a meaningful time cannot be returned, a processor-dependent negative value is returned
 
-<<<<<<< HEAD
-=======
    dat%initialized=.false.
->>>>>>> 312fe833
    call dvr_Init(dat%dvr, dat%AD, dat%IW, dat%errStat, dat%errMsg); call CheckError()
 
    do iCase= 1,dat%dvr%numCases

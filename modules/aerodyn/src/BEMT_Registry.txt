--- conflicted
+++ resolved
@@ -106,10 +106,7 @@
 typedef   ^                            MiscVarType                   ReKi                     phi                            {:}{:}         -         -        "temp variable used in update states for returning phi (to allow computing inputs and states at multiple times)" -
 typedef   ^                            MiscVarType                   ReKi                     chi                            {:}{:}         -         -        "temp variable used in update states for returning chi (to allow calling same routine from CalcOutput and UpdateStates)" -
 typedef   ^                            MiscVarType                   Logical                  ValidPhi                       {:}{:}         -         -        "temp variable used in calcOutput for ValidPhi (to allow calling same routine from CalcOutput and UpdateStates)" -
-<<<<<<< HEAD
-=======
 typedef   ^                            MiscVarType                   ReKi                     BEM_weight                                    -         -        "temp variable used to turn off BEM for low TSR and/or large skew angles" -
->>>>>>> f611321f
 
 # ..... Parameters ................................................................................................................
 # Define parameters here:

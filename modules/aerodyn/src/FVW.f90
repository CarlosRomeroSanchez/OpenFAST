!>
!!
!! Abbreviations:
!!   - FVW: Free Vortex Wake
!!   - LL : Lifting Line
!!   - CP : Control point
!!   - NW : Near Wake
!!   - FW : Far Wake
!!
module FVW
   use NWTC_Library
   use FVW_Types
   use FVW_Subs
   use FVW_IO
   use FVW_Wings
   use FVW_BiotSavart
   use FVW_Tests
   use AirFoilInfo

   IMPLICIT NONE

   PRIVATE

   type(ProgDesc), parameter  :: FVW_Ver = ProgDesc( 'OLAF', '', '' )

   public   :: FVW_Init             ! Initialization routine
   public   :: FVW_End

   public   :: FVW_CalcOutput
   public   :: FVW_UpdateStates

   ! parameter for deciding if enough time has elapsed (Wake calculation, and vtk output)
   real(DbKi), parameter      :: OneMinusEpsilon = 1 - 10000*EPSILON(1.0_DbKi)

contains

!----------------------------------------------------------------------------------------------------------------------------------
!> This routine is called at the start of the simulation to perform initialization steps.
!! The parameters are set here and not changed during the simulation.
!! The initial states and initial guess for the input are defined.
subroutine FVW_Init(AFInfo, InitInp, u, p, x, xd, z, OtherState, y, m, Interval, InitOut, ErrStat, ErrMsg )
   use OMP_LIB ! wrap with #ifdef _OPENMP if this causes an issue
   type(AFI_ParameterType),         intent(in   )  :: AFInfo(:)      !< The airfoil parameter data, temporary, for UA..
   type(FVW_InitInputType),         intent(inout)  :: InitInp        !< Input data for initialization routine  (inout so we can use MOVE_ALLOC)
   type(FVW_InputType),             intent(  out)  :: u              !< An initial guess for the input; input mesh must be defined
   type(FVW_ParameterType),         intent(  out)  :: p              !< Parameters
   type(FVW_ContinuousStateType),   intent(  out)  :: x              !< Initial continuous states
   type(FVW_DiscreteStateType),     intent(  out)  :: xd             !< Initial discrete states
   type(FVW_ConstraintStateType),   intent(  out)  :: z              !< Initial guess of the constraint states
   type(FVW_OtherStateType),        intent(  out)  :: OtherState     !< Initial other states
   type(FVW_OutputType),            intent(  out)  :: y              !< Initial system outputs (outputs are not calculated;
                                                                     !!   only the output mesh is initialized)
   type(FVW_MiscVarType),           intent(  out)  :: m              !< Initial misc/optimization variables
   real(DbKi),                      intent(inout)  :: interval       !< Coupling interval in seconds: the rate that
                                                                     !!   (1) FVW_UpdateStates() is called in loose coupling &
                                                                     !!   (2) FVW_UpdateDiscState() is called in tight coupling.
                                                                     !!   Input is the suggested time from the glue code;
                                                                     !!   Output is the actual coupling interval that will be used
                                                                     !!   by the glue code.
   type(FVW_InitOutputType),        intent(  out)  :: InitOut        !< Output for initialization routine
   integer(IntKi),                  intent(  out)  :: ErrStat        !< Error status of the operation
   character(*),                    intent(  out)  :: ErrMsg         !< Error message if ErrStat /= ErrID_None
   ! Local variables
   integer(IntKi)          :: ErrStat2       ! temporary error status of the operation
   character(ErrMsgLen)    :: ErrMsg2        ! temporary error message
   integer(IntKi)          :: UnEcho         ! Unit number for the echo file
   character(*), parameter :: RoutineName = 'FVW_Init'
   type(FVW_InputFile)     :: InputFileData                                            !< Data stored in the module's input file
   character(len=1054) :: DirName
   integer :: iW

   ! Initialize variables for this routine
   ErrStat = ErrID_None
   ErrMsg  = ""
   UnEcho  = -1

   ! Initialize the NWTC Subroutine Library
   call NWTC_Init( EchoLibVer=.FALSE. )

   ! Display the module information
   call DispNVD( FVW_Ver )
   ! Display convenient info to screen, until this is one day displayed by OpenFAST
   call getcwd(DirName)
   call WrScr(' - Directory:         '//trim(DirName))
   call WrScr(' - RootName:          '//trim(InitInp%RootName))
#ifdef _OPENMP   
   call WrScr(' - Compiled with OpenMP')
   !$OMP PARALLEL default(shared)
   if (omp_get_thread_num()==0) then
        call WrScr('   Number of threads: '//trim(Num2LStr(omp_get_num_threads()))//'/'//trim(Num2LStr(omp_get_max_threads())))
   endif
   !$OMP END PARALLEL 
#else
   call WrScr(' - No OpenMP support')
#endif
   if (DEV_VERSION) then
      CALL FVW_RunTests(ErrStat2, ErrMsg2); if (Failed()) return
   endif

   ! Set Parameters and *Misc* from inputs
   CALL FVW_SetParametersFromInputs(InitInp, p, ErrStat2, ErrMsg2); if(Failed()) return

   ! Read and parse the input file here to get other parameters and info
   CALL FVW_ReadInputFile(InitInp%FVWFileName, p, m, InputFileData, ErrStat2, ErrMsg2); if(Failed()) return

   ! Trigger required before allocations
   p%nNWMax  = max(InputFileData%nNWPanels,0)+1          ! +1 since LL panel included in NW
   p%nFWMax  = max(InputFileData%nFWPanels,0)
   p%nFWFree = max(InputFileData%nFWPanelsFree,0)
   p%DTfvw   = InputFileData%DTfvw
   p%DTvtk   = InputFileData%DTvtk

   ! Initialize Misc Vars (may depend on input file)
   CALL FVW_InitMiscVars( p, m, ErrStat2, ErrMsg2 ); if(Failed()) return

   ! Move the InitInp%WingsMesh to u
   CALL MOVE_ALLOC( InitInp%WingsMesh, u%WingsMesh )     ! Move from InitInp to u

   ! This mesh is passed in as a cousin of the BladeMotion mesh.
   CALL Wings_Panelling_Init(u%WingsMesh, p, m, ErrStat2, ErrMsg2); if(Failed()) return

   ! Set parameters from InputFileData (need Misc allocated)
   CALL FVW_SetParametersFromInputFile(InputFileData, p, m, ErrStat2, ErrMsg2); if(Failed()) return

   ! Initialize Misc Vars (after input file params)
   CALL FVW_InitMiscVarsPostParam( p, m, ErrStat2, ErrMsg2 ); if(Failed()) return

   ! Initialize States Vars
   CALL FVW_InitStates( x, p, ErrStat2, ErrMsg2 ); if(Failed()) return

   ! Initialize Constraints Vars
   CALL FVW_InitConstraint( z, p, m, ErrStat2, ErrMsg2 ); if(Failed()) return

   ! Panelling wings based on initial input mesh provided
   ! This mesh is now a cousin of the BladeMotion mesh from AD.
   CALL Wings_Panelling     (u%WingsMesh, p, m, ErrStat2, ErrMsg2); if(Failed()) return
   CALL FVW_InitRegularization(x, p, m, ErrStat2, ErrMsg2); if(Failed()) return
   CALL FVW_ToString(p, m) ! Print to screen

   ! Mapping NW and FW (purely for esthetics, and maybe wind) ! TODO, just points
   call Map_LL_NW(p, m, z, x, 1.0_ReKi, ErrStat2, ErrMsg2); if(Failed()) return
   call Map_NW_FW(p, m, z, x, ErrStat2, ErrMsg2); if(Failed()) return

   ! Initialize input guess and output
   CALL FVW_Init_U_Y( p, u, y, m, ErrStat2, ErrMsg2); if(Failed()) return

   ! Returned guessed locations where wind will be required
   CALL SetRequestedWindPoints(m%r_wind, x, p, m )
   ! Return anything in FVW_InitOutput that should be passed back to the calling code here

   ! --- UA 
   ! NOTE: quick and dirty since this should belong to AD
   interval = InitInp%DTAero ! important, gluecode and UA, needs proper interval
   call UA_Init_Wrapper(AFInfo, InitInp, interval, p, x, xd, OtherState, m, ErrStat2, ErrMsg2); if (Failed()) return

   ! Framework types unused
   OtherState%NULL = 0
   xd%NULL         = 0
   InitOut%NULL    = 0
CONTAINS

   logical function Failed()
        call SetErrStat(ErrStat2, ErrMsg2, ErrStat, ErrMsg, 'FVW_Init') 
        Failed =  ErrStat >= AbortErrLev
        !if (Failed) call CleanUp()
   end function Failed

end subroutine FVW_Init

! ==============================================================================
subroutine FVW_InitMiscVars( p, m, ErrStat, ErrMsg )
   type(FVW_ParameterType),         intent(in   )  :: p              !< Parameters
   type(FVW_MiscVarType),           intent(inout)  :: m              !< Initial misc/optimization variables
   integer(IntKi),                  intent(  out)  :: ErrStat        !< Error status of the operation
   character(*),                    intent(  out)  :: ErrMsg         !< Error message if ErrStat /= ErrID_None
   integer(IntKi)          :: nMax           ! Total number of wind points possible
   integer(IntKi)          :: iGrid          ! 
   integer(IntKi)          :: ErrStat2       ! temporary error status of the operation
   character(ErrMsgLen)    :: ErrMsg2        ! temporary error message
   character(*), parameter :: RoutineName = 'FVW_InitMiscVars'
   integer(IntKi) :: iW
   ! Initialize ErrStat
   ErrStat = ErrID_None
   ErrMsg  = ""

   m%FirstCall = .True.
   m%nNW       = iNWStart-1    ! Number of active nearwake panels
   m%nFW       = 0             ! Number of active farwake  panels
   m%iStep     = 0             ! Current step number
   m%VTKStep   = -1            ! Counter of VTK outputs
   m%VTKlastTime = -HUGE(1.0_DbKi)
   m%OldWakeTime = -HUGE(1.0_DbKi)
   m%tSpent    = 0

   allocate(m%W(p%nWings))
   allocate(m%dxdt%W(p%nWings))
   do iW = 1,p%nWings
      m%W(iW)%iTip=-1 ! Imort init
      m%W(iW)%iRoot=-1 ! Imort init

      call AllocAry( m%W(iW)%LE           , 3,p%W(iW)%nSpan+1, 'Leading Edge Points', ErrStat2, ErrMsg2);call SetErrStat(ErrStat2, ErrMsg2, ErrStat,ErrMsg,RoutineName ); m%W(iW)%LE = -999999_ReKi;
      call AllocAry( m%W(iW)%TE           , 3,p%W(iW)%nSpan+1, 'TrailingEdge Points', ErrStat2, ErrMsg2);call SetErrStat(ErrStat2, ErrMsg2, ErrStat,ErrMsg,RoutineName ); m%W(iW)%TE = -999999_ReKi;
      call AllocAry( m%W(iW)%PitchAndTwist,   p%W(iW)%nSpan+1, 'Pitch and twist    ', ErrStat2, ErrMsg2);call SetErrStat(ErrStat2, ErrMsg2, ErrStat,ErrMsg,RoutineName ); m%W(iW)%PitchAndTwist= -999999_ReKi;
      call AllocAry( m%W(iW)%alpha_LL,        p%W(iW)%nSpan  , 'Wind on CP ll      ', ErrStat2, ErrMsg2);call SetErrStat(ErrStat2, ErrMsg2, ErrStat,ErrMsg,RoutineName ); m%W(iW)%alpha_LL= -999999_ReKi;
      call AllocAry( m%W(iW)%Vreln_LL,        p%W(iW)%nSpan  , 'Wind on CP ll      ', ErrStat2, ErrMsg2);call SetErrStat(ErrStat2, ErrMsg2, ErrStat,ErrMsg,RoutineName ); m%W(iW)%Vreln_LL = -999999_ReKi;
      ! Variables at control points/elements
<<<<<<< HEAD
      call AllocAry( m%W(iW)%Gamma_LL,        p%W(iW)%nSpan, 'Lifting line Circulation', ErrStat2, ErrMsg2);call SetErrStat ( ErrStat2, ErrMsg2, ErrStat,ErrMsg,RoutineName ); m%W(iW)%Gamma_LL = -999999_ReKi;
=======
>>>>>>> e704818d
      call AllocAry( m%W(iW)%CP_LL   , 3   ,  p%W(iW)%nSpan, 'Control points LL  ', ErrStat2, ErrMsg2);call SetErrStat(ErrStat2, ErrMsg2, ErrStat,ErrMsg,RoutineName ); m%W(iW)%CP_LL= -999999_ReKi;
      call AllocAry( m%W(iW)%Tang    , 3   ,  p%W(iW)%nSpan, 'Tangential vector  ', ErrStat2, ErrMsg2);call SetErrStat(ErrStat2, ErrMsg2, ErrStat,ErrMsg,RoutineName ); m%W(iW)%Tang= -999999_ReKi;
      call AllocAry( m%W(iW)%Norm    , 3   ,  p%W(iW)%nSpan, 'Normal     vector  ', ErrStat2, ErrMsg2);call SetErrStat(ErrStat2, ErrMsg2, ErrStat,ErrMsg,RoutineName ); m%W(iW)%Norm= -999999_ReKi;
      call AllocAry( m%W(iW)%Orth    , 3   ,  p%W(iW)%nSpan, 'Orthogonal vector  ', ErrStat2, ErrMsg2);call SetErrStat(ErrStat2, ErrMsg2, ErrStat,ErrMsg,RoutineName ); m%W(iW)%Orth= -999999_ReKi;
      call AllocAry( m%W(iW)%dl      , 3   ,  p%W(iW)%nSpan, 'Orthogonal vector  ', ErrStat2, ErrMsg2);call SetErrStat(ErrStat2, ErrMsg2, ErrStat,ErrMsg,RoutineName ); m%W(iW)%dl= -999999_ReKi;
      call AllocAry( m%W(iW)%Area    ,        p%W(iW)%nSpan, 'LL Panel area      ', ErrStat2, ErrMsg2);call SetErrStat(ErrStat2, ErrMsg2, ErrStat,ErrMsg,RoutineName ); m%W(iW)%Area = -999999_ReKi;
      call AllocAry( m%W(iW)%diag_LL ,        p%W(iW)%nSpan, 'LL Panel diagonals ', ErrStat2, ErrMsg2);call SetErrStat(ErrStat2, ErrMsg2, ErrStat,ErrMsg,RoutineName ); m%W(iW)%diag_LL = -999999_ReKi;
      call AllocAry( m%W(iW)%Vind_LL , 3   ,  p%W(iW)%nSpan, 'Vind on CP ll      ', ErrStat2, ErrMsg2);call SetErrStat(ErrStat2, ErrMsg2, ErrStat,ErrMsg,RoutineName ); m%W(iW)%Vind_LL= -999999_ReKi;
      call AllocAry( m%W(iW)%Vtot_LL , 3   ,  p%W(iW)%nSpan, 'Vtot on CP ll      ', ErrStat2, ErrMsg2);call SetErrStat(ErrStat2, ErrMsg2, ErrStat,ErrMsg,RoutineName ); m%W(iW)%Vtot_LL= -999999_ReKi;
      call AllocAry( m%W(iW)%Vstr_LL , 3   ,  p%W(iW)%nSpan, 'Vstr on CP ll      ', ErrStat2, ErrMsg2);call SetErrStat(ErrStat2, ErrMsg2, ErrStat,ErrMsg,RoutineName ); m%W(iW)%Vstr_LL= -999999_ReKi;
      call AllocAry( m%W(iW)%Vwnd_LL , 3   ,  p%W(iW)%nSpan, 'Wind on CP ll      ', ErrStat2, ErrMsg2);call SetErrStat(ErrStat2, ErrMsg2, ErrStat,ErrMsg,RoutineName ); m%W(iW)%Vwnd_LL= -999999_ReKi;
      ! Variables at panels points
      call AllocAry( m%W(iW)%r_LL    , 3   ,  p%W(iW)%nSpan+1  , 2        , 'Lifting Line Panels', ErrStat2, ErrMsg2 );call SetErrStat(ErrStat2, ErrMsg2, ErrStat,ErrMsg,RoutineName ); m%W(iW)%r_LL= -999999_ReKi;
      call AllocAry( m%W(iW)%Vwnd_NW , 3   ,  p%W(iW)%nSpan+1  ,p%nNWMax+1, 'Wind on NW ', ErrStat2, ErrMsg2 );call SetErrStat(ErrStat2, ErrMsg2, ErrStat,ErrMsg,RoutineName ); m%W(iW)%Vwnd_NW= -999_ReKi;
      call AllocAry( m%W(iW)%Vwnd_FW , 3   ,  FWnSpan+1  ,p%nFWMax+1, 'Wind on FW ', ErrStat2, ErrMsg2 );call SetErrStat(ErrStat2, ErrMsg2, ErrStat,ErrMsg,RoutineName ); m%W(iW)%Vwnd_FW= -999_ReKi;
      call AllocAry( m%W(iW)%Vind_NW , 3   ,  p%W(iW)%nSpan+1  ,p%nNWMax+1, 'Vind on NW ', ErrStat2, ErrMsg2 );call SetErrStat(ErrStat2, ErrMsg2, ErrStat,ErrMsg,RoutineName ); m%W(iW)%Vind_NW= -999_ReKi;
      call AllocAry( m%W(iW)%Vind_FW , 3   ,  FWnSpan+1  ,p%nFWMax+1, 'Vind on FW ', ErrStat2, ErrMsg2 );call SetErrStat(ErrStat2, ErrMsg2, ErrStat,ErrMsg,RoutineName ); m%W(iW)%Vind_FW= -999_ReKi;
      ! Variables for optimizing outputs at blade nodes
      call AllocAry( m%W(iW)%BN_UrelWind_s, 3, p%W(iW)%nSpan+1 , 'Relative wind in section coordinates',   ErrStat2, ErrMsg2 );call SetErrStat ( ErrStat2, ErrMsg2, ErrStat,ErrMsg,RoutineName ); m%W(iW)%BN_UrelWind_s= -999999_ReKi;
      call AllocAry( m%W(iW)%BN_AxInd   ,      p%W(iW)%nSpan+1 , 'Axial induction',                        ErrStat2, ErrMsg2 );call SetErrStat ( ErrStat2, ErrMsg2, ErrStat,ErrMsg,RoutineName ); m%W(iW)%BN_AxInd     = -999999_ReKi;
      call AllocAry( m%W(iW)%BN_TanInd  ,      p%W(iW)%nSpan+1 , 'Tangential induction',                   ErrStat2, ErrMsg2 );call SetErrStat ( ErrStat2, ErrMsg2, ErrStat,ErrMsg,RoutineName ); m%W(iW)%BN_TanInd    = -999999_ReKi;
      call AllocAry( m%W(iW)%BN_Vrel    ,      p%W(iW)%nSpan+1 , 'Relative velocity',                      ErrStat2, ErrMsg2 );call SetErrStat ( ErrStat2, ErrMsg2, ErrStat,ErrMsg,RoutineName ); m%W(iW)%BN_Vrel      = -999999_ReKi;
      call AllocAry( m%W(iW)%BN_alpha   ,      p%W(iW)%nSpan+1 , 'Angle of attack',                        ErrStat2, ErrMsg2 );call SetErrStat ( ErrStat2, ErrMsg2, ErrStat,ErrMsg,RoutineName ); m%W(iW)%BN_alpha     = -999999_ReKi;
      call AllocAry( m%W(iW)%BN_phi     ,      p%W(iW)%nSpan+1 , 'angle between the plane local wind dir', ErrStat2, ErrMsg2 );call SetErrStat ( ErrStat2, ErrMsg2, ErrStat,ErrMsg,RoutineName ); m%W(iW)%BN_phi       = -999999_ReKi;
      call AllocAry( m%W(iW)%BN_Re      ,      p%W(iW)%nSpan+1 , 'Reynolds number',                        ErrStat2, ErrMsg2 );call SetErrStat ( ErrStat2, ErrMsg2, ErrStat,ErrMsg,RoutineName ); m%W(iW)%BN_Re        = -999999_ReKi;
      call AllocAry( m%W(iW)%BN_Cl_Static ,    p%W(iW)%nSpan+1 , 'Coefficient lift - no UA',               ErrStat2, ErrMsg2 );call SetErrStat ( ErrStat2, ErrMsg2, ErrStat,ErrMsg,RoutineName ); m%W(iW)%BN_Cl_Static = -999999_ReKi;
      call AllocAry( m%W(iW)%BN_Cd_Static ,    p%W(iW)%nSpan+1 , 'Coefficient drag - no UA',               ErrStat2, ErrMsg2 );call SetErrStat ( ErrStat2, ErrMsg2, ErrStat,ErrMsg,RoutineName ); m%W(iW)%BN_Cd_Static = -999999_ReKi;
      call AllocAry( m%W(iW)%BN_Cm_Static ,    p%W(iW)%nSpan+1 , 'Coefficient moment - no UA',             ErrStat2, ErrMsg2 );call SetErrStat ( ErrStat2, ErrMsg2, ErrStat,ErrMsg,RoutineName ); m%W(iW)%BN_Cm_Static = -999999_ReKi;
      call AllocAry( m%W(iW)%BN_Cl        ,    p%W(iW)%nSpan+1 , 'Coefficient lift - with UA',             ErrStat2, ErrMsg2 );call SetErrStat ( ErrStat2, ErrMsg2, ErrStat,ErrMsg,RoutineName ); m%W(iW)%BN_Cl        = -999999_ReKi;
      call AllocAry( m%W(iW)%BN_Cd        ,    p%W(iW)%nSpan+1 , 'Coefficient drag - with UA',             ErrStat2, ErrMsg2 );call SetErrStat ( ErrStat2, ErrMsg2, ErrStat,ErrMsg,RoutineName ); m%W(iW)%BN_Cd        = -999999_ReKi;
      call AllocAry( m%W(iW)%BN_Cm        ,    p%W(iW)%nSpan+1 , 'Coefficient moment - with UA',           ErrStat2, ErrMsg2 );call SetErrStat ( ErrStat2, ErrMsg2, ErrStat,ErrMsg,RoutineName ); m%W(iW)%BN_Cm        = -999999_ReKi;
      call AllocAry( m%W(iW)%BN_Cx        ,    p%W(iW)%nSpan+1 , 'Coefficient normal (to plane)',          ErrStat2, ErrMsg2 );call SetErrStat ( ErrStat2, ErrMsg2, ErrStat,ErrMsg,RoutineName ); m%W(iW)%BN_Cx        = -999999_ReKi;
      call AllocAry( m%W(iW)%BN_Cy        ,    p%W(iW)%nSpan+1 , 'Coefficient tangential (to plane)',      ErrStat2, ErrMsg2 );call SetErrStat ( ErrStat2, ErrMsg2, ErrStat,ErrMsg,RoutineName ); m%W(iW)%BN_Cy        = -999999_ReKi;
      ! dxdt, to avoid realloc all the time, and storage for subcycling 
      call AllocAry( m%dxdt%W(iW)%r_NW , 3   ,  p%W(iW)%nSpan+1 , p%nNWMax+1, 'r NW dxdt'  , ErrStat2, ErrMsg2);call SetErrStat(ErrStat2, ErrMsg2, ErrStat,ErrMsg,RoutineName); m%dxdt%W(iW)%r_NW = -999999_ReKi;
      call AllocAry( m%dxdt%W(iW)%r_FW , 3   ,  FWnSpan+1 , p%nFWMax+1, 'r FW dxdt'  , ErrStat2, ErrMsg2);call SetErrStat(ErrStat2, ErrMsg2, ErrStat,ErrMsg,RoutineName); m%dxdt%W(iW)%r_FW = -999999_ReKi;
      call AllocAry( m%dxdt%W(iW)%Eps_NW, 3  ,  p%W(iW)%nSpan    ,p%nNWMax  , 'Eps NW dxdt', ErrStat2, ErrMsg2);call SetErrStat(ErrStat2, ErrMsg2, ErrStat,ErrMsg,RoutineName); m%dxdt%W(iW)%Eps_NW = -999999_ReKi;
      call AllocAry( m%dxdt%W(iW)%Eps_FW, 3  ,  FWnSpan    ,p%nFWMax  , 'Eps FW dxdt', ErrStat2, ErrMsg2);call SetErrStat(ErrStat2, ErrMsg2, ErrStat,ErrMsg,RoutineName); m%dxdt%W(iW)%Eps_FW = -999999_ReKi;

      ! Wind set to 0. TODO check if -99999 works now
      !NOTE: We do not have the windspeed until after the FVW initialization (IfW is not initialized until after AD15)
      m%W(iW)%Vwnd_LL(:,:)   = 0
      m%W(iW)%Vwnd_NW(:,:,:) = 0
      m%W(iW)%Vwnd_FW(:,:,:) = 0
   enddo

   ! Wind request points
   nMax = 0
   do iW = 1,p%nWings
      nMax = nMax +  p%W(iW)%nSpan                    ! Lifting line Control Points
      nMax = nMax + (p%W(iW)%nSpan+1) * (p%nNWMax+1)  ! Nearwake points
      nMax = nMax + (FWnSpan+1) * (p%nFWMax+1)  ! Far wake points
   enddo
   ! Grid outputs
   do iGrid=1,p%nGridOut
      nMax = nMax + m%GridOutputs(iGrid)%nx * m%GridOutputs(iGrid)%ny * m%GridOutputs(iGrid)%nz
      call AllocAry(m%GridOutputs(iGrid)%uGrid, 3, m%GridOutputs(iGrid)%nx,  m%GridOutputs(iGrid)%ny, m%GridOutputs(iGrid)%nz, 'uGrid', ErrStat2, ErrMsg2);
      call SetErrStat(ErrStat2, ErrMsg2, ErrStat,ErrMsg,RoutineName)
<<<<<<< HEAD
=======
      if (m%GridOutputs(iGrid)%type==idGridVelVorticity) then
         call AllocAry(m%GridOutputs(iGrid)%omGrid, 3, m%GridOutputs(iGrid)%nx,  m%GridOutputs(iGrid)%ny, m%GridOutputs(iGrid)%nz, 'omGrid', ErrStat2, ErrMsg2);
         call SetErrStat(ErrStat2, ErrMsg2, ErrStat,ErrMsg,RoutineName)
      endif
>>>>>>> e704818d
      m%GridOutputs(iGrid)%tLastOutput = -HUGE(1.0_DbKi)
   enddo
   call AllocAry( m%r_wind, 3, nMax, 'Requested wind points', ErrStat2, ErrMsg2 );call SetErrStat ( ErrStat2, ErrMsg2, ErrStat,ErrMsg,RoutineName )
   m%r_wind = 0.0_ReKi     ! set to zero so InflowWind can shortcut calculations

end subroutine FVW_InitMiscVars
! ==============================================================================
subroutine FVW_InitMiscVarsPostParam( p, m, ErrStat, ErrMsg )
   type(FVW_ParameterType),         intent(in   )  :: p              !< Parameters
   type(FVW_MiscVarType),           intent(inout)  :: m              !< Initial misc/optimization variables
   integer(IntKi),                  intent(  out)  :: ErrStat        !< Error status of the operation
   character(*),                    intent(  out)  :: ErrMsg         !< Error message if ErrStat /= ErrID_None
   integer(IntKi)          :: ErrStat2       ! temporary error status of the operation
   character(ErrMsgLen)    :: ErrMsg2        ! temporary error message
   character(*), parameter :: RoutineName = 'FVW_InitMiscVarsPostParam'
   integer(IntKi) :: nSeg, nSegP, nSegNW  !< Total number of segments after packing
   integer(IntKi) :: nCPs                 !< Total number of control points
   logical :: bMirror
   ErrStat = ErrID_None
   ErrMsg  = ""
   ! --- Counting maximum number of segments and Control Points expected for the whole simulation
   call CountSegments(p, p%nNWMax, p%nFWMax, 1, nSeg, nSegP, nSegNW)
   nCPs = CountCPs(p, p%nNWMax, p%nFWFree)

   bMirror = p%ShearModel==idShearMirror ! Whether or not we mirror the vorticity wrt ground
   if (bMirror) then
      nSeg  = nSeg*2
      nSegP = nSegP*2
   endif
   call AllocAry( m%Sgmt%Connct, 4, nSeg , 'SegConnct' , ErrStat2, ErrMsg2 );call SetErrStat(ErrStat2, ErrMsg2, ErrStat,ErrMsg,RoutineName); m%Sgmt%Connct = -999;
   call AllocAry( m%Sgmt%Points, 3, nSegP, 'SegPoints' , ErrStat2, ErrMsg2 );call SetErrStat(ErrStat2, ErrMsg2, ErrStat,ErrMsg,RoutineName); m%Sgmt%Points = -999999_ReKi;
   call AllocAry( m%Sgmt%Gamma ,    nSeg,  'SegGamma'  , ErrStat2, ErrMsg2 );call SetErrStat(ErrStat2, ErrMsg2, ErrStat,ErrMsg,RoutineName); m%Sgmt%Gamma  = -999999_ReKi;
   call AllocAry( m%Sgmt%Epsilon,   nSeg,  'SegEpsilon', ErrStat2, ErrMsg2 );call SetErrStat(ErrStat2, ErrMsg2, ErrStat,ErrMsg,RoutineName); m%Sgmt%Epsilon= -999999_ReKi;
   m%Sgmt%nAct        = -1  ! Active segments
   m%Sgmt%nActP       = -1
   m%Sgmt%RegFunction = p%RegFunction

   call AllocAry( m%CPs      , 3,  nCPs, 'CPs'       , ErrStat2, ErrMsg2 );call SetErrStat(ErrStat2, ErrMsg2, ErrStat,ErrMsg,RoutineName); m%CPs= -999999_ReKi;
   call AllocAry( m%Uind     , 3,  nCPs, 'Uind'      , ErrStat2, ErrMsg2 );call SetErrStat(ErrStat2, ErrMsg2, ErrStat,ErrMsg,RoutineName); m%Uind= -999999_ReKi;

end subroutine FVW_InitMiscVarsPostParam
! ==============================================================================
subroutine FVW_InitStates( x, p, ErrStat, ErrMsg )
   type(FVW_ContinuousStateType),   intent(  out)  :: x              !< States
   type(FVW_ParameterType),         intent(in   )  :: p              !< Parameters
   integer(IntKi),                  intent(  out)  :: ErrStat        !< Error status of the operation
   character(*),                    intent(  out)  :: ErrMsg         !< Error message if ErrStat /= ErrID_None
   integer(IntKi)          :: ErrStat2       ! temporary error status of the operation
   character(ErrMsgLen)    :: ErrMsg2        ! temporary error message
   character(*), parameter :: RoutineName = 'FVW_InitMiscVars'
   integer :: iW
   ! Initialize ErrStat
   ErrStat = ErrID_None
   ErrMsg  = ""

   allocate(x%W(p%nWings))
   do iW=1,p%nWings
      call AllocAry( x%W(iW)%Gamma_NW,    p%W(iW)%nSpan   , p%nNWMax  , 'NW Panels Circulation', ErrStat2, ErrMsg2 );call SetErrStat ( ErrStat2, ErrMsg2, ErrStat,ErrMsg,'FVW_InitStates' ); 
      call AllocAry( x%W(iW)%Gamma_FW,    FWnSpan   , p%nFWMax  , 'FW Panels Circulation', ErrStat2, ErrMsg2 );call SetErrStat ( ErrStat2, ErrMsg2, ErrStat,ErrMsg,'FVW_InitStates' ); 
      call AllocAry( x%W(iW)%Eps_NW  , 3, p%W(iW)%nSpan   , p%nNWMax  , 'NW Panels Reg Param'  , ErrStat2, ErrMsg2 );call SetErrStat ( ErrStat2, ErrMsg2, ErrStat,ErrMsg,'FVW_InitStates' );
      call AllocAry( x%W(iW)%Eps_FW  , 3, FWnSpan   , p%nFWMax  , 'FW Panels Reg Param'  , ErrStat2, ErrMsg2 );call SetErrStat ( ErrStat2, ErrMsg2, ErrStat,ErrMsg,'FVW_InitStates' );
      ! set x%W(iW)%r_NW and x%W(iW)%r_FW to (0,0,0) so that InflowWind can shortcut the calculations
      call AllocAry( x%W(iW)%r_NW    , 3, p%W(iW)%nSpan+1 , p%nNWMax+1, 'NW Panels Points'     , ErrStat2, ErrMsg2 );call SetErrStat ( ErrStat2, ErrMsg2, ErrStat,ErrMsg,'FVW_InitStates' );
      call AllocAry( x%W(iW)%r_FW    , 3, FWnSpan+1 , p%nFWMax+1, 'FW Panels Points'     , ErrStat2, ErrMsg2 );call SetErrStat ( ErrStat2, ErrMsg2, ErrStat,ErrMsg,'FVW_InitStates' );
      if (ErrStat >= AbortErrLev) return
      x%W(iW)%r_NW     = 0.0_ReKi
      x%W(iW)%r_FW     = 0.0_ReKi
      x%W(iW)%Gamma_NW = 0.0_ReKi ! First call of calcoutput, states might not be set 
      x%W(iW)%Gamma_FW = 0.0_ReKi ! NOTE, these values might be mapped from z%W(iW)%Gamma_LL at init
      x%W(iW)%Eps_NW   = 0.001_ReKi 
      x%W(iW)%Eps_FW   = 0.001_ReKi 
   enddo
end subroutine FVW_InitStates
! ==============================================================================
subroutine FVW_InitConstraint( z, p, m, ErrStat, ErrMsg )
   type(FVW_ConstraintStateType),   intent(  out)  :: z              !< Constraints
   type(FVW_ParameterType),         intent(in   )  :: p              !< Parameters
   type(FVW_MiscVarType),           intent(in   )  :: m              !< Initial misc/optimization variables
   integer(IntKi),                  intent(  out)  :: ErrStat        !< Error status of the operation
   character(*),                    intent(  out)  :: ErrMsg         !< Error message if ErrStat /= ErrID_None
   integer(IntKi)          :: ErrStat2       ! temporary error status of the operation
   character(ErrMsgLen)    :: ErrMsg2        ! temporary error message
   character(*), parameter :: RoutineName = 'FVW_InitMiscVars'
   integer :: iW
   ! Initialize ErrStat
   ErrStat = ErrID_None
   ErrMsg  = ""
   !
   allocate(z%W(p%nWings))
   do iW=1,p%nWings 
      call AllocAry( z%W(iW)%Gamma_LL,  p%W(iW)%nSpan, 'Lifting line Circulation', ErrStat2, ErrMsg2 );call SetErrStat ( ErrStat2, ErrMsg2, ErrStat,ErrMsg,'FVW_InitConstraint' );
      !z%W(iW)%Gamma_LL = -999999_ReKi
      z%W(iW)%Gamma_LL = 0.0_ReKi
   enddo

   if (ErrStat >= AbortErrLev) return
   if(.false.) print*,m%nNW ! unused var for now
end subroutine FVW_InitConstraint
! ==============================================================================
!> Init/allocate inputs and outputs
subroutine FVW_Init_U_Y( p, u, y, m, ErrStat, ErrMsg )
   type(FVW_ParameterType),         intent(in   )  :: p              !< Parameters
   type(FVW_InputType),             intent(inout)  :: u              !< An initial guess for the input; input mesh must be defined
   type(FVW_MiscVarType),           intent(inout)  :: m              !< Initial misc/optimization variables
   type(FVW_OutputType),            intent(  out)  :: y              !< Constraints
   integer(IntKi),                  intent(  out)  :: ErrStat        !< Error status of the operation
   character(*),                    intent(  out)  :: ErrMsg         !< Error message if ErrStat /= ErrID_None
   integer(IntKi)          :: nMax           ! Total number of wind points possible
   integer(IntKi)          :: ErrStat2       ! temporary error status of the operation
   character(ErrMsgLen)    :: ErrMsg2        ! temporary error message
   character(*), parameter :: RoutineName = 'FVW_Init_U_Y'
   integer :: iW
   ! Initialize ErrStat
   ErrStat = ErrID_None
   ErrMsg  = ""
   ! Wind at requested points
   call AllocAry(u%V_wind, 3, size(m%r_wind,2), 'Wind Velocity at points', ErrStat2, ErrMsg2); call SetErrStat(ErrStat2, ErrMsg2, ErrStat,ErrMsg,RoutineName)
   u%V_wind  = -9999.9_ReKi

   allocate(y%W(p%nWings))
   allocate(u%W(p%nWings))
   do iW=1,p%nWings
      call AllocAry( y%W(iW)%Vind ,    3, p%W(iW)%nSpan+1, 'Induced velocity vector', ErrStat2, ErrMsg2); call SetErrStat(ErrStat2, ErrMsg2, ErrStat,ErrMsg,RoutineName)
      call AllocAry( u%W(iW)%omega_z,     p%W(iW)%nSpan+1, 'Section torsion rate'   , ErrStat2, ErrMsg2); call SetErrStat(ErrStat2, ErrMsg2, ErrStat,ErrMsg,RoutineName)
      call AllocAry( u%W(iW)%Vwnd_LLMP,3, p%W(iW)%nSpan+1, 'Dist. wind at LL nodes',  ErrStat2, ErrMsg2); call SetErrStat(ErrStat2, ErrMsg2, ErrStat,ErrMsg,RoutineName)
      y%W(iW)%Vind    = -9999.9_ReKi  
      u%W(iW)%Vwnd_LLMP = -9999.9_ReKi
      u%W(iW)%omega_z = -9999.9_ReKi
   enddo
   ! Rotors, contain hub info
   allocate(u%rotors(p%nRotors))


end subroutine FVW_Init_U_Y
! ==============================================================================
!> Setting parameters *and misc* from module inputs
SUBROUTINE FVW_SetParametersFromInputs( InitInp, p, ErrStat, ErrMsg )
   type(FVW_InitInputType),    intent(inout)  :: InitInp       !< Input data for initialization routine  (inout so we can use MOVE_ALLOC)
   type(FVW_ParameterType),    intent(inout) :: p             !< Parameters
   integer(IntKi),             intent(  out) :: ErrStat       !< Error status of the operation
   character(*),               intent(  out) :: ErrMsg        !< Error message if ErrStat /= ErrID_None
   ! Local variables
   character(1024)         :: rootDir, baseName  ! Simulation root dir and basename
   integer(IntKi)          :: iW, nRotors, nBldMax
   integer(IntKi), allocatable :: nBldPerRot(:)
   integer(IntKi)          :: ErrStat2
   character(ErrMsgLen)    :: ErrMsg2
   character(*), parameter :: RoutineName = 'FVW_SetParametersFromInputs'
   ErrStat = ErrID_None
   ErrMsg  = ""
   ! 
   p%nWings       = size(InitInp%WingsMesh)
   p%DTaero       = InitInp%DTaero          ! AeroDyn Time step
   p%KinVisc      = InitInp%KinVisc         ! Kinematic air viscosity
   p%RootName     = InitInp%RootName        ! Rootname for outputs
   call GetPath( p%RootName, rootDir, baseName ) 
   p%VTK_OutFileRoot = trim(rootDir) // 'vtk_fvw'  ! Directory for VTK outputs
   p%VTK_OutFileBase = trim(rootDir) // 'vtk_fvw' // PathSep // trim(baseName) ! Basename for VTK files
   ! Set indexing to AFI tables -- this is set from the AD15 calling code.

   ! Set the Chord values
   allocate(p%W(p%nWings))
   do iW=1,p%nWings
      call AllocAry(p%W(iW)%AFindx, size(InitInp%W(iW)%AFindx,1), 1, 'AFindx',ErrStat,ErrMsg)
      p%W(iW)%AFindx = InitInp%W(iW)%AFindx     ! Copying in case AD15 still needs these
      p%W(iW)%iRotor = InitInp%W(iW)%iRotor    

      p%W(iW)%nSpan  = size(InitInp%W(iW)%Chord)-1
      call move_alloc(InitInp%W(iW)%Chord, p%W(iW)%Chord)
      call AllocAry(p%W(iW)%s_LL       , p%W(iW)%nSpan+1, 'Spanwise coord LL  ', ErrStat2, ErrMsg2);call SetErrStat(ErrStat2, ErrMsg2, ErrStat,ErrMsg,RoutineName); p%W(iW)%s_LL= -999999_ReKi;
      call AllocAry(p%W(iW)%s_CP_LL    , p%W(iW)%nSpan  , 'Spanwise coord CPll', ErrStat2, ErrMsg2);call SetErrStat(ErrStat2, ErrMsg2, ErrStat,ErrMsg,RoutineName); p%W(iW)%s_CP_LL= -999999_ReKi;
      call AllocAry(p%W(iW)%chord_LL   , p%W(iW)%nSpan+1, 'Chord on LL        ', ErrStat2, ErrMsg2);call SetErrStat(ErrStat2, ErrMsg2, ErrStat,ErrMsg,RoutineName); p%W(iW)%chord_LL= -999999_ReKi;
      call AllocAry(p%W(iW)%chord_CP_LL, p%W(iW)%nSpan  , 'Chord on CP LL     ', ErrStat2, ErrMsg2);call SetErrStat(ErrStat2, ErrMsg2, ErrStat,ErrMsg,RoutineName); p%W(iW)%chord_CP_LL= -999999_ReKi;
   enddo

   ! --- Distributing wings to rotors
   p%nRotors = maxval(p%W(:)%iRotor)
   ! Count number of blades per rotor
   call AllocAry(nBldPerRot, p%nRotors , 'nBldPerRot', ErrStat2, ErrMsg2);call SetErrStat(ErrStat2, ErrMsg2, ErrStat,ErrMsg,RoutineName); 
   nBldPerRot=0
   do iW=1,p%nWings
      nBldPerRot(p%W(iW)%iRotor) = nBldPerRot(p%W(iW)%iRotor)+1
   enddo
   nBldMax   = maxval(nBldPerRot)
   ! Set mapping from (rotor,blades) to wings
   call AllocAry(p%Bld2Wings, p%nRotors , nBldMax, 'Bld2Wings', ErrStat2, ErrMsg2);call SetErrStat(ErrStat2, ErrMsg2, ErrStat,ErrMsg,RoutineName); 
   p%Bld2Wings=-1 ! Import init to trigger some index errors
   nBldPerRot=0
   do iW=1,p%nWings
      nBldPerRot(p%W(iW)%iRotor) = nBldPerRot(p%W(iW)%iRotor)+1
      p%Bld2Wings(p%W(iW)%iRotor, nBldPerRot(p%W(iW)%iRotor)) = iW
   enddo

end subroutine FVW_SetParametersFromInputs
! ==============================================================================
!>
SUBROUTINE FVW_SetParametersFromInputFile( InputFileData, p, m, ErrStat, ErrMsg )
   type(FVW_InputFile),        intent(in   ) :: InputFileData !< Data stored in the module's input file
   type(FVW_ParameterType),    intent(inout) :: p             !< Parameters
   type(FVW_MiscVarType),      intent(inout) :: m             !< Misc
   integer(IntKi),             intent(  out) :: ErrStat       !< Error status of the operation
   character(*),               intent(  out) :: ErrMsg        !< Error message if ErrStat /= ErrID_None
   ! Local variables
   integer(IntKi)       :: iW
   integer(IntKi)       :: ErrStat2
   character(ErrMsgLen) :: ErrMsg2
   ErrStat = ErrID_None
   ErrMsg  = ""

   ! Set parameters from input file
   p%IntMethod            = InputFileData%IntMethod
   p%CirculationMethod    = InputFileData%CirculationMethod
   p%CircSolvConvCrit     = InputFileData%CircSolvConvCrit
   p%CircSolvRelaxation   = InputFileData%CircSolvRelaxation 
   p%CircSolvMaxIter      = InputFileData%CircSolvMaxIter
   p%FreeWakeStart        = InputFileData%FreeWakeStart
   p%CircSolvPolar        = InputFileData%CircSolvPolar
   p%FullCirculationStart = InputFileData%FullCirculationStart
   p%FWShedVorticity      = InputFileData%FWShedVorticity
   p%DiffusionMethod      = InputFileData%DiffusionMethod
   p%RegFunction          = InputFileData%RegFunction
   p%RegDeterMethod       = InputFileData%RegDeterMethod
   p%WakeRegMethod        = InputFileData%WakeRegMethod
   p%WakeRegParam         = InputFileData%WakeRegParam
   p%WingRegParam         = InputFileData%WingRegParam
   p%CoreSpreadEddyVisc   = InputFileData%CoreSpreadEddyVisc
   p%ShearModel           = InputFileData%ShearModel
   p%TwrShadowOnWake      = InputFileData%TwrShadowOnWake
   p%VelocityMethod       = InputFileData%VelocityMethod
   p%TreeBranchFactor     = InputFileData%TreeBranchFactor
   p%PartPerSegment       = InputFileData%PartPerSegment
   p%WrVTK                = InputFileData%WrVTK
   p%VTKBlades            = min(InputFileData%VTKBlades,p%nWings) ! Note: allowing it to be negative for temporary hack
   p%VTKCoord             = InputFileData%VTKCoord

   do iW=1,p%nWings
      if (allocated(p%W(iW)%PrescribedCirculation)) deallocate(p%W(iW)%PrescribedCirculation)
      if (InputFileData%CirculationMethod==idCircPrescribed) then 
         call AllocAry(p%W(iW)%PrescribedCirculation,  p%W(iW)%nSpan, 'Prescribed Circulation', ErrStat2, ErrMsg2); call SetErrStat(ErrStat2, ErrMsg2, ErrStat,ErrMsg,'FVW_SetParameters');
         p%W(iW)%PrescribedCirculation = -999999_ReKi;
         if (.not. allocated(p%W(iW)%s_CP_LL)) then
            ErrMsg  = 'Spanwise coordinate not allocated.'
            ErrStat = ErrID_Fatal
            return
         endif
         call ReadAndInterpGamma(trim(InputFileData%CirculationFile), p%W(iW)%s_CP_LL(1:p%W(iW)%nSpan), p%W(iW)%s_LL(p%W(iW)%nSpan+1), p%W(iW)%PrescribedCirculation, ErrStat2, ErrMsg2)
         call SetErrStat ( ErrStat2, ErrMsg2, ErrStat,ErrMsg,'FVW_SetParameters' ); 
      endif
   enddo

end subroutine FVW_SetParametersFromInputFile

subroutine FVW_ToString(p,m)
   type(FVW_ParameterType), intent(in)       :: p !< Parameters
   type(FVW_MiscVarType),      intent(inout) :: m !< Misc
   if (DEV_VERSION) then
      print*,'-----------------------------------------------------------------------------------------'
      if(.false.) print*,m%nNW ! unused var for now
   endif
end subroutine FVW_ToString

!----------------------------------------------------------------------------------------------------------------------------------
!> This routine is called at the end of the simulation.
subroutine FVW_End( u, p, x, xd, z, OtherState, y, m, ErrStat, ErrMsg )

   type(FVW_InputType),allocatable, intent(inout)  :: u(:)        !< System inputs
   type(FVW_ParameterType),         intent(inout)  :: p           !< Parameters
   type(FVW_ContinuousStateType),   intent(inout)  :: x           !< Continuous states
   type(FVW_DiscreteStateType),     intent(inout)  :: xd          !< Discrete states
   type(FVW_ConstraintStateType),   intent(inout)  :: z           !< Constraint states
   type(FVW_OtherStateType),        intent(inout)  :: OtherState  !< Other states
   type(FVW_OutputType),            intent(inout)  :: y           !< System outputs
   type(FVW_MiscVarType),           intent(inout)  :: m           !< Misc/optimization variables
   integer(IntKi),                  intent(  out)  :: ErrStat     !< Error status of the operation
   character(*),                    intent(  out)  :: ErrMsg      !< Error message if ErrStat /= ErrID_None

   integer(IntKi) :: i
   real(DbKi) :: t

   ! Initialize ErrStat
   ErrStat = ErrID_None
   ErrMsg  = ""
   ! Place any last minute operations or calculations here:
   if (p%WrVTK==2) then
      call WrScr('Outputs of VTK before FVW_END')
      t=-1.0_ReKi
      m%VTKStep=999999999 ! not pretty, but we know we have twidth=9
      call WriteVTKOutputs(t, .true., u(1), p, x, z, y, m, ErrStat, ErrMsg)
   endif

   ! Close files here:
   
   ! Destroy the input data:
   if (allocated(u)) then
      do i=1,size(u)
         call FVW_DestroyInput( u(i), ErrStat, ErrMsg )
      enddo
   endif

   ! Destroy the parameter data:
   call FVW_DestroyParam( p, ErrStat, ErrMsg )

   ! Destroy the state data:
   call FVW_DestroyContState(   x,           ErrStat, ErrMsg )
   call FVW_DestroyDiscState(   xd,          ErrStat, ErrMsg )
   call FVW_DestroyConstrState( z,           ErrStat, ErrMsg )
   call FVW_DestroyOtherState(  OtherState,  ErrStat, ErrMsg )
   call FVW_DestroyMisc(        m,           ErrStat, ErrMsg )

   ! Destroy the output data:
   call FVW_DestroyOutput( y, ErrStat, ErrMsg )

end subroutine FVW_End



!----------------------------------------------------------------------------------------------------------------------------------
!> Loose coupling routine for solving for constraint states, integrating continuous states, and updating discrete and other states.
!! Continuous, constraint, discrete, and other states are updated for t + Interval
subroutine FVW_UpdateStates( t, n, u, utimes, p, x, xd, z, OtherState, AFInfo, m, errStat, errMsg )
!..................................................................................................................................
   real(DbKi),                      intent(in   )  :: t           !< Current simulation time in seconds
   integer(IntKi),                  intent(in   )  :: n           !< Current simulation time step n = 0,1,...
   type(FVW_InputType),             intent(inout)  :: u(:)        !< Inputs at utimes (out only for mesh record-keeping in ExtrapInterp routine)
   real(DbKi),                      intent(in   )  :: utimes(:)   !< Times associated with u(:), in seconds
   type(FVW_ParameterType),         intent(in   )  :: p           !< Parameters
   type(FVW_ContinuousStateType),   intent(inout)  :: x           !< Input: Continuous states at t; Output: at t+DTaero
   type(FVW_DiscreteStateType),     intent(inout)  :: xd          !< Input: Discrete states at t;   Output: at t+DTaero
   type(FVW_ConstraintStateType),   intent(inout)  :: z           !< Input: Constraint states at t; Output: at t+DTaero
   type(FVW_OtherStateType),        intent(inout)  :: OtherState  !< Input: Other states at t;      Output: at t+DTaero
   type(AFI_ParameterType),         intent(in   )  :: AFInfo(:)   !< The airfoil parameter data
   type(FVW_MiscVarType),           intent(inout)  :: m           !< Misc/optimization variables
   integer(IntKi),                  intent(  out)  :: errStat     !< Error status of the operation
   character(*),                    intent(  out)  :: errMsg      !< Error message if ErrStat /= ErrID_None
   ! local variables
   type(FVW_InputType)           :: uInterp                                                            ! Interpolated/Extrapolated input
   integer(IntKi)                :: ErrStat2                                                           ! temporary Error status
   character(ErrMsgLen)          :: ErrMsg2                                                            ! temporary Error message
   type(FVW_ConstraintStateType) :: z_guess                                                                              ! <
   integer(IntKi) :: nP, nFWEff, iW
   integer, dimension(8) :: time1, time2, time_diff
   real(ReKi) :: ShedScale !< Scaling factor for shed vorticity (for sub-cycling), 1 if no subcycling
   logical :: bReevaluation
   logical :: bOverCycling
   ErrStat = ErrID_None
   ErrMsg  = ""

   ! --- Handling of time step, and time compared to previous call
   m%iStep = n
   ! OverCycling DTfvw> DTaero
   bOverCycling = p%DTfvw > p%DTaero
   ! Reevaluation: two repetitive calls starting from the same time, we will roll back the wake emission
   bReevaluation=.False.
   if (abs(t-m%OldWakeTime)<0.25_ReKi* p%DTaero) then
      bReevaluation=.True.
   endif
   ! Compute Induced wake effects only if time since last compute is > DTfvw
   if ( (( t - m%OldWakeTime ) >= p%DTfvw*OneMinusEpsilon) )  then
      m%OldWakeTime = t
      m%ComputeWakeInduced = .TRUE.    ! It's time to update the induced velocities from wake
   else
      m%ComputeWakeInduced = .FALSE.
   endif
   if (bReevaluation) then
      print*,'[INFO] FVW: Update States: reevaluation at the same starting time'
      call RollBackPreviousTimeStep() ! Cancel wake emission done in previous call
      m%ComputeWakeInduced = .TRUE.
   endif
   if (m%ComputeWakeInduced) then
      call date_and_time(values=time1)
   endif

   nP=0
   do iW=1,p%nWings
      nP = np + (  (p%W(iW)%nSpan+1)*(m%nNW-1+2) +(FWnSpan+1)*(m%nFW+1) )
   enddo
   nFWEff = min(m%nFW, p%nFWFree)
   ! --- Display some status to screen
   if (DEV_VERSION)  print'(A,F10.3,A,I0,A,I0,A,I0,A,I0,A,I0,A,I0,A,I0,A,I0,A,F7.2,A,L1)','FVW status - t:',t,'  n:',n,'  nNW:',m%nNW-1,'/',p%nNWMax-1,'  nFW:',nFWEff, '+',m%nFW-nFWEff,'=',m%nFW,'/',p%nFWMax,'  nP:',nP,'  spent:', m%tSpent, 's Comp:',m%ComputeWakeInduced

   ! --- Evaluation at t
   ! Inputs at t
   call FVW_CopyInput( u(2), uInterp, MESH_NEWCOPY, ErrStat2, ErrMsg2); if(Failed()) return
   call FVW_Input_ExtrapInterp(u(1:size(utimes)),utimes(:),uInterp,t, ErrStat2, ErrMsg2); if(Failed()) return
   call Wings_Panelling(uInterp%WingsMesh, p, m, ErrStat2, ErrMsg2); if(Failed()) return
   call Map_LL_NW(p, m, z, x, 1.0_ReKi, ErrStat2, ErrMsg2); if(Failed()) return ! needed at t=0 if wing moved after init
   call Map_NW_FW(p, m, z, x, ErrStat2, ErrMsg2); if(Failed()) return

   !  TODO convert quasi steady Gamma to unsteady gamma with UA states

   ! Compute UA inputs at t
   if (m%UA_Flag) then
      call CalculateInputsAndOtherStatesForUA(1, uInterp, p, x, xd, z, OtherState, AFInfo, m, ErrStat2, ErrMsg2); if(Failed()) return
   end if

   ! --- Integration between t and t+DTfvw
   if (m%ComputeWakeInduced) then

      ! TODO TODO: this should be in CCSD, but memory is changing between time steps, so for now we have to use u(1)..
      ! inputs: V_wind, output: set m%W%Vwnd_NW, m%W%Vwnd_FW
      CALL DistributeRequestedWind_NWFW(u(1)%V_wind, p, m)

      if (bOverCycling) then
         ! Store states at t, and use this opportunity to store outputs at t
         call FVW_CopyContState(x, m%x1, 0, ErrStat2, ErrMsg2) ! Backup current state at t
         m%t1=t
      endif
      if (p%IntMethod .eq. idEuler1) then 
        call FVW_Euler1( t, uInterp, p, x, xd, z, OtherState, m, ErrStat2, ErrMsg2); if(Failed()) return
      elseif (p%IntMethod .eq. idRK4) then 
         call FVW_RK4( t, n, u, utimes, p, x, xd, z, OtherState, m, ErrStat2, ErrMsg2); if(Failed()) return
      !elseif (p%IntMethod .eq. idAB4) then
      !   call FVW_AB4( t, n, u, utimes, p, x, xd, z, OtherState, m, ErrStat, ErrMsg )
      !elseif (p%IntMethod .eq. idABM4) then
      !   call FVW_ABM4( t, n, u, utimes, p, x, xd, z, OtherState, m, ErrStat, ErrMsg )
      else  
         call SetErrStat(ErrID_Fatal,'Invalid time integration method:'//Num2LStr(p%IntMethod),ErrStat,ErrMsg,'FVW_UpdateState') 
      end if
      ! We extend the wake length, i.e. we emit a new panel of vorticity at the TE
      ! NOTE: this will be rolled back if UpdateState is called at the same starting time again
      call PrepareNextTimeStep()
      ! --- t+DTfvw
      ! Propagation/creation of new layer of panels
      call PropagateWake(p, m, z, x, ErrStat2, ErrMsg2); if(Failed()) return

      if (bOverCycling) then
         ! States x1 
         ! - we need to propagate the states at t to match the memory of state t+DTfvw
         ! - the positions and intensities for the LL and 1st NW panels are NaN for x1 and x2,
         !   so we need to remap them
         call PropagateWake(p, m, z, m%x1, ErrStat2, ErrMsg2); if(Failed()) return
         !call Map_LL_NW(p, m, z, m%x1, ShedScale, ErrStat2, ErrMsg2); if(Failed()) return
         !call Map_NW_FW(p, m, z, m%x1, ErrStat2, ErrMsg2); if(Failed()) return

         ! States x2
         call FVW_CopyContState(x, m%x2, 0, ErrStat2, ErrMsg2) ! Backup current state at t+DTfvw
         m%t2=t+p%DTfvw
         !! Inputs at t+DTfvw (Wings Panelling updates CP_LL, and VstW(iW)%r_LL) 
         !call FVW_Input_ExtrapInterp(u(1:size(utimes)),utimes,uInterp,t+p%DTfvw, ErrStat2, ErrMsg2); if(Failed()) return
         !call Wings_Panelling(uInterp%WingsMesh, p, m, ErrStat2, ErrMsg2); if(Failed()) return
         !! Updating positions of first NW and FW panels (Circulation also updated but irrelevant)
         !call Map_LL_NW(p, m, z, m%x2, 1.0, ErrStat2, ErrMsg2); if(Failed()) return
         !call Map_NW_FW(p, m, z, m%x2, ErrStat2, ErrMsg2); if(Failed()) return
         !! --- Solve for quasi steady circulation at t+p%DTfvw
         !! Returns: z%W(iW)%Gamma_LL (at t+p%DTfvw)
         !z_guess%W(iW)%Gamma_LL = z%W(iW)%Gamma_LL ! We use as guess the circulation from the previous time step (see above)
         !call FVW_CalcConstrStateResidual(t+p%DTfvw, uInterp, p, m%x2, xd, z_guess, OtherState, m, z, AFInfo, ErrStat2, ErrMsg2, 2); if(Failed()) return
         !! Compute UA inputs at t+DTfvw and integrate UA states between t and t+dtAero
         !if (m%UA_Flag) then
         !   call CalculateInputsAndOtherStatesForUA(2, uInterp, p, m%x2, xd, z, OtherState, AFInfo, m, ErrStat2, ErrMsg2); if(Failed()) return
         !   call UA_UpdateState_Wrapper(AFInfo, t, n, (/t,t+p%DTfvw/), p, m%x2, xd, OtherState, m, ErrStat2, ErrMsg2); if(Failed()) return
         !end if
         !! Updating circulation of near wake panel (and position but irrelevant)
         !call Map_LL_NW(p, m, z, m%x2, ShedScale, ErrStat2, ErrMsg2); if(Failed()) return
         !call Map_NW_FW(p, m, z, m%x2, ErrStat2, ErrMsg2); if(Failed()) return
      endif
   endif

   ! --- Integration between t and t+DTaero if DTaero/=DTfvw
   if (bOverCycling) then
      ! Linear interpolation of states between t and dtaero
      call FVW_ContStates_Interp(t+p%DTaero, (/m%x1, m%x2/), (/m%t1, m%t2/), p, m, x, ErrStat2, ErrMsg2); if(Failed()) return
   endif

   ! Inputs at t+DTaero (Wings Panelling updates CP_LL, and VstW(iW)%r_LL) 
   call FVW_Input_ExtrapInterp(u(1:size(utimes)),utimes,uInterp,t+p%DTaero, ErrStat2, ErrMsg2); if(Failed()) return
   call Wings_Panelling(uInterp%WingsMesh, p, m, ErrStat2, ErrMsg2); if(Failed()) return

   ! Updating positions of first NW and FW panels (Circulation also updated but irrelevant)
   ! Changes: x only
   ShedScale = (t+p%DTaero - m%OldWakeTime)/p%DTfvw
   call Map_LL_NW(p, m, z, x, ShedScale, ErrStat2, ErrMsg2); if(Failed()) return
   call Map_NW_FW(p, m, z, x, ErrStat2, ErrMsg2); if(Failed()) return
   !call print_x_NW_FW(p, m, x,'Map2')

   ! --- Solve for quasi steady circulation at t+p%DTaero
   ! Returns: z%W(iW)%Gamma_LL (at t+p%DTaero)
   allocate(z_guess%W(p%nWings))
   do iW=1,p%nWings 
      z_guess%W(iW)%Gamma_LL = z%W(iW)%Gamma_LL ! We use as guess the circulation from the previous time step (see above)
   enddo
   call FVW_CalcConstrStateResidual(t+p%DTaero, uInterp, p, x, xd, z_guess, OtherState, m, z, AFInfo, ErrStat2, ErrMsg2, 2); if(Failed()) return
   ! Compute UA inputs at t+DTaero and integrate UA states between t and t+dtAero
   if (m%UA_Flag) then
      call CalculateInputsAndOtherStatesForUA(2, uInterp, p, x, xd, z, OtherState, AFInfo, m, ErrStat2, ErrMsg2); if(Failed()) return
      call UA_UpdateState_Wrapper(AFInfo, t, n, (/t,t+p%DTaero/), p, x, xd, OtherState, m, ErrStat2, ErrMsg2); if(Failed()) return
   end if

   ! TODO compute unsteady Gamma here based on UA Cl

   ! Updating circulation of near wake panel (and position but irrelevant)
   ! Changes: x only
   call Map_LL_NW(p, m, z, x, ShedScale, ErrStat2, ErrMsg2); if(Failed()) return
   call Map_NW_FW(p, m, z, x, ErrStat2, ErrMsg2); if(Failed()) return
   !call print_x_NW_FW(p, m, x,'Map3')

   ! --- Fake handling of ground effect (ensure vorticies above ground)
   call FakeGroundEffect(p, x, m, ErrStat, ErrMsg)

   ! set the wind points required for t+p%DTaero timestep
   CALL SetRequestedWindPoints(m%r_wind, x, p, m)

   if (m%FirstCall) then
      m%FirstCall=.False.
   endif
   if (m%ComputeWakeInduced) then
      ! Profiling of expensive time step
      call date_and_time(values=time2)
      time_diff=time2-time1
      m%tSpent = time_diff(5)*3600+time_diff(6)*60 +time_diff(7)+0.001*time_diff(8)
   endif

   call CleanUp()

   if (DEV_VERSION) then
      if(have_nan(p, m, x, u, 'End Update ')) then
         STOP
      endif
   endif

contains
   subroutine PrepareNextTimeStep()
      ! --- Increase wake length if maximum not reached
      if (m%nNW==p%nNWMax) then ! a far wake exist
         m%nFW=min(m%nFW+1, p%nFWMax)
      endif
      m%nNW=min(m%nNW+1, p%nNWMax)
   end subroutine PrepareNextTimeStep

   subroutine RollBackPreviousTimeStep()
      ! --- Decrease wake length if maximum not reached
      if (m%nNW==p%nNWMax) then ! a far wake exist
         m%nFW=max(m%nFW-1, 0)
      endif
      m%nNW=max(m%nNW-1, 0)
   end subroutine RollBackPreviousTimeStep

   subroutine CleanUp()
      call FVW_DestroyConstrState(z_guess, ErrStat2, ErrMsg2); if(Failed()) return
   end subroutine

   logical function Failed()
      call SetErrStat(ErrStat2, ErrMsg2, ErrStat, ErrMsg, 'FVW_UpdateStates') 
      Failed =  ErrStat >= AbortErrLev
      if (Failed) call CleanUp()
   end function Failed

end subroutine FVW_UpdateStates


!----------------------------------------------------------------------------------------------------------------------------------
!> This is a tight coupling routine for computing derivatives of continuous states. (CCSD)
subroutine FVW_CalcContStateDeriv( t, u, p, x, xd, z, OtherState, m, dxdt, ErrStat, ErrMsg )
!..................................................................................................................................
   real(DbKi),                    intent(in   ) :: t          !< Current simulation time in seconds
   type(FVW_InputType),           intent(in   ) :: u          !< Inputs at t
   type(FVW_ParameterType),       intent(in   ) :: p          !< Parameters
   type(FVW_ContinuousStateType), intent(in   ) :: x          !< Continuous states at t
   type(FVW_DiscreteStateType),   intent(in   ) :: xd         !< Discrete states at t
   type(FVW_ConstraintStateType), intent(in   ) :: z          !< Constraint states at t
   type(FVW_OtherStateType),      intent(in   ) :: OtherState !< Other states at t
   type(FVW_MiscVarType),         intent(inout) :: m          !< Misc variables for optimization (not copied in glue code)
   type(FVW_ContinuousStateType), intent(inout) :: dxdt       !< Continuous state derivatives at t
   integer(IntKi),                intent(  out) :: ErrStat    !< Error status of the operation
   character(*),                  intent(  out) :: ErrMsg     !< Error message if ErrStat /= ErrID_None
   ! Local variables
   integer(IntKi)       :: ErrStat2       ! temporary error status of the operation
   character(ErrMsgLen) :: ErrMsg2        ! temporary error message
   integer(IntKi)       :: nFWEff ! Number of farwake panels that are free at current time step
   integer(IntKi)       :: i,j,k,iW
   real(ReKi)           :: visc_fact, age  ! Viscosity factor for diffusion of reg param
   real(ReKi), dimension(3) :: VmeanFW, VmeanNW ! Mean velocity of the near wake and far wake

   ErrStat = ErrID_None
   ErrMsg  = ""


   if (.not.allocated(dxdt%W)) then
      allocate(dxdt%W(p%nWings))
      do iW=1,p%nWings
         call AllocAry( dxdt%W(iW)%r_NW , 3   ,  p%W(iW)%nSpan+1  ,p%nNWMax+1, 'Wind on NW ', ErrStat2, ErrMsg2); dxdt%W(iW)%r_NW= -999999_ReKi;
         call AllocAry( dxdt%W(iW)%r_FW , 3   ,  FWnSpan+1  ,p%nFWMax+1, 'Wind on FW ', ErrStat2, ErrMsg2); dxdt%W(iW)%r_FW= -999999_ReKi;
      enddo
      if(Failed()) return
   endif

   ! Distribute the Wind we requested to Inflow wind to storage Misc arrays
   ! TODO ANDY: replace with direct call to inflow wind at W(iW)%r_NW and W(iW)%r_FW locations
   ! NOTE: this has been commented out due to some information missing at some times (and memoery reindexing)
   !       Call to inflow wind sould be done here at actual positions.
   !CALL DistributeRequestedWind_NWFW(u%V_wind, p, m%Vwnd_NW, m%Vwnd_FW)

   ! Only calculate freewake after start time and if on a timestep when it should be calculated.
   if ((t>= p%FreeWakeStart)) then
      nFWEff = min(m%nFW, p%nFWFree)

      ! --- Compute Induced velocities on the Near wake and far wake based on the marker postions:
      ! (expensive N^2 call)
      ! In  : x%W(iW)%r_NW,    r%W(iW)%r_FW 
      ! Out:  m%W(iW)%Vind_NW, m%Vind_FW 
      call WakeInducedVelocities(p, x, m, ErrStat2, ErrMsg2); if(Failed()) return

      ! --- Mean induced velocity over the near wake (NW) TODO, store per wing
      VmeanNW(1:3)=0
      if (m%nNW >1) then
         do iW=1,size(m%W); do j=2,m%nNW+1; do k=1,size(m%W(iW)%Vind_NW,2); 
            VmeanNW(1:3) = VmeanNW(1:3) + m%W(iW)%Vind_NW(1:3, k, j)
         enddo; enddo; enddo; 
         VmeanNW(1:3) = VmeanNW(1:3) / (size(m%W)*m%nNW*size(m%W(1)%Vind_NW,2)) ! TODO TODO
      endif
      ! --- Induced velocity over the free far wake (FWEff)
      VmeanFW(1:3)=0
      if (nFWEff >0) then
         do iW=1,size(m%W); do j=1,nFWEff; do k=1,size(m%W(iW)%Vind_FW,2); 
            VmeanFW(1:3) = VmeanFW(1:3) + m%W(iW)%Vind_FW(1:3, k, j)
         enddo; enddo; enddo; 
         VmeanFW(1:3) = VmeanFW(1:3) / (size(m%W)*nFWEff*size(m%W(1)%Vind_FW,2)) ! TODO TODO
      else
         VmeanFW=VmeanNW
         ! Since we convect the first FW point, we need a reasonable velocity there 
         ! NOTE: mostly needed for sub-cycling and when no FW
         do iW=1,p%nWings
            m%W(iW)%Vind_FW(1, 1:FWnSpan+1, 1) = VmeanFW(1)
            m%W(iW)%Vind_FW(2, 1:FWnSpan+1, 1) = VmeanFW(2)
            m%W(iW)%Vind_FW(3, 1:FWnSpan+1, 1) = VmeanFW(3)
         enddo
      endif

      ! --- Convecting non-free FW with a constant induced velocity (and free stream)
      do iW=1,p%nWings
         m%W(iW)%Vind_FW(1, 1:FWnSpan+1, p%nFWFree+1:p%nFWMax+1) = VmeanFW(1) !
         m%W(iW)%Vind_FW(2, 1:FWnSpan+1, p%nFWFree+1:p%nFWMax+1) = VmeanFW(2) !
         m%W(iW)%Vind_FW(3, 1:FWnSpan+1, p%nFWFree+1:p%nFWMax+1) = VmeanFW(3) !
      enddo

      if (DEV_VERSION) then
         !call print_mean_4d( m%W(iW)%Vind_NW(:,:, 1:m%nNW+1,:), 'Mean induced vel. NW')
         !if (nFWEff>0) then
         !   call print_mean_4d( m%W(iW)%Vind_FW(:,:, 1:nFWEff ,:), 'Mean induced vel. FW')
         !endif
         !print'(A25,3F12.4)','MeanFW (non free)',VmeanFW
         !call print_mean_4d( m%Vwnd_NW(:,:, 1:m%nNW+1,:), 'Mean wind vel.    NW')
         !call print_mean_4d( m%Vwnd_FW(:,:, 1:nFWEff+1,:), 'Mean wind vel. FWEff')
         !call print_mean_4d( m%Vwnd_FW(:,:, (p%nFWFree+1):m%nFW+1,:), 'Mean wind vel.    FWNF')
         !call print_mean_4d( m%Vwnd_FW(:,:, 1:m%nFW+1,:), 'Mean wind vel.    FW')
      endif

      ! --- Vortex points are convected with the free stream and induced velocity
      do iW=1,p%nWings
         dxdt%W(iW)%r_NW(1:3, 1:p%W(iW)%nSpan+1, 1:m%nNW+1) = m%W(iW)%Vwnd_NW(1:3, 1:p%W(iW)%nSpan+1, 1:m%nNW+1) +  m%W(iW)%Vind_NW(1:3, 1:p%W(iW)%nSpan+1, 1:m%nNW+1)
         dxdt%W(iW)%r_FW(1:3, 1:FWnSpan+1, 1:m%nFW+1) = m%W(iW)%Vwnd_FW(1:3, 1:FWnSpan+1, 1:m%nFW+1) +  m%W(iW)%Vind_FW(1:3, 1:FWnSpan+1, 1:m%nFW+1)
      enddo
   else
      if(DEV_VERSION) then
         !call print_mean_4d( m%Vwnd_NW(:,:,1:m%nNW+1,:), 'Mean wind vel.    NW')
         !call print_mean_4d( m%Vwnd_FW(:,:,1:m%nFW+1,:), 'Mean wind vel.    FW')
      endif

      ! --- Vortex points are convected with the free stream
      do iW=1,p%nWings
         dxdt%W(iW)%r_NW(1:3, 1:p%W(iW)%nSpan+1, 1:m%nNW+1) = m%W(iW)%Vwnd_NW(1:3, 1:p%W(iW)%nSpan+1, 1:m%nNW+1) 
         dxdt%W(iW)%r_FW(1:3, 1:FWnSpan+1, 1:m%nFW+1) = m%W(iW)%Vwnd_FW(1:3, 1:FWnSpan+1, 1:m%nFW+1)
      enddo
   endif
   ! First NW point does not convect (bound to LL)
   do iW=1,p%nWings
      dxdt%W(iW)%r_NW(1:3, :, 1:iNWStart-1)=0.0_ReKi
   enddo
   ! First FW point always convects (even if bound to NW)
   ! This is done for overcycling
   !dxdt%W(iW)%r_FW(1:3, :, 1, :)=0

   ! --- Regularization
   do iW=1,p%nWings
      if (.not.allocated(dxdt%W(iW)%Eps_NW)) then
         call AllocAry( dxdt%W(iW)%Eps_NW , 3   ,  p%W(iW)%nSpan    ,p%nNWMax, 'Eps NW ', ErrStat2, ErrMsg2); 
         call AllocAry( dxdt%W(iW)%Eps_FW , 3   ,  FWnSpan    ,p%nFWMax, 'Eps FW ', ErrStat2, ErrMsg2); 
         if(Failed()) return
      endif
   enddo
   if (p%WakeRegMethod==idRegConstant) then
      do iW=1,p%nWings
         dxdt%W(iW)%Eps_NW(1:3, :, :)=0.0_ReKi
         dxdt%W(iW)%Eps_FW(1:3, :, :)=0.0_ReKi
      enddo

   else if (p%WakeRegMethod==idRegStretching) then
      ! TODO
   else if (p%WakeRegMethod==idRegAge) then
      visc_fact = 2.0_ReKi * CoreSpreadAlpha * p%CoreSpreadEddyVisc * p%KinVisc
      ! --- Method 1, use d(rc^2)/dt = 4 k 
      do iW=1,p%nWings
         dxdt%W(iW)%Eps_NW(1:3, :, iNWStart:) = visc_fact/x%W(iW)%Eps_NW(1:3, :, iNWStart:)
         dxdt%W(iW)%Eps_FW(1:3, :,         :) = visc_fact/x%W(iW)%Eps_FW(1:3, :, :)
         ! --- Method 2, use rc(tau) = 2k/sqrt(r_c^2(tau=0) + 4 k tau)
         !dxdt%W(iW)%Eps_NW(1:3, :, :, :) = (visc_fact)/sqrt(x%W(iW)%Eps_NW(1:3, :, :, :)**2 + 2*visc_fact*p%DTaero)
         !dxdt%W(iW)%Eps_FW(1:3, :, :, :) = (visc_fact)/sqrt(x%W(iW)%Eps_FW(1:3, :, :, :)**2 + 4*visc_fact*p%DTaero)
      enddo
   else
      ErrStat = ErrID_Fatal
      ErrMsg ='Regularization method not implemented'
   endif
   do iW=1,p%nWings
      dxdt%W(iW)%Eps_NW(1:3,:,1:iNWStart) = 0.0_ReKi ! Important! LL and First NW panel epsilon does not change
   enddo

contains
   logical function Failed()
      call SetErrStat(ErrStat2, ErrMsg2, ErrStat, ErrMsg, 'FVW_CalcContStateDeriv') 
      Failed =  ErrStat >= AbortErrLev
   end function Failed
end subroutine FVW_CalcContStateDeriv


!> Interpolate states to the current time
!! For now: linear interpolation, two states, with t1<t2
subroutine FVW_ContStates_Interp(t, states, times, p, m, x, ErrStat, ErrMsg )
   real(DbKi),                      intent(in   )  :: t         !< Current simulation time in seconds
   type(FVW_ContinuousStateType),   intent(in   )  :: states(:) !< States at times
   real(DbKi),                      intent(in   )  :: times(:)  !< Times associated with states(:), in seconds
   type(FVW_ParameterType),         intent(in   ) :: p          !< Parameters
   type(FVW_MiscVarType),           intent(inout) :: m          !< Misc/optimization variables
   type(FVW_ContinuousStateType),   intent(inout) :: x          !< Continuous states at t on input at t + dt on output
   integer(IntKi),                  intent(  out) :: ErrStat    !< Error status of the operation
   character(*),                    intent(  out) :: ErrMsg     !< Error message if ErrStat /= ErrID_None
   real(ReKi) :: fact
   integer :: iW
   ErrStat = ErrID_None
   ErrMsg  = "" 
   if (size(times)/=2) then
      ErrStat = ErrID_Fatal
      ErrMsg  = "FVW_ContStates_Interp: Times must be of size 2 " 
   endif
   if (times(1)>=times(2)) then
      ErrStat = ErrID_Fatal
      ErrMsg  = "FVW_ContStates_Interp: t1 must be < t2" 
   endif

   fact = (t-times(1))/(times(2)-times(1))

   do iW=1,p%nWings
      x%W(iW)%r_NW     = (1_ReKi-fact) * states(1)%W(iW)%r_NW     + fact * states(2)%W(iW)%r_NW
      x%W(iW)%r_FW     = (1_ReKi-fact) * states(1)%W(iW)%r_FW     + fact * states(2)%W(iW)%r_FW
      x%W(iW)%Eps_NW   = (1_ReKi-fact) * states(1)%W(iW)%Eps_NW   + fact * states(2)%W(iW)%Eps_NW
      x%W(iW)%Eps_FW   = (1_ReKi-fact) * states(1)%W(iW)%Eps_FW   + fact * states(2)%W(iW)%Eps_FW
      x%W(iW)%Gamma_NW = (1_ReKi-fact) * states(1)%W(iW)%Gamma_NW + fact * states(2)%W(iW)%Gamma_NW
      x%W(iW)%Gamma_FW = (1_ReKi-fact) * states(1)%W(iW)%Gamma_FW + fact * states(2)%W(iW)%Gamma_FW
   enddo
   !print*,'fact',fact,states(1)%W(iW)%Gamma_NW(29,iNWStart+1,1),x%W(iW)%Gamma_NW(29,iNWStart+1,1),states(2)%W(iW)%Gamma_NW(29,iNWStart+1,1)
   !print*,'fact',fact,states(1)%W(iW)%r_NW(1,29,iNWStart+1,1),x%W(iW)%r_NW(1,29,iNWStart+1,1),states(2)%W(iW)%r_NW(1,29,iNWStart+1,1)

end subroutine FVW_ContStates_Interp

!----------------------------------------------------------------------------------------------------------------------------------
subroutine FVW_Euler1( t, u, p, x, xd, z, OtherState, m, ErrStat, ErrMsg )
   real(DbKi),                    intent(in   ) :: t          !< Current simulation time in seconds
   type(FVW_InputType),           intent(in   ) :: u          !< Input at t
   type(FVW_ParameterType),       intent(in   ) :: p          !< Parameters
   type(FVW_ContinuousStateType), intent(inout) :: x          !< Continuous states at t on input at t + dt on output
   type(FVW_DiscreteStateType),   intent(in   ) :: xd         !< Discrete states at t
   type(FVW_ConstraintStateType), intent(in   ) :: z          !< Constraint states at t (possibly a guess)
   type(FVW_OtherStateType),      intent(inout) :: OtherState !< Other states at t on input at t + dt on output
   type(FVW_MiscVarType),         intent(inout) :: m          !< Misc/optimization variables
   integer(IntKi),                intent(  out) :: ErrStat    !< Error status of the operation
   character(*),                  intent(  out) :: ErrMsg     !< Error message if ErrStat /= ErrID_None
   ! local variables
   real(ReKi)     :: dt
   integer(IntKi)       :: ErrStat2      ! temporary error status of the operation
   character(ErrMsgLen) :: ErrMsg2       ! temporary error message
   integer :: iW
   ! Initialize ErrStat
   ErrStat = ErrID_None
   ErrMsg  = "" 

   dt = real(p%DTfvw,ReKi)  ! NOTE: this is DTfvw
   ! Compute "right hand side"
   CALL FVW_CalcContStateDeriv( t, u, p, x, xd, z, OtherState, m, m%dxdt, ErrStat2, ErrMsg2); if (Failed()) return

   ! Update of positions and reg param
   do iW = 1, p%nWings
      x%W(iW)%r_NW  (1:3, 1:p%W(iW)%nSpan+1, 1:m%nNW+1) = x%W(iW)%r_NW  (1:3, 1:p%W(iW)%nSpan+1, 1:m%nNW+1) + dt * m%dxdt%W(iW)%r_NW  (1:3, 1:p%W(iW)%nSpan+1, 1:m%nNW+1)
      x%W(iW)%Eps_NW(1:3, 1:p%W(iW)%nSpan  , 1:m%nNW  ) = x%W(iW)%Eps_NW(1:3, 1:p%W(iW)%nSpan  , 1:m%nNW  ) + dt * m%dxdt%W(iW)%Eps_NW(1:3, 1:p%W(iW)%nSpan  , 1:m%nNW  )
      if ( m%nFW>0) then
         x%W(iW)%r_FW  (1:3, 1:FWnSpan+1, 1:m%nFW+1) = x%W(iW)%r_FW  (1:3, 1:FWnSpan+1, 1:m%nFW+1) + dt * m%dxdt%W(iW)%r_FW  (1:3, 1:FWnSpan+1, 1:m%nFW+1)
         x%W(iW)%Eps_FW(1:3, 1:FWnSpan  , 1:m%nFW  ) = x%W(iW)%Eps_FW(1:3, 1:FWnSpan  , 1:m%nFW  ) + dt * m%dxdt%W(iW)%Eps_FW(1:3, 1:FWnSpan  , 1:m%nFW  )
      endif
   enddo
   ! Update of Gamma TODO (viscous diffusion, stretching)


   if (DEV_VERSION) then
      do iW = 1, p%nWings
         ! Additional checks
         if (any(m%dxdt%W(iW)%r_NW(1:3, 1:p%W(iW)%nSpan+1, 1:m%nNW+1)<-999)) then
            print*,'FVW_Euler1: Attempting to convect NW with a wrong velocity'
            STOP
         endif
         if ( m%nFW>0) then
            if (any(m%dxdt%W(iW)%r_FW(1:3, 1:FWnSpan+1, 1:m%nFW+1)<-999)) then
               call print_x_NW_FW(p, m, x, 'STP')
               print*,'FVW_Euler1: Attempting to convect FW with a wrong velocity'
               STOP
            endif
         endif
         if (any(m%dxdt%W(iW)%Eps_NW(1:3, 1:p%W(iW)%nSpan, 1:m%nNW)<-0)) then
            print*,'FVW_Euler1: Wrong Epsilon NW'
            STOP
         endif
         if ( m%nFW>0) then
            if (any(m%dxdt%W(iW)%Eps_FW(1:3, 1:FWnSpan, 1:m%nFW)<-999)) then
               print*,'FVW_Euler1: Wrong Epsilon FW'
               STOP
            endif
         endif
      enddo
   endif
contains
   logical function Failed()
      call SetErrStat(ErrStat2, ErrMsg2, ErrStat, ErrMsg, 'FVW_Euler1') 
      Failed =  ErrStat >= AbortErrLev
   end function Failed
end subroutine FVW_Euler1

!----------------------------------------------------------------------------------------------------------------------------------
!> This subroutine implements the fourth-order Runge-Kutta Method (RK4) for
!numerically integrating ordinary differential equations:
!!
!!   Let f(t, x) = dxdt denote the time (t) derivative of the continuous states
!(x). 
!!   Define constants k1, k2, k3, and k4 as 
!!        k1 = dt * f(t        , x_t        )
!!        k2 = dt * f(t + dt/2 , x_t + k1/2 )
!!        k3 = dt * f(t + dt/2 , x_t + k2/2 ), and
!!        k4 = dt * f(t + dt   , x_t + k3   ).
!!   Then the continuous states at t = t + dt are
!!        x_(t+dt) = x_t + k1/6 + k2/3 + k3/3 + k4/6 + O(dt^5)
!!
!! For details, see:
!! Press, W. H.; Flannery, B. P.; Teukolsky, S. A.; and Vetterling, W. T.
!"Runge-Kutta Method" and "Adaptive Step Size Control for 
!!   Runge-Kutta." Sections 16.1 and 16.2 in Numerical Recipes in FORTRAN: The
!Art of Scientific Computing, 2nd ed. Cambridge, England: 
!!   Cambridge University Press, pp. 704-716, 1992.
SUBROUTINE FVW_RK4( t, n, u, utimes, p, x, xd, z, OtherState, m, ErrStat, ErrMsg)
      REAL(DbKi),                   INTENT(IN   )  :: t           !< Current simulation time in seconds
      INTEGER(IntKi),               INTENT(IN   )  :: n           !< time step number
      TYPE(FVW_InputType),           INTENT(INOUT)  :: u(:)        !< Inputs at t (out only for mesh record-keeping in ExtrapInterp routine)
      REAL(DbKi),                   INTENT(IN   )  :: utimes(:)   !< times of input
      TYPE(FVW_ParameterType),       INTENT(IN   )  :: p           !< Parameters
      TYPE(FVW_ContinuousStateType), INTENT(INOUT)  :: x           !< Continuous states at t on input at t + dt on output
      TYPE(FVW_DiscreteStateType),   INTENT(IN   )  :: xd          !< Discrete states at t
      TYPE(FVW_ConstraintStateType), INTENT(IN   )  :: z           !< Constraint states at t (possibly a guess)
      TYPE(FVW_OtherStateType),      INTENT(INOUT)  :: OtherState  !< Other states
      TYPE(FVW_MiscVarType),         INTENT(INOUT)  :: m           !< misc/optimization variables
      INTEGER(IntKi),               INTENT(  OUT)  :: ErrStat     !< Error status of the operation
      CHARACTER(*),                 INTENT(  OUT)  :: ErrMsg      !< Error message if ErrStat /= ErrID_None
      ! local variables
      real(ReKi)                                    :: dt   
      TYPE(FVW_ContinuousStateType)                 :: k1 ! RK4 constant; see above
      TYPE(FVW_ContinuousStateType)                 :: k2 ! RK4 constant; see above 
      TYPE(FVW_ContinuousStateType)                 :: k3 ! RK4 constant; see above 
      TYPE(FVW_ContinuousStateType)                 :: k4 ! RK4 constant; see above 
      TYPE(FVW_ContinuousStateType)                 :: x_tmp       ! Holds temporary modification to x
      TYPE(FVW_InputType)                           :: u_interp    ! interpolated value of inputs 
      INTEGER(IntKi)                               :: ErrStat2    ! local error status
      CHARACTER(ErrMsgLen)                         :: ErrMsg2     ! local error message (ErrMsg)
      integer :: iW
      ! Initialize ErrStat
      ErrStat = ErrID_None
      ErrMsg  = ""

      dt = real(p%DTfvw,ReKi) ! NOTE: this is DTfvw

      CALL FVW_CopyContState( x, k1, MESH_NEWCOPY, ErrStat2, ErrMsg2 ); CALL CheckError(ErrStat2,ErrMsg2)
      CALL FVW_CopyContState( x, k2, MESH_NEWCOPY, ErrStat2, ErrMsg2 ); CALL CheckError(ErrStat2,ErrMsg2)
      CALL FVW_CopyContState( x, k3, MESH_NEWCOPY, ErrStat2, ErrMsg2 ); CALL CheckError(ErrStat2,ErrMsg2)
      CALL FVW_CopyContState( x, k4,    MESH_NEWCOPY, ErrStat2, ErrMsg2 ); CALL CheckError(ErrStat2,ErrMsg2)
      CALL FVW_CopyContState( x, x_tmp, MESH_NEWCOPY, ErrStat2, ErrMsg2 ); CALL CheckError(ErrStat2,ErrMsg2)
         IF ( ErrStat >= AbortErrLev ) RETURN

      CALL FVW_CopyInput( u(1), u_interp, MESH_NEWCOPY, ErrStat2, ErrMsg2 ); CALL CheckError(ErrStat2,ErrMsg2); IF ( ErrStat >= AbortErrLev ) RETURN

      ! interpolate u to find u_interp = u(t)
      CALL FVW_Input_ExtrapInterp( u(1:size(utimes)),utimes(:),u_interp, t, ErrStat2, ErrMsg2 ); CALL CheckError(ErrStat2,ErrMsg2); IF ( ErrStat >= AbortErrLev ) RETURN        

      ! find dxdt at t
      CALL FVW_CalcContStateDeriv( t, u_interp, p, x, xd, z, OtherState, m, m%dxdt, ErrStat2, ErrMsg2 ); CALL CheckError(ErrStat2,ErrMsg2); IF ( ErrStat >= AbortErrLev ) RETURN

      if (DEV_VERSION) then
         ! Additional checks
         do iW = 1,p%nWings
            if (any(m%dxdt%W(iW)%r_NW(1:3, 1:p%W(iW)%nSpan+1, 1:m%nNW+1)<-999)) then
               print*,'FVW_RK4: Attempting to convect NW with a wrong velocity'
               STOP
            endif
            if ( m%nFW>0) then
               if (any(m%dxdt%W(iW)%r_FW(1:3, 1:FWnSpan+1, 1:m%nFW+1)<-999)) then
                  call print_x_NW_FW(p, m, x, 'STP')
                  print*,'FVW_RK4: Attempting to convect FW with a wrong velocity'
                  STOP
               endif
            endif
         enddo
      endif

      do iW = 1,p%nWings
         k1%W(iW)%r_NW  (1:3, 1:p%W(iW)%nSpan+1, 1:m%nNW+1) = dt * m%dxdt%W(iW)%r_NW  (1:3, 1:p%W(iW)%nSpan+1, 1:m%nNW+1) 
         k1%W(iW)%Eps_NW(1:3, 1:p%W(iW)%nSpan  , 1:m%nNW  ) = dt * m%dxdt%W(iW)%Eps_NW(1:3, 1:p%W(iW)%nSpan,   1:m%nNW  )
         if ( m%nFW>0) then   
            k1%W(iW)%r_FW  (1:3, 1:FWnSpan+1, 1:m%nFW+1) = dt * m%dxdt%W(iW)%r_FW  (1:3, 1:FWnSpan+1, 1:m%nFW+1)
            k1%W(iW)%Eps_FW(1:3, 1:FWnSpan,   1:m%nFW  ) = dt * m%dxdt%W(iW)%Eps_FW(1:3, 1:FWnSpan,   1:m%nFW  )
         endif

         x_tmp%W(iW)%r_NW  (1:3, 1:p%W(iW)%nSpan+1, 1:m%nNW+1) = x%W(iW)%r_NW  (1:3, 1:p%W(iW)%nSpan+1, 1:m%nNW+1) + 0.5 * k1%W(iW)%r_NW  (1:3, 1:p%W(iW)%nSpan+1, 1:m%nNW+1)
         x_tmp%W(iW)%Eps_NW(1:3, 1:p%W(iW)%nSpan  , 1:m%nNW  ) = x%W(iW)%Eps_NW(1:3, 1:p%W(iW)%nSpan  , 1:m%nNW  ) + 0.5 * k1%W(iW)%Eps_NW(1:3, 1:p%W(iW)%nSpan,   1:m%nNW  )
         if ( m%nFW>0) then
            x_tmp%W(iW)%r_FW  (1:3, 1:FWnSpan+1, 1:m%nFW+1) = x%W(iW)%r_FW  (1:3, 1:FWnSpan+1, 1:m%nFW+1)  + 0.5 * k1%W(iW)%r_FW  (1:3, 1:FWnSpan+1, 1:m%nFW+1)
            x_tmp%W(iW)%Eps_FW(1:3, 1:FWnSpan,   1:m%nFW  ) = x%W(iW)%Eps_FW(1:3, 1:FWnSpan,   1:m%nFW  )  + 0.5 * k1%W(iW)%Eps_FW(1:3, 1:FWnSpan,   1:m%nFW  )
         endif
      enddo

      ! interpolate u to find u_interp = u(t + dt/2)
      CALL FVW_Input_ExtrapInterp(u(1:size(utimes)),utimes(:),u_interp, t+0.5*dt, ErrStat2, ErrMsg2); CALL CheckError(ErrStat2,ErrMsg2); IF ( ErrStat >= AbortErrLev ) RETURN        

      ! find dxdt at t + dt/2
      CALL FVW_CalcContStateDeriv( t + 0.5*dt, u_interp, p, x_tmp, xd, z, OtherState, m, m%dxdt, ErrStat2, ErrMsg2 ); CALL CheckError(ErrStat2,ErrMsg2); IF ( ErrStat >= AbortErrLev ) RETURN

      do iW = 1,p%nWings
         k2%W(iW)%r_NW  (1:3, 1:p%W(iW)%nSpan+1, 1:m%nNW+1) = dt * m%dxdt%W(iW)%r_NW  (1:3, 1:p%W(iW)%nSpan+1, 1:m%nNW+1)
         k2%W(iW)%Eps_NW(1:3, 1:p%W(iW)%nSpan  , 1:m%nNW  ) = dt * m%dxdt%W(iW)%Eps_NW(1:3, 1:p%W(iW)%nSpan,   1:m%nNW  )
         if ( m%nFW>0) then
            k2%W(iW)%r_FW  (1:3, 1:FWnSpan+1, 1:m%nFW+1) = dt * m%dxdt%W(iW)%r_FW  (1:3, 1:FWnSpan+1, 1:m%nFW+1)
            k2%W(iW)%Eps_FW(1:3, 1:FWnSpan,   1:m%nFW  ) = dt * m%dxdt%W(iW)%Eps_FW(1:3, 1:FWnSpan,   1:m%nFW  )
         endif

         x_tmp%W(iW)%r_NW  (1:3, 1:p%W(iW)%nSpan+1, 1:m%nNW+1) = x%W(iW)%r_NW  (1:3, 1:p%W(iW)%nSpan+1, 1:m%nNW+1) + 0.5 * k2%W(iW)%r_NW  (1:3, 1:p%W(iW)%nSpan+1, 1:m%nNW+1)
         x_tmp%W(iW)%Eps_NW(1:3, 1:p%W(iW)%nSpan  , 1:m%nNW  ) = x%W(iW)%Eps_NW(1:3, 1:p%W(iW)%nSpan  , 1:m%nNW  ) + 0.5 * k2%W(iW)%Eps_NW(1:3, 1:p%W(iW)%nSpan,   1:m%nNW  )
         if ( m%nFW>0) then
            x_tmp%W(iW)%r_FW  (1:3, 1:FWnSpan+1, 1:m%nFW+1) = x%W(iW)%r_FW  (1:3, 1:FWnSpan+1, 1:m%nFW+1)  + 0.5 * k2%W(iW)%r_FW  (1:3, 1:FWnSpan+1, 1:m%nFW+1)
            x_tmp%W(iW)%Eps_FW(1:3, 1:FWnSpan,   1:m%nFW  ) = x%W(iW)%Eps_FW(1:3, 1:FWnSpan,   1:m%nFW  )  + 0.5 * k2%W(iW)%Eps_FW(1:3, 1:FWnSpan,   1:m%nFW  )
         endif
      enddo

      ! find dxdt at t + dt/2       
      CALL FVW_CalcContStateDeriv( t + 0.5*dt, u_interp, p, x_tmp, xd, z, OtherState, m, m%dxdt, ErrStat2, ErrMsg2 ); CALL CheckError(ErrStat2,ErrMsg2); IF ( ErrStat >= AbortErrLev ) RETURN

      do iW = 1,p%nWings
         k3%W(iW)%r_NW  (1:3, 1:p%W(iW)%nSpan+1, 1:m%nNW+1) = dt * m%dxdt%W(iW)%r_NW  (1:3, 1:p%W(iW)%nSpan+1, 1:m%nNW+1)
         k3%W(iW)%Eps_NW(1:3, 1:p%W(iW)%nSpan  , 1:m%nNW  ) = dt * m%dxdt%W(iW)%Eps_NW(1:3, 1:p%W(iW)%nSpan,   1:m%nNW)
         if ( m%nFW>0) then
            k3%W(iW)%r_FW  (1:3, 1:FWnSpan+1, 1:m%nFW+1) = dt * m%dxdt%W(iW)%r_FW  (1:3, 1:FWnSpan+1, 1:m%nFW+1)
            k3%W(iW)%Eps_FW(1:3, 1:FWnSpan,   1:m%nFW  ) = dt * m%dxdt%W(iW)%Eps_FW(1:3, 1:FWnSpan,   1:m%nFW)
         endif

         x_tmp%W(iW)%r_NW  (1:3, 1:p%W(iW)%nSpan+1, 1:m%nNW+1) = x%W(iW)%r_NW  (1:3, 1:p%W(iW)%nSpan+1, 1:m%nNW+1) + k3%W(iW)%r_NW  (1:3, 1:p%W(iW)%nSpan+1, 1:m%nNW+1)
         x_tmp%W(iW)%Eps_NW(1:3, 1:p%W(iW)%nSpan  , 1:m%nNW  ) = x%W(iW)%Eps_NW(1:3, 1:p%W(iW)%nSpan  , 1:m%nNW  ) + k3%W(iW)%Eps_NW(1:3, 1:p%W(iW)%nSpan,   1:m%nNW)
         if ( m%nFW>0) then
            x_tmp%W(iW)%r_FW  (1:3, 1:FWnSpan+1, 1:m%nFW+1) = x%W(iW)%r_FW  (1:3, 1:FWnSpan+1, 1:m%nFW+1)  + k3%W(iW)%r_FW  (1:3, 1:FWnSpan+1, 1:m%nFW+1)
            x_tmp%W(iW)%Eps_FW(1:3, 1:FWnSpan,   1:m%nFW  ) = x%W(iW)%Eps_FW(1:3, 1:FWnSpan,   1:m%nFW  )  + k3%W(iW)%Eps_FW(1:3, 1:FWnSpan,   1:m%nFW)
         endif
      enddo

      ! interpolate u to find u_interp = u(t + dt)
      CALL FVW_Input_ExtrapInterp(u(1:size(utimes)),utimes(:),u_interp, t + dt, ErrStat2, ErrMsg2); CALL CheckError(ErrStat2,ErrMsg2); IF ( ErrStat >= AbortErrLev ) RETURN

      ! find dxdt at t + dt
      CALL FVW_CalcContStateDeriv( t + dt, u_interp, p, x_tmp, xd, z, OtherState, m, m%dxdt, ErrStat2, ErrMsg2 ); CALL CheckError(ErrStat2,ErrMsg2); IF ( ErrStat >= AbortErrLev ) RETURN

      do iW = 1,p%nWings
         k4%W(iW)%r_NW  (1:3, 1:p%W(iW)%nSpan+1, 1:m%nNW+1) = dt * m%dxdt%W(iW)%r_NW  (1:3, 1:p%W(iW)%nSpan+1, 1:m%nNW+1)
         k4%W(iW)%Eps_NW(1:3, 1:p%W(iW)%nSpan  , 1:m%nNW  ) = dt * m%dxdt%W(iW)%Eps_NW(1:3, 1:p%W(iW)%nSpan,   1:m%nNW)
         if ( m%nFW>0) then
            k4%W(iW)%r_FW  (1:3, 1:FWnSpan+1, 1:m%nFW+1) = dt * m%dxdt%W(iW)%r_FW  (1:3, 1:FWnSpan+1, 1:m%nFW+1)
            k4%W(iW)%Eps_FW(1:3, 1:FWnSpan,   1:m%nFW  ) = dt * m%dxdt%W(iW)%Eps_FW(1:3, 1:FWnSpan,   1:m%nFW)
         endif
      enddo

      ! Compute and store combined dx = (k1/6 + k2/3 + k3/3 + k4/6) ! NOTE: this has dt, it's not a true dxdt yet
      do iW = 1,p%nWings
         m%dxdt%W(iW)%r_NW  (1:3, 1:p%W(iW)%nSpan+1, 1:m%nNW+1) = ( k1%W(iW)%r_NW  (1:3, 1:p%W(iW)%nSpan+1, 1:m%nNW+1) + 2._ReKi * k2%W(iW)%r_NW  (1:3, 1:p%W(iW)%nSpan+1, 1:m%nNW+1) + 2._ReKi * k3%W(iW)%r_NW  (1:3, 1:p%W(iW)%nSpan+1, 1:m%nNW+1) + k4%W(iW)%r_NW  (1:3, 1:p%W(iW)%nSpan+1, 1:m%nNW+1)  ) / 6._ReKi
         m%dxdt%W(iW)%Eps_NW(1:3, 1:p%W(iW)%nSpan  , 1:m%nNW  ) = ( k1%W(iW)%Eps_NW(1:3, 1:p%W(iW)%nSpan  , 1:m%nNW  ) + 2._ReKi * k2%W(iW)%Eps_NW(1:3, 1:p%W(iW)%nSpan  , 1:m%nNW  ) + 2._ReKi * k3%W(iW)%Eps_NW(1:3, 1:p%W(iW)%nSpan  , 1:m%nNW  ) + k4%W(iW)%Eps_NW(1:3, 1:p%W(iW)%nSpan  , 1:m%nNW  )  ) / 6._ReKi
         if ( m%nFW>0) then         
            m%dxdt%W(iW)%r_FW  (1:3, 1:FWnSpan+1, 1:m%nFW+1) = ( k1%W(iW)%r_FW  (1:3, 1:FWnSpan+1, 1:m%nFW+1) + 2._ReKi * k2%W(iW)%r_FW  (1:3, 1:FWnSpan+1, 1:m%nFW+1) + 2._ReKi * k3%W(iW)%r_FW  (1:3, 1:FWnSpan+1, 1:m%nFW+1) + k4%W(iW)%r_FW  (1:3, 1:FWnSpan+1, 1:m%nFW+1)  ) / 6._ReKi
            m%dxdt%W(iW)%Eps_FW(1:3, 1:FWnSpan,   1:m%nFW  ) = ( k1%W(iW)%Eps_FW(1:3, 1:FWnSpan  , 1:m%nFW  ) + 2._ReKi * k2%W(iW)%Eps_FW(1:3, 1:FWnSpan  , 1:m%nFW  ) + 2._ReKi * k3%W(iW)%Eps_FW(1:3, 1:FWnSpan  , 1:m%nFW  ) + k4%W(iW)%Eps_FW(1:3, 1:FWnSpan  , 1:m%nFW  )  ) / 6._ReKi
         endif
      enddo

      !update positions
      do iW = 1,p%nWings
         x%W(iW)%r_NW  (1:3, 1:p%W(iW)%nSpan+1, 1:m%nNW+1) = x%W(iW)%r_NW  (1:3, 1:p%W(iW)%nSpan+1, 1:m%nNW+1) + m%dxdt%W(iW)%r_NW  (1:3, 1:p%W(iW)%nSpan+1, 1:m%nNW+1) 
         x%W(iW)%Eps_NW(1:3, 1:p%W(iW)%nSpan  , 1:m%nNW  ) = x%W(iW)%Eps_NW(1:3, 1:p%W(iW)%nSpan  , 1:m%nNW  ) + m%dxdt%W(iW)%Eps_NW(1:3, 1:p%W(iW)%nSpan  , 1:m%nNW  ) 
         if ( m%nFW>0) then         
            x%W(iW)%r_FW  (1:3, 1:FWnSpan+1, 1:m%nFW+1) = x%W(iW)%r_FW  (1:3, 1:FWnSpan+1, 1:m%nFW+1) + m%dxdt%W(iW)%r_FW  (1:3, 1:FWnSpan+1, 1:m%nFW+1)
            x%W(iW)%Eps_FW(1:3, 1:FWnSpan,   1:m%nFW  ) = x%W(iW)%Eps_FW(1:3, 1:FWnSpan,   1:m%nFW  ) + m%dxdt%W(iW)%Eps_FW(1:3, 1:FWnSpan,   1:m%nFW)
         endif
      enddo

      ! Store true dxdt =  (k1/6 + k2/3 + k3/3 + k4/6)/dt 
      do iW = 1,p%nWings
         m%dxdt%W(iW)%r_NW  (1:3, 1:p%W(iW)%nSpan+1, 1:m%nNW+1) = m%dxdt%W(iW)%r_NW  (1:3, 1:p%W(iW)%nSpan+1, 1:m%nNW+1)/dt
         m%dxdt%W(iW)%Eps_NW(1:3, 1:p%W(iW)%nSpan  , 1:m%nNW  ) = m%dxdt%W(iW)%Eps_NW(1:3, 1:p%W(iW)%nSpan  , 1:m%nNW  )/dt
         if ( m%nFW>0) then         
            m%dxdt%W(iW)%r_FW  (1:3, 1:FWnSpan+1, 1:m%nFW+1) = m%dxdt%W(iW)%r_FW  (1:3, 1:FWnSpan+1, 1:m%nFW+1)/dt
            m%dxdt%W(iW)%Eps_FW(1:3, 1:FWnSpan,   1:m%nFW  ) = m%dxdt%W(iW)%Eps_FW(1:3, 1:FWnSpan,   1:m%nFW  )/dt
         endif
      enddo

      ! clean up local variables:
      CALL ExitThisRoutine(  )

CONTAINS
   !> This subroutine destroys all the local variables
   SUBROUTINE ExitThisRoutine()
      INTEGER(IntKi)             :: ErrStat3    ! The error identifier (ErrStat)
      CHARACTER(ErrMsgLen)       :: ErrMsg3     ! The error message (ErrMsg)
      CALL FVW_DestroyContState( k1,       ErrStat3, ErrMsg3 )
      CALL FVW_DestroyContState( k2,       ErrStat3, ErrMsg3 )
      CALL FVW_DestroyContState( k3,       ErrStat3, ErrMsg3 )
      CALL FVW_DestroyContState( k4,       ErrStat3, ErrMsg3 )
      CALL FVW_DestroyContState( x_tmp,    ErrStat3, ErrMsg3 )
      CALL FVW_DestroyInput(     u_interp, ErrStat3, ErrMsg3 )
   END SUBROUTINE ExitThisRoutine
   !> This subroutine sets the error message and level and cleans up if the error is >= AbortErrLev
   SUBROUTINE CheckError(ErrID,Msg)
      INTEGER(IntKi), INTENT(IN) :: ErrID       ! The error identifier (ErrStat)
      CHARACTER(*),   INTENT(IN) :: Msg         ! The error message (ErrMsg)
      INTEGER(IntKi)             :: ErrStat3    ! The error identifier (ErrStat)
      CHARACTER(ErrMsgLen)       :: ErrMsg3     ! The error message (ErrMsg)
      IF ( ErrID /= ErrID_None ) THEN
         IF (ErrStat /= ErrID_None) ErrMsg = TRIM(ErrMsg)//NewLine
         ErrMsg = TRIM(ErrMsg)//'FVW_RK4:'//TRIM(Msg)
         ErrStat = MAX(ErrStat,ErrID)
         IF ( ErrStat >= AbortErrLev ) CALL ExitThisRoutine( )
      END IF
   END SUBROUTINE CheckError
END SUBROUTINE FVW_RK4


!----------------------------------------------------------------------------------------------------------------------------------
!> This is a tight coupling routine for solving for the residual of the constraint state functions.
subroutine FVW_CalcConstrStateResidual( t, u, p, x, xd, z_guess, OtherState, m, z_out, AFInfo, ErrStat, ErrMsg, iLabel)
   real(DbKi),                    intent(in   )  :: t           !< Current simulation time in seconds
   type(FVW_InputType),           intent(in   )  :: u           !< Inputs at t
   type(FVW_ParameterType),       intent(in   )  :: p           !< Parameters
   type(FVW_ContinuousStateType), intent(in   )  :: x           !< Continuous states at t
   type(FVW_DiscreteStateType),   intent(in   )  :: xd          !< Discrete states at t
   type(FVW_ConstraintStateType), intent(in   )  :: z_guess     !< Constraint states at t (possibly a guess)
   type(FVW_OtherStateType),      intent(in   )  :: OtherState  !< Other states at t
   type(FVW_MiscVarType),         intent(inout)  :: m           !< Misc variables for optimization (not copied in glue code)
   type(FVW_ConstraintStateType), intent(  out)  :: z_out       !< Residual of the constraint state functions using
   type(AFI_ParameterType),       intent(in   )  :: AFInfo(:)   !< The airfoil parameter data
   integer(IntKi),                intent(in   )  :: iLabel
   integer(IntKi),                intent(  OUT)  :: ErrStat     !< Error status of the operation
   character(*),                  intent(  OUT)  :: ErrMsg      !< Error message if ErrStat /= ErrID_None
   integer :: iW

   ! Initialize ErrStat
   ErrStat = ErrID_None
   ErrMsg  = ""

   ! Distribute the Wind we requested to Inflow wind to storage Misc arrays
   ! TODO ANDY: replace with direct call to inflow wind at m%W(iW)%CP_LL location
   ! input: V_wind, output: m%W%Vwnd_LL
   CALL DistributeRequestedWind_LL(u%V_wind, p, m)

   ! Solve for the residual of the constraint state functions here:
   !z%residual = 0.0_ReKi
   !z%W(iW)%Gamma_LL = 0.0_ReKi
   allocate(z_out%W(p%nWings))
   do iW= 1,p%nWings
      call AllocAry( z_out%W(iW)%Gamma_LL,  p%W(iW)%nSpan, 'Lifting line Circulation', ErrStat, ErrMsg );
      z_out%W(iW)%Gamma_LL = -999999_ReKi;
   enddo

   CALL Wings_ComputeCirculation(t, z_out, z_guess, u, p, x, m, AFInfo, ErrStat, ErrMsg, iLabel)

end subroutine FVW_CalcConstrStateResidual


subroutine CalcOutputForAD(t, u, p, x, y, m, AFInfo, ErrStat, ErrMsg)
   real(DbKi),                      intent(in   )  :: t           !< Current simulation time in seconds
   type(FVW_InputType),             intent(in   )  :: u           !< Inputs at Time t
   type(FVW_ParameterType),         intent(in   )  :: p           !< Parameters
   type(FVW_ContinuousStateType),   intent(in   )  :: x           !< Continuous states at t
   type(FVW_OutputType),            intent(inout)  :: y           !< Outputs computed at t (Input only so that mesh con-
   type(FVW_MiscVarType),           intent(inout)  :: m           !< Misc/optimization variables
   type(AFI_ParameterType),         intent(in   )  :: AFInfo(:)   !< The airfoil parameter data
   integer(IntKi),                  intent(  out)  :: ErrStat     !< Error status of the operation
   character(*),                    intent(  out)  :: ErrMsg      !< Error message if ErrStat /= ErrID_None
   integer(IntKi) :: iW
   integer(IntKi)                :: ErrStat2
   character(ErrMsgLen)          :: ErrMsg2
   character(*), parameter       :: RoutineName = 'FVW_CalcOutput'

   ErrStat = ErrID_None
   ErrMsg  = ""
!       ! --- NOTE: this below might not be needed
!       ! Distribute the Wind we requested to Inflow wind to storage Misc arrays
!       ! TODO ANDY: replace with direct call to inflow wind at m%W(iW)%CP_LL location
!       CALL DistributeRequestedWind_LL(u%V_wind, p, m%Vwnd_LL)
! 
!       ! Control points location and structrual velocity
   call Wings_Panelling(u%WingsMesh, p, m, ErrStat2, ErrMsg2);
   call SetErrStat(ErrStat2, ErrMsg2, ErrStat, ErrMsg, RoutineName)
! 
!    ! if we are on a correction step, CalcOutput may be called again with different inputs
!    ! Compute m%W(iW)%Gamma_LL
!    CALL Wings_ComputeCirculation(t, m%W(iW)%Gamma_LL, z%W(iW)%Gamma_LL, u, p, x, m, AFInfo, ErrStat2, ErrMsg2, 0); if(Failed()) return ! For plotting only
   !---

   ! Induction on the lifting line control point
   ! Input: m%W%CP_LL, Output:m%W%Vind_LL
   do iW=1,p%nWings
      m%W(iW)%Vind_LL=-9999.0_ReKi
   enddo
   call LiftingLineInducedVelocities(p, x, 1, m, ErrStat2, ErrMsg2); 
   call SetErrStat(ErrStat2, ErrMsg2, ErrStat, ErrMsg, RoutineName)

   ! Induction on the mesh points (AeroDyn nodes)
   do iW=1,p%nWings
      y%W(iW)%Vind(1:3,:) = 0.0_ReKi
      ! --- Linear interpolation for interior points and extrapolations at boundaries
      call interpextrap_cp2node(p%W(iW)%s_CP_LL(:), m%W(iW)%Vind_LL(1,:), p%W(iW)%s_LL(:), y%W(iW)%Vind(1,:))
      call interpextrap_cp2node(p%W(iW)%s_CP_LL(:), m%W(iW)%Vind_LL(2,:), p%W(iW)%s_LL(:), y%W(iW)%Vind(2,:))
      call interpextrap_cp2node(p%W(iW)%s_CP_LL(:), m%W(iW)%Vind_LL(3,:), p%W(iW)%s_LL(:), y%W(iW)%Vind(3,:))
   enddo
end subroutine CalcOutputForAD
!----------------------------------------------------------------------------------------------------------------------------------
!> Routine for computing outputs, used in both loose and tight coupling.
subroutine FVW_CalcOutput(t, u, p, x, xd, z, OtherState, AFInfo, y, m, ErrStat, ErrMsg)
   use FVW_VTK, only: set_vtk_coordinate_transform
   use FVW_VortexTools, only: interpextrap_cp2node
   real(DbKi),                      intent(in   )  :: t           !< Current simulation time in seconds
   type(FVW_InputType),             intent(in   )  :: u           !< Inputs at Time t
   type(FVW_ParameterType),         intent(in   )  :: p           !< Parameters
   type(FVW_ContinuousStateType),   intent(in   )  :: x           !< Continuous states at t
   type(FVW_DiscreteStateType),     intent(in   )  :: xd          !< Discrete states at t
   type(FVW_ConstraintStateType),   intent(in   )  :: z           !< Constraint states at t
   type(FVW_OtherStateType),        intent(in   )  :: OtherState  !< Other states at t
   type(AFI_ParameterType),         intent(in   )  :: AFInfo(:)   !< The airfoil parameter data
   type(FVW_OutputType),            intent(inout)  :: y           !< Outputs computed at t (Input only so that mesh con-
                                                                  !!   nectivity information does not have to be recalculated)
   type(FVW_MiscVarType),           intent(inout)  :: m           !< Misc/optimization variables
   integer(IntKi),                  intent(  out)  :: ErrStat     !< Error status of the operation
   character(*),                    intent(  out)  :: ErrMsg      !< Error message if ErrStat /= ErrID_None
   ! Local variables
   integer(IntKi)                :: ErrStat2
   character(ErrMsgLen)          :: ErrMsg2
   character(*), parameter       :: RoutineName = 'FVW_CalcOutput'
   logical :: bOverCycling
   real(ReKi) :: fact
   ErrStat = ErrID_None
   ErrMsg  = ""
   if (DEV_VERSION) then
      print'(A,F10.3,A,L1,A,I0,A,I0)','CalcOutput     t:',t,'   ',m%FirstCall,'                                nNW:',m%nNW,' nFW:',m%nFW
   endif

   ! OverCycling DTfvw> DTaero
   bOverCycling = p%DTfvw > p%DTaero
<<<<<<< HEAD

   ! Compute induced velocity at AD nodes
   call CalcOutputForAD(t,u,p,x,y,m,AFInfo, ErrStat2, ErrMsg2)
   call SetErrStat(ErrStat2, ErrMsg2, ErrStat, ErrMsg, RoutineName)
   
   ! Export to VTK
   if (m%VTKStep==-1) then 
      m%VTKStep = 0 ! Has never been called, special handling for init
   else
      m%VTKStep = m%iStep+1 ! We use glue code step number for outputs
   endif
   call WriteVTKOutputs(t, .False., u, p, x, z, y, m, ErrStat2, ErrMsg2)
   call SetErrStat(ErrStat2, ErrMsg2, ErrStat, ErrMsg, RoutineName)

end subroutine FVW_CalcOutput

!> Write to  vtk_fvw folder at fps requested
subroutine WriteVTKOutputs(t, force, u, p, x, z, y, m, ErrStat, ErrMsg)
   real(DbKi),                      intent(in   )  :: t       !< Current simulation time in seconds
   logical,                         intent(in   )  :: force   !< force the writing
   type(FVW_InputType),             intent(in   )  :: u       !< Inputs at Time t
   type(FVW_ParameterType),         intent(in   )  :: p       !< Parameters
   type(FVW_ContinuousStateType),   intent(in   )  :: x       !< Continuous states at t
   type(FVW_ConstraintStateType),   intent(in   )  :: z       !< Constraint states at t
   type(FVW_OutputType),            intent(in   )  :: y       !< Outputs computed at t (Input only so that mesh con-
   type(FVW_MiscVarType),           intent(inout)  :: m       !< Misc/optimization variables
   integer(IntKi),                  intent(  out)  :: ErrStat !< Error status of the operation
   character(*),                    intent(  out)  :: ErrMsg  !< Error message if ErrStat /= ErrID_None
   ! Local variables
   integer(IntKi)                :: ErrStat2
   character(ErrMsgLen)          :: ErrMsg2
   character(*), parameter       :: RoutineName = 'FVW_CalcOutput'
   integer(IntKi) :: iW, iGrid
   integer(IntKi) :: nSeg, nSegP
=======

   ! Compute induced velocity at AD nodes
   call CalcOutputForAD(t,u,p,x,y,m,AFInfo, ErrStat2, ErrMsg2)
   call SetErrStat(ErrStat2, ErrMsg2, ErrStat, ErrMsg, RoutineName)
   
   ! Export to VTK
   if (m%VTKStep==-1) then 
      m%VTKStep = 0 ! Has never been called, special handling for init
   else
      m%VTKStep = m%iStep+1 ! We use glue code step number for outputs
   endif
   call WriteVTKOutputs(t, .False., u, p, x, z, y, m, ErrStat2, ErrMsg2)
   call SetErrStat(ErrStat2, ErrMsg2, ErrStat, ErrMsg, RoutineName)

end subroutine FVW_CalcOutput

!> Write to  vtk_fvw folder at fps requested
subroutine WriteVTKOutputs(t, force, u, p, x, z, y, m, ErrStat, ErrMsg)
   real(DbKi),                      intent(in   )  :: t       !< Current simulation time in seconds
   logical,                         intent(in   )  :: force   !< force the writing
   type(FVW_InputType),             intent(in   )  :: u       !< Inputs at Time t
   type(FVW_ParameterType),         intent(in   )  :: p       !< Parameters
   type(FVW_ContinuousStateType),   intent(in   )  :: x       !< Continuous states at t
   type(FVW_ConstraintStateType),   intent(in   )  :: z       !< Constraint states at t
   type(FVW_OutputType),            intent(in   )  :: y       !< Outputs computed at t (Input only so that mesh con-
   type(FVW_MiscVarType),           intent(inout)  :: m       !< Misc/optimization variables
   integer(IntKi),                  intent(  out)  :: ErrStat !< Error status of the operation
   character(*),                    intent(  out)  :: ErrMsg  !< Error message if ErrStat /= ErrID_None
   ! Local variables
   logical                 :: bTimeToOutput
   logical                 :: bWithinTime
   integer(IntKi)          :: ErrStat2
   character(ErrMsgLen)    :: ErrMsg2
   character(*), parameter :: RoutineName = 'FVW_CalcOutput'
   integer(IntKi) :: iW, iGrid
   integer(IntKi) :: nSeg, nSegP
   ErrStat = ErrID_None
   ErrMsg  = ''

   ! --- Write VTK of wake/blade filaments/panels
>>>>>>> e704818d
   if (p%WrVTK>0) then
      if (m%FirstCall .or. force) then
         call MKDIR(p%VTK_OutFileRoot)
      endif
      ! For plotting only
      call PackPanelsToSegments(p, x, 1, (p%ShearModel==idShearMirror), m%nNW, m%nFW, m%Sgmt%Connct, m%Sgmt%Points, m%Sgmt%Gamma, m%Sgmt%Epsilon, nSeg, nSegP)
      do iW=1,p%nWings
         m%W(iW)%Vtot_LL = m%W(iW)%Vind_LL + m%W(iW)%Vwnd_LL - m%W(iW)%Vstr_LL
<<<<<<< HEAD
         !if (DEV_VERSION) then
         !   call print_mean_3d(m%W(iW)%Vind_LL,'Mean induced vel. LL')
         !   call print_mean_3d(m%W(iW)%Vtot_LL,'Mean relativevel. LL')
         !endif
=======
>>>>>>> e704818d
      enddo
      if ( force .or. (( t - m%VTKlastTime ) >= p%DTvtk*OneMinusEpsilon ))  then
         m%VTKlastTime = t
         if ((p%VTKCoord==2).or.(p%VTKCoord==3)) then
            ! Hub reference coordinates, for export only, ALL VTK Will be exported in this coordinate system!
            ! Note: hubOrientation and HubPosition are optional, but required for bladeFrame==TRUE
<<<<<<< HEAD
            print*,'TODO, rot outputs in hub frame for multiple rotors'
            STOP
            !call WrVTK_FVW(p, x, z, m, trim(p%VTK_OutFileBase)//'FVW_Hub', m%VTKStep, 9, bladeFrame=.TRUE.,  &
            !         HubOrientation=real(u%rotors%HubOrientation,ReKi),HubPosition=real(u%HubPosition,ReKi))
=======
            if (size(u%rotors)>1) then
               ErrMsg2='VTK outputs in hub coordinates not implemented for multiple rotors'
               call SetErrStat(ErrID_Warn, ErrMsg2, ErrStat, ErrMsg, RoutineName)
            endif
            ! We ouput in first rotor frame
            call WrVTK_FVW(p, x, z, m, trim(p%VTK_OutFileBase)//'FVW_Hub', m%VTKStep, 9, bladeFrame=.TRUE.,  &
                     HubOrientation=real(u%rotors(1)%HubOrientation,ReKi),HubPosition=real(u%rotors(1)%HubPosition,ReKi))
>>>>>>> e704818d
         endif
         if ((p%VTKCoord==1).or.(p%VTKCoord==3)) then
            ! Global coordinate system, ALL VTK will be exported in global
            call WrVTK_FVW(p, x, z, m, trim(p%VTK_OutFileBase)//'FVW_Glb', m%VTKStep, 9, bladeFrame=.FALSE.)
         endif
      endif
   endif
   ! --- Write VTK grids
   if (p%nGridOut>0) then
      if (m%FirstCall .or. force) then
         call MKDIR(p%VTK_OutFileRoot)
      endif
      ! Distribute the Wind we requested to Inflow wind to storage Misc arrays
      ! TODO ANDY: replace with direct call to inflow wind at Grid points
      CALL DistributeRequestedWind_Grid(u%V_wind, p, m)
      do iGrid=1,p%nGridOut
<<<<<<< HEAD
         if (force.or. (( t - m%GridOutputs(iGrid)%tLastOutput) >= m%GridOutputs(iGrid)%DTout * OneMinusEpsilon) )  then
            ! Compute induced velocity on grid, TODO use the same Tree for all CalcOutput
            call InducedVelocitiesAll_OnGrid(m%GridOutputs(iGrid), p, x, m, ErrStat2, ErrMsg2);
=======
         bWithinTime   = t>=m%GridOutputs(iGrid)%tStart-p%DTaero/2. .and. t<= m%GridOutputs(iGrid)%tEnd+p%DTaero/2.
         bTimeToOutput = ( t - m%GridOutputs(iGrid)%tLastOutput) >= m%GridOutputs(iGrid)%DTout * OneMinusEpsilon
         if (force .or. (bWithinTime .and. bTimeToOutput) )  then
            ! Compute induced velocity on grid, TODO use the same Tree for all CalcOutput
            call InducedVelocitiesAll_OnGrid(m%GridOutputs(iGrid), p, x, m, ErrStat2, ErrMsg2);
            call SetErrStat(ErrStat2, ErrMsg2, ErrStat, ErrMsg, RoutineName)
>>>>>>> e704818d
            m%GridOutputs(iGrid)%tLastOutput = t
            call WrVTK_FVW_Grid(p, x, z, m, iGrid, trim(p%VTK_OutFileBase)//'FVW_Grid', m%VTKStep, 9)
         endif
      enddo
   endif
end subroutine WriteVTKOutputs

!----------------------------------------------------------------------------------------------------------------------------------   
! --- UA related, should be merged with AeroDyn 
!----------------------------------------------------------------------------------------------------------------------------------   
!> Init UA
!! NOTE: UA is done at the "AeroDyn" nodes, not the control points
subroutine UA_Init_Wrapper(AFInfo, InitInp, interval, p, x, xd, OtherState, m, ErrStat, ErrMsg )
   use UnsteadyAero, only: UA_Init
   type(AFI_ParameterType),         intent(in   )  :: AFInfo(:)   !< The airfoil parameter data, temporary, for UA..
   type(FVW_InitInputType),         intent(inout)  :: InitInp     !< Input data for initialization routine  (inout so we can use MOVE_ALLOC)
   real(DbKi),                      intent(inout)  :: interval    !< time interval  
   type(FVW_ParameterType),         intent(inout)  :: p           !< Parameters
   type(FVW_ContinuousStateType),   intent(inout)  :: x           !< Initial continuous states
   type(FVW_DiscreteStateType),     intent(inout)  :: xd          !< Initial discrete states
   type(FVW_OtherStateType),        intent(inout)  :: OtherState  !< Initial other states
   type(FVW_MiscVarType),           intent(inout)  :: m           !< Initial misc/optimization variables
   integer(IntKi),                  intent(  out)  :: ErrStat     !< Error status of the operation
   character(*),                    intent(  out)  :: ErrMsg      !< Error message if ErrStat /= ErrID_None
   !
   type(UA_InitInputType) :: Init_UA_Data
   type(UA_InitOutputType):: InitOutData_UA
   integer                :: i,iW
   integer(intKi)         :: ErrStat2
   character(ErrMsgLen)   :: ErrMsg2
   ErrStat = ErrID_None
   ErrMsg  = ""
   
   m%UA_Flag=InitInp%UA_Flag
   ! --- Condensed version of BEMT_Init_Otherstate
   if ( m%UA_Flag ) then

      ! We store these per wings (they each contains element info for (nNodes x 1)
      allocate(x%UA(p%nWings), xd%UA(p%nWings), OtherState%UA(p%nWings))

      do iW=1,p%nWings
         ! ---Condensed version of "BEMT_Set_UA_InitData"
         allocate(Init_UA_Data%c(InitInp%numBladeNodes,1), STAT = errStat2) ! TODO TODO
         do i = 1,InitInp%numBladeNodes
            Init_UA_Data%c(i,1)      = p%W(iW)%chord(i) ! NOTE: InitInp chord move-allocd to p
         end do
         Init_UA_Data%dt              = interval          
         Init_UA_Data%OutRootName     = 'Debug.UA'
         Init_UA_Data%numBlades       = 1
         Init_UA_Data%nNodesPerBlade  = InitInp%numBladeNodes ! At AeroDyn ndoes, not CP
         Init_UA_Data%UAMod           = InitInp%UAMod  
         Init_UA_Data%Flookup         = InitInp%Flookup
         Init_UA_Data%a_s             = InitInp%a_s ! Speed of sound, m/s  
         Init_UA_Data%ShedEffect      = .False. ! Important, when coupling UA wih vortex code, shed vorticity is inherently accounted for

         ! --- UA init
         allocate(m%W(iW)%u_UA(InitInp%numBladeNodes, 2), stat=errStat2) 
         call UA_Init( Init_UA_Data, m%W(iW)%u_UA(1,1), m%W(iW)%p_UA, x%UA(iW), xd%UA(iW), OtherState%UA(iW), m%W(iW)%y_UA, m%W(iW)%m_UA, interval, AFInfo, p%W(iW)%AFIndx, InitOutData_UA, ErrStat2, ErrMsg2); if(Failed())return

         call UA_DestroyInitInput( Init_UA_Data, ErrStat2, ErrMsg2 ); if(Failed())return
         call UA_DestroyInitOutput( InitOutData_UA, ErrStat2, ErrMsg2 ); if(Failed())return

         ! --- FVW specific
         if (p%CirculationMethod/=idCircPolarData) then 
            ErrMsg2='Unsteady aerodynamic (`AFAeroMod>1`) is only available with a circulation solving using profile data (`CircSolvingMethod=1`)'; ErrStat2=ErrID_Fatal;
            call SetErrStat(ErrStat2, ErrMsg2, ErrStat, ErrMsg, 'UA_Init_Wrapper'); return
         endif
      enddo
   endif
contains
   logical function Failed()
      call SetErrStat(ErrStat2, ErrMsg2, ErrStat, ErrMsg, 'UA_Init_Wrapper') 
      Failed =  ErrStat >= AbortErrLev
   end function Failed
end subroutine  UA_Init_Wrapper

!> Compute necessary inputs for UA at a given time step, stored in m%u_UA
!!  Inputs are AoA, U, Re, 
!!  See equivalent version in BEMT, and SetInputs_for_UA in BEMT
subroutine CalculateInputsAndOtherStatesForUA(InputIndex, u, p, x, xd, z, OtherState, AFInfo, m, ErrStat, ErrMsg)
   integer(IntKi),                     intent(in   ) :: InputIndex ! InputIndex= 1 or 2, depending on time step we are calculating inputs for
   type(FVW_InputType),                intent(in   ) :: u          ! Input
   type(FVW_ParameterType),            intent(in   ) :: p          ! Parameters   
   type(FVW_ContinuousStateType),      intent(in   ) :: x          ! Continuous states at given time step
   type(FVW_DiscreteStateType),        intent(in   ) :: xd         ! Discrete states at given time step
   type(FVW_ConstraintStateType),      intent(in   ) :: z          ! Constraint states at given time step
   type(FVW_OtherStateType),           intent(inout) :: OtherState ! Other states at given time step
   type(FVW_MiscVarType), target,      intent(inout) :: m          ! Misc/optimization variables
   type(AFI_ParameterType),            intent(in   ) :: AFInfo(:)  ! The airfoil parameter data
   integer(IntKi),                  intent(  out)  :: ErrStat     !< Error status of the operation
   character(*),                    intent(  out)  :: ErrMsg      !< Error message if ErrStat /= ErrID_None
   ! Local
   real(ReKi), dimension(:,:), allocatable :: Vind_node
   type(UA_InputType), pointer     :: u_UA ! Alias to shorten notations
   integer(IntKi)                                    :: i,iW
   character(ErrMsgLen)                              :: errMsg2     ! temporary Error message if ErrStat /= ErrID_None
   integer(IntKi)                                    :: errStat2    ! temporary Error status of the operation
   ErrStat  = ErrID_None
   ErrMsg   = ""

   ! --- Induction on the lifting line control points
   ! NOTE: this is expensive since it's an output for FVW but here we have to use it for UA
   ! Set m%W(iW)%Vind_LL

   do iW = 1,p%nWings  
      m%W(iW)%Vind_LL=-9999.0_ReKi
      ! Input: m%W%CP_LL, Output:m%W%Vind_LL
      call LiftingLineInducedVelocities(p, x, 1, m, ErrStat2, ErrMsg2); call SetErrStat(ErrStat2,ErrMsg2,ErrStat,ErrMsg,'UA_UpdateState_Wrapper'); if (ErrStat >= AbortErrLev) return
      allocate(Vind_node(3,1:p%W(iW)%nSpan+1))

      ! Induced velocity at Nodes (NOTE: we rely on storage done when computing Circulation)
      if (m%nNW>1) then
         call interpextrap_cp2node(p%W(iW)%s_CP_LL(:), m%W(iW)%Vind_LL(1,:), p%W(iW)%s_LL(:), Vind_node(1,:))
         call interpextrap_cp2node(p%W(iW)%s_CP_LL(:), m%W(iW)%Vind_LL(2,:), p%W(iW)%s_LL(:), Vind_node(2,:))
         call interpextrap_cp2node(p%W(iW)%s_CP_LL(:), m%W(iW)%Vind_LL(3,:), p%W(iW)%s_LL(:), Vind_node(3,:))
      else
         Vind_node=0.0_ReKi
      endif
      do i = 1,p%W(iW)%nSpan+1 
         ! We only update the UnsteadyAero states if we have unsteady aero turned on for this node      
         u_UA => m%W(iW)%u_UA(i,InputIndex) ! Alias
         !! ....... compute inputs to UA ...........
         ! NOTE: To be consistent with CalcOutput we take Vwind_ND that was set using m%DisturbedInflow from AeroDyn.. 
         ! This is not clean, but done to be consistent, waiting for AeroDyn to handle UA
         call AlphaVrel_Generic(u%WingsMesh(iW)%Orientation(1:3,1:3,i), u%WingsMesh(iW)%TranslationVel(1:3,i),  Vind_node(1:3,i), u%W(iW)%Vwnd_LLMP(1:3,i), &
                                 p%KinVisc, p%W(iW)%Chord(i), u_UA%U, u_UA%alpha, u_UA%Re)
         u_UA%v_ac(1)  = sin(u_UA%alpha)*u_UA%U
         u_UA%v_ac(2)  = cos(u_UA%alpha)*u_UA%U
         u_UA%omega    = u%W(iW)%omega_z(i)
         u_UA%UserProp = 0 ! u1%UserProp(i,j) ! TODO
      end do ! i nSpan
      deallocate(Vind_node)
   end do ! iW nWings

contains
   function NodeText(i,j)
      integer(IntKi), intent(in) :: i ! node number
      integer(IntKi), intent(in) :: j ! blade number
      character(25)              :: NodeText
      NodeText = '(nd:'//trim(num2lstr(i))//' bld:'//trim(num2lstr(j))//')'
   end function NodeText
end subroutine CalculateInputsAndOtherStatesForUA


subroutine UA_UpdateState_Wrapper(AFInfo, t, n, uTimes, p, x, xd, OtherState, m, ErrStat, ErrMsg )
   use FVW_VortexTools, only: interpextrap_cp2node
   use UnsteadyAero, only: UA_UpdateStates
   type(AFI_ParameterType),         intent(in   )  :: AFInfo(:)   !< The airfoil parameter data, temporary, for UA..
   real(DbKi),                      intent(in   )  :: t           !< Curent time
   real(DbKi),                      intent(in   )  :: uTimes(:)   !< Simulation times where 
   integer(IntKi),                  intent(in   )  :: n           !< time step  
   type(FVW_ParameterType),         intent(in   )  :: p           !< Parameters
   type(FVW_ContinuousStateType),   intent(inout)  :: x           !< Initial continuous states
   type(FVW_DiscreteStateType),     intent(inout)  :: xd          !< Initial discrete states
   type(FVW_OtherStateType),        intent(inout)  :: OtherState  !< Initial other states
   type(FVW_MiscVarType),           intent(inout)  :: m           !< Initial misc/optimization variables
   integer(IntKi),                  intent(  out)  :: ErrStat     !< Error status of the operation
   character(*),                    intent(  out)  :: ErrMsg      !< Error message if ErrStat /= ErrID_None
   ! Local
   integer                :: i,j
   integer(intKi)         :: ErrStat2           ! temporary Error status
   character(ErrMsgLen)   :: ErrMsg2
   ErrStat  = ErrID_None
   ErrStat2 = ErrID_None
   ErrMsg   = ""
   ErrMsg2  = ""

   ! --- Condensed version of BEMT_Update States
   do j = 1,p%nWings  
      do i = 1,p%W(j)%nSpan+1 
         ! COMPUTE: x%UA, xd%UA
         call UA_UpdateStates( i, 1, t, n, m%W(j)%u_UA(i,:), uTimes, m%W(j)%p_UA, x%UA(j), xd%UA(j), OtherState%UA(j), AFInfo(p%W(j)%AFIndx(i,1)), m%W(j)%m_UA, errStat2, errMsg2 )
         if (ErrStat2 /= ErrID_None) then
            call SetErrStat(ErrStat2,ErrMsg2,ErrStat,ErrMsg,'UA_UpdateState_Wrapper'//trim(NodeText(i,j)))
            call WrScr(trim(ErrMsg))
            if (ErrStat >= AbortErrLev) return
         end if
      end do ! i span
   end do !j wings
   call SetErrStat(ErrStat2,ErrMsg2,ErrStat,ErrMsg,'UA_UpdateState_Wrapper')

contains 
   function NodeText(i,j)
      integer(IntKi), intent(in) :: i ! node number
      integer(IntKi), intent(in) :: j ! blade number
      character(25)              :: NodeText
      NodeText = '(nd:'//trim(num2lstr(i))//' bld:'//trim(num2lstr(j))//')'
   end function NodeText
end subroutine UA_UpdateState_Wrapper

end module FVW<|MERGE_RESOLUTION|>--- conflicted
+++ resolved
@@ -204,10 +204,6 @@
       call AllocAry( m%W(iW)%alpha_LL,        p%W(iW)%nSpan  , 'Wind on CP ll      ', ErrStat2, ErrMsg2);call SetErrStat(ErrStat2, ErrMsg2, ErrStat,ErrMsg,RoutineName ); m%W(iW)%alpha_LL= -999999_ReKi;
       call AllocAry( m%W(iW)%Vreln_LL,        p%W(iW)%nSpan  , 'Wind on CP ll      ', ErrStat2, ErrMsg2);call SetErrStat(ErrStat2, ErrMsg2, ErrStat,ErrMsg,RoutineName ); m%W(iW)%Vreln_LL = -999999_ReKi;
       ! Variables at control points/elements
-<<<<<<< HEAD
-      call AllocAry( m%W(iW)%Gamma_LL,        p%W(iW)%nSpan, 'Lifting line Circulation', ErrStat2, ErrMsg2);call SetErrStat ( ErrStat2, ErrMsg2, ErrStat,ErrMsg,RoutineName ); m%W(iW)%Gamma_LL = -999999_ReKi;
-=======
->>>>>>> e704818d
       call AllocAry( m%W(iW)%CP_LL   , 3   ,  p%W(iW)%nSpan, 'Control points LL  ', ErrStat2, ErrMsg2);call SetErrStat(ErrStat2, ErrMsg2, ErrStat,ErrMsg,RoutineName ); m%W(iW)%CP_LL= -999999_ReKi;
       call AllocAry( m%W(iW)%Tang    , 3   ,  p%W(iW)%nSpan, 'Tangential vector  ', ErrStat2, ErrMsg2);call SetErrStat(ErrStat2, ErrMsg2, ErrStat,ErrMsg,RoutineName ); m%W(iW)%Tang= -999999_ReKi;
       call AllocAry( m%W(iW)%Norm    , 3   ,  p%W(iW)%nSpan, 'Normal     vector  ', ErrStat2, ErrMsg2);call SetErrStat(ErrStat2, ErrMsg2, ErrStat,ErrMsg,RoutineName ); m%W(iW)%Norm= -999999_ReKi;
@@ -266,13 +262,10 @@
       nMax = nMax + m%GridOutputs(iGrid)%nx * m%GridOutputs(iGrid)%ny * m%GridOutputs(iGrid)%nz
       call AllocAry(m%GridOutputs(iGrid)%uGrid, 3, m%GridOutputs(iGrid)%nx,  m%GridOutputs(iGrid)%ny, m%GridOutputs(iGrid)%nz, 'uGrid', ErrStat2, ErrMsg2);
       call SetErrStat(ErrStat2, ErrMsg2, ErrStat,ErrMsg,RoutineName)
-<<<<<<< HEAD
-=======
       if (m%GridOutputs(iGrid)%type==idGridVelVorticity) then
          call AllocAry(m%GridOutputs(iGrid)%omGrid, 3, m%GridOutputs(iGrid)%nx,  m%GridOutputs(iGrid)%ny, m%GridOutputs(iGrid)%nz, 'omGrid', ErrStat2, ErrMsg2);
          call SetErrStat(ErrStat2, ErrMsg2, ErrStat,ErrMsg,RoutineName)
       endif
->>>>>>> e704818d
       m%GridOutputs(iGrid)%tLastOutput = -HUGE(1.0_DbKi)
    enddo
    call AllocAry( m%r_wind, 3, nMax, 'Requested wind points', ErrStat2, ErrMsg2 );call SetErrStat ( ErrStat2, ErrMsg2, ErrStat,ErrMsg,RoutineName )
@@ -1432,42 +1425,6 @@
 
    ! OverCycling DTfvw> DTaero
    bOverCycling = p%DTfvw > p%DTaero
-<<<<<<< HEAD
-
-   ! Compute induced velocity at AD nodes
-   call CalcOutputForAD(t,u,p,x,y,m,AFInfo, ErrStat2, ErrMsg2)
-   call SetErrStat(ErrStat2, ErrMsg2, ErrStat, ErrMsg, RoutineName)
-   
-   ! Export to VTK
-   if (m%VTKStep==-1) then 
-      m%VTKStep = 0 ! Has never been called, special handling for init
-   else
-      m%VTKStep = m%iStep+1 ! We use glue code step number for outputs
-   endif
-   call WriteVTKOutputs(t, .False., u, p, x, z, y, m, ErrStat2, ErrMsg2)
-   call SetErrStat(ErrStat2, ErrMsg2, ErrStat, ErrMsg, RoutineName)
-
-end subroutine FVW_CalcOutput
-
-!> Write to  vtk_fvw folder at fps requested
-subroutine WriteVTKOutputs(t, force, u, p, x, z, y, m, ErrStat, ErrMsg)
-   real(DbKi),                      intent(in   )  :: t       !< Current simulation time in seconds
-   logical,                         intent(in   )  :: force   !< force the writing
-   type(FVW_InputType),             intent(in   )  :: u       !< Inputs at Time t
-   type(FVW_ParameterType),         intent(in   )  :: p       !< Parameters
-   type(FVW_ContinuousStateType),   intent(in   )  :: x       !< Continuous states at t
-   type(FVW_ConstraintStateType),   intent(in   )  :: z       !< Constraint states at t
-   type(FVW_OutputType),            intent(in   )  :: y       !< Outputs computed at t (Input only so that mesh con-
-   type(FVW_MiscVarType),           intent(inout)  :: m       !< Misc/optimization variables
-   integer(IntKi),                  intent(  out)  :: ErrStat !< Error status of the operation
-   character(*),                    intent(  out)  :: ErrMsg  !< Error message if ErrStat /= ErrID_None
-   ! Local variables
-   integer(IntKi)                :: ErrStat2
-   character(ErrMsgLen)          :: ErrMsg2
-   character(*), parameter       :: RoutineName = 'FVW_CalcOutput'
-   integer(IntKi) :: iW, iGrid
-   integer(IntKi) :: nSeg, nSegP
-=======
 
    ! Compute induced velocity at AD nodes
    call CalcOutputForAD(t,u,p,x,y,m,AFInfo, ErrStat2, ErrMsg2)
@@ -1508,7 +1465,6 @@
    ErrMsg  = ''
 
    ! --- Write VTK of wake/blade filaments/panels
->>>>>>> e704818d
    if (p%WrVTK>0) then
       if (m%FirstCall .or. force) then
          call MKDIR(p%VTK_OutFileRoot)
@@ -1517,25 +1473,12 @@
       call PackPanelsToSegments(p, x, 1, (p%ShearModel==idShearMirror), m%nNW, m%nFW, m%Sgmt%Connct, m%Sgmt%Points, m%Sgmt%Gamma, m%Sgmt%Epsilon, nSeg, nSegP)
       do iW=1,p%nWings
          m%W(iW)%Vtot_LL = m%W(iW)%Vind_LL + m%W(iW)%Vwnd_LL - m%W(iW)%Vstr_LL
-<<<<<<< HEAD
-         !if (DEV_VERSION) then
-         !   call print_mean_3d(m%W(iW)%Vind_LL,'Mean induced vel. LL')
-         !   call print_mean_3d(m%W(iW)%Vtot_LL,'Mean relativevel. LL')
-         !endif
-=======
->>>>>>> e704818d
       enddo
       if ( force .or. (( t - m%VTKlastTime ) >= p%DTvtk*OneMinusEpsilon ))  then
          m%VTKlastTime = t
          if ((p%VTKCoord==2).or.(p%VTKCoord==3)) then
             ! Hub reference coordinates, for export only, ALL VTK Will be exported in this coordinate system!
             ! Note: hubOrientation and HubPosition are optional, but required for bladeFrame==TRUE
-<<<<<<< HEAD
-            print*,'TODO, rot outputs in hub frame for multiple rotors'
-            STOP
-            !call WrVTK_FVW(p, x, z, m, trim(p%VTK_OutFileBase)//'FVW_Hub', m%VTKStep, 9, bladeFrame=.TRUE.,  &
-            !         HubOrientation=real(u%rotors%HubOrientation,ReKi),HubPosition=real(u%HubPosition,ReKi))
-=======
             if (size(u%rotors)>1) then
                ErrMsg2='VTK outputs in hub coordinates not implemented for multiple rotors'
                call SetErrStat(ErrID_Warn, ErrMsg2, ErrStat, ErrMsg, RoutineName)
@@ -1543,7 +1486,6 @@
             ! We ouput in first rotor frame
             call WrVTK_FVW(p, x, z, m, trim(p%VTK_OutFileBase)//'FVW_Hub', m%VTKStep, 9, bladeFrame=.TRUE.,  &
                      HubOrientation=real(u%rotors(1)%HubOrientation,ReKi),HubPosition=real(u%rotors(1)%HubPosition,ReKi))
->>>>>>> e704818d
          endif
          if ((p%VTKCoord==1).or.(p%VTKCoord==3)) then
             ! Global coordinate system, ALL VTK will be exported in global
@@ -1560,18 +1502,12 @@
       ! TODO ANDY: replace with direct call to inflow wind at Grid points
       CALL DistributeRequestedWind_Grid(u%V_wind, p, m)
       do iGrid=1,p%nGridOut
-<<<<<<< HEAD
-         if (force.or. (( t - m%GridOutputs(iGrid)%tLastOutput) >= m%GridOutputs(iGrid)%DTout * OneMinusEpsilon) )  then
-            ! Compute induced velocity on grid, TODO use the same Tree for all CalcOutput
-            call InducedVelocitiesAll_OnGrid(m%GridOutputs(iGrid), p, x, m, ErrStat2, ErrMsg2);
-=======
          bWithinTime   = t>=m%GridOutputs(iGrid)%tStart-p%DTaero/2. .and. t<= m%GridOutputs(iGrid)%tEnd+p%DTaero/2.
          bTimeToOutput = ( t - m%GridOutputs(iGrid)%tLastOutput) >= m%GridOutputs(iGrid)%DTout * OneMinusEpsilon
          if (force .or. (bWithinTime .and. bTimeToOutput) )  then
             ! Compute induced velocity on grid, TODO use the same Tree for all CalcOutput
             call InducedVelocitiesAll_OnGrid(m%GridOutputs(iGrid), p, x, m, ErrStat2, ErrMsg2);
             call SetErrStat(ErrStat2, ErrMsg2, ErrStat, ErrMsg, RoutineName)
->>>>>>> e704818d
             m%GridOutputs(iGrid)%tLastOutput = t
             call WrVTK_FVW_Grid(p, x, z, m, iGrid, trim(p%VTK_OutFileBase)//'FVW_Grid', m%VTKStep, 9)
          endif

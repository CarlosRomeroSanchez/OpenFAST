--- conflicted
+++ resolved
@@ -391,10 +391,7 @@
       CHARACTER(*), PARAMETER                 :: RoutineName = 'ReadAFfile'
       CHARACTER(10)                           :: defaultStr
       CHARACTER(1024)                         :: PriPath
-<<<<<<< HEAD
-=======
       CHARACTER(1024)                         :: sLine
->>>>>>> fef5b7ec
       
       TYPE (AFI_UA_BL_Default_Type), ALLOCATABLE :: CalcDefaults(:)            ! Whether to calculate default values for the UA parameters
       
@@ -900,7 +897,6 @@
          if (CalcDefaults%UACutout_delta ) p%UA_BL%UACutout_delta =  5.00_ReKi*D2R       ! begin turning off 5 degrees before UAcutout
          
          if (CalcDefaults%filtCutOff     ) p%UA_BL%filtCutOff     =  0.50_ReKi
-<<<<<<< HEAD
          
          p%UA_BL%UACutout_blend  = max(0.0_ReKi, abs(p%UA_BL%UACutout) - abs(p%UA_BL%UACutout_delta))
          
@@ -911,18 +907,6 @@
          iCdMin = minloc(p%Coefs(:,ColCd),DIM=1)
          if (CalcDefaults%Cd0) p%UA_BL%Cd0 = p%Coefs(iCdMin,ColCd)
          
-=======
-         
-         p%UA_BL%UACutout_blend  = max(0.0_ReKi, abs(p%UA_BL%UACutout) - abs(p%UA_BL%UACutout_delta))
-         
-         !-------------------------------------
-         ! Calculate based on airfoil polar:
-         !-------------------------------------
-            ! if Cd is constant, does this cause issues???
-         iCdMin = minloc(p%Coefs(:,ColCd),DIM=1)
-         if (CalcDefaults%Cd0) p%UA_BL%Cd0 = p%Coefs(iCdMin,ColCd)
-         
->>>>>>> fef5b7ec
          alphaAtCdMin = p%alpha(iCdMin)
          
             ! compute cn:
@@ -1214,7 +1198,6 @@
          end if
       else
          iLow = p%NumAlf - 1 ! we can't have IndLower > IndUpper, so fix it here.
-<<<<<<< HEAD
       end if
          ! figure out which side of iLow to compute the slope later:
       if (p%UA_BL%alphaLower < p%alpha(iLow) .and. iLow > 1) then
@@ -1222,15 +1205,6 @@
       else
          iLow_2 = iLow + 1
       end if
-=======
-      end if
-         ! figure out which side of iLow to compute the slope later:
-      if (p%UA_BL%alphaLower < p%alpha(iLow) .and. iLow > 1) then
-         iLow_2= iLow - 1
-      else
-         iLow_2 = iLow + 1
-      end if
->>>>>>> fef5b7ec
       iLow_1 = iLow
       
          ! get value

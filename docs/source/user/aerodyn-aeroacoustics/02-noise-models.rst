.. _AA-noise-models:

Aeroacoustics Noise Models
--------------------------

The aeroacoustics noise of wind turbine rotors emanates from pressure
oscillations that are generated along the blades and propagate in the
atmosphere. This source of noise has been historically simulated with models
characterized by different fidelity levels. At lower fidelity, models correlated
aeroacoustics noise with rotor thrust and torque
(:cite:`aa-Lowson:1970,aa-Viterna:1981`). At higher fidelity, three-dimensional
incompressible computational fluid dynamics models are coupled with the Ffowcs
Williams-Hawkings model to propagate pressure oscillations generated along the
surface of the rotor blades to the far field (:cite:`aa-Klein:2018`). The latter
models are often only suitable to estimate noise at low frequency because
capturing noise in the audible range, which is commonly defined between 20
(hertz) Hz and 20 kilohertz (kHz), requires a very fine space-time
discretization with enormous computational costs.

For the audible range, a variety of models is available in the public
domain, and :cite:`aa-Sucameli:2018` offers the most recent literature
review. These models have inputs that match the inputs and outputs of
modern aeroservoelastic solvers, such as OpenFAST, and have therefore
often been coupled together. Further, the computational costs of these
acoustic models are similar to the costs of modern aeroservoelastic
solvers, which has facilitated the coupling.

Models have targeted different noise generation mechanisms following the
distinction defined by :cite:`aa-Brooks:1989`, and the
mechanism of turbulent inflow noise. The latter represents a broadband
noise source that is generated when a body of arbitrary shape
experiences an unsteady lift because of the presence of an incident
turbulent flow. For an airfoil, this phenomenon can be interpreted as
leading-edge noise. Turbulent inflow noise was the topic of multiple
investigations over the past decades and, as a result, multiple models
have been published (:cite:`aa-Sucameli:2018`). The BPM model includes five
mechanisms of noise generation for an airfoil immersed in a flow:

1. Turbulent boundary layer – trailing edge (TBL-TE)

2. Separation stall

3. Laminar boundary layer – vortex shedding

4. Tip vortex

5. Trailing-edge bluntness – vortex shedding.

For the five mechanisms, semiempirical models were initially defined for
the NACA 0012 airfoil. The BPM model is still a popular model for wind
turbine noise prediction, and subsequent studies have improved the model
by removing some of the assumptions originally adopted. Recent studies
have especially focused on the TBL-TE mechanism, which is commonly the
dominant noise source of modern wind turbines. As a result, each noise
source defined in the BPM model now has a variety of permutations.

The following subsections describe the details of each mechanism and the
models implemented in this model of OpenFAST.

.. _aa-turbinflow:

Turbulent Inflow
~~~~~~~~~~~~~~~~

A body of any arbitrary shape, when immersed in a turbulent flow,
generates surface pressure fluctuations. Over the years, several
formulations of the turbulent inflow noise model have been developed
(:cite:`aa-Sucameli:2018`). In this model of OpenFAST, the formulation
defined in :cite:`aa-MoriartyGuidatiMigliore:2004` is adopted. The formulation is based
on the model of Amiet (:cite:`aa-Amiet:1975,aa-Paterson:1976`) and is
presented in :numref:`aa-amiet`. Additionally, the user can activate the
correction defined by :cite:`aa-MoriartyHansen:2005`, which builds upon the
Amiet model and accounts for the thickness of the airfoils adopted along
the blade span. This second model is named Simplified Guidati and is
presented in :numref:`aa-guidati`.

.. _aa-amiet:

Amiet model
^^^^^^^^^^^

The formulation is based on work from :cite:`aa-Amiet:1975` and
:cite:`aa-Paterson:1976`, and it represents the blade as a
flat plate and neglects the shape of the airfoil.

The model starts by first computing the wave number, :math:`k_{1}`, for
a given frequency :math:`f`:

.. math::
   k_{1} = \frac{2\text{πf}}{U_{1}}
   :label:  aa-eq:1

where :math:`U_{1}` is the incident inflow velocity on the profile. From
:math:`k_{1}`, the wave numbers :math:`{\overline{k}}_{1}` and
:math:`{\widehat{k}}_{1}` are computed:

.. math::
   {\overline{k}}_{1} = \frac{k_{1}c_{i}}{2}
   :label:  aa-eq:2

.. math::
   {\widehat{k}}_{1} = \frac{k_{1}}{k_{e}}  
   :label:  aa-eq:3

where :math:`c_{i}` is the local chord, and :math:`k_{e}` is the wave
number range of energy containing eddies, defined as:

.. math::
   k_{e} = \frac{3}{4L_{t}}.
   :label:  aa-eq:4

L\ :sub:`t` is the turbulent length scale, and many different
formulations have been proposed over the years. As default
implementation, :math:`L_{t}` is defined following the formulation
proposed in :cite:`aa-Zhu:2005`:

.. math::
   L_{t} = 25z^{0.35}z_{0}^{- 0.063}
   :label:  aa-eq:5

where :math:`z` is the height above the ground of the leading edge of
section :math:`i` at a given instant, :math:`t`, while :math:`z_{0}` is
the surface roughness. Note that setting :math:`L_{t}` appropriately is
a challenge, and advanced users of this model may want to validate this
formulation against experimental data.

The value of sound pressure level (:math:`\text{SPL}`) is expressed in
one-third octave bands at the given frequency, :math:`f`, originated at
the given blade station, :math:`i`, which can be computed as:

.. math::
   \text{SPL}_{\text{TI}} = 10\log_{10}{\left( \rho^{2}c^{4}\frac{L_{t}d}{{2r}_{e}^{2}}M^{5}I_{1}^{2}
      \frac{{\widehat{k}}_{1}^{3}}{\left( 1 + {\widehat{k}}_{1}^{2} \right)^{\frac{7}{3}}}
      \overline{D} \right) +}78.4
   :label:  aa-eq:6

where :math:`\rho` is the air density, :math:`c` the speed of sound,
:math:`d` the blade element span, :math:`r_{e}` the effective distance
between leading edge and observer, :math:`M` the Mach number,
:math:`I_{1}` the turbulence intensity of the airfoil inflow, and
:math:`\overline{D}` the directivity term. :math:`\overline{D}` is
different below (:math:`{\overline{D}}_{l}`) and above
(:math:`{\overline{D}}_{h}`) a certain frequency, which is named
“cut-off” and defined as:

.. math::
   f_{\text{co}} = \frac{10U_{1}}{\pi c_{i}}.
   :label:  aa-eq:7

The formulations of :math:`{\overline{D}}_{h}\ `\ and
:math:`{\overline{D}}_{l}` are presented in :numref:`aa-directivity`.

The current implementation offers two approaches to estimate
:math:`I_{1}`. The first one is through a user-defined grid of
:math:`I_{1}`; see :numref:`aa-sec-TIgrid`. The second option is to have the code
reconstructing :math:`I_{1}` from the turbulent wind grid, where the
code computes the airfoil relative position of each blade section,
:math:`i`, at every time instant and, given the rotor speed,
reconstructs the inflow component, :math:`I_{1}`, of the turbulence
intensity.

Two corrections to this model are also implemented. The first one
comprises a correction for the angle of attack, :math:`\alpha`, in which
the effect is neglected in the original formulation from :cite:`aa-Amiet:1975`
and Amiet and Peterson (1976). This correction is formulated as:

.. math::
   \text{SPL}_{\text{TI}} = \text{SPL}_{\text{TI}} + 10\log_{10}{\left( 1 + 9a^{2} \right).}
   :label:  aa-eq:8

The second correction is called low-frequency correction
(:math:`\text{LFC}`), and is formulated as:

.. math::
   S^{2} = \left( \frac{2\pi{\overline{k}}_{1}}{\beta^{2}}
      + \left( 1 + 2.4\frac{{\overline{k}}_{1}}{\beta^{2}} \right)^{- 1} \right)^{- 1}
   :label:  aa-eq:9
.. math::
   LFC = 10S^{2}M{\overline{k}}_{1}^{2}\beta^{- 2}   
   :label:  aa-eq:10
.. math::
   \text{SPL}_{\text{TI}} = \text{SPL}_{\text{TI}} + 10\log_{10}\left( \frac{\text{LFC}}{1 + LFC} \right).       
   :label:  aa-eq:11

In :eq:`aa-eq:9` and :eq:`aa-eq:10`, :math:`S^{2}` represents the squared Sears
function, and :math:`\beta^{2}` is the Prandtl-Glauert correction
factor, which is defined as:

.. math::
   \beta^{2} = 1 - M^{2}.
   :label:  aa-eq:12

It is worth stressing that numerous alternative formulations of the
turbulent inflow noise model exist (:cite:`aa-Sucameli:2018`), where the
main differences comprise different definitions of :math:`L_{t}` and
:math:`k_{1}`.

.. _aa-guidati:

Simplified Guidati
^^^^^^^^^^^^^^^^^^

Sound spectra are often overpredicted by the Amiet model implemented here.
Guidatai (:cite:`aa-Guidati:1997`) derived a correction to the sound pressure
levels by adding a term considering shape and camber of the airfoil profiles,
but the method proved computationally too expensive for wind turbine
simulations. Moriarty et al. (:cite:`aa-MoriartyGuidatiMigliore:2005`) proposed
a simplified model based on geometric characteristics of six wind turbine
airfoils. The validity of the correction is limited to Mach numbers on the order
of 0.1 ≈ 0.2 and Strouhal number :math:`\text{St}` below 75.  :math:`\text{St}`
is defined based on airfoil chord and mean inflow velocity:

.. math::
   St = \frac{fc_{i}}{U_{1}}.
   :label:  aa-eq:13

The formula for the correction to the noise spectra is provided in Eq. 4
in :cite:`aa-MoriartyGuidatiMigliore:2005`:

.. math::
   t = t_{1\%} + t_{10\%}                            
   :label:  aa-eq:14
.. math::
   {\mathrm{\Delta}SPL}_{\text{TI}} = -\left( 1.123t + 5.317t^{2} \right)\left( 2\pi St + 5 \right)
   :label:  aa-eq:15

where :math:`t_{x\%}` is the relative thickness of the profile at
:math:`x` position along the chord (i.e., 0% being the leading edge and
100% the trailing edge).

It should be highlighted here that a validation campaign was conducted in a wind
tunnel on two-dimensional airfoils (:cite:`aa-MoriartyGuidatiMigliore:2004`),
returning a fairly poor match between the Simplified Guidati model and the
experimental results. Therefore, a correction of +10 decibels (dB) on the SPL
levels across the whole frequency spectrum was proposed. This correction is
still implemented, but a validation at turbine level should assess the accuracy
of the models for turbulent inflow. It should also be noted that the code
currently does not check whether Mach and Strouhal numbers are within the range
of validity of this model.

.. _aa-turb-TE:

Turbulent Boundary Layer – Trailing Edge
~~~~~~~~~~~~~~~~~~~~~~~~~~~~~~~~~~~~~~~~

Airfoils immersed in a flow develop a boundary layer, which at high
Reynolds numbers is turbulent. When the turbulence passes over the
trailing edge, noise is generated. This noise source was named TBL-TE in
:cite:`aa-Brooks:1989` and it is a relevant source of aeroacoustics noise
for modern wind turbine rotors. Two formulations of TBL-TE noise are
implemented in the code: (1) the original formulation from the BPM
model, described in :numref:`aa-amiet`, and (2) a more recent model developed
at the Dutch research institute, TNO, described in :numref:`aa-guidati`. Both
models take as input the characteristics of the airfoil boundary layer.
These must be provided by the user and are discussed in :numref:`aa-sec-BLinputs`.

.. _aa-turb-TE-bpm:

BPM
^^^

The :math:`\text{SPL}` of the TBL-TE noise in the BPM model is made from
three contributions:

.. math::
   \text{SPL}_{TBL - TE} = 10\log_{10}\left( 10^{\frac{\text{SPL}_{p}}{10}}
      + 10^{\frac{\text{SPL}_{s}}{10}} + 10^{\frac{\text{SPL}_{\alpha}}{10}} \right)
   :label:  aa-eq:16

where the subscripts :sub:`p`, :sub:`s`, and :sub:`α` refer to the
contributions of pressure side, suction side, and angle of attack,
respectively. The equations describing the three contributions are
described in great detail in Section 5.1.2, in :cite:`aa-Brooks:1989`, and
are summarized here.

For the suction and pressure contributions, the equations are:

.. math::
   \text{SPL}_{p} = 10\log_{10}\left( \frac{\delta_{p}^{*}M^{5}d{\overline{D}}_{h}}{r_{e}^{2}} \right) 
      + A\left( \frac{\text{St}_{p}}{\text{St}_{1}}\right) + \left( K_{1} - 3 \right) + {\mathrm{\Delta}K}_{1}
   :label:  aa-eq:17
.. math::
   \text{SPL}_{s} = 10\log_{10}\left( \frac{\delta_{s}^{*}M^{5}d{\overline{D}}_{h}}{r_{e}^{2}} \right)
      + A\left( \frac{\text{St}_{s}}{\text{St}_{1}} \right) + \left( K_{1} - 3 \right).
   :label:  aa-eq:18

The terms in the equations, which are also described in the nomenclature
at the beginning of this document, list :math:`\delta^{*}` as the
boundary layer displacement thickness on either side of the airfoil,
:math:`St,` as the Strouhal number based on :math:`\delta^{*}`, and
:math:`A`, :math:`A'`, :math:`B`, :math:`{\Delta K}_{1}`, :math:`K_{1}`,
and :math:`K_{2}` as empirical functions based on :math:`\text{St}`.

For the angle-of-attack contribution, a distinction is made above and
below the stall angle, which in the original BPM model is set equal to
12.5 degrees, whereas it is here assumed to be the actual stall angle of
attack of the airfoil at blade station i. Below stall,
:math:`\text{SPL}_{\alpha}` is equal to:

.. math::
   \text{SPL}_{\alpha} = 10\log_{10}\left( \frac{\delta_{s}^{*}M^{5}d{\overline{D}}_{h}}{r_{e}^{2}} \right)
      + B\left( \frac{\text{St}_{s}}{\text{St}_{2}} \right) + K_{2}.
   :label:  aa-eq:19

At angles of attack above the stall point, the flow along the profile is
fully separated and noise radiates from the whole
chord.\ :math:`\ \text{SPL}_{p}` and :math:`\text{SPL}_{s}` are then set
equal to -∞, whereas :math:`\text{SPL}_{\alpha}` becomes:

.. math::
   \text{SPL}_{\alpha} = 10\log_{10}\left( \frac{\delta_{s}^{*}M^{5}d{\overline{D}}_{l}}{r_{e}^{2}} \right)
      + A'\left( \frac{\text{St}_{s}}{\text{St}_{2}} \right) + K_{2.}
   :label:  aa-eq:20

Notably, above stall the low-frequency directivity :math:`{\overline{D}}_{l}` is adopted in Eqs. 18 and 19 (see
:numref:`aa-directivity`).

.. _aa-turb-TE-tno:

TNO model
^^^^^^^^^

The TNO model is a more recent model to simulate the noise emitted by
the vortices shed at the trailing edge of the blades and was formulated
by Parchen (:cite:`aa-Parchen:1998`). The implementation adopted here is the one described
in Moriarty et al. (2005). The TNO model uses the spectrum of the wave
number, :math:`\overline{k}`, of unsteady surface pressures to estimate
the far-field noise. The spectrum, :math:`P`, is assumed to be:

.. math::
   P\left( k_{1},k_{3},\omega \right) = 4\rho_{0}^{2}\frac{k_{1}^{2}}{k_{1}^{2}
   + k_{3}^{2}}\int_{0}^{10\frac{\omega}{Mc}}{L_{2}\overline{u_{2}^{2}}
   \left( \frac{\partial U_{1}}{\partial x_{2}} \right)^{2}
   \phi_{22}\left( k_{1},k_{3},\omega \right)} \\
   \phi_{m}\left( \omega - U_{c}\left( x_{2} \right)k_{1} \right)
   e^{\left( - 2\left| \overline{k} \right|x_{2} \right)}dx_{2}.
   :label:  aa-eq:21

In the equation, the indices 1, 2, and 3 refer to the directions
parallel to the airfoil chord, normal to the airfoil chord, and along
span, respectively; :math:`\phi_{22}` is the vertical velocity
fluctuation spectrum; :math:`\phi_{m}` is the moving axis spectrum; and
:math:`U_{c}` is the convection velocity of the eddies along the
trailing edge. Lastly, :math:`L_{2}` is the vertical correlation length,
perpendicular to the chord length, which indicates the vertical
extension of the vortices that convect over the trailing edge. In this
work, :math:`L_{2}` is assumed equal to the mixing length, :math:`L_{m}`
(Moriarty et al. 2005). This decision is partially arbitrary, and
dedicated research should better assess the correct integral length to
be adopted within the TNO model.

From :math:`P`, the far-field spectrum, :math:`S\left( \omega \right)`,
is computed as:

.. math::
   S\left( \omega \right) = \frac{d{\overline{D}}_{h}}{4\pi r_{e}^{2}}\int_{0}^{\delta}
   {\frac{\omega}{ck_{1}}P\left( k_{1},0,\omega \right)}\text{dk}_{1}.
   :label:  aa-eq:22

The implementation of the TNO model is identical to the one described in
:cite:`aa-MoriartyGuidatiMigliore:2005`. The inputs to the model are generated from the
boundary layer characteristics provided by the user (see :numref:`aa-sec-BLinputs`).

.. _aa-laminar-vortex:

Laminar Boundary Layer – Vortex Shedding
~~~~~~~~~~~~~~~~~~~~~~~~~~~~~~~~~~~~~~~~

Another source of airfoil self-noise noise included in the BPM model is
the noise generated by a feedback loop between vortices being shed at
the trailing edge and instability waves in the laminar boundary layer.
This noise is typically distributed on a narrow band of frequencies and
occurs when the boundary layer of the airfoil remains laminar. This may
occur in the inboard region of smaller wind turbines, where the Reynolds
number can be smaller than 1 million, but hardly occurs in modern rotors
that operate at a Reynolds number one order of magnitude larger. The
formula to estimate the noise spectrum in a one-third-octave
presentation is:

.. math::
   \text{SPL}_{LBL - VS} = 10\log_{10}{
      \left( \frac{\delta_{p}M^{5}d{\overline{D}}_{h}}{r_{e}^{2}} \right)
      + G_{1}\left( \frac{St'}{{St'}_{\text{peak}}} \right) \\
      + G_{2}\left\lbrack \frac{\text{Re}_{c}}{\left( \text{Re}_{c} \right)_{0}} \right\rbrack
      + G_{3}\left( \alpha_{*} \right)}
   :label:  aa-eq:23

where :math:`G` represents empirical functions,
:math:`{St'}_{\text{peak}}` is the peak Strouhal number function of
:math:`\text{Re}_{c}`, which is the Reynolds number at chord,
:math:`c_{i}`. The subscript :sub:`0` refers to a reference Reynolds
number that is a function of the angle of attack (Brooks et al. 1989).

.. _aa-tip-vortex:

Tip Vortex
~~~~~~~~~~

The vortices generated at blade tips are another source of noise of the
BPM model. Although rarely relevant in modern wind turbines, the
possibility to include this noise source is offered. The sound pressure
level is estimated as:

.. math::
   \text{SPL}_{\text{Tip}} = 10\log_{10}{\left(
      \frac{M^{2}M_{\max}^{2}l^{2}{\overline{D}}_{h}}{r_{e}^{2}} \right)
      - 30.5\left( \log_{10}{St^{''}} + 0.3 \right)^{2} + 126}
   :label:  aa-eq:24

where :math:`M_{\max}\  = \ M_{\max}\left( \alpha_{\text{tip}} \right)`
is the maximum Mach number, measured near the blade tip within the
separated flow region that is assumed to depend on
:math:`\alpha_{\text{tip}}`, which is the angle of attack at the tip;
:math:`l` is the spanwise extent of the separation zone; and
:math:`St'''` is the Strouhal number based on :math:`l`. For a round
shape of the tip, :math:`l` is estimated as:

.. math::
   l = c_{i}0.008\alpha_{\text{tip}}
   :label:  aa-eq:25

where :math:`\alpha_{\text{tip}}` is the angle of attack of the tip
region to the incoming flow. For a square tip, the BPM model estimates
:math:`l` based on the quantity, :math:`{\alpha'}_{\text{tip}}`, which
is defined as:

.. math::
   \left. \ {\alpha^{'}}_{\text{tip}} = \left\lbrack \left(
      \frac{\frac{\partial L'}{\partial y}}{\left(
         \frac{\partial L'}{\partial y} \right)_{\text{ref}}}
      \right)_{y\rightarrow tip}
         \right\rbrack \right.\ \alpha_{\text{tip}}
   :label:  aa-eq:26

where :math:`L'` is the lift per unit span along the blade at position
:math:`y`. For :math:`{\alpha'}_{\text{tip}}` between 0 and 2 degrees,
:math:`l` becomes:

.. math::
   l = c_{i}\left( 0.0230 + 0.0169{\alpha^{'}}_{\text{tip}} \right),
   :label:  aa-eq:27

while for :math:`{\alpha'}_{\text{tip}}` larger than 2 degrees,
:math:`l` is:

.. math::
   l = c_{i}\left( 0.0378 + 0.0095{\alpha^{'}}_{\text{tip}} \right).
   :label:  aa-eq:28

However, it must be noted that, unfortunately,
:math:`\alpha_{\text{tip}}` is not a reliable output of standard
aeroelastic models and the impossibility to accurately determine
:math:`\alpha_{\text{tip}}` weakens the formulation of the tip vortex
noise.

.. _aa-TE-vortex:

Trailing-Edge Bluntness – Vortex Shedding
~~~~~~~~~~~~~~~~~~~~~~~~~~~~~~~~~~~~~~~~~

Lastly, wind turbine blades are often characterized by a finite height of the
trailing edge, which generates noise as a result of vortex shedding. The
frequency and amplitude of this noise source depends on the geometry of the
trailing edge and is typically characterized by a tonal nature. Adopting
flatback and truncated airfoils far outboard along the blade may strengthen this
noise source. When this noise source is activated, the user is asked to provide
the distribution along the blade span of the blunt thickness of the trailing
edge, :math:`h`, and the solid angle between the suction and pressure sides of
<<<<<<< HEAD
the airfoil, :math:`\Psi`,  :math:`h` and
=======
the airfoil, :math:`\Psi` (see :numref:`aa-turb-TE`). :math:`h` and
>>>>>>> f2e682e5
:math:`\Psi` are inputs to the equation:

.. math::
   \text{SPL}_{TEB - VS} = 10\log_{10}{
      \left( \frac{\delta_{p}^{*}M^{5}d{\overline{D}}_{h}}{r_{e}^{2}} \right)
      + G_{4}\left( \frac{h}{\delta_{\text{avg}}^{*}},\Psi \right) \\
      + G_{5}\left( \frac{h}{\delta_{\text{avg}}^{*}},\Psi,
         \frac{St''}{{St''}_{\text{peak}}} \right)}.
   :label:  aa-eq:29

In the equation, :math:`\delta_{\text{avg}}^{*}` is the average
displacement thickness for both sides of the airfoil. Note that this
noise source is very sensitive to :math:`h` and :math:`\Psi`, which,
therefore, should be estimated accurately.

.. _aa-directivity:

Directivity
~~~~~~~~~~~

The position of one or more observers is specified by the user, as described in
:numref:`aa-sec-ObsPos`. The directivity from the BPM model is adopted in this
implementation (:cite:`aa-Brooks:1989`). The directivity term,
:math:`\overline{D}`, corrects the :math:`\text{SPL}` depending on the relative
position of the observer to the emitter. The position is described by the
spanwise directivity angle, :math:`\Phi_{e}`, and by the chordwise directivity
angle, :math:`\Theta_{e}`, which are schematically represented in
:numref:`aa-fig:directivity` and defined as:

.. math::
   \Phi_{e} = \text{atan}\left( \frac{z_{e}}{y_{e}} \right)
   :label:  aa-eq:30
.. math::
   \Theta_{e} = \text{atan}\left( \frac{y_{e} \bullet \cos\left( \Phi_{e} \right)
      + z_{e} \bullet \sin\left( \Phi_{e} \right)}{x_{e}} \right)
   :label:  aa-eq:31


.. figure:: media/NoiseN002.jpeg
   :alt:    Angles used in the directivity function
   :name:   aa-fig:directivity
   :width:  100.0%

   Angles used in the directivity function (:cite:`aa-Brooks:1989,aa-MoriartyMigliore:2003`)

The reference axis is located at each blade node and :math:`x_{e}` is aligned
with the chord, :math:`y_{e}` is aligned with the span pointing to the blade
tip, and :math:`z_{e}` is aligned toward the airfoil suction side. Note that in
OpenFAST the local airfoil-oriented reference system is used, and a rotation is
applied.

Given the angles :math:`\Theta_{e}` and :math:`\Phi_{e}`, at high frequency,
:math:`\overline{D}` for the trailing edge takes the expression:

.. math::
   {\overline{D}}_{h-TE}\left( \Theta_{e},\Phi_{e} \right) = \frac{
      2\sin^{2}\left( \frac{\Theta_{e}}{2} \right)\sin^{2}\Phi_{e}}
      {\left( 1 + M\cos\Theta_{e} \right)
         \left( 1 + \left( M - M_{c} \right)
         \cos\Theta_{e} \right)^{2}}
   :label:  aa-eq:32

where :math:`M_{c}` represents the Mach number past the trailing edge
and that is here for simplicity assumed equal to 80% of free-stream M. 

For the leading edge, and therefore for the turbulent inflow noise model,
at high frequency, :math:`\overline{D}` is:

.. math::
   {\overline{D}}_{h-LE}\left( \Theta_{e},\Phi_{e} \right) = \frac{
      2\cos^{2}\left( \frac{\Theta_{e}}{2} \right)\sin^{2}\Phi_{e}}
      {\left( 1 + M\cos\Theta_{e} \right)^{3}}
   :label:  aa-eq:33

Note that this equation was not reported in the NREL Tech Report NREL/TP-5000-75731!

At low frequency, the equation is identical for both leading and trailing edges:

.. math::
   {\overline{D}}_{l}\left( \Theta_{e},\Phi_{e} \right) =
      \frac{\sin^{2}\left. \ \Theta_{e} \right.\ \sin^{2}\Phi_{e}}
      {\left( 1 + M\cos\Theta_{e} \right)^{4}}.
   :label:  aa-eq:34

Each model distinguishes a different value between low and high
frequency. For the TI noise model, the shift between low and high
frequency is defined based on :math:`{\overline{k}}_{1}`. For the TBL-TE
noise, the model differences instead shift between below and above
stall, where\ :math:`\ {\overline{D}}_{h}`\ and
:math:`{\overline{D}}_{l}` are used, respectively.

.. _aa-A-weighting:

A-Weighting
~~~~~~~~~~~

The code offers the possibility to weigh the aeroacoustics outputs by
A-weighting, which is an experimental coefficient that aims to take into
account the sensitivity of human hearing to different frequencies. 
The A-weight, :math:`A_{w}`, is computed as:

.. math::
   A_{w} = \frac{10\log\left( 1.562339\frac{f^{4}}
         {\left( f^{2} + {107.65265}^{2} \right)
            \left( f^{2} + {737.86223}^{2} \right)}
         \right)}{\log 10}\qquad\qquad\\
      + \frac{10\log\left( 2.422881e16\frac{f^{4}}
         {\left( f^{2} + {20.598997}^{2} \right)^{2}
            \left( f^{2} + {12194.22}^{2} \right)^{2}} \right)}
         {\log 10}
   :label:  aa-eq:35

The A-weighting is a function of frequency and is added to the values of
sound pressure levels:

.. math::
   SPL_{A_{w}} = SPL + A_{w} 
   :label:  aa-eq:36
<|MERGE_RESOLUTION|>--- conflicted
+++ resolved
@@ -466,11 +466,7 @@
 noise source. When this noise source is activated, the user is asked to provide
 the distribution along the blade span of the blunt thickness of the trailing
 edge, :math:`h`, and the solid angle between the suction and pressure sides of
-<<<<<<< HEAD
-the airfoil, :math:`\Psi`,  :math:`h` and
-=======
 the airfoil, :math:`\Psi` (see :numref:`aa-turb-TE`). :math:`h` and
->>>>>>> f2e682e5
 :math:`\Psi` are inputs to the equation:
 
 .. math::

----- AeroDyn Driver Input File ---------------------------------------------------------
Multiple HAWT
----- Input Configuration ---------------------------------------------------------------
False           Echo        - Echo input parameters to "<rootname>.ech"?
<<<<<<< HEAD
        0       MHK          - MHK turbine type (switch) {0: not an MHK turbine, 1: fixed MHK turbine, 2: floating MHK turbine}
=======
        0       MHK         - MHK turbine type (switch) {0: not an MHK turbine, 1: fixed MHK turbine, 2: floating MHK turbine}
>>>>>>> 34ef10ef
        1       AnalysisType - {1: multiple turbines, one simulation, 2: one turbine, one time-dependent simulation, 3: one turbine, combined cases}
        0.3     TMax        - Total run time [used only when AnalysisType/=3] (s)
        0.1     DT          - Simulation time step [used only when AnalysisType/=3] (s)
"./OpenFAST_BAR_00_AeroDyn15_2WT.dat" AeroFile - Name of the primary AeroDyn input file
----- Environmental Conditions ----------------------------------------------------------
<<<<<<< HEAD
        1025   FldDens         - Density of working fluid (kg/m^3)
  1.4639E-05   KinVisc         - Kinematic viscosity of working fluid (m^2/s)
       333.3   SpdSound        - Speed of sound in air (m/s)
      101325   Patm            - Atmospheric pressure (Pa) [used only for an MHK turbine cavitation check]
        2000   Pvap            - Vapour pressure of working fluid (Pa) [used only for an MHK turbine cavitation check]
         150   WtrDpth         - Water depth (m)
=======
       1025     FldDens      - Density of working fluid (kg/m^3)
 1.4639E-05     KinVisc      - Kinematic viscosity of working fluid (m^2/s)
      333.3     SpdSound     - Speed of sound in working fluid (m/s)
     101325     Patm         - Atmospheric pressure (Pa) [used only for an MHK turbine cavitation check]
       2000     Pvap         - Vapour pressure of working fluid (Pa) [used only for an MHK turbine cavitation check]
        150     WtrDpth      - Water depth (m)
>>>>>>> 34ef10ef
----- Inflow Data -----------------------------------------------------------------------
          1      CompInflow  - Compute inflow wind velocities (switch) {0=Steady Wind; 1=InflowWind}
"./OpenFAST_BAR_00_InflowFile.dat" InflowFile  - Name of the InflowWind input file [used only when CompInflow=1]
         10      HWindSpeed  - Horizontal wind speed   [used only when CompInflow=0 and AnalysisType=1] (m/s)
        200      RefHt       - Reference height for horizontal wind speed [used only when CompInflow=0]     (m)
          0      PLExp       - Power law exponent   [used only when CompInflow=0 and AnalysisType=1]                           (-)
----- Turbine Data ----------------------------------------------------------------------
2               NumTurbines - Number of turbines
----- Turbine(1) ------------------------------------------------------------------------
     False      BasicHAWTFormat(1) - Flag to switch between basic or generic input format {True: next 7 lines are basic inputs, False: Base/Twr/Nac/Hub/Bld geometry and motion must follow}
00,00,00        BaseOriginInit(1)      - x,y,z coordinates of base origin (m)
0,0,0           BaseOrientationInit(1) - successive rotations (theta_x, theta_y, theta_z) defining initial orientation of the base frame from the global frame (e.g. roll, tilt, yaw) (deg)
True            HasTower(1)            - True if turbine has a tower (flag)
True            HAWTprojection(1)      - True if turbine is a horizontal axis turbine (for AeroDyn projections) (flag)
0,0,00          TwrOrigin_t(1)         - Coordinate of tower base in base coordinates [used only when HasTower is True] (m)
0,0,137         NacOrigin_t(1)         - x,y,z coordinates of nacelle origin (and tower top) from base, in base coordinates (m)
-6.96165,0,3.82513         HubOrigin_n(1)         - NOTE: Bar has 7m overhang, tilt of 6deg, and twr2shaft 3.09343 x,y,z coordinates of hub origin from nacelle origin, in nacelle coordinates (m)
0,6,0          HubOrientation_n(1)    - successive rotations (theta_x, theta_y, theta_z) defining initial orientation of the hub frame from the nacelle frame (e.g. roll, tilt, yaw). The x axis needs to be aligned with the rotational speed. (deg)
----- Turbine(1) Blades -----------------------------------------------------------------
3               NumBlades(1)          - Number of blades for current rotor (-)
0,0,0           BldOrigin_h(1_1)      - Orign of blade 1 wrt. hub origin in hub coordinates (m)
0,0,0           BldOrigin_h(1_2)      - Orign of blade 2 wrt. hub origin in hub coordinates (m)
0,0,0           BldOrigin_h(1_3)      - Orign of blade 3 wrt. hub origin in hub coordinates (m)
0  ,-4,0        BldOrientation_h(1_1) - successive rotations (theta_x, theta_y, theta_z) defining initial orientation of the blade frame from the hub frame such that the "z" is along span, "y" along trailing edge without pitch (azimuth, precone, pitch) (deg)
120,-4,0        BldOrientation_h(1_2) - successive rotations (theta_x, theta_y, theta_z) defining initial orientation of the blade frame from the hub frame such that the "z" is along span, "y" along trailing edge without pitch (azimuth, precone, pitch) (deg)
240,-4,0        BldOrientation_h(1_3) - successive rotations (theta_x, theta_y, theta_z) defining initial orientation of the blade frame from the hub frame such that the "z" is along span, "y" along trailing edge without pitch (azimuth, precone, pitch) (deg)
3.0             BldHubRad_bl(1_1)     - z-offset in blade coordinates of blade 1 where radial input data start (m)
3.0             BldHubRad_bl(1_2)     - z-offset in blade coordinates of blade 2 where radial input data start (m)
3.0             BldHubRad_bl(1_3)     - z-offset in blade coordinates of blade 3 where radial input data start (m)
----- Turbine(1) Motion [used only when AnalysisType=1] ---------------------------------
0               BaseMotionType(1)       - Type of motion prescribed for this base {0: fixed, 1: Sinusoidal motion, 2: arbitrary motion} (flag)
1               DegreeOfFreedom(1)      - {1:xt, 2:yt, 3:zt, 4:theta_xt, 5:theta_yt, 6:theta_zt} [used only when BaseMotionType=1] (flag)
0               Amplitude(1)            - Amplitude of sinusoidal motion   [used only when BaseMotionType=1]
0               Frequency(1)            - Frequency of sinusoidal motion   [used only when BaseMotionType=1]
"unused"        BaseMotionFileName(1)   - Filename containing arbitrary base motion (19 columns: Time, x, y, z, theta_x, ..., alpha_z)  [used only when BaseMotionType=2]
0               NacMotionType(1)        - Type of motion prescribed for the nacelle {0: fixed yaw, 1: time varying yaw angle} (flag)
0               NacYaw(1)               - Yaw angle (about z_t) of the nacelle [user only when NacMotionType=0] (deg)
"unused"        NacMotionFileName(1)    - Filename containing yaw motion [used only when NacMotionType=1]
0               RotMotionType(1)        - Type of motion prescribed for this rotor {0: constant rotation, 1: time varying rotation} (flag)
6.0             RotSpeed(1)             - Rotational speed of rotor in rotor coordinates [used only when RotorMotionType=0] (rpm)
"unused"        RotMotionFileName(1)    - Filename containing rotor motion [used only when RotorMotionType=1]
0               BldMotionType(1)        - Type of pitch motion prescribed for the blades {0: fixed, 1: time varying pitch} (flag)
0               BldPitch(1_1)           - Blade 1 pitch [used only when BldMotiontype=0] (deg)
0               BldPitch(1_2)           - Blade 2 pitch [used only when BldMotiontype=0] (deg)
0               BldPitch(1_3)           - Blade 3 pitch [used only when BldMotiontype=0] (deg)
"unused" BldMotionFileName(1_1)  - Filename containing blade pitch motion [used only when BldMotionType=1]
"unused" BldMotionFileName(1_2)  - Filename containing blade pitch motion [used only when BldMotionType=1]
"unused" BldMotionFileName(1_3)  - Filename containing blade pitch motion [used only when BldMotionType=1]
----- Turbine(2) Geometry ---------------------------------------------------------------
        True    BasicHAWTFormat(2) - Flag to switch between basic or generic input format {True: next 7 lines are basic inputs, False: Base/Twr/Nac/Hub/Bld geometry and motion must follow}
100,0,0         BaseOriginInit(2) - Coordinate of tower base in base coordinates [used only when HasTower is True] (m)
           3    NumBlades(2)    - Number of blades (-)
        3.      HubRad(2)       - Hub radius (m)
         140.82513 HubHt(2)        - Hub height (m)
          -7    Overhang(2)     - Overhang (m)
          -6    ShftTilt(2)     - Shaft tilt (deg)
          -4    Precone(2)      - Blade precone (deg)
----- Turbine(2) Motion [used only when AnalysisType=1] ---------------------------------
0               BaseMotionType(2)      - Type of motion prescribed for this base {0: fixed, 1: Sinusoidal motion, 2: arbitrary motion} (flag)
0               DegreeOfFreedom(2)     - {1:xt, 2:yt, 3:zt, 4:theta_xt, 5:theta_yt, 6:theta_zt} [used only when BaseMotionType=1] (flag)
0.0             Amplitude(2)           - Amplitude of sinusoidal motion   [used only when BaseMotionType=1]
0.0             Frequency(2)           - Frequency of sinusoidal motion   [used only when BaseMotionType=1]
"unused"        BaseMotionFileName(2)  - Filename containing arbitrary base motion (29 columns: Time, x, y, z, theta_x, ..., alpha_z)  [used only when BaseMotionType=2]
0               NacYaw(2)       - Yaw angle (about z_t) of the nacelle [user only when NacMotionType=0] (deg)
6               RotSpeed(2)     - Rotational speed of rotor in rotor coordinates [used only when RotorMotionType=0] (rpm)
0               BldPitch(2)     - Blade 1 pitch [used only when BlMotiontype=0] (deg)
----- Time-dependent Analysis [used only when AnalysisType=2, numTurbines=1] ------------
"unused"         TimeAnalysisFileName - Filename containing time series (6 column: Time, HWndSpeed, PLExp, RotSpd, Pitch, Yaw). 
----- Combined-Case Analysis [used only when AnalysisType=3, numTurbines=1] -------------
          0  NumCases     - Number of cases to run
HWndSpeed    PLExp       RotSpd       Pitch        Yaw     dT      Tmax  DOF  Amplitude Frequency  
(m/s)        (-)          (rpm)        (deg)        (deg)   (s)     (s)    (-)     (-)     (Hz)
----- Output Settings -------------------------------------------------------------------
"ES15.8E2"  OutFmt        - Format used for text tabular output, excluding the time channel.  Resulting field should be 10 characters. (quoted string)
2           OutFileFmt    - Format for tabular (time-marching) output file (switch) {1: text file [<RootName>.out], 2: binary file [<RootName>.outb], 3: both}
0           WrVTK         - VTK visualization data output: (switch) {0=none; 1=animation}
2           VTKHubRad     - HubRadius for VTK visualization (m)
-7,-4,0,21,8,8    VTKNacDim     - Nacelle Dimension for VTK visualization x0,y0,z0,Lx,Ly,Lz (m)<|MERGE_RESOLUTION|>--- conflicted
+++ resolved
@@ -2,31 +2,18 @@
 Multiple HAWT
 ----- Input Configuration ---------------------------------------------------------------
 False           Echo        - Echo input parameters to "<rootname>.ech"?
-<<<<<<< HEAD
-        0       MHK          - MHK turbine type (switch) {0: not an MHK turbine, 1: fixed MHK turbine, 2: floating MHK turbine}
-=======
         0       MHK         - MHK turbine type (switch) {0: not an MHK turbine, 1: fixed MHK turbine, 2: floating MHK turbine}
->>>>>>> 34ef10ef
         1       AnalysisType - {1: multiple turbines, one simulation, 2: one turbine, one time-dependent simulation, 3: one turbine, combined cases}
         0.3     TMax        - Total run time [used only when AnalysisType/=3] (s)
         0.1     DT          - Simulation time step [used only when AnalysisType/=3] (s)
 "./OpenFAST_BAR_00_AeroDyn15_2WT.dat" AeroFile - Name of the primary AeroDyn input file
 ----- Environmental Conditions ----------------------------------------------------------
-<<<<<<< HEAD
-        1025   FldDens         - Density of working fluid (kg/m^3)
-  1.4639E-05   KinVisc         - Kinematic viscosity of working fluid (m^2/s)
-       333.3   SpdSound        - Speed of sound in air (m/s)
-      101325   Patm            - Atmospheric pressure (Pa) [used only for an MHK turbine cavitation check]
-        2000   Pvap            - Vapour pressure of working fluid (Pa) [used only for an MHK turbine cavitation check]
-         150   WtrDpth         - Water depth (m)
-=======
        1025     FldDens      - Density of working fluid (kg/m^3)
  1.4639E-05     KinVisc      - Kinematic viscosity of working fluid (m^2/s)
       333.3     SpdSound     - Speed of sound in working fluid (m/s)
      101325     Patm         - Atmospheric pressure (Pa) [used only for an MHK turbine cavitation check]
        2000     Pvap         - Vapour pressure of working fluid (Pa) [used only for an MHK turbine cavitation check]
         150     WtrDpth      - Water depth (m)
->>>>>>> 34ef10ef
 ----- Inflow Data -----------------------------------------------------------------------
           1      CompInflow  - Compute inflow wind velocities (switch) {0=Steady Wind; 1=InflowWind}
 "./OpenFAST_BAR_00_InflowFile.dat" InflowFile  - Name of the InflowWind input file [used only when CompInflow=1]
